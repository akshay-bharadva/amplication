{
  "$schema": "./node_modules/nx/schemas/workspace-schema.json",
  "version": 2,
  "projects": {
    "amplication-build-manager": "packages/amplication-build-manager",
    "amplication-client": "packages/amplication-client",
    "amplication-code-gen-types": "packages/amplication-code-gen-types",
    "amplication-data-service-generator-runner": "packages/amplication-data-service-generator-runner",
    "amplication-design-system": "packages/amplication-design-system",
    "amplication-git-pull-request-service": "packages/amplication-git-pull-request-service",
    "amplication-git-pull-service": "ee/packages/amplication-git-pull-service",
    "amplication-git-push-webhook-service": "ee/packages/amplication-git-push-webhook-service",
    "amplication-git-utils": "packages/amplication-git-utils",
    "amplication-nest-logger-module": "packages/amplication-nest-logger-module",
    "amplication-plugin-api": "packages/amplication-plugin-api",
    "amplication-prisma-db": "packages/amplication-prisma-db",
    "amplication-server": "packages/amplication-server",
    "amplication-storage-gateway": "packages/amplication-storage-gateway",
    "data-service-generator": "libs/data-service-generator",
<<<<<<< HEAD
    "util-code-gen-utils": "libs/util/code-gen-utils",
=======
    "local-dsg-runner": "packages/local-dsg-runner",
    "util-code-gen-utils": "libs/util/code-gen-utils",
    "util-kafka": "libs/util/kafka",
>>>>>>> c55e82bc
    "util-nestjs-kafka": "libs/util/nestjs/kafka"
  }
}<|MERGE_RESOLUTION|>--- conflicted
+++ resolved
@@ -17,13 +17,9 @@
     "amplication-server": "packages/amplication-server",
     "amplication-storage-gateway": "packages/amplication-storage-gateway",
     "data-service-generator": "libs/data-service-generator",
-<<<<<<< HEAD
-    "util-code-gen-utils": "libs/util/code-gen-utils",
-=======
     "local-dsg-runner": "packages/local-dsg-runner",
     "util-code-gen-utils": "libs/util/code-gen-utils",
     "util-kafka": "libs/util/kafka",
->>>>>>> c55e82bc
     "util-nestjs-kafka": "libs/util/nestjs/kafka"
   }
 }