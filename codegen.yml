schema: "packages/amplication-server/src/schema.graphql"
config:
  skipTypename: true
generates:
  packages/amplication-client/src/models.ts:
    plugins:
<<<<<<< HEAD
      - "typescript"
=======
      - typescript
>>>>>>> ee674112
  packages/data-service-generator/src/models.ts:
    plugins:
      - typescript
  packages/amplication-code-gen-types/src/models.ts:
    plugins:
      - typescript
  packages/amplication-cli/src/models.ts:
    plugins:
      - typescript
  packages/amplication-git-pull-request-service/src/models.ts:
    plugins:
      - typescript
hooks:
  afterAllFileWrite:
    - prettier --write<|MERGE_RESOLUTION|>--- conflicted
+++ resolved
@@ -4,11 +4,7 @@
 generates:
   packages/amplication-client/src/models.ts:
     plugins:
-<<<<<<< HEAD
-      - "typescript"
-=======
       - typescript
->>>>>>> ee674112
   packages/data-service-generator/src/models.ts:
     plugins:
       - typescript
