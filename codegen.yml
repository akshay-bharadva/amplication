schema: "packages/amplication-server/src/schema.graphql"
generates:
  packages/amplication-client/src/models.ts:
    plugins:
      - "typescript"
  packages/amplication-data-service-generator/src/models.ts:
    plugins:
      - "typescript"
  packages/amplication-data/src/models.ts:
    plugins:
      - "typescript"
  packages/amplication-cli/src/models.ts:
    plugins:
      - "typescript"
<<<<<<< HEAD
  packages/amplication-pull-request/src/models.ts:
=======
  packages/amplication-git-pull-request-service/src/models.ts:
>>>>>>> c8a78914
    plugins:
      - "typescript"
hooks:
  afterAllFileWrite:
    - prettier --write<|MERGE_RESOLUTION|>--- conflicted
+++ resolved
@@ -12,11 +12,7 @@
   packages/amplication-cli/src/models.ts:
     plugins:
       - "typescript"
-<<<<<<< HEAD
-  packages/amplication-pull-request/src/models.ts:
-=======
   packages/amplication-git-pull-request-service/src/models.ts:
->>>>>>> c8a78914
     plugins:
       - "typescript"
 hooks:
