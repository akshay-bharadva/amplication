apiVersion: v2
name: amplication
description: A Helm chart for Amplication.

dependencies:
- name: postgresql
  alias: postgres
  version: "10.5.2"
  repository: "https://charts.bitnami.com/bitnami"
  condition: postgres.install
- name: amplication-client
  version: "0.1.0"
  repository: "file://../services/amplication-client"
- name: base
  version: "0.1.0"
  repository: "file://../base"  
- name: amplication-server
  version: "0.1.0"
  repository: "file://../services/amplication-server"
<<<<<<< HEAD
- name: cp-helm-charts
  version: "0.6.1"
  repository: "https://confluentinc.github.io/cp-helm-charts/"
  condition: cp-helm-charts.enabled
=======
- name: amplication-git-pull-request-service
  version: "0.1.0"
  repository: "file://../services/amplication-git-pull-request-service"
- name: amplication-git-pull-service
  version: "0.1.0"
  repository: "file://../services/amplication-git-pull-service"
- name: amplication-git-push-webhook-service
  version: "0.1.0"
  repository: "file://../services/amplication-git-push-webhook-service"
>>>>>>> 9ae3180b
# A chart can be either an 'application' or a 'library' chart.
#
# Application charts are a collection of templates that can be packaged into versioned archives
# to be deployed.
#
# Library charts provide useful utilities or functions for the chart developer. They're included as
# a dependency of application charts to inject those utilities and functions into the rendering
# pipeline. Library charts do not define any templates and therefore cannot be deployed.
type: application

# This is the chart version. This version number should be incremented each time you make changes
# to the chart and its templates, including the app version.
# Versions are expected to follow Semantic Versioning (https://semver.org/)
version: 0.1.0

# This is the version number of the application being deployed. This version number should be
# incremented each time you make changes to the application. Versions are not expected to
# follow Semantic Versioning. They should reflect the version the application is using.
appVersion: 0.5.0<|MERGE_RESOLUTION|>--- conflicted
+++ resolved
@@ -17,12 +17,10 @@
 - name: amplication-server
   version: "0.1.0"
   repository: "file://../services/amplication-server"
-<<<<<<< HEAD
 - name: cp-helm-charts
   version: "0.6.1"
   repository: "https://confluentinc.github.io/cp-helm-charts/"
   condition: cp-helm-charts.enabled
-=======
 - name: amplication-git-pull-request-service
   version: "0.1.0"
   repository: "file://../services/amplication-git-pull-request-service"
@@ -32,7 +30,6 @@
 - name: amplication-git-push-webhook-service
   version: "0.1.0"
   repository: "file://../services/amplication-git-push-webhook-service"
->>>>>>> 9ae3180b
 # A chart can be either an 'application' or a 'library' chart.
 #
 # Application charts are a collection of templates that can be packaged into versioned archives
