--- conflicted
+++ resolved
@@ -9,10 +9,6 @@
     - key: "custom-envs"
       operator: "Equal"
       value: "true"
-<<<<<<< HEAD
-=======
-
->>>>>>> 84fd6a18
 
 postgres:
   primary:
@@ -35,7 +31,6 @@
     hostname: server-shimi.amplication-dev.com
   config:
     env:
-
       HOST: "https://server-shimi.amplication-dev.com"
       CLIENT_HOST: "https://app-shimi.amplication-dev.com"
 
