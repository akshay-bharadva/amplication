--- conflicted
+++ resolved
@@ -133,17 +133,9 @@
     hostname: server-next.amplication-dev.com
   config:
     env:
-<<<<<<< HEAD
       KAFKA_BROKERS: "amplication-next-cp-kafka-headless:9092"
       BASE_BUILDS_FOLDER: /amplication-data/build-data
       BUILD_OUTPUT_FOLDER: output
-=======
-      KAFKA_BROKERS: '["amplication-next-cp-kafka-headless:9092"]'
-      
-      BUILD_ARTIFACTS_BASE_FOLDER: /amplication-data/build-data
-      BUILD_ARTIFACTS_CODE_FOLDER: code
-
->>>>>>> 2bce60c1
       GITHUB_APP_APP_ID: "225471"
 
 amplication-build-manager:
@@ -165,15 +157,5 @@
 
       DSG_RUNNER_URL: http://webhook-eventsource-svc.next-dsg.svc.cluster.local:12000/example
 
-<<<<<<< HEAD
       BASE_BUILDS_FOLDER: /amplication-data/build-data
-      RESOURCE_DATA_FILE_NAME: input.json
-=======
-      BUILD_ARTIFACTS_BASE_FOLDER: /amplication-data/build-data
-      BUILD_ARTIFACTS_CODE_FOLDER: code
-
-      DSG_JOBS_BASE_FOLDER: /dsg-jobs
-      DSG_JOBS_CODE_FOLDER: code
-
-      DSG_JOBS_RESOURCE_DATA_FILE: input.json
->>>>>>> 2bce60c1
+      RESOURCE_DATA_FILE_NAME: input.json