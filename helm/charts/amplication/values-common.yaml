--- conflicted
+++ resolved
@@ -4,13 +4,6 @@
   pv:
     name: efs-pv-common
     handle: fs-056391171586c1bac::fsap-059c0718ada039a49
-
-postgres:
-  install: true
-  postgresqlPassword: postgres
-  postgresqlPostgresPassword: postgres
-  postgresqlDatabase: amplication
-  fullnameOverride: postgresql
 
 cp-helm-charts:
   enabled: true
@@ -58,8 +51,6 @@
   cp-ksql-server:
     enabled: false
 
-<<<<<<< HEAD
-=======
 postgres:
   install: true
   postgresqlPassword: postgres
@@ -75,7 +66,6 @@
         service.beta.kubernetes.io/aws-load-balancer-ssl-ports: "443"
         external-dns.alpha.kubernetes.io/hostname: postgres.amplication-dev.com
 
->>>>>>> fd43df50
 amplication-client:
   image:
     repository: 407256539111.dkr.ecr.us-east-1.amazonaws.com/amplication-client
