cp-helm-charts:
  enabled: false

postgres:
  install: false

amplication-client:
  service:
    hostname: app.staging-os.amplication-dev.com
    certificatearn: arn:aws:acm:us-east-1:407256539111:certificate/bc3442ea-ddcb-4870-b4ba-79144e623d71
  config:
    env:
      REACT_APP_DATA_SOURCE: "https://server.staging-os.amplication-dev.com/graphql"
      REACT_APP_GITHUB_CONTROLLER_LOGIN_URL: "https://server.staging-os.amplication-dev.com/github"

amplication-server:
<<<<<<< HEAD
=======
  image:
    repository: 407256539111.dkr.ecr.us-east-1.amazonaws.com/amplication-server
>>>>>>> bd4aa5df
  postgres:
    install: false
  ingress:
    enabled: true
    hostname: server.staging-os.amplication-dev.com
  config:
    env:
      HOST: "https://server.staging-os.amplication-dev.com"
      CLIENT_HOST: "https://app.staging-os.amplication-dev.com"

<<<<<<< HEAD
      KAFKA_BROKERS: "b-2.amplication-useast1-s.bqx2i9.c22.kafka.us-east-1.amazonaws.com:9094,b-1.amplication-useast1-s.bqx2i9.c22.kafka.us-east-1.amazonaws.com:9094"
      
=======
      GENERATE_PULL_REQUEST_TOPIC: git.internal.pull-request.request.0
      KAFKA_BROKERS: '["b-2.amplication-useast1-s.bqx2i9.c22.kafka.us-east-1.amazonaws.com:9094","b-1.amplication-useast1-s.bqx2i9.c22.kafka.us-east-1.amazonaws.com:9094"]'
      KAFKA_CLIENT_ID: amplication-server
      KAFKA_GROUP_ID: amplication-server-group

      #EFS
      BASE_BUILDS_FOLDER: /amplication-data/build-data

      #GCP - APPS Builder
      DEFAULT_DISK: gcs
      LOCAL_DISK_ROOT: /artifacts
      CONTAINER_BUILDER_DEFAULT: cloud-build
      GCS_BUCKET: amplication-artifacts

      #GCP - APPS Deployer
      DEPLOYER_DEFAULT: gcp

      GCP_APPS_PROJECT_ID: amplication-apps
      GCP_APPS_REGION: us-east1
      GCP_APPS_TERRAFORM_STATE_BUCKET: amplication-apps-state-bucket
      GCP_APPS_DATABASE_INSTANCE: apps-database-instance
      GCP_APPS_DOMAIN: staging.amplication.app

      DOCKER_HOST: tcp://docker:2375

>>>>>>> bd4aa5df
      #GitHub App
      GITHUB_APP_APP_ID: "195638"
      GITHUB_APP_CLIENT_ID: "Iv1.7c4ec6671b7c8cd7"
      GITHUB_APP_INSTALLATION_URL: "https://github.com/apps/amplicaiton-server-staging-os/installations/new?state={state}"

      #GitHub OAuth App
      GITHUB_CLIENT_ID: "aa4d2f3ccd7d47cbbf71"
      GITHUB_SECRET_SECRET_NAME: "projects/948093699220/secrets/github-secret-amplication-aws/versions/1"
      GITHUB_REDIRECT_URI: "https://server.staging-os.amplication-dev.com/github/callback"

amplication-git-push-webhook-service:
  postgres:
    install: false
  ingress:
    enabled: true
    hostname: https://webhook.staging-os.amplication-dev.com
  config:
    env:
<<<<<<< HEAD
      KAFKA_BROKERS: "b-2.amplication-useast1-s.bqx2i9.c22.kafka.us-east-1.amazonaws.com:9094,b-1.amplication-useast1-s.bqx2i9.c22.kafka.us-east-1.amazonaws.com:9094"
=======
      KAFKA_BROKERS: '["b-2.amplication-useast1-s.bqx2i9.c22.kafka.us-east-1.amazonaws.com:9094","b-1.amplication-useast1-s.bqx2i9.c22.kafka.us-east-1.amazonaws.com:9094"]'
      KAFKA_REPOSITORY_PUSH_QUEUE: git.external.push.event.0
      KAFKA_CLIENT_ID: git-push-webhook-service
      KAFKA_GROUP_ID: amplication-git-push-webhook-service
>>>>>>> bd4aa5df

amplication-git-pull-service:
  postgres:
    install: false
  config:
    env:
<<<<<<< HEAD
      KAFKA_BROKERS: "b-2.amplication-useast1-s.bqx2i9.c22.kafka.us-east-1.amazonaws.com:9094,b-1.amplication-useast1-s.bqx2i9.c22.kafka.us-east-1.amazonaws.com:9094"
      
=======
      #ILIA
      #NEW SECRETS
      #POSTGRESQL_USER: admin
      #POSTGRESQL_PASSWORD: admin
      #POSTGRESQL_PORT: "5432"
      #POSTGRESQL_URL: postgres://admin:admin@localhost:5432

      #EXISTS SECRETS
      #GITHUB_APP_PRIVATE_KEY:
      #GITHUB_APP_CLIENT_SECRET:

      NODE_ENV: "production"

      #EFS
      STORAGE_PATH: /amplication-data/build-data
      MAX_SNAPSHOTS: 100

>>>>>>> bd4aa5df
      #GitHub App
      GITHUB_APP_APP_ID: "195638"
      GITHUB_APP_CLIENT_ID: "Iv1.7c4ec6671b7c8cd7"
      GIT_DEFAULT_ORIGIN_NAME: origin
      KAFKA_TOPIC: git.external.push.event.0
      GITHUB_APP_PRIVATE_KEY:
<<<<<<< HEAD
=======
      KAFKA_BROKERS: '["b-2.amplication-useast1-s.bqx2i9.c22.kafka.us-east-1.amazonaws.com:9094","b-1.amplication-useast1-s.bqx2i9.c22.kafka.us-east-1.amazonaws.com:9094"]'
      KAFKA_CLIENT_ID: git-pull-service
      KAFKA_GROUP_ID: git-pull-service-group
>>>>>>> bd4aa5df

amplication-git-pull-request-service:
  config:
    env:
<<<<<<< HEAD
      KAFKA_BROKERS: "b-2.amplication-useast1-s.bqx2i9.c22.kafka.us-east-1.amazonaws.com:9094,b-1.amplication-useast1-s.bqx2i9.c22.kafka.us-east-1.amazonaws.com:9094"


=======
      KAFKA_BROKERS: '["b-2.amplication-useast1-s.bqx2i9.c22.kafka.us-east-1.amazonaws.com:9094","b-1.amplication-useast1-s.bqx2i9.c22.kafka.us-east-1.amazonaws.com:9094"]'
      KAFKA_CLIENT_ID: git-pull-request-service
      KAFKA_GROUP_ID: git-pull-request-service-group
      GENERATE_PULL_REQUEST_TOPIC: git.internal.pull-request.request.0
      BASE_BUILDS_FOLDER: /amplication-data/build-data
>>>>>>> bd4aa5df
<|MERGE_RESOLUTION|>--- conflicted
+++ resolved
@@ -14,11 +14,6 @@
       REACT_APP_GITHUB_CONTROLLER_LOGIN_URL: "https://server.staging-os.amplication-dev.com/github"
 
 amplication-server:
-<<<<<<< HEAD
-=======
-  image:
-    repository: 407256539111.dkr.ecr.us-east-1.amazonaws.com/amplication-server
->>>>>>> bd4aa5df
   postgres:
     install: false
   ingress:
@@ -28,11 +23,7 @@
     env:
       HOST: "https://server.staging-os.amplication-dev.com"
       CLIENT_HOST: "https://app.staging-os.amplication-dev.com"
-
-<<<<<<< HEAD
-      KAFKA_BROKERS: "b-2.amplication-useast1-s.bqx2i9.c22.kafka.us-east-1.amazonaws.com:9094,b-1.amplication-useast1-s.bqx2i9.c22.kafka.us-east-1.amazonaws.com:9094"
       
-=======
       GENERATE_PULL_REQUEST_TOPIC: git.internal.pull-request.request.0
       KAFKA_BROKERS: '["b-2.amplication-useast1-s.bqx2i9.c22.kafka.us-east-1.amazonaws.com:9094","b-1.amplication-useast1-s.bqx2i9.c22.kafka.us-east-1.amazonaws.com:9094"]'
       KAFKA_CLIENT_ID: amplication-server
@@ -58,7 +49,6 @@
 
       DOCKER_HOST: tcp://docker:2375
 
->>>>>>> bd4aa5df
       #GitHub App
       GITHUB_APP_APP_ID: "195638"
       GITHUB_APP_CLIENT_ID: "Iv1.7c4ec6671b7c8cd7"
@@ -77,66 +67,37 @@
     hostname: https://webhook.staging-os.amplication-dev.com
   config:
     env:
-<<<<<<< HEAD
-      KAFKA_BROKERS: "b-2.amplication-useast1-s.bqx2i9.c22.kafka.us-east-1.amazonaws.com:9094,b-1.amplication-useast1-s.bqx2i9.c22.kafka.us-east-1.amazonaws.com:9094"
-=======
       KAFKA_BROKERS: '["b-2.amplication-useast1-s.bqx2i9.c22.kafka.us-east-1.amazonaws.com:9094","b-1.amplication-useast1-s.bqx2i9.c22.kafka.us-east-1.amazonaws.com:9094"]'
       KAFKA_REPOSITORY_PUSH_QUEUE: git.external.push.event.0
       KAFKA_CLIENT_ID: git-push-webhook-service
       KAFKA_GROUP_ID: amplication-git-push-webhook-service
->>>>>>> bd4aa5df
 
 amplication-git-pull-service:
   postgres:
     install: false
   config:
     env:
-<<<<<<< HEAD
-      KAFKA_BROKERS: "b-2.amplication-useast1-s.bqx2i9.c22.kafka.us-east-1.amazonaws.com:9094,b-1.amplication-useast1-s.bqx2i9.c22.kafka.us-east-1.amazonaws.com:9094"
-      
-=======
-      #ILIA
-      #NEW SECRETS
-      #POSTGRESQL_USER: admin
-      #POSTGRESQL_PASSWORD: admin
-      #POSTGRESQL_PORT: "5432"
-      #POSTGRESQL_URL: postgres://admin:admin@localhost:5432
-
-      #EXISTS SECRETS
-      #GITHUB_APP_PRIVATE_KEY:
-      #GITHUB_APP_CLIENT_SECRET:
-
       NODE_ENV: "production"
 
       #EFS
       STORAGE_PATH: /amplication-data/build-data
       MAX_SNAPSHOTS: 100
 
->>>>>>> bd4aa5df
       #GitHub App
       GITHUB_APP_APP_ID: "195638"
       GITHUB_APP_CLIENT_ID: "Iv1.7c4ec6671b7c8cd7"
       GIT_DEFAULT_ORIGIN_NAME: origin
       KAFKA_TOPIC: git.external.push.event.0
       GITHUB_APP_PRIVATE_KEY:
-<<<<<<< HEAD
-=======
       KAFKA_BROKERS: '["b-2.amplication-useast1-s.bqx2i9.c22.kafka.us-east-1.amazonaws.com:9094","b-1.amplication-useast1-s.bqx2i9.c22.kafka.us-east-1.amazonaws.com:9094"]'
       KAFKA_CLIENT_ID: git-pull-service
       KAFKA_GROUP_ID: git-pull-service-group
->>>>>>> bd4aa5df
 
 amplication-git-pull-request-service:
   config:
     env:
-<<<<<<< HEAD
-      KAFKA_BROKERS: "b-2.amplication-useast1-s.bqx2i9.c22.kafka.us-east-1.amazonaws.com:9094,b-1.amplication-useast1-s.bqx2i9.c22.kafka.us-east-1.amazonaws.com:9094"
-
-
-=======
       KAFKA_BROKERS: '["b-2.amplication-useast1-s.bqx2i9.c22.kafka.us-east-1.amazonaws.com:9094","b-1.amplication-useast1-s.bqx2i9.c22.kafka.us-east-1.amazonaws.com:9094"]'
       KAFKA_CLIENT_ID: git-pull-request-service
       KAFKA_GROUP_ID: git-pull-request-service-group
       GENERATE_PULL_REQUEST_TOPIC: git.internal.pull-request.request.0
-      BASE_BUILDS_FOLDER: /amplication-data/build-data
->>>>>>> bd4aa5df
+      BASE_BUILDS_FOLDER: /amplication-data/build-data