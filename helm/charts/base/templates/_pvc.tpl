--- conflicted
+++ resolved
@@ -2,11 +2,7 @@
 apiVersion: v1
 kind: PersistentVolumeClaim
 metadata:
-<<<<<<< HEAD
-  name: {{ .Values.pvc.name }}
-=======
   name: {{ .Values.volume.name }}
->>>>>>> d427ddfc
 spec:
   accessModes:
     - ReadWriteMany
