apiVersion: argoproj.io/v1alpha1
kind: Sensor
metadata:
  name: webhook
spec:
  template:
    serviceAccountName: argo-events-sa
  dependencies:
    - name: request
      eventSourceName: webhook
      eventName: example
  triggers:
    - template:
        name: webhook-pod-trigger
        k8s:
          operation: create
          source:
            resource:
              apiVersion: batch/v1
              kind: Job
              metadata:
                generateName: dsg-job-
              spec:
                template:
                  spec:
                    nodeSelector:
                      role: dsg
                    tolerations:
                      - key: dedicated
                        value: dsg
                    restartPolicy: Never
                    containers:
                      - name: dsg-container
<<<<<<< HEAD
                        image: "407256539111.dkr.ecr.us-east-1.amazonaws.com/amplication-data-service-generator:feat/poc-mongodb-plugin"
=======
                        image: "407256539111.dkr.ecr.us-east-1.amazonaws.com/amplication-data-service-generator:sha-37ce090"
>>>>>>> 378a382b
                        command: ["sh", "-c"]
                        args: [ "cd /workspace/packages/amplication-data-service-generator; node ./src/generate-code.js /efs/input.json /efs/code" ]
                        env:
                          - name: BUILD_ID
                            value: null # provided in parameters
                          - name: RESOURCE_ID
                            value: null # provided in parameters
                          - name: BUILD_MANAGER_URL
                            value: http://amplication-build-manager
                          - name: REMOTE_ENV
                            value: "true"
                        volumeMounts:
                          - name: persistent-storage
                            mountPath: /efs
                            subPathExpr: $(BUILD_ID)
                    imagePullPolicy: Always
                    volumes:
                      - name: persistent-storage
                        persistentVolumeClaim:
                          claimName: dsg-jobs
                ttlSecondsAfterFinished: {{ .Values.job.ttlSecondsAfterFinished }}
                backoffLimit: 0
          parameters:
            - src:
                dependencyName: request
                dataKey: body.buildId
              dest: spec.template.spec.containers.0.env.0.value
            - src:
                dependencyName: request
                dataKey: body.resourceId
              dest: spec.template.spec.containers.0.env.1.value<|MERGE_RESOLUTION|>--- conflicted
+++ resolved
@@ -31,11 +31,7 @@
                     restartPolicy: Never
                     containers:
                       - name: dsg-container
-<<<<<<< HEAD
-                        image: "407256539111.dkr.ecr.us-east-1.amazonaws.com/amplication-data-service-generator:feat/poc-mongodb-plugin"
-=======
                         image: "407256539111.dkr.ecr.us-east-1.amazonaws.com/amplication-data-service-generator:sha-37ce090"
->>>>>>> 378a382b
                         command: ["sh", "-c"]
                         args: [ "cd /workspace/packages/amplication-data-service-generator; node ./src/generate-code.js /efs/input.json /efs/code" ]
                         env:
