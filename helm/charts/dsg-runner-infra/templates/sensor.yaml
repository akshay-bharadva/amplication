--- conflicted
+++ resolved
@@ -31,11 +31,7 @@
                     restartPolicy: Never
                     containers:
                       - name: dsg-container
-<<<<<<< HEAD
-                        image: "407256539111.dkr.ecr.us-east-1.amazonaws.com/amplication-data-service-generator-runner:sha-371fe3f"
-=======
                         image: {{ .Values.job.image.repository }}:{{ .Values.job.image.tag }}
->>>>>>> e85f34e4
                         command: ["sh", "-c"]
                         args: [ "cd /workspace/packages/amplication-data-service-generator-runner; node ./src/main.js" ]
                         env:
