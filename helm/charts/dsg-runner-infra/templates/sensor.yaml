--- conflicted
+++ resolved
@@ -31,23 +31,19 @@
                     restartPolicy: Never
                     containers:
                       - name: dsg-container
-<<<<<<< HEAD
                         image: "407256539111.dkr.ecr.us-east-1.amazonaws.com/amplication-data-service-generator:0.0.13"
-=======
-                        image: "407256539111.dkr.ecr.us-east-1.amazonaws.com/amplication-data-service-generator:0.0.11"
->>>>>>> cca982b6
                         command: ["sh", "-c"]
-                        args: [ "cd /app/packages/amplication-data-service-generator; npm run generate-code -- /efs/input.json /efs/output" ]
+                        args:
+                          [
+                            "cd /app/packages/amplication-data-service-generator; npm run generate-code -- /efs/input.json /efs/output",
+                          ]
                         env:
                           - name: BUILD_ID
                             value: null # provided in parameters
                           - name: STATUS_UPDATE_URL
                             value: http://amplication-build-manager.next.svc.cluster.local/build-runner/complete-code-generation-step
-<<<<<<< HEAD
                           - name: CREATE_LOG_URL
                             value: http://amplication-build-manager.next.svc.cluster.local/build-logger/create-log
-=======
->>>>>>> cca982b6
                         volumeMounts:
                           - name: persistent-storage
                             mountPath: /efs
@@ -56,7 +52,8 @@
                       - name: persistent-storage
                         persistentVolumeClaim:
                           claimName: efs-claim-{{ .Values.envName }}-dsg
-                ttlSecondsAfterFinished: {{ .Values.job.ttlSecondsAfterFinished }}
+                ttlSecondsAfterFinished:
+                  { { .Values.job.ttlSecondsAfterFinished } }
                 backoffLimit: 0
           parameters:
             - src:
