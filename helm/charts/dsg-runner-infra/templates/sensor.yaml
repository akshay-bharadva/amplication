apiVersion: argoproj.io/v1alpha1
kind: Sensor
metadata:
  name: webhook
spec:
  template:
    serviceAccountName: argo-events-sa
  dependencies:
    - name: test-dep
      eventSourceName: webhook
      eventName: example
  triggers:
    - template:
        name: webhook-pod-trigger
        k8s:
          operation: create
          source:
            resource:
              apiVersion: batch/v1
              kind: Job
              metadata:
                generateName: dsg-job-
              spec:
                template:
                  spec:
                    nodeSelector:
                      role: dsg
                    tolerations:
                      - key: dedicated
                        value: dsg
                    restartPolicy: Never
                    containers:
                      - name: dsg-container
                        image: "407256539111.dkr.ecr.us-east-1.amazonaws.com/amplication-data-service-generator:0.0.13"
                        command: ["sh", "-c"]
                        args: [ "cd /app/packages/amplication-data-service-generator; npm run generate-code -- /efs/input.json /efs/output" ]
                        env:
                          - name: BUILD_ID
                            value: null # provided in parameters
                          - name: STATUS_UPDATE_URL
                            value: http://amplication-build-manager/build-runner/complete-code-generation-step
                          - name: CREATE_LOG_URL
                            value: http://amplication-build-manager/build-logger/create-log
                        volumeMounts:
                          - name: persistent-storage
                            mountPath: /efs
                            subPathExpr: $(BUILD_ID)
                    volumes:
                      - name: persistent-storage
                        persistentVolumeClaim:
<<<<<<< HEAD
                          claimName: efs-claim-{{ .Values.envName }}-dsg
                ttlSecondsAfterFinished: "{{ .Values.job.ttlSecondsAfterFinished }}"
=======
                          claimName: dsg-jobs
                ttlSecondsAfterFinished: {{ .Values.job.ttlSecondsAfterFinished }}
>>>>>>> 54fb3ad5
                backoffLimit: 0
          parameters:
            - src:
                dependencyName: test-dep
                dataKey: body.buildId
              dest: spec.template.spec.containers.0.env.0.value<|MERGE_RESOLUTION|>--- conflicted
+++ resolved
@@ -48,13 +48,8 @@
                     volumes:
                       - name: persistent-storage
                         persistentVolumeClaim:
-<<<<<<< HEAD
-                          claimName: efs-claim-{{ .Values.envName }}-dsg
-                ttlSecondsAfterFinished: "{{ .Values.job.ttlSecondsAfterFinished }}"
-=======
                           claimName: dsg-jobs
                 ttlSecondsAfterFinished: {{ .Values.job.ttlSecondsAfterFinished }}
->>>>>>> 54fb3ad5
                 backoffLimit: 0
           parameters:
             - src:
