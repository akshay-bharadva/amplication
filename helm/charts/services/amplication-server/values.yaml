--- conflicted
+++ resolved
@@ -2,19 +2,11 @@
 
 autoscaling:
   enabled: true
-<<<<<<< HEAD
-  minReplicas: 1
-  maxReplicas: 100
-  targetCPUUtilizationPercentage: 60
-  targetMemoryUtilizationPercentage: 60
-replicaCount: 1
-=======
   minReplicas: 2
   maxReplicas: 100
   targetCPUUtilizationPercentage: 60
   targetMemoryUtilizationPercentage: 60
 replicaCount: 2
->>>>>>> 8d6c3b06
 image:
   pullPolicy: Always
   repository: 407256539111.dkr.ecr.us-east-1.amazonaws.com/amplication-prod-server
