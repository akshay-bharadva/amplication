--- conflicted
+++ resolved
@@ -1,10 +1,6 @@
 {
   "name": "@amplication/git-push-webhook-service",
-<<<<<<< HEAD
-  "version": "0.14.4",
-=======
   "version": "0.14.5",
->>>>>>> 2c33a849
   "description": "",
   "author": "",
   "private": true,
@@ -22,13 +18,8 @@
     "docker:down": "docker-compose down --volumes"
   },
   "dependencies": {
-<<<<<<< HEAD
-    "@amplication/kafka": "^0.14.4",
-    "@amplication/prisma-db": "^0.14.4",
-=======
     "@amplication/kafka": "^0.14.5",
     "@amplication/prisma-db": "^0.14.5",
->>>>>>> 2c33a849
     "@nestjs/common": "8.2.3",
     "@nestjs/config": "2.0.0",
     "@nestjs/core": "8.4.4",
