--- conflicted
+++ resolved
@@ -45,7 +45,6 @@
       "dependsOn": ["^prebuild"]
     },
     "build": {
-<<<<<<< HEAD
       "dependsOn": [
         "prebuild",
         "^build",
@@ -55,9 +54,6 @@
     },
     "postbuild": {
       "dependsOn": ["build", "^postbuild"]
-=======
-      "dependsOn": ["^build", "db:prisma:generate", "^db:prisma:generate"]
->>>>>>> f14645b0
     },
     "serve": {
       "dependsOn": ["db:prisma:generate"]
