--- conflicted
+++ resolved
@@ -16,11 +16,8 @@
       "runner": "@nrwl/nx-cloud",
       "options": {
         "cacheableOperations": [
-<<<<<<< HEAD
-=======
           "install",
           "prebuild",
->>>>>>> 82fa42d3
           "build",
           "prepare",
           "check-format",
@@ -40,14 +37,22 @@
   "targetDefaults": {
     "format:check": {
       "options": {
-        "exclude": ["**/helm/**/*"]
+        "exclude": [
+          "**/helm/**/*"
+        ]
       }
     },
     "test": {
-      "dependsOn": ["db:prisma:generate", "^db:prisma:generate", "^prebuild"]
+      "dependsOn": [
+        "db:prisma:generate",
+        "^db:prisma:generate",
+        "^prebuild"
+      ]
     },
     "prebuild": {
-      "dependsOn": ["^prebuild"]
+      "dependsOn": [
+        "^prebuild"
+      ]
     },
     "build": {
       "dependsOn": [
@@ -58,16 +63,29 @@
       ]
     },
     "postbuild": {
-      "dependsOn": ["build", "^postbuild"]
+      "dependsOn": [
+        "build",
+        "^postbuild"
+      ]
     },
     "serve": {
-      "dependsOn": ["db:prisma:generate", "^db:prisma:generate"]
+      "dependsOn": [
+        "db:prisma:generate",
+        "^db:prisma:generate"
+      ]
     },
     "lint": {
-      "inputs": ["default", "{workspaceRoot}/.eslintrc.json"]
+      "inputs": [
+        "default",
+        "{workspaceRoot}/.eslintrc.json"
+      ]
     },
     "docker:build": {
-      "dependsOn": ["prebuild", "build", "postbuild"]
+      "dependsOn": [
+        "prebuild",
+        "build",
+        "postbuild"
+      ]
     }
   }
 }