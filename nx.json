--- conflicted
+++ resolved
@@ -16,16 +16,11 @@
       "runner": "@nrwl/nx-cloud",
       "options": {
         "cacheableOperations": [
-          "prebuild",
           "build",
           "prepare",
-<<<<<<< HEAD
           "check-format",
           "format",
-=======
->>>>>>> 38eea145
           "test",
-          "test:update-snapshot",
           "db:init",
           "lint",
           "test:e2e",
@@ -69,12 +64,5 @@
     "docker:build": {
       "dependsOn": ["prebuild", "build", "postbuild"]
     }
-  },
-  "generators": {
-    "@nrwl/react": {
-      "application": {
-        "babel": true
-      }
-    }
   }
 }