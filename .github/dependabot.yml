--- conflicted
+++ resolved
@@ -7,12 +7,8 @@
     ignore:
       - dependency-name: "*"
         update-types: ["version-update:semver-major"]
-<<<<<<< HEAD
-    open-pull-requests-limit: 30
-=======
     open-pull-requests-limit: 5
     target-branch: dependabot
->>>>>>> fb6805d8
 
   - package-ecosystem: "docker"
     directory: "/"
