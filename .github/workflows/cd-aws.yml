name: CD-AWS
on:
  workflow_dispatch:
    inputs:
      target-env:
        type: choice
        description: To which environment to deploy
        default: staging-os
        required: true
        options: 
        - staging-os
        - staging
        - prod
        - custom
        - shimi
        - mor
jobs:
  prepare:
    runs-on: ubuntu-18.04
    outputs:
      ARGOCD: ${{ steps.create-secret-names.outputs.ARGOCD }}
    steps:
    - name: create secret names
      id: create-secret-names
      run: |
        export TARGET_ENV=$(echo $TARGET_ENV | tr 'a-z' 'A-Z' | tr '-' '_')
        if [ "$TARGET_ENV" = "PROD" ] || [ "$TARGET_ENV" = "STAGING" ]; then
          echo "::set-output name=ARGOCD::AWS_${TARGET_ENV}_ARGOCD"
        else
          echo "::set-output name=ARGOCD::AWS_STAGING_OS_ARGOCD"
        fi
      env:
        TARGET_ENV: ${{ github.event.inputs.target-env }}  
  deploy:
    runs-on: ubuntu-18.04
    needs:
      - prepare
    env:
      ARGOCD: ${{ needs.prepare.outputs.ARGOCD }}
    steps:
      - name: setup python
        uses: actions/setup-python@v2
        with:
          python-version: 3.8 #install the python needed
      - uses: actions/checkout@v2
      - name: configure AWS credentials
        uses: aws-actions/configure-aws-credentials@v1
        with:
          aws-access-key-id: ${{ secrets.AWS_ACCESS_KEY_ID }}
          aws-secret-access-key: ${{ secrets.AWS_SECRET_ACCESS_KEY }}
          aws-region: us-east-1
      # - name: install kubectl
      #   run: |
      #     sudo apt-get install -y curl awscli && curl -LO https://dl.k8s.io/release/v1.23.6/bin/linux/amd64/kubectl && sudo install -o root -g root -m 0755 kubectl /usr/local/bin/kubectl
      - name: set branch-name
        run: |
            echo "BRANCH_NAME=$(echo $GITHUB_REF_NAME | sed "s/\//-/g")" >> $GITHUB_ENV
      - name: calculate docker tags
        id: calculate-docker-tags
        run: |
          bash ./.github/workflows/scripts/build-values-command.sh
        env:
          TARGET_ENV: ${{ github.event.inputs.target-env }}
      - name: set namespace
        id: set-namespace
        run: |
          NAMESPACE=$TARGET_ENV
          echo "Will deploy to $NAMESPACE"
          echo "NAMESPACE=$NAMESPACE" >> $GITHUB_ENV
        env:
          TARGET_ENV: ${{ github.event.inputs.target-env }}
      - name: set cluster name
        id: set-cluster-name
        run: |
          CLUSTER_NAME="useast1-staging-os"
          if [ "$TARGET_ENV" = "prod" ] || [ "$TARGET_ENV" = "staging" ]; then
            CLUSTER_NAME="useast1-$TARGET_ENV"
          fi
          echo "Will deploy to $CLUSTER_NAME eks cluster"
          echo "CLUSTER_NAME=$CLUSTER_NAME" >> $GITHUB_ENV
        env:
          TARGET_ENV: ${{ github.event.inputs.target-env }}
      - name: set repo url
        id: set-repo-url
        run: |
          REPO_URL="$GITHUB_SERVER_URL/$GITHUB_REPOSITORY"
          echo "REPO_URL = $REPO_URL"
          echo "REPO_URL=$REPO_URL" >> $GITHUB_ENV
      - name: set app name
        id: set-app-name
        run: |
          APP_NAME="amplication-$NAMESPACE"
          echo "APP_NAME = $APP_NAME"
          echo "APP_NAME=$APP_NAME" >> $GITHUB_ENV
      - name: create app yaml
        id: create-namespace-yaml
        run: |
          cp $GITHUB_WORKSPACE/.github/workflows/argocd/namespace.yaml namespace.yaml
          sed -i "s|NAMESPACE_PLACEHOLDER|$NAMESPACE|g" namespace.yaml
          cat namespace.yaml
          aws eks update-kubeconfig --region $AWS_REGION --name $CLUSTER_NAME
          kubectl apply -f namespace.yaml
      - name: install argocd
        id: install-argocd
        run: |
          curl -sSL -o /usr/local/bin/argocd https://github.com/argoproj/argo-cd/releases/latest/download/argocd-linux-amd64
          chmod +x /usr/local/bin/argocd
      - name: create secrets
        id: create-secrets
        run: |
          #download secret from AWS
          SECRETS="secret-$TARGET_ENV.yaml"
          secret_arn=$(aws secretsmanager list-secrets --filters Key=tag-key,Values=deployment --filters Key=tag-value,Values=$TARGET_ENV | jq -r '.SecretList[0].ARN')
          echo $(aws secretsmanager get-secret-value --secret-id $secret_arn | jq -r '.SecretString') > $SECRETS_FILE_PATH
          python .github/workflows/scripts/argocd-secrets-creator.py
          cd secrets
          ls
          kubectl apply -f . -n $TARGET_ENV
        env:
          TARGET_ENV: ${{ github.event.inputs.target-env }}
          SECRETS_FILE_PATH: helm/charts/amplication/values-secrets-raw.json
          SECRETS_TEMPLATE_FILE_PATH: .github/workflows/scripts/secret_template.yaml
      - name: delete unused job
        id: delete-job
        run: |
          kubectl delete job amplication-server-migrate -n $NAMESPACE --ignore-not-found
          kubectl delete job amplication-git-pull-service-migrate -n $NAMESPACE --ignore-not-found
      - name: deploy app
        id: deploy-app
        run: |
          #set argocd URL
          ARGO_CD_URL="argocd.staging-os.amplication-dev.com"
          if [ "$TARGET_ENV" = "prod" ] || [ "$TARGET_ENV" = "staging" ]; then
            ARGO_CD_URL="argocd.$TARGET_ENV.amplication-dev.com"
          fi
          echo "ARGO_CD_URL: $ARGO_CD_URL"

          #create values files
          COMMONM_VALUES_FILE="values-common.yaml"
          ENV_VALUES_FILE="values-$TARGET_ENV.yaml"

          #argocd login
          COMMAND="argocd login $ARGO_CD_URL --username admin --password $ARGO_CD_PASSWORD --grpc-web"
          echo "$COMMAND"
          $COMMAND
          
          #argocd create app
          COMMAND="argocd app create $APP_NAME --project default --dest-namespace $NAMESPACE --path helm/charts/amplication  --dest-server https://kubernetes.default.svc --repo $REPO_URL --revision $GITHUB_REF_NAME --values $COMMONM_VALUES_FILE --values $ENV_VALUES_FILE $VERSIONS --upsert --sync-option Prune=true"
          COMMAND=$(echo $COMMAND|tr -d '\n')
          echo "$COMMAND"
          $COMMAND

<<<<<<< HEAD
          #argocd sync app
=======
          SECRETS+=" -p amplication-git-pull-request-service.secrets.GITHUB_APP_CLIENT_SECRET=$GITHUB_APP_CLIENT_SECRET"
          SECRETS+=" -p amplication-git-pull-request-service.secrets.GITHUB_APP_PRIVATE_KEY=$GITHUB_APP_PRIVATE_KEY"

          SECRETS+=" -p amplication-storage-gateway.secrets.JWT_SECRET_KEY=$JWT_SECRET"

          set +e
          Get_app="$(argocd app list)"
          if [[ ! -z "$Get_app" ]]
          then
            COMMAND="argocd app create $APP_NAME --project default --dest-namespace $NAMESPACE --path helm/charts/amplication  --dest-server https://kubernetes.default.svc --repo $REPO_URL --revision $GITHUB_REF_NAME --values $COMMONM_VALUES_FILE --values $ENV_VALUES_FILE $VERSIONS $SECRETS --upsert"
            COMMAND=$(echo $COMMAND|tr -d '\n')
            echo "$COMMAND"
            $COMMAND
          fi
>>>>>>> 67a8e579
          COMMAND="argocd app sync $APP_NAME"
          echo "$COMMAND"
          $COMMAND

        env:
          ARGO_CD_PASSWORD: ${{ secrets[env.ARGOCD] }}
          TARGET_ENV: ${{ github.event.inputs.target-env }}
      <|MERGE_RESOLUTION|>--- conflicted
+++ resolved
@@ -150,24 +150,7 @@
           echo "$COMMAND"
           $COMMAND
 
-<<<<<<< HEAD
           #argocd sync app
-=======
-          SECRETS+=" -p amplication-git-pull-request-service.secrets.GITHUB_APP_CLIENT_SECRET=$GITHUB_APP_CLIENT_SECRET"
-          SECRETS+=" -p amplication-git-pull-request-service.secrets.GITHUB_APP_PRIVATE_KEY=$GITHUB_APP_PRIVATE_KEY"
-
-          SECRETS+=" -p amplication-storage-gateway.secrets.JWT_SECRET_KEY=$JWT_SECRET"
-
-          set +e
-          Get_app="$(argocd app list)"
-          if [[ ! -z "$Get_app" ]]
-          then
-            COMMAND="argocd app create $APP_NAME --project default --dest-namespace $NAMESPACE --path helm/charts/amplication  --dest-server https://kubernetes.default.svc --repo $REPO_URL --revision $GITHUB_REF_NAME --values $COMMONM_VALUES_FILE --values $ENV_VALUES_FILE $VERSIONS $SECRETS --upsert"
-            COMMAND=$(echo $COMMAND|tr -d '\n')
-            echo "$COMMAND"
-            $COMMAND
-          fi
->>>>>>> 67a8e579
           COMMAND="argocd app sync $APP_NAME"
           echo "$COMMAND"
           $COMMAND
