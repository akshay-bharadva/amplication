import os
import json
from pathlib import Path
from typing import List
import shutil
import base64
from checksumdir import dirhash


root_folder=os.getenv('GITHUB_WORKSPACE',Path(__file__).parents[3])
services_output_file=os.getenv('SERVICES_OUPTUT_PATH',os.path.join(root_folder,'service_build_list.json'))
packages_output_file=os.getenv('PACKAGES_OUPTUT_PATH',os.path.join(root_folder,'package_build_list.json'))
hashes_output_file=os.getenv('HASHES_OUPTUT_PATH',os.path.join(root_folder,'hashes.json'))
services_retag_output_file=os.getenv('SERVICES_RETAG_OUPTUT_PATH',os.path.join(root_folder,'service_retag_list.json'))
helm_services_folder=os.getenv('HELM_SERVICES_FOLDER',os.path.join(root_folder,'helm/charts/services'))
packages_folder=os.getenv('PACKAGES_FOLDER',os.path.join(root_folder,'packages'))
ee_packages_folder=os.getenv('EE_PACKAGES_FOLDER',os.path.join(root_folder,'ee/packages'))
changed_folders=[]
#changed_folders=["amplication-cli", "amplication-client", "amplication-container-builder", "amplication-data", "amplication-data-service-generator", "amplication-deployer", "amplication-design-system", "amplication-scheduler", "amplication-server"]
changed_files=os.getenv('CHANGED_FILES_PR') or os.getenv('CHANGED_FILES_NOT_PR')

package_build_list=[]
service_build_list=[]
service_retag_list=[]
dependecies_dict=dict()

print(f"root_folder: {root_folder}")
print(f"services_output_file: {services_output_file}")
print(f"packages_output_file: {packages_output_file}")
print(f"helm_services_folder: {helm_services_folder}")
print(f"packages_folder: {packages_folder}")
print(f"ee_packages_folder: {ee_packages_folder}")
print(f"changed_files: {changed_files}")

def is_service(service_list,service_name) -> bool:
  return service_name in service_list

def get_packages_folder(service_name) -> str:
    if service_name in os.listdir(packages_folder):
        return packages_folder
    return ee_packages_folder

def dependet_services(package_name,service_list) -> List[str]:
    npm_package_name=package_name.replace("-","/",1)
    for service in all_services:
        package_json=f"{get_packages_folder(service)}/{service}/package.json"
        with open(package_json, 'r') as file:
            depencies = file.read().replace('\n', '')
        if f"\"@{npm_package_name}\":" in depencies:
            print(f"The service {service} depends on package {npm_package_name}, will build")
            if service not in service_list:
                service_list.append(service)

def get_changed_folders():
    if not changed_files:
        print('no changed files')
    else:
        for changed_file in changed_files.split(','):
            folder_name=changed_file.split('/')[1]
            if "ee/packages" in changed_file: 
                folder_name=changed_file.split('/')[2]
            if (folder_name not in changed_folders):
                changed_folders.append(folder_name)
    print(f"changed_folders: {changed_folders}")
    return changed_folders

def get_package_name(raw_package) -> str:
    fixed_package = f"@{raw_package.replace('-','/',1)}"
    print(f"package name was fixed from {raw_package} to {fixed_package}")
    return fixed_package



def get_hashes(folders_list) -> dict():
    hashes=dict()
    for folders_to_hash in folders_list.keys():
        hash_=''
        for folder_to_hash in folders_list[folders_to_hash]:
            path = os.path.join(get_packages_folder(folder_to_hash),folder_to_hash)
            print(f'hashing path: {path}')
            hash_+=dirhash(path, 'md5')
<<<<<<< HEAD
        hashes[folders_to_hash]=hash_
=======
            # hash_=""
            # filenames=[]
            # path=os.path.join(packages_folder,folder_to_hash,'**/*')
            # filenames.append(glob.glob(path))
            # for filename in filenames:
            #     if os.path.isfile(filename[0]): 
            #         with open(filename[0], 'rb') as inputfile:
            #             data = inputfile.read()
            #             hash_+=hashlib.md5(data).hexdigest()
        hashes[folders_to_hash]=hash_#str(int(hashlib.sha256(hash_.encode('utf-8')).hexdigest(), 16))
        os.mkdir('temp_hash')
        with open('temp_hash/hash', 'w') as f:
            f.write(hash_)
        hashes[folders_to_hash] = dirhash('temp_hash', 'md5')
        shutil.rmtree("temp_hash")
>>>>>>> f5446efb
    return hashes

def get_dependent_packages(service_name):
    all_packages = os.listdir(packages_folder) + os.listdir(ee_packages_folder)
    dependent_services=[]
    for package in all_packages:
        dependet_services(package,dependent_services)
        if service_name in dependent_services:
            fixed_package=package.replace('-','/')
            if f'@{fixed_package}' in package_build_list:
                dependecies_dict[service_name].append(package)

changed_folders = get_changed_folders()
all_services=os.listdir(helm_services_folder)
for changed_folder in changed_folders:
    if is_service(all_services,changed_folder):
        if changed_folder not in service_build_list:
            service_build_list.append(changed_folder)
    else:
        dependet_services(changed_folder,service_build_list)
    if get_package_name(changed_folder) not in package_build_list:
        package_build_list.append(get_package_name(changed_folder))
for service_name in all_services:
    if service_name not in service_build_list:
        service_retag_list.append(service_name)

for service in all_services:
    dependecies_dict[service] = [service]
    get_dependent_packages(service)

hashes=get_hashes(dependecies_dict)
#get_hashes(final_services_list)
# for folders_to_hash in service_build_list.keys():
#     hash_=""
#     filenames=[]
#     for folder_to_hash in service_build_list[folders_to_hash]:
#         path=os.path.join(packages_folder,folder_to_hash,'**/*')
#         filenames.append(glob.glob(path))
#     for filename in filenames:
#         with open(filename[0], 'rb') as inputfile:
#             data = inputfile.read()
#             hash_+=hashlib.md5(data).hexdigest()
#     hashes[folders_to_hash]=str(int(hashlib.sha256(hash_.encode('utf-8')).hexdigest(), 16))



print(f"Will create the hashes file: {hashes}")
hashes_b64 = base64.b64encode(json.dumps(hashes).encode('ascii'))
f = open(hashes_output_file, "w")
f.write(str(hashes_b64).replace("b\'","").replace("\'",""))
f.close()



print(f"Will build the follwoing services: {service_build_list}")
with open(services_output_file, 'w') as outfile:
    service_build_list_fixed = json.dumps(service_build_list)
    json.dump(service_build_list_fixed, outfile)
print(f"Will build the follwoing pcakges: {package_build_list}")
with open(packages_output_file, 'w', encoding='utf-8') as outfile:
    package_build_list_fixed = json.dumps(package_build_list)
    json.dump(package_build_list_fixed, outfile, ensure_ascii=False, indent=4)
print(f"Will retag the follwoing pcakges: {service_retag_list}")
with open(services_retag_output_file, 'w', encoding='utf-8') as outfile:
    services_retag_list_fixed = json.dumps(service_retag_list)
    json.dump(services_retag_list_fixed, outfile, ensure_ascii=False, indent=4)    <|MERGE_RESOLUTION|>--- conflicted
+++ resolved
@@ -7,22 +7,31 @@
 from checksumdir import dirhash
 
 
-root_folder=os.getenv('GITHUB_WORKSPACE',Path(__file__).parents[3])
-services_output_file=os.getenv('SERVICES_OUPTUT_PATH',os.path.join(root_folder,'service_build_list.json'))
-packages_output_file=os.getenv('PACKAGES_OUPTUT_PATH',os.path.join(root_folder,'package_build_list.json'))
-hashes_output_file=os.getenv('HASHES_OUPTUT_PATH',os.path.join(root_folder,'hashes.json'))
-services_retag_output_file=os.getenv('SERVICES_RETAG_OUPTUT_PATH',os.path.join(root_folder,'service_retag_list.json'))
-helm_services_folder=os.getenv('HELM_SERVICES_FOLDER',os.path.join(root_folder,'helm/charts/services'))
-packages_folder=os.getenv('PACKAGES_FOLDER',os.path.join(root_folder,'packages'))
-ee_packages_folder=os.getenv('EE_PACKAGES_FOLDER',os.path.join(root_folder,'ee/packages'))
-changed_folders=[]
-#changed_folders=["amplication-cli", "amplication-client", "amplication-container-builder", "amplication-data", "amplication-data-service-generator", "amplication-deployer", "amplication-design-system", "amplication-scheduler", "amplication-server"]
-changed_files=os.getenv('CHANGED_FILES_PR') or os.getenv('CHANGED_FILES_NOT_PR')
+root_folder = os.getenv('GITHUB_WORKSPACE', Path(_file_).parents[3])
+services_output_file = os.getenv('SERVICES_OUPTUT_PATH', os.path.join(
+    root_folder, 'service_build_list.json'))
+packages_output_file = os.getenv('PACKAGES_OUPTUT_PATH', os.path.join(
+    root_folder, 'package_build_list.json'))
+hashes_output_file = os.getenv(
+    'HASHES_OUPTUT_PATH', os.path.join(root_folder, 'hashes.json'))
+services_retag_output_file = os.getenv(
+    'SERVICES_RETAG_OUPTUT_PATH', os.path.join(root_folder, 'service_retag_list.json'))
+helm_services_folder = os.getenv(
+    'HELM_SERVICES_FOLDER', os.path.join(root_folder, 'helm/charts/services'))
+packages_folder = os.getenv(
+    'PACKAGES_FOLDER', os.path.join(root_folder, 'packages'))
+ee_packages_folder = os.getenv(
+    'EE_PACKAGES_FOLDER', os.path.join(root_folder, 'ee/packages'))
+changed_folders = []
+changed_folders = ["amplication-cli", "amplication-client", "amplication-container-builder", "amplication-data",
+                   "amplication-data-service-generator", "amplication-deployer", "amplication-design-system", "amplication-scheduler", "amplication-server"]
+changed_files = os.getenv('CHANGED_FILES_PR') or os.getenv(
+    'CHANGED_FILES_NOT_PR')
 
-package_build_list=[]
-service_build_list=[]
-service_retag_list=[]
-dependecies_dict=dict()
+package_build_list = []
+service_build_list = []
+service_retag_list = []
+dependecies_dict = dict()
 
 print(f"root_folder: {root_folder}")
 print(f"services_output_file: {services_output_file}")
@@ -32,37 +41,43 @@
 print(f"ee_packages_folder: {ee_packages_folder}")
 print(f"changed_files: {changed_files}")
 
-def is_service(service_list,service_name) -> bool:
-  return service_name in service_list
+
+def is_service(service_list, service_name) -> bool:
+    return service_name in service_list
+
 
 def get_packages_folder(service_name) -> str:
     if service_name in os.listdir(packages_folder):
         return packages_folder
     return ee_packages_folder
 
-def dependet_services(package_name,service_list) -> List[str]:
-    npm_package_name=package_name.replace("-","/",1)
+
+def dependet_services(package_name, service_list) -> List[str]:
+    npm_package_name = package_name.replace("-", "/", 1)
     for service in all_services:
-        package_json=f"{get_packages_folder(service)}/{service}/package.json"
+        package_json = f"{get_packages_folder(service)}/{service}/package.json"
         with open(package_json, 'r') as file:
             depencies = file.read().replace('\n', '')
         if f"\"@{npm_package_name}\":" in depencies:
-            print(f"The service {service} depends on package {npm_package_name}, will build")
+            print(
+                f"The service {service} depends on package {npm_package_name}, will build")
             if service not in service_list:
                 service_list.append(service)
+
 
 def get_changed_folders():
     if not changed_files:
         print('no changed files')
     else:
         for changed_file in changed_files.split(','):
-            folder_name=changed_file.split('/')[1]
-            if "ee/packages" in changed_file: 
-                folder_name=changed_file.split('/')[2]
+            folder_name = changed_file.split('/')[1]
+            if "ee/packages" in changed_file:
+                folder_name = changed_file.split('/')[2]
             if (folder_name not in changed_folders):
                 changed_folders.append(folder_name)
     print(f"changed_folders: {changed_folders}")
     return changed_folders
+
 
 def get_package_name(raw_package) -> str:
     fixed_package = f"@{raw_package.replace('-','/',1)}"
@@ -70,54 +85,43 @@
     return fixed_package
 
 
-
 def get_hashes(folders_list) -> dict():
-    hashes=dict()
+    hashes = dict()
     for folders_to_hash in folders_list.keys():
-        hash_=''
+        hash_ = ''
         for folder_to_hash in folders_list[folders_to_hash]:
-            path = os.path.join(get_packages_folder(folder_to_hash),folder_to_hash)
+            path = os.path.join(get_packages_folder(
+                folder_to_hash), folder_to_hash)
             print(f'hashing path: {path}')
-            hash_+=dirhash(path, 'md5')
-<<<<<<< HEAD
-        hashes[folders_to_hash]=hash_
-=======
-            # hash_=""
-            # filenames=[]
-            # path=os.path.join(packages_folder,folder_to_hash,'**/*')
-            # filenames.append(glob.glob(path))
-            # for filename in filenames:
-            #     if os.path.isfile(filename[0]): 
-            #         with open(filename[0], 'rb') as inputfile:
-            #             data = inputfile.read()
-            #             hash_+=hashlib.md5(data).hexdigest()
-        hashes[folders_to_hash]=hash_#str(int(hashlib.sha256(hash_.encode('utf-8')).hexdigest(), 16))
+            hash_ += dirhash(path, 'md5')
         os.mkdir('temp_hash')
         with open('temp_hash/hash', 'w') as f:
             f.write(hash_)
         hashes[folders_to_hash] = dirhash('temp_hash', 'md5')
         shutil.rmtree("temp_hash")
->>>>>>> f5446efb
+
     return hashes
+
 
 def get_dependent_packages(service_name):
     all_packages = os.listdir(packages_folder) + os.listdir(ee_packages_folder)
-    dependent_services=[]
+    dependent_services = []
     for package in all_packages:
-        dependet_services(package,dependent_services)
+        dependet_services(package, dependent_services)
         if service_name in dependent_services:
-            fixed_package=package.replace('-','/')
+            fixed_package = package.replace('-', '/')
             if f'@{fixed_package}' in package_build_list:
                 dependecies_dict[service_name].append(package)
 
+
 changed_folders = get_changed_folders()
-all_services=os.listdir(helm_services_folder)
+all_services = os.listdir(helm_services_folder)
 for changed_folder in changed_folders:
-    if is_service(all_services,changed_folder):
+    if is_service(all_services, changed_folder):
         if changed_folder not in service_build_list:
             service_build_list.append(changed_folder)
     else:
-        dependet_services(changed_folder,service_build_list)
+        dependet_services(changed_folder, service_build_list)
     if get_package_name(changed_folder) not in package_build_list:
         package_build_list.append(get_package_name(changed_folder))
 for service_name in all_services:
@@ -128,13 +132,13 @@
     dependecies_dict[service] = [service]
     get_dependent_packages(service)
 
-hashes=get_hashes(dependecies_dict)
-#get_hashes(final_services_list)
+hashes = get_hashes(dependecies_dict)
+# get_hashes(final_services_list)
 # for folders_to_hash in service_build_list.keys():
 #     hash_=""
 #     filenames=[]
 #     for folder_to_hash in service_build_list[folders_to_hash]:
-#         path=os.path.join(packages_folder,folder_to_hash,'**/*')
+#         path=os.path.join(packages_folder,folder_to_hash,'*/')
 #         filenames.append(glob.glob(path))
 #     for filename in filenames:
 #         with open(filename[0], 'rb') as inputfile:
@@ -143,13 +147,11 @@
 #     hashes[folders_to_hash]=str(int(hashlib.sha256(hash_.encode('utf-8')).hexdigest(), 16))
 
 
-
 print(f"Will create the hashes file: {hashes}")
 hashes_b64 = base64.b64encode(json.dumps(hashes).encode('ascii'))
 f = open(hashes_output_file, "w")
-f.write(str(hashes_b64).replace("b\'","").replace("\'",""))
+f.write(str(hashes_b64).replace("b\'", "").replace("\'", ""))
 f.close()
-
 
 
 print(f"Will build the follwoing services: {service_build_list}")
@@ -163,4 +165,4 @@
 print(f"Will retag the follwoing pcakges: {service_retag_list}")
 with open(services_retag_output_file, 'w', encoding='utf-8') as outfile:
     services_retag_list_fixed = json.dumps(service_retag_list)
-    json.dump(services_retag_list_fixed, outfile, ensure_ascii=False, indent=4)    +    json.dump(services_retag_list_fixed, outfile, ensure_ascii=False, indent=4)