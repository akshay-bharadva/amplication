# This workflow will do a clean install of node dependencies, build the source code and run tests across different versions of node
# For more information see: https://help.github.com/actions/language-and-framework-guides/using-nodejs-with-github-actions

name: CI

on:
  workflow_dispatch:
  push:
    branches: [master]
    paths-ignore:
      - "**.md"
      - ".github/workflows/**.yml"
      - "renovate.json"
      - ".all-contributorsrc"
  pull_request:
    branches: [master]
    paths-ignore:
      - "**.md"
      - ".github/workflows/**.yml"
      - "renovate.json"
      - ".all-contributorsrc"
jobs:
  build:
    runs-on: ubuntu-latest
    timeout-minutes: 45
    steps:
      - uses: actions/checkout@v2
      - name: Fetch master
        run: git fetch --no-tags --prune --depth=1 origin +refs/heads/master:refs/remotes/origin/master
      - name: Use Node.js
        uses: actions/setup-node@v2
        with:
          node-version: 16.x
      - name: Update npm
        run: npm i -g npm@7.3.0
      - name: Cache node modules
        uses: actions/cache@v2
        with:
          path: |
            ~/.npm
            node_modules
            */*/node_modules
          key: ${{ runner.os }}-node-2-${{ hashFiles('**/package-lock.json') }}
          restore-keys: |
            ${{ runner.os }}-node-2-
      - run: npm ci
      - name: Install packages' dependencies
        run: npm run bootstrap -- --loglevel verbose
      - name: Update Prisma client
        run: npm run prisma:generate
      - name: Define Lerna since parameter
        run: echo "SINCE=origin/master" >> $GITHUB_ENV
        if: ${{ github.ref != 'refs/heads/master' }}
      - name: Check format
        run: npm run check-format -- --since $SINCE
      - name: Build packages
        run: npm run build -- --since $SINCE
      - name: Lint
        run: npm run lint -- --since $SINCE
      - name: Check GraphQL schema
        run: npm run check-graphql-schema -- --since $SINCE
      - name: Run tests
        run: npm test -- --since $SINCE
      # E2E tests to run on merge to master
      - name: Generate test data service
        run: npm run generate-test-data-service
        if: github.ref == 'refs/heads/master' || contains(github.head_ref, 'ci') || github.actor == 'renovate[bot]'
      - name: Install test data service's dependencies
        working-directory: packages/amplication-data-service-generator/generated/server
        run: npm ci && npm run prisma:generate
        if: github.ref == 'refs/heads/master' || contains(github.head_ref, 'ci') || github.actor == 'renovate[bot]'
      - name: Run test data service's tests
        working-directory: packages/amplication-data-service-generator/generated/server
        run: npm test
        if: github.ref == 'refs/heads/master' || contains(github.head_ref, 'ci') || github.actor == 'renovate[bot]'
      - name: Run Data Service Generator E2E test
        run: npm run test:e2e -- --scope @amplication/data-service-generator
        if: github.ref == 'refs/heads/master' || contains(github.head_ref, 'ci') || github.actor == 'renovate[bot]'
  deploy:
    needs: build
    runs-on: ubuntu-latest
    timeout-minutes: 120
    if: github.ref == 'refs/heads/master' || contains('ci', github.ref)
    steps:
      - uses: actions/checkout@v2
      - uses: docker/setup-buildx-action@v1
        with:
          driver-opts: image=moby/buildkit:master
      - name: Login to GCR
        uses: docker/login-action@v1
        with:
          registry: gcr.io
          username: _json_key
          password: ${{ secrets.GOOGLE_CREDENTIALS }}
      # cache was removed because it didn't reduce the runtime
      # - name: Cache Docker layers
      #   uses: actions/cache@v2
      #   with:
      #     path: /tmp/.buildx-cache
      #     key: ${{ runner.os }}-buildx-${{ github.sha }}
      #     restore-keys: |
      #       ${{ runner.os }}-buildx-
      - name: "Build and push amplication/amplication Docker image"
        uses: docker/build-push-action@v2
        with:
          pull: true
          push: true
          cache-from: type=local,src=/tmp/.buildx-cache
          cache-to: type=local,dest=/tmp/.buildx-cache
          tags: |
            gcr.io/amplication-staging-oc/amplication:${{ github.sha }}
      - uses: hashicorp/setup-terraform@v1
      - run: terraform init
        env:
          GOOGLE_CREDENTIALS: ${{ secrets.GOOGLE_CREDENTIALS }}
        working-directory: terraform/envs/staging-oc
      - run: terraform apply -auto-approve -lock-timeout=1200s
        env:
          GOOGLE_CREDENTIALS: ${{ secrets.GOOGLE_CREDENTIALS }}
<<<<<<< HEAD
          TF_VAR_image_id: gcr.io/amplication-staging-oc/amplication:${{ github.sha }}
        working-directory: terraform/envs/staging-oc
=======
          TF_VAR_image_id: gcr.io/amplication/amplication:${{ github.sha }}
          TF_VAR_github_app_private_key: ${{ secrets.STAGING_GITHUB_APP_PRIVATE_KEY }}
          TF_VAR_github_app_client_secret: ${{ secrets.STAGING_GITHUB_APP_CLIENT_SECRET }}
        working-directory: terraform/envs/dev
>>>>>>> 49d8878a
      - uses: mattes/gce-cloudsql-proxy-action@v1
        with:
          creds: ${{ secrets.GOOGLE_CREDENTIALS }}
          instance: ${{ secrets.STAGING_DB_INSTANCE_NAME }}
      - run: |
          set -e;
          docker run \
            --network host \
            --env POSTGRESQL_URL="postgresql://${{ secrets.STAGING_DB_USER }}:${{ secrets.STAGING_DB_PASSWORD }}@127.0.0.1:5432/${{ secrets.STAGING_DB_NAME }}" \
            gcr.io/amplication-staging-oc/amplication:${{ github.sha }} \
            npm run migrate:up<|MERGE_RESOLUTION|>--- conflicted
+++ resolved
@@ -117,15 +117,10 @@
       - run: terraform apply -auto-approve -lock-timeout=1200s
         env:
           GOOGLE_CREDENTIALS: ${{ secrets.GOOGLE_CREDENTIALS }}
-<<<<<<< HEAD
           TF_VAR_image_id: gcr.io/amplication-staging-oc/amplication:${{ github.sha }}
-        working-directory: terraform/envs/staging-oc
-=======
-          TF_VAR_image_id: gcr.io/amplication/amplication:${{ github.sha }}
           TF_VAR_github_app_private_key: ${{ secrets.STAGING_GITHUB_APP_PRIVATE_KEY }}
           TF_VAR_github_app_client_secret: ${{ secrets.STAGING_GITHUB_APP_CLIENT_SECRET }}
-        working-directory: terraform/envs/dev
->>>>>>> 49d8878a
+        working-directory: terraform/envs/staging-oc
       - uses: mattes/gce-cloudsql-proxy-action@v1
         with:
           creds: ${{ secrets.GOOGLE_CREDENTIALS }}
