--- conflicted
+++ resolved
@@ -5,12 +5,9 @@
   push:
     branches:
       - feature/nx
-<<<<<<< HEAD
     paths-ignore:
       - "**/*.md"
       - ".all-contributorsrc"
-=======
->>>>>>> 6b75dd6c
   pull_request:
     branches:
       - feature/nx
@@ -70,14 +67,10 @@
         run: npx nx affected --target=test --parallel=3
 
       - name: Build
-<<<<<<< HEAD
         run: |
           npx nx affected --target=prebuild --parallel=3
           npx nx affected --target=build --parallel=3
           npx nx affected --target=postbuild --parallel=3
-=======
-        run: npx nx affected --target=build --parallel=3
->>>>>>> 6b75dd6c
 
       - name: Set Affected
         id: set-affected
