{
  "files": [
    "README.md"
  ],
  "imageSize": 100,
  "commit": false,
  "contributors": [
    {
      "login": "yuval-hazaz",
      "name": "Yuval Hazaz",
      "avatar_url": "https://avatars.githubusercontent.com/u/43705455?v=4",
      "profile": "https://amplication.com/",
      "contributions": [
        "code"
      ]
    },
    {
      "login": "belkind27",
      "name": "Roy Belkind",
      "avatar_url": "https://avatars.githubusercontent.com/u/71218434?v=4",
      "profile": "https://github.com/belkind27",
      "contributions": [
        "test",
        "bug",
        "code"
      ]
    },
    {
      "login": "GalCegla",
      "name": "Gal Cegla",
      "avatar_url": "https://avatars.githubusercontent.com/u/62651890?v=4",
      "profile": "http://cegla.me",
      "contributions": [
        "test",
        "bug",
        "code"
      ]
    },
    {
      "login": "alonram",
      "name": "Alon Ram",
      "avatar_url": "https://avatars.githubusercontent.com/u/40050499?v=4",
      "profile": "https://github.com/alonram",
      "contributions": [
        "code",
        "test",
        "bug",
        "content"
      ]
    },
    {
      "login": "meeroslava",
      "name": "meeroslava",
      "avatar_url": "https://avatars.githubusercontent.com/u/20791516?v=4",
      "profile": "https://github.com/meeroslava",
      "contributions": [
        "code",
        "test",
        "bug",
        "content"
      ]
    },
    {
      "login": "udanna",
      "name": "danna",
      "avatar_url": "https://avatars.githubusercontent.com/u/8627181?v=4",
      "profile": "https://github.com/udanna",
      "contributions": [
        "doc"
      ]
    },
    {
      "login": "almogbhl",
      "name": "Almog Langleben",
      "avatar_url": "https://avatars.githubusercontent.com/u/32982671?v=4",
      "profile": "https://github.com/almogbhl",
      "contributions": [
        "code"
      ]
    },
    {
      "login": "tupe12334",
      "name": "tupe12334",
      "avatar_url": "https://avatars.githubusercontent.com/u/61761153?v=4",
      "profile": "https://github.com/tupe12334",
      "contributions": [
        "code",
        "bug"
      ]
    },
    {
      "login": "gabrielmoncea",
      "name": "Gabriel Moncea",
      "avatar_url": "https://avatars.githubusercontent.com/u/39256258?v=4",
      "profile": "https://github.com/gabrielmoncea",
      "contributions": [
        "code"
      ]
    },
    {
      "login": "m3llo96",
      "name": "m3llo96",
      "avatar_url": "https://avatars.githubusercontent.com/u/66171850?v=4",
      "profile": "https://github.com/m3llo96",
      "contributions": [
        "doc"
      ]
    },
    {
      "login": "petarvujovic98",
      "name": "Petar Vujović",
      "avatar_url": "https://avatars.githubusercontent.com/u/36507050?v=4",
      "profile": "http://petarvujović",
      "contributions": [
        "code",
        "bug"
      ]
    },
    {
      "login": "yam-golombek",
      "name": "yam-golombek",
      "avatar_url": "https://avatars.githubusercontent.com/u/71834570?v=4",
      "profile": "https://github.com/yam-golombek",
      "contributions": [
        "doc"
      ]
    },
    {
      "login": "iddan",
      "name": "Iddan Aaronsohn",
      "avatar_url": "https://avatars.githubusercontent.com/u/12671072?v=4",
      "profile": "http://aniddan.com",
      "contributions": [
        "code",
        "bug",
        "content"
      ]
    },
    {
      "login": "TimDurward",
      "name": "Tim Durward",
      "avatar_url": "https://avatars.githubusercontent.com/u/11514270?v=4",
      "profile": "http://Timdurward.github.io",
      "contributions": [
        "code",
        "infra",
        "doc"
      ]
    },
    {
      "login": "yonantan",
      "name": "yonantan",
      "avatar_url": "https://avatars.githubusercontent.com/u/9935021?v=4",
      "profile": "https://github.com/yonantan",
      "contributions": [
        "code"
      ]
    },
    {
      "login": "hermanramaniuk",
      "name": "hermanramaniuk",
      "avatar_url": "https://avatars.githubusercontent.com/u/82475478?v=4",
      "profile": "https://github.com/hermanramaniuk",
      "contributions": [
        "code",
        "test"
      ]
    },
    {
      "login": "georgewritescode",
      "name": "George Cameron",
      "avatar_url": "https://avatars.githubusercontent.com/u/8780812?v=4",
      "profile": "https://www.linkedin.com/profile/view?id=AAIAABLBfC4BE232yLpsGEF-dPR_QMXNvqrVucM&trk=nav_responsive_tab_profile_pic",
      "contributions": [
        "doc"
      ]
    },
    {
      "login": "Leeyaacov",
      "name": "Leeyaacov",
      "avatar_url": "https://avatars.githubusercontent.com/u/65485193?v=4",
      "profile": "https://github.com/Leeyaacov",
      "contributions": [
        "doc",
        "design",
        "content"
      ]
    },
    {
      "login": "noctifer20",
      "name": "Mikayel Ohanjanyan ",
      "avatar_url": "https://avatars.githubusercontent.com/u/18212378?v=4",
      "profile": "https://github.com/noctifer20",
      "contributions": [
        "code"
      ]
    },
    {
      "login": "lalit8347",
      "name": "Lalit C.",
      "avatar_url": "https://avatars.githubusercontent.com/u/74647848?v=4",
      "profile": "https://github.com/lalit8347",
      "contributions": [
        "code"
      ]
    },
    {
      "login": "dabelh",
      "name": "dabelh",
      "avatar_url": "https://avatars.githubusercontent.com/u/67220861?v=4",
      "profile": "https://github.com/dabelh",
      "contributions": [
        "test"
      ]
    },
    {
      "login": "liyachun01",
      "name": "liyachun",
      "avatar_url": "https://avatars.githubusercontent.com/u/7907204?v=4",
      "profile": "https://github.com/liyachun01",
      "contributions": [
        "code"
      ]
    },
    {
      "login": "isabr85",
      "name": "isabr85",
      "avatar_url": "https://avatars.githubusercontent.com/u/11903954?v=4",
      "profile": "https://github.com/isabr85",
      "contributions": [
        "doc"
      ]
    },
    {
      "login": "kpk-pl",
      "name": "Krzysztof Kapusta",
      "avatar_url": "https://avatars.githubusercontent.com/u/53126011?v=4",
      "profile": "http://kapustakrzysztof.pl",
      "contributions": [
        "code"
      ]
    },
    {
      "login": "erichodges",
      "name": "Eric Hodges",
      "avatar_url": "https://avatars.githubusercontent.com/u/14981329?v=4",
      "profile": "https://github.com/erichodges",
      "contributions": [
        "doc"
      ]
    },
    {
      "login": "0xflotus",
      "name": "0xflotus",
      "avatar_url": "https://avatars.githubusercontent.com/u/26602940?v=4",
      "profile": "http://0xflotus.github.io",
      "contributions": [
        "doc"
      ]
    },
    {
      "login": "MatanForU",
      "name": "MatanForU",
      "avatar_url": "https://avatars.githubusercontent.com/u/8940907?v=4",
      "profile": "https://github.com/MatanForU",
      "contributions": [
        "design"
      ]
    },
    {
      "login": "richardweaver",
      "name": "Richard Weaver",
      "avatar_url": "https://avatars.githubusercontent.com/u/56024126?v=4",
      "profile": "https://www.enotriacoe.com",
      "contributions": [
        "ideas"
      ]
    },
    {
<<<<<<< HEAD
      "login": "NullF0rest",
      "name": "NullF0rest",
      "avatar_url": "https://avatars.githubusercontent.com/u/40210694?v=4",
      "profile": "https://github.com/NullF0rest",
=======
      "login": "sandbox-apps",
      "name": "sandbox-apps",
      "avatar_url": "https://avatars.githubusercontent.com/u/86398599?v=4",
      "profile": "https://github.com/sandbox-apps",
>>>>>>> 3180065a
      "contributions": [
        "ideas"
      ]
    }
  ],
  "contributorsPerLine": 7,
  "projectName": "amplication",
  "projectOwner": "amplication",
  "repoType": "github",
  "repoHost": "https://github.com",
  "skipCi": true
}<|MERGE_RESOLUTION|>--- conflicted
+++ resolved
@@ -277,20 +277,23 @@
       ]
     },
     {
-<<<<<<< HEAD
       "login": "NullF0rest",
       "name": "NullF0rest",
       "avatar_url": "https://avatars.githubusercontent.com/u/40210694?v=4",
       "profile": "https://github.com/NullF0rest",
-=======
+      "contributions": [
+        "ideas"
+      ]
+    },
+    {
       "login": "sandbox-apps",
       "name": "sandbox-apps",
       "avatar_url": "https://avatars.githubusercontent.com/u/86398599?v=4",
       "profile": "https://github.com/sandbox-apps",
->>>>>>> 3180065a
       "contributions": [
         "ideas"
       ]
+
     }
   ],
   "contributorsPerLine": 7,
