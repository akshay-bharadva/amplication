--- conflicted
+++ resolved
@@ -49,12 +49,8 @@
 }
 variable "segment_write_key_secret_id" {
   type = string
-<<<<<<< HEAD
-}
-=======
 }
 
 variable "sendgrid_api_key_secret_id" {
   type = string
 }
->>>>>>> dae0475a
