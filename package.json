--- conflicted
+++ resolved
@@ -36,13 +36,8 @@
     "ts-jest": "27.0.5"
   },
   "engines": {
-<<<<<<< HEAD
-    "node": "^16.13.0",
+    "node": "^16.3.0 || ^14.0.0",
     "npm": "^8.1.0 || ^7.3.0"
-=======
-    "node": "^16.3.0 || ^14.0.0",
-    "npm": "^7.3.0"
->>>>>>> ecfcb3c3
   },
   "bugs": {
     "url": "https://github.com/amplication/amplication/issues"
