--- conflicted
+++ resolved
@@ -36,13 +36,8 @@
     "ts-jest": "27.0.5"
   },
   "engines": {
-<<<<<<< HEAD
-    "node": "^16.13.1",
-    "npm": "^8.1.2"
-=======
     "node": "^16.3.0 || ^14.0.0",
     "npm": "^8.1.0 || ^7.3.0"
->>>>>>> 98525215
   },
   "bugs": {
     "url": "https://github.com/amplication/amplication/issues"
