--- conflicted
+++ resolved
@@ -19,13 +19,9 @@
     "generate": "run-s generate-graphql-schema generate-graphql-code",
     "build-storybook": "lerna run build-storybook",
     "generate-test-data-service": "lerna run --scope @amplication/data-service-generator generate-test-data-service",
-<<<<<<< HEAD
     "generate-code": "lerna run --scope @amplication/data-service-generator generate-code",
-    "setup:dev": "ts-node ./script/setup.ts"
-=======
     "setup:dev": "ts-node ./script/setup.ts",
     "docker:dev": "docker-compose -f docker-compose.dev.yml up -d"
->>>>>>> 6837b759
   },
   "dependencies": {
     "lerna": "4.0.0",
