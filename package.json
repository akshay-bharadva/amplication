{
  "name": "amplication",
  "scripts": {
    "build": "lerna run --ignore server-template --ignore admin-template --sort --include-dependencies build",
    "test": "lerna run --parallel --ignore server-template --ignore admin-template test",
    "test:e2e": "lerna run --parallel test:e2e",
    "check-format": "lerna run --parallel check-format",
    "format": "lerna run --parallel format",
    "lint": "lerna run --parallel --ignore server-template --ignore admin-template lint",
    "bootstrap": "lerna bootstrap",
    "clean": "lerna clean",
    "prisma:generate": "lerna run --scope @amplication/server prisma:generate",
    "migrate:save": "lerna run --scope @amplication/server migrate:save",
    "migrate:up": "lerna run --scope @amplication/server migrate:up",
    "generate-graphql-schema": "lerna run --scope @amplication/server generate-graphql-schema",
    "check-graphql-schema": "lerna run --scope @amplication/server check-graphql-schema",
    "generate-graphql-code": "graphql-codegen",
    "generate": "run-s generate-graphql-schema generate-graphql-code",
    "build-storybook": "lerna run build-storybook",
    "generate-test-data-service": "lerna run --scope @amplication/data-service-generator generate-test-data-service",
    "setup:dev": "ts-node ./script/setup.ts --detailed=false"
  },
  "dependencies": {
    "check-node-version": "^4.1.0",
    "lerna": "3.22.1",
    "semver": "^6.3.0",
    "winston": "^3.3.3"
  },
  "devDependencies": {
    "@graphql-codegen/cli": "1.21.6",
    "@graphql-codegen/typescript": "1.22.4",
    "@types/dockerode": "^3.2.7",
    "@types/jest": "^27.0.2",
    "@types/semver": "^7.3.8",
    "dockerode": "^3.3.1",
    "graphql": "15.3.0",
    "npm-run-all": "4.1.5",
    "prettier": "2.0.5",
    "ts-jest": "^27.0.5"
  },
  "engines": {
    "node": "^14.0.0",
<<<<<<< HEAD
    "npm": ">=7.0.0"
=======
    "npm": "^7.3.0"
  },
  "bugs": {
    "url": "https://github.com/amplication/amplication/issues"
>>>>>>> 5b29235b
  }
}<|MERGE_RESOLUTION|>--- conflicted
+++ resolved
@@ -40,13 +40,9 @@
   },
   "engines": {
     "node": "^14.0.0",
-<<<<<<< HEAD
-    "npm": ">=7.0.0"
-=======
     "npm": "^7.3.0"
   },
   "bugs": {
     "url": "https://github.com/amplication/amplication/issues"
->>>>>>> 5b29235b
   }
 }