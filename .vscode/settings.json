{
  "cSpell.words": [
    "Amplication",
    "Authorizable",
    "Datagrid",
    "Dropzone",
    "Formik",
    "IBLOCK",
    "Octokit",
    "Queryable",
    "Repos",
    "Signup",
    "UNREQUIRED",
    "Xarrow",
    "camelcase",
    "checkmark",
<<<<<<< HEAD
    "codebrew",
=======
    "curveness",
>>>>>>> 2c11c319
    "deepdash",
    "dtos",
    "flydrive",
    "linkcode",
    "nestjs",
    "rmwc",
    "scrollbar",
    "scrollbars",
    "slynova",
    "teleporter",
    "uncontained",
    "unelevated",
    "unmark",
    "upsert",
    "xarrows",
    "xsmall"
  ],
  "eslint.workingDirectories": [
    {
      "pattern": "./packages/*"
    }
  ],
  "files.watcherExclude": {
    "**/.git/objects/**": true,
    "**/.git/subtree-cache/**": true,
    "**/.hg/store/**": true
  },
  "terraform.languageServer": {},
  "editor.formatOnSave": true,
  "cSpell.ignoreWords": ["exshql"],
  "editor.defaultFormatter": "esbenp.prettier-vscode",
  "[prisma]": {
    "editor.defaultFormatter": null
  },
  "[terraform]": {
    "editor.defaultFormatter": null
  }
}<|MERGE_RESOLUTION|>--- conflicted
+++ resolved
@@ -14,11 +14,8 @@
     "Xarrow",
     "camelcase",
     "checkmark",
-<<<<<<< HEAD
     "codebrew",
-=======
     "curveness",
->>>>>>> 2c11c319
     "deepdash",
     "dtos",
     "flydrive",
