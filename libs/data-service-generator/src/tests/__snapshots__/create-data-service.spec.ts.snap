// Jest Snapshot v1, https://goo.gl/fbAQLP

exports[`createDataService creates resource as expected 1`] = `
Object {
  "admin-ui/.env": "PORT=3001
REACT_APP_SERVER_URL=http://localhost:3000",
  "admin-ui/.gitignore": "# See https://help.github.com/articles/ignoring-files/ for more about ignoring files.
 
# dependencies
/node_modules
/.pnp
.pnp.js
 
# testing
/coverage
 
# production
/build
 
# misc
.DS_Store
.env.local
.env.development.local
.env.test.local
.env.production.local
 
npm-debug.log*
yarn-debug.log*
yarn-error.log*
",
  "admin-ui/package.json": "{
  \\"name\\": \\"@sample-application/admin\\",
  \\"version\\": \\"0.1.3\\",
  \\"private\\": true,
  \\"dependencies\\": {
    \\"@apollo/client\\": \\"3.6.9\\",
    \\"@material-ui/core\\": \\"4.12.4\\",
    \\"graphql\\": \\"15.6.1\\",
    \\"lodash\\": \\"4.17.21\\",
    \\"pluralize\\": \\"8.0.0\\",
    \\"ra-data-graphql-amplication\\": \\"0.0.13\\",
    \\"react\\": \\"16.14.0\\",
    \\"react-admin\\": \\"3.19.11\\",
    \\"react-dom\\": \\"16.14.0\\",
    \\"react-scripts\\": \\"5.0.0\\",
    \\"sass\\": \\"^1.39.0\\",
    \\"web-vitals\\": \\"1.1.2\\"
  },
  \\"overrides\\": {
    \\"react-scripts\\": {
      \\"@svgr/webpack\\": \\"6.5.1\\"
    }
  },
  \\"scripts\\": {
    \\"start\\": \\"react-scripts start\\",
    \\"build\\": \\"react-scripts build\\",
    \\"test\\": \\"react-scripts test\\",
    \\"eject\\": \\"react-scripts eject\\",
    \\"docker:build\\": \\"docker build .\\"
  },
  \\"eslintConfig\\": {
    \\"extends\\": [
      \\"react-app\\",
      \\"react-app/jest\\"
    ]
  },
  \\"browserslist\\": {
    \\"production\\": [
      \\">0.2%\\",
      \\"not dead\\",
      \\"not op_mini all\\"
    ],
    \\"development\\": [
      \\"last 1 chrome version\\",
      \\"last 1 firefox version\\",
      \\"last 1 safari version\\"
    ]
  },
  \\"devDependencies\\": {
    \\"@testing-library/jest-dom\\": \\"5.14.1\\",
    \\"@testing-library/react\\": \\"11.2.7\\",
    \\"@testing-library/user-event\\": \\"13.2.0\\",
    \\"@types/jest\\": \\"26.0.16\\",
    \\"@types/lodash\\": \\"4.14.178\\",
    \\"@types/node\\": \\"12.20.16\\",
    \\"@types/react\\": \\"16.14.11\\",
    \\"@types/react-dom\\": \\"17.0.0\\",
    \\"type-fest\\": \\"0.13.1\\",
    \\"typescript\\": \\"4.2.4\\"
  }
}",
  "admin-ui/public/manifest.json": "{
  \\"short_name\\": \\"Sample Application\\",
  \\"name\\": \\"Sample Application\\",
  \\"icons\\": [
    {
      \\"src\\": \\"favicon.ico\\",
      \\"sizes\\": \\"64x64 32x32 24x24 16x16\\",
      \\"type\\": \\"image/x-icon\\"
    },
    {
      \\"src\\": \\"logo192.png\\",
      \\"type\\": \\"image/png\\",
      \\"sizes\\": \\"192x192\\"
    },
    {
      \\"src\\": \\"logo512.png\\",
      \\"type\\": \\"image/png\\",
      \\"sizes\\": \\"512x512\\"
    }
  ],
  \\"start_url\\": \\".\\",
  \\"display\\": \\"standalone\\",
  \\"theme_color\\": \\"#000000\\",
  \\"background_color\\": \\"#ffffff\\"
}",
  "admin-ui/src/App.tsx": "import React, { useEffect, useState } from \\"react\\";
import { Admin, DataProvider, Resource } from \\"react-admin\\";
import buildGraphQLProvider from \\"./data-provider/graphqlDataProvider\\";
import { theme } from \\"./theme/theme\\";
import Login from \\"./Login\\";
import \\"./App.scss\\";
import Dashboard from \\"./pages/Dashboard\\";
import { UserList } from \\"./user/UserList\\";
import { UserCreate } from \\"./user/UserCreate\\";
import { UserEdit } from \\"./user/UserEdit\\";
import { UserShow } from \\"./user/UserShow\\";
import { ProfileList } from \\"./profile/ProfileList\\";
import { ProfileCreate } from \\"./profile/ProfileCreate\\";
import { ProfileEdit } from \\"./profile/ProfileEdit\\";
import { ProfileShow } from \\"./profile/ProfileShow\\";
import { OrderList } from \\"./order/OrderList\\";
import { OrderCreate } from \\"./order/OrderCreate\\";
import { OrderEdit } from \\"./order/OrderEdit\\";
import { OrderShow } from \\"./order/OrderShow\\";
import { OrganizationList } from \\"./organization/OrganizationList\\";
import { OrganizationCreate } from \\"./organization/OrganizationCreate\\";
import { OrganizationEdit } from \\"./organization/OrganizationEdit\\";
import { OrganizationShow } from \\"./organization/OrganizationShow\\";
import { CustomerList } from \\"./customer/CustomerList\\";
import { CustomerCreate } from \\"./customer/CustomerCreate\\";
import { CustomerEdit } from \\"./customer/CustomerEdit\\";
import { CustomerShow } from \\"./customer/CustomerShow\\";
import { EmptyList } from \\"./empty/EmptyList\\";
import { EmptyCreate } from \\"./empty/EmptyCreate\\";
import { EmptyEdit } from \\"./empty/EmptyEdit\\";
import { EmptyShow } from \\"./empty/EmptyShow\\";
import { httpAuthProvider } from \\"./auth-provider/ra-auth-http\\";

const App = (): React.ReactElement => {
  const [dataProvider, setDataProvider] = useState<DataProvider | null>(null);
  useEffect(() => {
    buildGraphQLProvider
      .then((provider: any) => {
        setDataProvider(() => provider);
      })
      .catch((error: any) => {
        console.log(error);
      });
  }, []);
  if (!dataProvider) {
    return <div>Loading</div>;
  }
  return (
    <div className=\\"App\\">
      <Admin
        title={\\"Sample Application\\"}
        dataProvider={dataProvider}
        authProvider={httpAuthProvider}
        theme={theme}
        dashboard={Dashboard}
        loginPage={Login}
      >
        <Resource
          name=\\"User\\"
          list={UserList}
          edit={UserEdit}
          create={UserCreate}
          show={UserShow}
        />
        <Resource
          name=\\"Profile\\"
          list={ProfileList}
          edit={ProfileEdit}
          create={ProfileCreate}
          show={ProfileShow}
        />
        <Resource
          name=\\"Order\\"
          list={OrderList}
          edit={OrderEdit}
          create={OrderCreate}
          show={OrderShow}
        />
        <Resource
          name=\\"Organization\\"
          list={OrganizationList}
          edit={OrganizationEdit}
          create={OrganizationCreate}
          show={OrganizationShow}
        />
        <Resource
          name=\\"Customer\\"
          list={CustomerList}
          edit={CustomerEdit}
          create={CustomerCreate}
          show={CustomerShow}
        />
        <Resource
          name=\\"Empty\\"
          list={EmptyList}
          edit={EmptyEdit}
          create={EmptyCreate}
          show={EmptyShow}
        />
      </Admin>
    </div>
  );
};

export default App;
",
  "admin-ui/src/Components/Pagination.tsx": "import React from \\"react\\";
import { Pagination as RAPagination, PaginationProps } from \\"react-admin\\";

const PAGINATION_OPTIONS = [10, 25, 50, 100, 200];

const Pagination = (props: PaginationProps) => (
  <RAPagination rowsPerPageOptions={PAGINATION_OPTIONS} {...props} />
);

export default Pagination;
",
  "admin-ui/src/Login.tsx": "import * as React from \\"react\\";
import { useState } from \\"react\\";
import { useLogin, useNotify, Notification, defaultTheme } from \\"react-admin\\";
import { ThemeProvider } from \\"@material-ui/styles\\";
import { createTheme } from \\"@material-ui/core/styles\\";
import { Button } from \\"@material-ui/core\\";
import \\"./login.scss\\";

const CLASS_NAME = \\"login-page\\";

const Login = ({ theme }: any) => {
  const [username, setUsername] = useState(\\"\\");
  const [password, setPassword] = useState(\\"\\");
  const login = useLogin();
  const notify = useNotify();
  const BASE_URI = process.env.REACT_APP_SERVER_URL;
  const submit = (e: any) => {
    e.preventDefault();
    login({ username, password }).catch(() =>
      notify(\\"Invalid email or password\\")
    );
  };

  return (
    <ThemeProvider theme={createTheme(defaultTheme)}>
      <div className={\`\${CLASS_NAME}\`}>
        <div className={\`\${CLASS_NAME}__wrapper\`}>
          <div className={\`\${CLASS_NAME}__box\`}>
            <img
              src=\\"https://amplication.com/assets/graphql.png\\"
              alt=\\"GraphQL API\\"
            />
            <h2>Connect via GraphQL</h2>
            <div className={\`\${CLASS_NAME}__box__message\`}>
              Connect to the server using GraphQL API with a complete and
              understandable description of the data in your API
            </div>
            <Button
              type=\\"button\\"
              variant=\\"contained\\"
              color=\\"primary\\"
              href={\`\${BASE_URI}/graphql\`}
            >
              Continue
            </Button>
          </div>
          <div className={\`\${CLASS_NAME}__box\`}>
            <img
              src=\\"https://amplication.com/assets/react-admin.png\\"
              alt=\\"React-Admin\\"
            />
            <h2>Admin UI</h2>
            <div className={\`\${CLASS_NAME}__box__message\`}>
              Sign in to a React-Admin client with ready-made forms for creating
              and editing all the data models of your application.
            </div>
            <form onSubmit={submit}>
              <label>
                <span>Username</span>

                <input
                  name=\\"username\\"
                  type=\\"textbox\\"
                  value={username}
                  onChange={(e) => setUsername(e.target.value)}
                />
              </label>
              <label>
                <span>password</span>

                <input
                  name=\\"password\\"
                  type=\\"password\\"
                  value={password}
                  onChange={(e) => setPassword(e.target.value)}
                />
              </label>
              <Button type=\\"submit\\" variant=\\"contained\\" color=\\"primary\\">
                Log in
              </Button>
            </form>
          </div>
          <div className={\`\${CLASS_NAME}__box\`}>
            <img
              src=\\"https://amplication.com/assets/restapi.png\\"
              alt=\\"REST API\\"
            />
            <h2>Connect via REST API</h2>
            <div className={\`\${CLASS_NAME}__box__message\`}>
              Connect to the server using REST API with a built-in Swagger
              documentation
            </div>
            <Button
              type=\\"button\\"
              variant=\\"contained\\"
              color=\\"primary\\"
              href={\`\${BASE_URI}/api\`}
            >
              Continue
            </Button>
          </div>

          <Notification />
        </div>
        <div className={\`\${CLASS_NAME}__read-more\`}>
          <span>Read </span>
          <a href=\\"https://docs.amplication.com/api\\" target=\\"docs\\">
            Amplication docs
          </a>
          <span> to learn more</span>
        </div>
      </div>
    </ThemeProvider>
  );
};

export default Login;
",
  "admin-ui/src/api/customer/CreateCustomerArgs.ts": "import { CustomerCreateInput } from \\"./CustomerCreateInput\\";

export type CreateCustomerArgs = {
  data: CustomerCreateInput;
};
",
  "admin-ui/src/api/customer/Customer.ts": "import { Organization } from \\"../organization/Organization\\";
import { Order } from \\"../order/Order\\";

export type Customer = {
  id: number;
  createdAt: Date;
  updatedAt: Date;
  email: string;
  firstName: string | null;
  lastName: string | null;
  isVip: boolean | null;
  birthData: Date | null;
  averageSale: number | null;
  favoriteNumber: number | null;
  geoLocation: string | null;
  comments: string | null;
  favoriteColors?: Array<\\"red\\" | \\"green\\" | \\"purple\\" | \\"yellow\\">;
  customerType?: \\"platinum\\" | \\"gold\\" | \\"bronze\\" | \\"regular\\" | null;
  organization?: Organization | null;
  vipOrganization?: Organization | null;
  orders?: Array<Order>;
};
",
  "admin-ui/src/api/customer/CustomerCreateInput.ts": "import { OrganizationWhereUniqueInput } from \\"../organization/OrganizationWhereUniqueInput\\";
import { OrderCreateNestedManyWithoutCustomersInput } from \\"./OrderCreateNestedManyWithoutCustomersInput\\";

export type CustomerCreateInput = {
  email: string;
  firstName?: string | null;
  lastName?: string | null;
  isVip?: boolean | null;
  birthData?: Date | null;
  averageSale?: number | null;
  favoriteNumber?: number | null;
  geoLocation?: string | null;
  comments?: string | null;
  favoriteColors?: Array<\\"red\\" | \\"green\\" | \\"purple\\" | \\"yellow\\">;
  customerType?: \\"platinum\\" | \\"gold\\" | \\"bronze\\" | \\"regular\\" | null;
  organization?: OrganizationWhereUniqueInput | null;
  vipOrganization?: OrganizationWhereUniqueInput | null;
  orders?: OrderCreateNestedManyWithoutCustomersInput;
};
",
  "admin-ui/src/api/customer/CustomerFindManyArgs.ts": "import { CustomerWhereInput } from \\"./CustomerWhereInput\\";
import { CustomerOrderByInput } from \\"./CustomerOrderByInput\\";

export type CustomerFindManyArgs = {
  where?: CustomerWhereInput;
  orderBy?: Array<CustomerOrderByInput>;
  skip?: number;
  take?: number;
};
",
  "admin-ui/src/api/customer/CustomerFindUniqueArgs.ts": "import { CustomerWhereUniqueInput } from \\"./CustomerWhereUniqueInput\\";

export type CustomerFindUniqueArgs = {
  where: CustomerWhereUniqueInput;
};
",
  "admin-ui/src/api/customer/CustomerListRelationFilter.ts": "import { CustomerWhereInput } from \\"./CustomerWhereInput\\";

export type CustomerListRelationFilter = {
  every?: CustomerWhereInput;
  some?: CustomerWhereInput;
  none?: CustomerWhereInput;
};
",
  "admin-ui/src/api/customer/CustomerOrderByInput.ts": "import { SortOrder } from \\"../../util/SortOrder\\";

export type CustomerOrderByInput = {
  id?: SortOrder;
  createdAt?: SortOrder;
  updatedAt?: SortOrder;
  email?: SortOrder;
  firstName?: SortOrder;
  lastName?: SortOrder;
  isVip?: SortOrder;
  birthData?: SortOrder;
  averageSale?: SortOrder;
  favoriteNumber?: SortOrder;
  geoLocation?: SortOrder;
  comments?: SortOrder;
  favoriteColors?: SortOrder;
  customerType?: SortOrder;
  organizationId?: SortOrder;
  vipOrganizationId?: SortOrder;
};
",
  "admin-ui/src/api/customer/CustomerUpdateInput.ts": "import { OrganizationWhereUniqueInput } from \\"../organization/OrganizationWhereUniqueInput\\";
import { OrderUpdateManyWithoutCustomersInput } from \\"./OrderUpdateManyWithoutCustomersInput\\";

export type CustomerUpdateInput = {
  email?: string;
  firstName?: string | null;
  lastName?: string | null;
  isVip?: boolean | null;
  birthData?: Date | null;
  averageSale?: number | null;
  favoriteNumber?: number | null;
  geoLocation?: string | null;
  comments?: string | null;
  favoriteColors?: Array<\\"red\\" | \\"green\\" | \\"purple\\" | \\"yellow\\">;
  customerType?: \\"platinum\\" | \\"gold\\" | \\"bronze\\" | \\"regular\\" | null;
  organization?: OrganizationWhereUniqueInput | null;
  vipOrganization?: OrganizationWhereUniqueInput | null;
  orders?: OrderUpdateManyWithoutCustomersInput;
};
",
  "admin-ui/src/api/customer/CustomerWhereInput.ts": "import { IntFilter } from \\"../../util/IntFilter\\";
import { DateTimeFilter } from \\"../../util/DateTimeFilter\\";
import { StringFilter } from \\"../../util/StringFilter\\";
import { StringNullableFilter } from \\"../../util/StringNullableFilter\\";
import { BooleanNullableFilter } from \\"../../util/BooleanNullableFilter\\";
import { DateTimeNullableFilter } from \\"../../util/DateTimeNullableFilter\\";
import { FloatNullableFilter } from \\"../../util/FloatNullableFilter\\";
import { IntNullableFilter } from \\"../../util/IntNullableFilter\\";
import { OrganizationWhereUniqueInput } from \\"../organization/OrganizationWhereUniqueInput\\";
import { OrderListRelationFilter } from \\"../order/OrderListRelationFilter\\";

export type CustomerWhereInput = {
  id?: IntFilter;
  createdAt?: DateTimeFilter;
  updatedAt?: DateTimeFilter;
  email?: StringFilter;
  firstName?: StringNullableFilter;
  lastName?: StringNullableFilter;
  isVip?: BooleanNullableFilter;
  birthData?: DateTimeNullableFilter;
  averageSale?: FloatNullableFilter;
  favoriteNumber?: IntNullableFilter;
  geoLocation?: StringNullableFilter;
  comments?: StringNullableFilter;
  customerType?: \\"platinum\\" | \\"gold\\" | \\"bronze\\" | \\"regular\\";
  organization?: OrganizationWhereUniqueInput;
  vipOrganization?: OrganizationWhereUniqueInput;
  orders?: OrderListRelationFilter;
};
",
  "admin-ui/src/api/customer/CustomerWhereUniqueInput.ts": "export type CustomerWhereUniqueInput = {
  id: number;
};
",
  "admin-ui/src/api/customer/DeleteCustomerArgs.ts": "import { CustomerWhereUniqueInput } from \\"./CustomerWhereUniqueInput\\";

export type DeleteCustomerArgs = {
  where: CustomerWhereUniqueInput;
};
",
  "admin-ui/src/api/customer/EnumCustomerCustomerType.ts": "export enum EnumCustomerCustomerType {
  Platinum = \\"platinum\\",
  Gold = \\"gold\\",
  Bronze = \\"bronze\\",
  Regular = \\"regular\\",
}
",
  "admin-ui/src/api/customer/EnumCustomerFavoriteColors.ts": "export enum EnumCustomerFavoriteColors {
  Red = \\"red\\",
  Green = \\"green\\",
  Purple = \\"purple\\",
  Yellow = \\"yellow\\",
}
",
  "admin-ui/src/api/customer/OrderCreateNestedManyWithoutCustomersInput.ts": "import { OrderWhereUniqueInput } from \\"../order/OrderWhereUniqueInput\\";

export type OrderCreateNestedManyWithoutCustomersInput = {
  connect?: Array<OrderWhereUniqueInput>;
};
",
  "admin-ui/src/api/customer/OrderUpdateManyWithoutCustomersInput.ts": "import { OrderWhereUniqueInput } from \\"../order/OrderWhereUniqueInput\\";

export type OrderUpdateManyWithoutCustomersInput = {
  connect?: Array<OrderWhereUniqueInput>;
  disconnect?: Array<OrderWhereUniqueInput>;
  set?: Array<OrderWhereUniqueInput>;
};
",
  "admin-ui/src/api/customer/UpdateCustomerArgs.ts": "import { CustomerWhereUniqueInput } from \\"./CustomerWhereUniqueInput\\";
import { CustomerUpdateInput } from \\"./CustomerUpdateInput\\";

export type UpdateCustomerArgs = {
  where: CustomerWhereUniqueInput;
  data: CustomerUpdateInput;
};
",
  "admin-ui/src/api/empty/DeleteEmptyArgs.ts": "import { EmptyWhereUniqueInput } from \\"./EmptyWhereUniqueInput\\";

export type DeleteEmptyArgs = {
  where: EmptyWhereUniqueInput;
};
",
  "admin-ui/src/api/empty/Empty.ts": "export type Empty = {
  id: string;
  createdAt: Date;
  updatedAt: Date;
};
",
  "admin-ui/src/api/empty/EmptyCreateInput.ts": "export type EmptyCreateInput = {};
",
  "admin-ui/src/api/empty/EmptyFindManyArgs.ts": "import { EmptyWhereInput } from \\"./EmptyWhereInput\\";
import { EmptyOrderByInput } from \\"./EmptyOrderByInput\\";

export type EmptyFindManyArgs = {
  where?: EmptyWhereInput;
  orderBy?: Array<EmptyOrderByInput>;
  skip?: number;
  take?: number;
};
",
  "admin-ui/src/api/empty/EmptyFindUniqueArgs.ts": "import { EmptyWhereUniqueInput } from \\"./EmptyWhereUniqueInput\\";

export type EmptyFindUniqueArgs = {
  where: EmptyWhereUniqueInput;
};
",
  "admin-ui/src/api/empty/EmptyListRelationFilter.ts": "import { EmptyWhereInput } from \\"./EmptyWhereInput\\";

export type EmptyListRelationFilter = {
  every?: EmptyWhereInput;
  some?: EmptyWhereInput;
  none?: EmptyWhereInput;
};
",
  "admin-ui/src/api/empty/EmptyOrderByInput.ts": "import { SortOrder } from \\"../../util/SortOrder\\";

export type EmptyOrderByInput = {
  id?: SortOrder;
  createdAt?: SortOrder;
  updatedAt?: SortOrder;
};
",
  "admin-ui/src/api/empty/EmptyUpdateInput.ts": "export type EmptyUpdateInput = {};
",
  "admin-ui/src/api/empty/EmptyWhereInput.ts": "import { StringFilter } from \\"../../util/StringFilter\\";
import { DateTimeFilter } from \\"../../util/DateTimeFilter\\";

export type EmptyWhereInput = {
  id?: StringFilter;
  createdAt?: DateTimeFilter;
  updatedAt?: DateTimeFilter;
};
",
  "admin-ui/src/api/empty/EmptyWhereUniqueInput.ts": "export type EmptyWhereUniqueInput = {
  id: string;
};
",
  "admin-ui/src/api/order/CreateOrderArgs.ts": "import { OrderCreateInput } from \\"./OrderCreateInput\\";

export type CreateOrderArgs = {
  data: OrderCreateInput;
};
",
  "admin-ui/src/api/order/DeleteOrderArgs.ts": "import { OrderWhereUniqueInput } from \\"./OrderWhereUniqueInput\\";

export type DeleteOrderArgs = {
  where: OrderWhereUniqueInput;
};
",
  "admin-ui/src/api/order/EnumOrderLabel.ts": "export enum EnumOrderLabel {
  Fragile = \\"fragile\\",
}
",
  "admin-ui/src/api/order/EnumOrderStatus.ts": "export enum EnumOrderStatus {
  Pending = \\"pending\\",
  InProgress = \\"inProgress\\",
  Done = \\"done\\",
}
",
  "admin-ui/src/api/order/Order.ts": "import { Customer } from \\"../customer/Customer\\";

export type Order = {
  id: string;
  createdAt: Date;
  updatedAt: Date;
  customer?: Customer;
  status?: \\"pending\\" | \\"inProgress\\" | \\"done\\";
  label?: \\"fragile\\" | null;
};
",
  "admin-ui/src/api/order/OrderCreateInput.ts": "import { CustomerWhereUniqueInput } from \\"../customer/CustomerWhereUniqueInput\\";

export type OrderCreateInput = {
  customer: CustomerWhereUniqueInput;
  status: \\"pending\\" | \\"inProgress\\" | \\"done\\";
  label?: \\"fragile\\" | null;
};
",
  "admin-ui/src/api/order/OrderFindManyArgs.ts": "import { OrderWhereInput } from \\"./OrderWhereInput\\";
import { OrderOrderByInput } from \\"./OrderOrderByInput\\";

export type OrderFindManyArgs = {
  where?: OrderWhereInput;
  orderBy?: Array<OrderOrderByInput>;
  skip?: number;
  take?: number;
};
",
  "admin-ui/src/api/order/OrderFindUniqueArgs.ts": "import { OrderWhereUniqueInput } from \\"./OrderWhereUniqueInput\\";

export type OrderFindUniqueArgs = {
  where: OrderWhereUniqueInput;
};
",
  "admin-ui/src/api/order/OrderListRelationFilter.ts": "import { OrderWhereInput } from \\"./OrderWhereInput\\";

export type OrderListRelationFilter = {
  every?: OrderWhereInput;
  some?: OrderWhereInput;
  none?: OrderWhereInput;
};
",
  "admin-ui/src/api/order/OrderOrderByInput.ts": "import { SortOrder } from \\"../../util/SortOrder\\";

export type OrderOrderByInput = {
  id?: SortOrder;
  createdAt?: SortOrder;
  updatedAt?: SortOrder;
  customerId?: SortOrder;
  status?: SortOrder;
  label?: SortOrder;
};
",
  "admin-ui/src/api/order/OrderUpdateInput.ts": "import { CustomerWhereUniqueInput } from \\"../customer/CustomerWhereUniqueInput\\";

export type OrderUpdateInput = {
  customer?: CustomerWhereUniqueInput;
  status?: \\"pending\\" | \\"inProgress\\" | \\"done\\";
  label?: \\"fragile\\" | null;
};
",
  "admin-ui/src/api/order/OrderWhereInput.ts": "import { StringFilter } from \\"../../util/StringFilter\\";
import { DateTimeFilter } from \\"../../util/DateTimeFilter\\";
import { CustomerWhereUniqueInput } from \\"../customer/CustomerWhereUniqueInput\\";

export type OrderWhereInput = {
  id?: StringFilter;
  createdAt?: DateTimeFilter;
  updatedAt?: DateTimeFilter;
  customer?: CustomerWhereUniqueInput;
  status?: \\"pending\\" | \\"inProgress\\" | \\"done\\";
  label?: \\"fragile\\";
};
",
  "admin-ui/src/api/order/OrderWhereUniqueInput.ts": "export type OrderWhereUniqueInput = {
  id: string;
};
",
  "admin-ui/src/api/order/UpdateOrderArgs.ts": "import { OrderWhereUniqueInput } from \\"./OrderWhereUniqueInput\\";
import { OrderUpdateInput } from \\"./OrderUpdateInput\\";

export type UpdateOrderArgs = {
  where: OrderWhereUniqueInput;
  data: OrderUpdateInput;
};
",
  "admin-ui/src/api/organization/CreateOrganizationArgs.ts": "import { OrganizationCreateInput } from \\"./OrganizationCreateInput\\";

export type CreateOrganizationArgs = {
  data: OrganizationCreateInput;
};
",
  "admin-ui/src/api/organization/CustomerCreateNestedManyWithoutOrganizationsInput.ts": "import { CustomerWhereUniqueInput } from \\"../customer/CustomerWhereUniqueInput\\";

export type CustomerCreateNestedManyWithoutOrganizationsInput = {
  connect?: Array<CustomerWhereUniqueInput>;
};
",
  "admin-ui/src/api/organization/CustomerUpdateManyWithoutOrganizationsInput.ts": "import { CustomerWhereUniqueInput } from \\"../customer/CustomerWhereUniqueInput\\";

export type CustomerUpdateManyWithoutOrganizationsInput = {
  connect?: Array<CustomerWhereUniqueInput>;
  disconnect?: Array<CustomerWhereUniqueInput>;
  set?: Array<CustomerWhereUniqueInput>;
};
",
  "admin-ui/src/api/organization/DeleteOrganizationArgs.ts": "import { OrganizationWhereUniqueInput } from \\"./OrganizationWhereUniqueInput\\";

export type DeleteOrganizationArgs = {
  where: OrganizationWhereUniqueInput;
};
",
  "admin-ui/src/api/organization/Organization.ts": "import { User } from \\"../user/User\\";
import { Customer } from \\"../customer/Customer\\";

export type Organization = {
  id: string;
  createdAt: Date;
  updatedAt: Date;
  name: string;
  users?: Array<User>;
  customers?: Array<Customer>;
  vipCustomers?: Array<Customer>;
};
",
  "admin-ui/src/api/organization/OrganizationCreateInput.ts": "import { UserCreateNestedManyWithoutOrganizationsInput } from \\"./UserCreateNestedManyWithoutOrganizationsInput\\";
import { CustomerCreateNestedManyWithoutOrganizationsInput } from \\"./CustomerCreateNestedManyWithoutOrganizationsInput\\";

export type OrganizationCreateInput = {
  name: string;
  users?: UserCreateNestedManyWithoutOrganizationsInput;
  customers?: CustomerCreateNestedManyWithoutOrganizationsInput;
  vipCustomers?: CustomerCreateNestedManyWithoutOrganizationsInput;
};
",
  "admin-ui/src/api/organization/OrganizationFindManyArgs.ts": "import { OrganizationWhereInput } from \\"./OrganizationWhereInput\\";
import { OrganizationOrderByInput } from \\"./OrganizationOrderByInput\\";

export type OrganizationFindManyArgs = {
  where?: OrganizationWhereInput;
  orderBy?: Array<OrganizationOrderByInput>;
  skip?: number;
  take?: number;
};
",
  "admin-ui/src/api/organization/OrganizationFindUniqueArgs.ts": "import { OrganizationWhereUniqueInput } from \\"./OrganizationWhereUniqueInput\\";

export type OrganizationFindUniqueArgs = {
  where: OrganizationWhereUniqueInput;
};
",
  "admin-ui/src/api/organization/OrganizationListRelationFilter.ts": "import { OrganizationWhereInput } from \\"./OrganizationWhereInput\\";

export type OrganizationListRelationFilter = {
  every?: OrganizationWhereInput;
  some?: OrganizationWhereInput;
  none?: OrganizationWhereInput;
};
",
  "admin-ui/src/api/organization/OrganizationOrderByInput.ts": "import { SortOrder } from \\"../../util/SortOrder\\";

export type OrganizationOrderByInput = {
  id?: SortOrder;
  createdAt?: SortOrder;
  updatedAt?: SortOrder;
  name?: SortOrder;
};
",
  "admin-ui/src/api/organization/OrganizationUpdateInput.ts": "import { UserUpdateManyWithoutOrganizationsInput } from \\"./UserUpdateManyWithoutOrganizationsInput\\";
import { CustomerUpdateManyWithoutOrganizationsInput } from \\"./CustomerUpdateManyWithoutOrganizationsInput\\";

export type OrganizationUpdateInput = {
  name?: string;
  users?: UserUpdateManyWithoutOrganizationsInput;
  customers?: CustomerUpdateManyWithoutOrganizationsInput;
  vipCustomers?: CustomerUpdateManyWithoutOrganizationsInput;
};
",
  "admin-ui/src/api/organization/OrganizationWhereInput.ts": "import { StringFilter } from \\"../../util/StringFilter\\";
import { DateTimeFilter } from \\"../../util/DateTimeFilter\\";
import { UserListRelationFilter } from \\"../user/UserListRelationFilter\\";
import { CustomerListRelationFilter } from \\"../customer/CustomerListRelationFilter\\";

export type OrganizationWhereInput = {
  id?: StringFilter;
  createdAt?: DateTimeFilter;
  updatedAt?: DateTimeFilter;
  name?: StringFilter;
  users?: UserListRelationFilter;
  customers?: CustomerListRelationFilter;
  vipCustomers?: CustomerListRelationFilter;
};
",
  "admin-ui/src/api/organization/OrganizationWhereUniqueInput.ts": "export type OrganizationWhereUniqueInput = {
  id: string;
};
",
  "admin-ui/src/api/organization/UpdateOrganizationArgs.ts": "import { OrganizationWhereUniqueInput } from \\"./OrganizationWhereUniqueInput\\";
import { OrganizationUpdateInput } from \\"./OrganizationUpdateInput\\";

export type UpdateOrganizationArgs = {
  where: OrganizationWhereUniqueInput;
  data: OrganizationUpdateInput;
};
",
  "admin-ui/src/api/organization/UserCreateNestedManyWithoutOrganizationsInput.ts": "import { UserWhereUniqueInput } from \\"../user/UserWhereUniqueInput\\";

export type UserCreateNestedManyWithoutOrganizationsInput = {
  connect?: Array<UserWhereUniqueInput>;
};
",
  "admin-ui/src/api/organization/UserUpdateManyWithoutOrganizationsInput.ts": "import { UserWhereUniqueInput } from \\"../user/UserWhereUniqueInput\\";

export type UserUpdateManyWithoutOrganizationsInput = {
  connect?: Array<UserWhereUniqueInput>;
  disconnect?: Array<UserWhereUniqueInput>;
  set?: Array<UserWhereUniqueInput>;
};
",
  "admin-ui/src/api/profile/CreateProfileArgs.ts": "import { ProfileCreateInput } from \\"./ProfileCreateInput\\";

export type CreateProfileArgs = {
  data: ProfileCreateInput;
};
",
  "admin-ui/src/api/profile/DeleteProfileArgs.ts": "import { ProfileWhereUniqueInput } from \\"./ProfileWhereUniqueInput\\";

export type DeleteProfileArgs = {
  where: ProfileWhereUniqueInput;
};
",
  "admin-ui/src/api/profile/Profile.ts": "import { User } from \\"../user/User\\";

export type Profile = {
  id: number;
  createdAt: Date;
  updatedAt: Date;
  email: string;
  user?: User | null;
};
",
  "admin-ui/src/api/profile/ProfileCreateInput.ts": "import { UserWhereUniqueInput } from \\"../user/UserWhereUniqueInput\\";

export type ProfileCreateInput = {
  email: string;
  user?: UserWhereUniqueInput | null;
};
",
  "admin-ui/src/api/profile/ProfileFindManyArgs.ts": "import { ProfileWhereInput } from \\"./ProfileWhereInput\\";
import { ProfileOrderByInput } from \\"./ProfileOrderByInput\\";

export type ProfileFindManyArgs = {
  where?: ProfileWhereInput;
  orderBy?: Array<ProfileOrderByInput>;
  skip?: number;
  take?: number;
};
",
  "admin-ui/src/api/profile/ProfileFindUniqueArgs.ts": "import { ProfileWhereUniqueInput } from \\"./ProfileWhereUniqueInput\\";

export type ProfileFindUniqueArgs = {
  where: ProfileWhereUniqueInput;
};
",
  "admin-ui/src/api/profile/ProfileListRelationFilter.ts": "import { ProfileWhereInput } from \\"./ProfileWhereInput\\";

export type ProfileListRelationFilter = {
  every?: ProfileWhereInput;
  some?: ProfileWhereInput;
  none?: ProfileWhereInput;
};
",
  "admin-ui/src/api/profile/ProfileOrderByInput.ts": "import { SortOrder } from \\"../../util/SortOrder\\";

export type ProfileOrderByInput = {
  id?: SortOrder;
  createdAt?: SortOrder;
  updatedAt?: SortOrder;
  email?: SortOrder;
  userId?: SortOrder;
};
",
  "admin-ui/src/api/profile/ProfileUpdateInput.ts": "import { UserWhereUniqueInput } from \\"../user/UserWhereUniqueInput\\";

export type ProfileUpdateInput = {
  email?: string;
  user?: UserWhereUniqueInput | null;
};
",
  "admin-ui/src/api/profile/ProfileWhereInput.ts": "import { IntFilter } from \\"../../util/IntFilter\\";
import { DateTimeFilter } from \\"../../util/DateTimeFilter\\";
import { StringFilter } from \\"../../util/StringFilter\\";
import { UserWhereUniqueInput } from \\"../user/UserWhereUniqueInput\\";

export type ProfileWhereInput = {
  id?: IntFilter;
  createdAt?: DateTimeFilter;
  updatedAt?: DateTimeFilter;
  email?: StringFilter;
  user?: UserWhereUniqueInput;
};
",
  "admin-ui/src/api/profile/ProfileWhereUniqueInput.ts": "export type ProfileWhereUniqueInput = {
  id: number;
};
",
  "admin-ui/src/api/profile/UpdateProfileArgs.ts": "import { ProfileWhereUniqueInput } from \\"./ProfileWhereUniqueInput\\";
import { ProfileUpdateInput } from \\"./ProfileUpdateInput\\";

export type UpdateProfileArgs = {
  where: ProfileWhereUniqueInput;
  data: ProfileUpdateInput;
};
",
  "admin-ui/src/api/user/CreateUserArgs.ts": "import { UserCreateInput } from \\"./UserCreateInput\\";

export type CreateUserArgs = {
  data: UserCreateInput;
};
",
  "admin-ui/src/api/user/DeleteUserArgs.ts": "import { UserWhereUniqueInput } from \\"./UserWhereUniqueInput\\";

export type DeleteUserArgs = {
  where: UserWhereUniqueInput;
};
",
  "admin-ui/src/api/user/EnumUserInterests.ts": "export enum EnumUserInterests {
  Programming = \\"programming\\",
  Design = \\"design\\",
}
",
  "admin-ui/src/api/user/EnumUserPriority.ts": "export enum EnumUserPriority {
  High = \\"high\\",
  Medium = \\"medium\\",
  Low = \\"low\\",
}
",
  "admin-ui/src/api/user/OrganizationCreateNestedManyWithoutUsersInput.ts": "import { OrganizationWhereUniqueInput } from \\"../organization/OrganizationWhereUniqueInput\\";

export type OrganizationCreateNestedManyWithoutUsersInput = {
  connect?: Array<OrganizationWhereUniqueInput>;
};
",
  "admin-ui/src/api/user/OrganizationUpdateManyWithoutUsersInput.ts": "import { OrganizationWhereUniqueInput } from \\"../organization/OrganizationWhereUniqueInput\\";

export type OrganizationUpdateManyWithoutUsersInput = {
  connect?: Array<OrganizationWhereUniqueInput>;
  disconnect?: Array<OrganizationWhereUniqueInput>;
  set?: Array<OrganizationWhereUniqueInput>;
};
",
  "admin-ui/src/api/user/UpdateUserArgs.ts": "import { UserWhereUniqueInput } from \\"./UserWhereUniqueInput\\";
import { UserUpdateInput } from \\"./UserUpdateInput\\";

export type UpdateUserArgs = {
  where: UserWhereUniqueInput;
  data: UserUpdateInput;
};
",
  "admin-ui/src/api/user/User.ts": "import { JsonValue } from \\"type-fest\\";
import { Organization } from \\"../organization/Organization\\";
import { Profile } from \\"../profile/Profile\\";

export type User = {
  username: string;
  roles: JsonValue;
  id: string;
  name: string;
  bio: string;
  email: string;
  age: number;
  birthDate: Date;
  score: number;
  manager?: User | null;
  employees?: Array<User>;
  organizations?: Array<Organization>;
  interests?: Array<\\"programming\\" | \\"design\\">;
  priority?: \\"high\\" | \\"medium\\" | \\"low\\";
  isCurious: boolean;
  location: string;
  extendedProperties: JsonValue;
  profile?: Profile | null;
};
",
  "admin-ui/src/api/user/UserCreateInput.ts": "import { InputJsonValue } from \\"../../types\\";
import { UserWhereUniqueInput } from \\"./UserWhereUniqueInput\\";
import { UserCreateNestedManyWithoutUsersInput } from \\"./UserCreateNestedManyWithoutUsersInput\\";
import { OrganizationCreateNestedManyWithoutUsersInput } from \\"./OrganizationCreateNestedManyWithoutUsersInput\\";
import { ProfileWhereUniqueInput } from \\"../profile/ProfileWhereUniqueInput\\";

export type UserCreateInput = {
  username: string;
  password: string;
  roles: InputJsonValue;
  name: string;
  bio: string;
  email: string;
  age: number;
  birthDate: Date;
  score: number;
  manager?: UserWhereUniqueInput | null;
  employees?: UserCreateNestedManyWithoutUsersInput;
  organizations?: OrganizationCreateNestedManyWithoutUsersInput;
  interests?: Array<\\"programming\\" | \\"design\\">;
  priority: \\"high\\" | \\"medium\\" | \\"low\\";
  isCurious: boolean;
  location: string;
  extendedProperties: InputJsonValue;
  profile?: ProfileWhereUniqueInput | null;
};
",
  "admin-ui/src/api/user/UserCreateNestedManyWithoutUsersInput.ts": "import { UserWhereUniqueInput } from \\"./UserWhereUniqueInput\\";

export type UserCreateNestedManyWithoutUsersInput = {
  connect?: Array<UserWhereUniqueInput>;
};
",
  "admin-ui/src/api/user/UserFindManyArgs.ts": "import { UserWhereInput } from \\"./UserWhereInput\\";
import { UserOrderByInput } from \\"./UserOrderByInput\\";

export type UserFindManyArgs = {
  where?: UserWhereInput;
  orderBy?: Array<UserOrderByInput>;
  skip?: number;
  take?: number;
};
",
  "admin-ui/src/api/user/UserFindUniqueArgs.ts": "import { UserWhereUniqueInput } from \\"./UserWhereUniqueInput\\";

export type UserFindUniqueArgs = {
  where: UserWhereUniqueInput;
};
",
  "admin-ui/src/api/user/UserListRelationFilter.ts": "import { UserWhereInput } from \\"./UserWhereInput\\";

export type UserListRelationFilter = {
  every?: UserWhereInput;
  some?: UserWhereInput;
  none?: UserWhereInput;
};
",
  "admin-ui/src/api/user/UserOrderByInput.ts": "import { SortOrder } from \\"../../util/SortOrder\\";

export type UserOrderByInput = {
  username?: SortOrder;
  password?: SortOrder;
  roles?: SortOrder;
  id?: SortOrder;
  name?: SortOrder;
  bio?: SortOrder;
  email?: SortOrder;
  age?: SortOrder;
  birthDate?: SortOrder;
  score?: SortOrder;
  managerId?: SortOrder;
  interests?: SortOrder;
  priority?: SortOrder;
  isCurious?: SortOrder;
  location?: SortOrder;
  extendedProperties?: SortOrder;
  profileId?: SortOrder;
};
",
  "admin-ui/src/api/user/UserUpdateInput.ts": "import { InputJsonValue } from \\"../../types\\";
import { UserWhereUniqueInput } from \\"./UserWhereUniqueInput\\";
import { UserUpdateManyWithoutUsersInput } from \\"./UserUpdateManyWithoutUsersInput\\";
import { OrganizationUpdateManyWithoutUsersInput } from \\"./OrganizationUpdateManyWithoutUsersInput\\";
import { ProfileWhereUniqueInput } from \\"../profile/ProfileWhereUniqueInput\\";

export type UserUpdateInput = {
  username?: string;
  password?: string;
  roles?: InputJsonValue;
  name?: string;
  bio?: string;
  email?: string;
  age?: number;
  birthDate?: Date;
  score?: number;
  manager?: UserWhereUniqueInput | null;
  employees?: UserUpdateManyWithoutUsersInput;
  organizations?: OrganizationUpdateManyWithoutUsersInput;
  interests?: Array<\\"programming\\" | \\"design\\">;
  priority?: \\"high\\" | \\"medium\\" | \\"low\\";
  isCurious?: boolean;
  location?: string;
  extendedProperties?: InputJsonValue;
  profile?: ProfileWhereUniqueInput | null;
};
",
  "admin-ui/src/api/user/UserUpdateManyWithoutUsersInput.ts": "import { UserWhereUniqueInput } from \\"./UserWhereUniqueInput\\";

export type UserUpdateManyWithoutUsersInput = {
  connect?: Array<UserWhereUniqueInput>;
  disconnect?: Array<UserWhereUniqueInput>;
  set?: Array<UserWhereUniqueInput>;
};
",
  "admin-ui/src/api/user/UserWhereInput.ts": "import { StringFilter } from \\"../../util/StringFilter\\";
import { IntFilter } from \\"../../util/IntFilter\\";
import { DateTimeFilter } from \\"../../util/DateTimeFilter\\";
import { UserWhereUniqueInput } from \\"./UserWhereUniqueInput\\";
import { OrganizationListRelationFilter } from \\"../organization/OrganizationListRelationFilter\\";
import { BooleanFilter } from \\"../../util/BooleanFilter\\";
import { JsonFilter } from \\"../../util/JsonFilter\\";
import { ProfileWhereUniqueInput } from \\"../profile/ProfileWhereUniqueInput\\";

export type UserWhereInput = {
  id?: StringFilter;
  name?: StringFilter;
  bio?: StringFilter;
  age?: IntFilter;
  birthDate?: DateTimeFilter;
  manager?: UserWhereUniqueInput;
  organizations?: OrganizationListRelationFilter;
  priority?: \\"high\\" | \\"medium\\" | \\"low\\";
  isCurious?: BooleanFilter;
  location?: StringFilter;
  extendedProperties?: JsonFilter;
  profile?: ProfileWhereUniqueInput;
};
",
  "admin-ui/src/api/user/UserWhereUniqueInput.ts": "export type UserWhereUniqueInput = {
  id: string;
};
",
  "admin-ui/src/auth-provider/ra-auth-http.ts": "import { gql } from \\"@apollo/client/core\\";
import { AuthProvider } from \\"react-admin\\";
import {
  CREDENTIALS_LOCAL_STORAGE_ITEM,
  USER_DATA_LOCAL_STORAGE_ITEM,
} from \\"../constants\\";
import { Credentials, LoginMutateResult } from \\"../types\\";
import { apolloClient } from \\"../data-provider/graphqlDataProvider\\";

const LOGIN = gql\`
  mutation login($username: String!, $password: String!) {
    login(credentials: { username: $username, password: $password }) {
      username
      roles
    }
  }
\`;

export const httpAuthProvider: AuthProvider = {
  login: async (credentials: Credentials) => {
    const userData = await apolloClient.mutate<LoginMutateResult>({
      mutation: LOGIN,
      variables: {
        ...credentials,
      },
    });

    if (userData && userData.data?.login.username) {
      localStorage.setItem(
        CREDENTIALS_LOCAL_STORAGE_ITEM,
        createBasicAuthorizationHeader(
          credentials.username,
          credentials.password
        )
      );
      localStorage.setItem(
        USER_DATA_LOCAL_STORAGE_ITEM,
        JSON.stringify(userData.data)
      );
      return Promise.resolve();
    }
    return Promise.reject();
  },
  logout: () => {
    localStorage.removeItem(CREDENTIALS_LOCAL_STORAGE_ITEM);
    return Promise.resolve();
  },
  checkError: ({ status }: any) => {
    if (status === 401 || status === 403) {
      localStorage.removeItem(CREDENTIALS_LOCAL_STORAGE_ITEM);
      return Promise.reject();
    }
    return Promise.resolve();
  },
  checkAuth: () => {
    return localStorage.getItem(CREDENTIALS_LOCAL_STORAGE_ITEM)
      ? Promise.resolve()
      : Promise.reject();
  },
  getPermissions: () => Promise.reject(\\"Unknown method\\"),
  getIdentity: () => {
    const str = localStorage.getItem(USER_DATA_LOCAL_STORAGE_ITEM);
    const userData: LoginMutateResult = JSON.parse(str || \\"\\");

    return Promise.resolve({
      id: userData.login.username,
      fullName: userData.login.username,
      avatar: undefined,
    });
  },
};

function createBasicAuthorizationHeader(
  username: string,
  password: string
): string {
  return \`Basic \${btoa(\`\${username}:\${password}\`)}\`;
}
",
  "admin-ui/src/auth-provider/ra-auth-jwt.ts": "import { gql } from \\"@apollo/client/core\\";
import { AuthProvider } from \\"react-admin\\";
import {
  CREDENTIALS_LOCAL_STORAGE_ITEM,
  USER_DATA_LOCAL_STORAGE_ITEM,
} from \\"../constants\\";
import { Credentials, LoginMutateResult } from \\"../types\\";
import { apolloClient } from \\"../data-provider/graphqlDataProvider\\";

const LOGIN = gql\`
  mutation login($username: String!, $password: String!) {
    login(credentials: { username: $username, password: $password }) {
      username
      accessToken
    }
  }
\`;

export const jwtAuthProvider: AuthProvider = {
  login: async (credentials: Credentials) => {
    const userData = await apolloClient.mutate<LoginMutateResult>({
      mutation: LOGIN,
      variables: {
        ...credentials,
      },
    });

    if (userData && userData.data?.login.username) {
      localStorage.setItem(
        CREDENTIALS_LOCAL_STORAGE_ITEM,
        createBearerAuthorizationHeader(userData.data.login?.accessToken)
      );
      localStorage.setItem(
        USER_DATA_LOCAL_STORAGE_ITEM,
        JSON.stringify(userData.data)
      );
      return Promise.resolve();
    }
    return Promise.reject();
  },
  logout: () => {
    localStorage.removeItem(CREDENTIALS_LOCAL_STORAGE_ITEM);
    return Promise.resolve();
  },
  checkError: ({ status }: any) => {
    if (status === 401 || status === 403) {
      localStorage.removeItem(CREDENTIALS_LOCAL_STORAGE_ITEM);
      return Promise.reject();
    }
    return Promise.resolve();
  },
  checkAuth: () => {
    return localStorage.getItem(CREDENTIALS_LOCAL_STORAGE_ITEM)
      ? Promise.resolve()
      : Promise.reject();
  },
  getPermissions: () => Promise.reject(\\"Unknown method\\"),
  getIdentity: () => {
    const str = localStorage.getItem(USER_DATA_LOCAL_STORAGE_ITEM);
    const userData: LoginMutateResult = JSON.parse(str || \\"\\");

    return Promise.resolve({
      id: userData.login.username,
      fullName: userData.login.username,
      avatar: undefined,
    });
  },
};

export function createBearerAuthorizationHeader(accessToken: string) {
  return \`Bearer \${accessToken}\`;
}
",
  "admin-ui/src/auth.ts": "import { EventEmitter } from \\"events\\";
import { CREDENTIALS_LOCAL_STORAGE_ITEM } from \\"./constants\\";
import { Credentials } from \\"./types\\";

const eventEmitter = new EventEmitter();

export function isAuthenticated(): boolean {
  return Boolean(getCredentials());
}

export function listen(listener: (authenticated: boolean) => void): void {
  eventEmitter.on(\\"change\\", () => {
    listener(isAuthenticated());
  });
}

export function setCredentials(credentials: Credentials) {
  localStorage.setItem(
    CREDENTIALS_LOCAL_STORAGE_ITEM,
    JSON.stringify(credentials)
  );
}

export function getCredentials(): Credentials | null {
  const raw = localStorage.getItem(CREDENTIALS_LOCAL_STORAGE_ITEM);
  if (raw === null) {
    return null;
  }
  return JSON.parse(raw);
}

export function removeCredentials(): void {
  localStorage.removeItem(CREDENTIALS_LOCAL_STORAGE_ITEM);
}
",
  "admin-ui/src/constants.ts": "export const CREDENTIALS_LOCAL_STORAGE_ITEM = \\"credentials\\";
export const USER_DATA_LOCAL_STORAGE_ITEM = \\"userData\\";
",
  "admin-ui/src/customer/CustomerCreate.tsx": "import * as React from \\"react\\";

import {
  Create,
  SimpleForm,
  CreateProps,
  TextInput,
  BooleanInput,
  DateInput,
  NumberInput,
  SelectArrayInput,
  SelectInput,
  ReferenceInput,
  ReferenceArrayInput,
} from \\"react-admin\\";

import { OrganizationTitle } from \\"../organization/OrganizationTitle\\";
import { OrderTitle } from \\"../order/OrderTitle\\";

export const CustomerCreate = (props: CreateProps): React.ReactElement => {
  return (
    <Create {...props}>
      <SimpleForm>
        <TextInput label=\\"Email\\" source=\\"email\\" type=\\"email\\" />
        <TextInput label=\\"First Name\\" source=\\"firstName\\" />
        <TextInput label=\\"Last Name\\" source=\\"lastName\\" />
        <BooleanInput label=\\"VIP\\" source=\\"isVip\\" />
        <DateInput label=\\"Birth Data\\" source=\\"birthData\\" />
        <NumberInput
          label=\\"Average Sale (-1500.00 - 1500.00)\\"
          source=\\"averageSale\\"
        />
        <NumberInput
          step={1}
          label=\\"Favorite Number (1 - 20)\\"
          source=\\"favoriteNumber\\"
        />
        <TextInput label=\\"Geographic Location\\" source=\\"geoLocation\\" />
        <TextInput
          label=\\"Comments (up to 500 characters)\\"
          multiline
          source=\\"comments\\"
        />
        <SelectArrayInput
          label=\\"Favorite Colors (multi-select)\\"
          source=\\"favoriteColors\\"
          choices={[
            { label: \\"Red\\", value: \\"red\\" },
            { label: \\"Green\\", value: \\"green\\" },
            { label: \\"Purple\\", value: \\"purple\\" },
            { label: \\"yellow\\", value: \\"yellow\\" },
          ]}
          optionText=\\"label\\"
          optionValue=\\"value\\"
        />
        <SelectInput
          source=\\"customerType\\"
          label=\\"Customer Type\\"
          choices={[
            { label: \\"Platinum\\", value: \\"platinum\\" },
            { label: \\"Gold\\", value: \\"gold\\" },
            { label: \\"Bronze\\", value: \\"bronze\\" },
            { label: \\"Regular\\", value: \\"regular\\" },
          ]}
          optionText=\\"label\\"
          allowEmpty
          optionValue=\\"value\\"
        />
        <ReferenceInput
          source=\\"organization.id\\"
          reference=\\"Organization\\"
          label=\\"Organization\\"
        >
          <SelectInput optionText={OrganizationTitle} />
        </ReferenceInput>
        <ReferenceInput
          source=\\"organization.id\\"
          reference=\\"Organization\\"
          label=\\"VIP Organization\\"
        >
          <SelectInput optionText={OrganizationTitle} />
        </ReferenceInput>
        <ReferenceArrayInput
          source=\\"orders\\"
          reference=\\"Order\\"
          parse={(value: any) => value && value.map((v: any) => ({ id: v }))}
          format={(value: any) => value && value.map((v: any) => v.id)}
        >
          <SelectArrayInput optionText={OrderTitle} />
        </ReferenceArrayInput>
      </SimpleForm>
    </Create>
  );
};
",
  "admin-ui/src/customer/CustomerEdit.tsx": "import * as React from \\"react\\";

import {
  Edit,
  SimpleForm,
  EditProps,
  TextInput,
  BooleanInput,
  DateInput,
  NumberInput,
  SelectArrayInput,
  SelectInput,
  ReferenceInput,
  ReferenceArrayInput,
} from \\"react-admin\\";

import { OrganizationTitle } from \\"../organization/OrganizationTitle\\";
import { OrderTitle } from \\"../order/OrderTitle\\";

export const CustomerEdit = (props: EditProps): React.ReactElement => {
  return (
    <Edit {...props}>
      <SimpleForm>
        <TextInput label=\\"Email\\" source=\\"email\\" type=\\"email\\" />
        <TextInput label=\\"First Name\\" source=\\"firstName\\" />
        <TextInput label=\\"Last Name\\" source=\\"lastName\\" />
        <BooleanInput label=\\"VIP\\" source=\\"isVip\\" />
        <DateInput label=\\"Birth Data\\" source=\\"birthData\\" />
        <NumberInput
          label=\\"Average Sale (-1500.00 - 1500.00)\\"
          source=\\"averageSale\\"
        />
        <NumberInput
          step={1}
          label=\\"Favorite Number (1 - 20)\\"
          source=\\"favoriteNumber\\"
        />
        <TextInput label=\\"Geographic Location\\" source=\\"geoLocation\\" />
        <TextInput
          label=\\"Comments (up to 500 characters)\\"
          multiline
          source=\\"comments\\"
        />
        <SelectArrayInput
          label=\\"Favorite Colors (multi-select)\\"
          source=\\"favoriteColors\\"
          choices={[
            { label: \\"Red\\", value: \\"red\\" },
            { label: \\"Green\\", value: \\"green\\" },
            { label: \\"Purple\\", value: \\"purple\\" },
            { label: \\"yellow\\", value: \\"yellow\\" },
          ]}
          optionText=\\"label\\"
          optionValue=\\"value\\"
        />
        <SelectInput
          source=\\"customerType\\"
          label=\\"Customer Type\\"
          choices={[
            { label: \\"Platinum\\", value: \\"platinum\\" },
            { label: \\"Gold\\", value: \\"gold\\" },
            { label: \\"Bronze\\", value: \\"bronze\\" },
            { label: \\"Regular\\", value: \\"regular\\" },
          ]}
          optionText=\\"label\\"
          allowEmpty
          optionValue=\\"value\\"
        />
        <ReferenceInput
          source=\\"organization.id\\"
          reference=\\"Organization\\"
          label=\\"Organization\\"
        >
          <SelectInput optionText={OrganizationTitle} />
        </ReferenceInput>
        <ReferenceInput
          source=\\"organization.id\\"
          reference=\\"Organization\\"
          label=\\"VIP Organization\\"
        >
          <SelectInput optionText={OrganizationTitle} />
        </ReferenceInput>
        <ReferenceArrayInput
          source=\\"orders\\"
          reference=\\"Order\\"
          parse={(value: any) => value && value.map((v: any) => ({ id: v }))}
          format={(value: any) => value && value.map((v: any) => v.id)}
        >
          <SelectArrayInput optionText={OrderTitle} />
        </ReferenceArrayInput>
      </SimpleForm>
    </Edit>
  );
};
",
  "admin-ui/src/customer/CustomerList.tsx": "import * as React from \\"react\\";

import {
  List,
  Datagrid,
  ListProps,
  TextField,
  DateField,
  BooleanField,
  ReferenceField,
} from \\"react-admin\\";

import Pagination from \\"../Components/Pagination\\";
import { ORGANIZATION_TITLE_FIELD } from \\"../organization/OrganizationTitle\\";

export const CustomerList = (props: ListProps): React.ReactElement => {
  return (
    <List
      {...props}
      bulkActionButtons={false}
      title={\\"The Customers\\"}
      perPage={50}
      pagination={<Pagination />}
    >
      <Datagrid rowClick=\\"show\\">
        <TextField label=\\"Id\\" source=\\"id\\" />
        <DateField source=\\"createdAt\\" label=\\"Created At\\" />
        <DateField source=\\"updatedAt\\" label=\\"Updated At\\" />
        <TextField label=\\"Email\\" source=\\"email\\" />
        <TextField label=\\"First Name\\" source=\\"firstName\\" />
        <TextField label=\\"Last Name\\" source=\\"lastName\\" />
        <BooleanField label=\\"VIP\\" source=\\"isVip\\" />
        <TextField label=\\"Birth Data\\" source=\\"birthData\\" />
        <TextField
          label=\\"Average Sale (-1500.00 - 1500.00)\\"
          source=\\"averageSale\\"
        />
        <TextField label=\\"Favorite Number (1 - 20)\\" source=\\"favoriteNumber\\" />
        <TextField label=\\"Geographic Location\\" source=\\"geoLocation\\" />
        <TextField label=\\"Comments (up to 500 characters)\\" source=\\"comments\\" />
        <TextField
          label=\\"Favorite Colors (multi-select)\\"
          source=\\"favoriteColors\\"
        />
        <TextField label=\\"Customer Type\\" source=\\"customerType\\" />
        <ReferenceField
          label=\\"Organization\\"
          source=\\"organization.id\\"
          reference=\\"Organization\\"
        >
          <TextField source={ORGANIZATION_TITLE_FIELD} />
        </ReferenceField>
        <ReferenceField
          label=\\"VIP Organization\\"
          source=\\"organization.id\\"
          reference=\\"Organization\\"
        >
          <TextField source={ORGANIZATION_TITLE_FIELD} />
        </ReferenceField>
      </Datagrid>
    </List>
  );
};
",
  "admin-ui/src/customer/CustomerShow.tsx": "import * as React from \\"react\\";

import {
  Show,
  SimpleShowLayout,
  ShowProps,
  TextField,
  DateField,
  BooleanField,
  ReferenceField,
  ReferenceManyField,
  Datagrid,
} from \\"react-admin\\";

import { CUSTOMER_TITLE_FIELD } from \\"./CustomerTitle\\";
import { ORGANIZATION_TITLE_FIELD } from \\"../organization/OrganizationTitle\\";

export const CustomerShow = (props: ShowProps): React.ReactElement => {
  return (
    <Show {...props}>
      <SimpleShowLayout>
        <TextField label=\\"Id\\" source=\\"id\\" />
        <DateField source=\\"createdAt\\" label=\\"Created At\\" />
        <DateField source=\\"updatedAt\\" label=\\"Updated At\\" />
        <TextField label=\\"Email\\" source=\\"email\\" />
        <TextField label=\\"First Name\\" source=\\"firstName\\" />
        <TextField label=\\"Last Name\\" source=\\"lastName\\" />
        <BooleanField label=\\"VIP\\" source=\\"isVip\\" />
        <TextField label=\\"Birth Data\\" source=\\"birthData\\" />
        <TextField
          label=\\"Average Sale (-1500.00 - 1500.00)\\"
          source=\\"averageSale\\"
        />
        <TextField label=\\"Favorite Number (1 - 20)\\" source=\\"favoriteNumber\\" />
        <TextField label=\\"Geographic Location\\" source=\\"geoLocation\\" />
        <TextField label=\\"Comments (up to 500 characters)\\" source=\\"comments\\" />
        <TextField
          label=\\"Favorite Colors (multi-select)\\"
          source=\\"favoriteColors\\"
        />
        <TextField label=\\"Customer Type\\" source=\\"customerType\\" />
        <ReferenceField
          label=\\"Organization\\"
          source=\\"organization.id\\"
          reference=\\"Organization\\"
        >
          <TextField source={ORGANIZATION_TITLE_FIELD} />
        </ReferenceField>
        <ReferenceField
          label=\\"VIP Organization\\"
          source=\\"organization.id\\"
          reference=\\"Organization\\"
        >
          <TextField source={ORGANIZATION_TITLE_FIELD} />
        </ReferenceField>
        <ReferenceManyField
          reference=\\"Order\\"
          target=\\"CustomerId\\"
          label=\\"Orders\\"
        >
          <Datagrid rowClick=\\"show\\">
            <TextField label=\\"Id\\" source=\\"id\\" />
            <DateField source=\\"createdAt\\" label=\\"Created At\\" />
            <DateField source=\\"updatedAt\\" label=\\"Updated At\\" />
            <ReferenceField
              label=\\"Customer\\"
              source=\\"customer.id\\"
              reference=\\"Customer\\"
            >
              <TextField source={CUSTOMER_TITLE_FIELD} />
            </ReferenceField>
            <TextField label=\\"Status\\" source=\\"status\\" />
            <TextField label=\\"Label\\" source=\\"label\\" />
          </Datagrid>
        </ReferenceManyField>
      </SimpleShowLayout>
    </Show>
  );
};
",
  "admin-ui/src/customer/CustomerTitle.ts": "import { Customer as TCustomer } from \\"../api/customer/Customer\\";

export const CUSTOMER_TITLE_FIELD = \\"firstName\\";

export const CustomerTitle = (record: TCustomer): string => {
  return record.firstName || String(record.id);
};
",
  "admin-ui/src/data-provider/graphqlDataProvider.ts": "import buildGraphQLProvider from \\"ra-data-graphql-amplication\\";
import { ApolloClient, InMemoryCache, createHttpLink } from \\"@apollo/client\\";
import { setContext } from \\"@apollo/client/link/context\\";
import { CREDENTIALS_LOCAL_STORAGE_ITEM } from \\"../constants\\";

const httpLink = createHttpLink({
  uri: \`\${process.env.REACT_APP_SERVER_URL}/graphql\`,
});

// eslint-disable-next-line @typescript-eslint/naming-convention
const authLink = setContext((_, { headers }) => {
  const token = localStorage.getItem(CREDENTIALS_LOCAL_STORAGE_ITEM);
  return {
    headers: {
      ...headers,
      authorization: token ? token : \\"\\",
    },
  };
});

export const apolloClient = new ApolloClient({
  cache: new InMemoryCache(),
  link: authLink.concat(httpLink),
});

export default buildGraphQLProvider({
  client: apolloClient,
});
",
  "admin-ui/src/empty/EmptyCreate.tsx": "import * as React from \\"react\\";
import { Create, SimpleForm, CreateProps } from \\"react-admin\\";

export const EmptyCreate = (props: CreateProps): React.ReactElement => {
  return (
    <Create {...props}>
      <SimpleForm>
        <div />
      </SimpleForm>
    </Create>
  );
};
",
  "admin-ui/src/empty/EmptyEdit.tsx": "import * as React from \\"react\\";
import { Edit, SimpleForm, EditProps } from \\"react-admin\\";

export const EmptyEdit = (props: EditProps): React.ReactElement => {
  return (
    <Edit {...props}>
      <SimpleForm>
        <div />
      </SimpleForm>
    </Edit>
  );
};
",
  "admin-ui/src/empty/EmptyList.tsx": "import * as React from \\"react\\";
import { List, Datagrid, ListProps, TextField, DateField } from \\"react-admin\\";
import Pagination from \\"../Components/Pagination\\";

export const EmptyList = (props: ListProps): React.ReactElement => {
  return (
    <List
      {...props}
      bulkActionButtons={false}
      title={\\"Empties\\"}
      perPage={50}
      pagination={<Pagination />}
    >
      <Datagrid rowClick=\\"show\\">
        <TextField label=\\"Id\\" source=\\"id\\" />
        <DateField source=\\"createdAt\\" label=\\"Created At\\" />
        <DateField source=\\"updatedAt\\" label=\\"Updated At\\" />
      </Datagrid>
    </List>
  );
};
",
  "admin-ui/src/empty/EmptyShow.tsx": "import * as React from \\"react\\";
import {
  Show,
  SimpleShowLayout,
  ShowProps,
  TextField,
  DateField,
} from \\"react-admin\\";

export const EmptyShow = (props: ShowProps): React.ReactElement => {
  return (
    <Show {...props}>
      <SimpleShowLayout>
        <TextField label=\\"Id\\" source=\\"id\\" />
        <DateField source=\\"createdAt\\" label=\\"Created At\\" />
        <DateField source=\\"updatedAt\\" label=\\"Updated At\\" />
      </SimpleShowLayout>
    </Show>
  );
};
",
  "admin-ui/src/empty/EmptyTitle.ts": "import { Empty as TEmpty } from \\"../api/empty/Empty\\";

export const EMPTY_TITLE_FIELD = \\"id\\";

export const EmptyTitle = (record: TEmpty): string => {
  return record.id || String(record.id);
};
",
  "admin-ui/src/index.tsx": "import React from \\"react\\";
import ReactDOM from \\"react-dom\\";
import \\"./index.css\\";
// @ts-ignore
// eslint-disable-next-line import/no-unresolved
import App from \\"./App\\";
import reportWebVitals from \\"./reportWebVitals\\";

ReactDOM.render(
  <React.StrictMode>
    <App />
  </React.StrictMode>,
  document.getElementById(\\"root\\")
);

// If you want to start measuring performance in your app, pass a function
// to log results (for example: reportWebVitals(console.log))
// or send to an analytics endpoint. Learn more: https://bit.ly/CRA-vitals
reportWebVitals();
",
  "admin-ui/src/order/OrderCreate.tsx": "import * as React from \\"react\\";
import {
  Create,
  SimpleForm,
  CreateProps,
  ReferenceInput,
  SelectInput,
} from \\"react-admin\\";
import { CustomerTitle } from \\"../customer/CustomerTitle\\";

export const OrderCreate = (props: CreateProps): React.ReactElement => {
  return (
    <Create {...props}>
      <SimpleForm>
        <ReferenceInput
          source=\\"customer.id\\"
          reference=\\"Customer\\"
          label=\\"Customer\\"
        >
          <SelectInput optionText={CustomerTitle} />
        </ReferenceInput>
        <SelectInput
          source=\\"status\\"
          label=\\"Status\\"
          choices={[
            { label: \\"Pending\\", value: \\"pending\\" },
            { label: \\"In Progress\\", value: \\"inProgress\\" },
            { label: \\"Done\\", value: \\"done\\" },
          ]}
          optionText=\\"label\\"
          optionValue=\\"value\\"
        />
        <SelectInput
          source=\\"label\\"
          label=\\"Label\\"
          choices={[{ label: \\"Fragile\\", value: \\"fragile\\" }]}
          optionText=\\"label\\"
          allowEmpty
          optionValue=\\"value\\"
        />
      </SimpleForm>
    </Create>
  );
};
",
  "admin-ui/src/order/OrderEdit.tsx": "import * as React from \\"react\\";
import {
  Edit,
  SimpleForm,
  EditProps,
  ReferenceInput,
  SelectInput,
} from \\"react-admin\\";
import { CustomerTitle } from \\"../customer/CustomerTitle\\";

export const OrderEdit = (props: EditProps): React.ReactElement => {
  return (
    <Edit {...props}>
      <SimpleForm>
        <ReferenceInput
          source=\\"customer.id\\"
          reference=\\"Customer\\"
          label=\\"Customer\\"
        >
          <SelectInput optionText={CustomerTitle} />
        </ReferenceInput>
        <SelectInput
          source=\\"status\\"
          label=\\"Status\\"
          choices={[
            { label: \\"Pending\\", value: \\"pending\\" },
            { label: \\"In Progress\\", value: \\"inProgress\\" },
            { label: \\"Done\\", value: \\"done\\" },
          ]}
          optionText=\\"label\\"
          optionValue=\\"value\\"
        />
        <SelectInput
          source=\\"label\\"
          label=\\"Label\\"
          choices={[{ label: \\"Fragile\\", value: \\"fragile\\" }]}
          optionText=\\"label\\"
          allowEmpty
          optionValue=\\"value\\"
        />
      </SimpleForm>
    </Edit>
  );
};
",
  "admin-ui/src/order/OrderList.tsx": "import * as React from \\"react\\";
import {
  List,
  Datagrid,
  ListProps,
  TextField,
  DateField,
  ReferenceField,
} from \\"react-admin\\";
import Pagination from \\"../Components/Pagination\\";
import { CUSTOMER_TITLE_FIELD } from \\"../customer/CustomerTitle\\";

export const OrderList = (props: ListProps): React.ReactElement => {
  return (
    <List
      {...props}
      bulkActionButtons={false}
      title={\\"Orders\\"}
      perPage={50}
      pagination={<Pagination />}
    >
      <Datagrid rowClick=\\"show\\">
        <TextField label=\\"Id\\" source=\\"id\\" />
        <DateField source=\\"createdAt\\" label=\\"Created At\\" />
        <DateField source=\\"updatedAt\\" label=\\"Updated At\\" />
        <ReferenceField
          label=\\"Customer\\"
          source=\\"customer.id\\"
          reference=\\"Customer\\"
        >
          <TextField source={CUSTOMER_TITLE_FIELD} />
        </ReferenceField>
        <TextField label=\\"Status\\" source=\\"status\\" />
        <TextField label=\\"Label\\" source=\\"label\\" />
      </Datagrid>
    </List>
  );
};
",
  "admin-ui/src/order/OrderShow.tsx": "import * as React from \\"react\\";
import {
  Show,
  SimpleShowLayout,
  ShowProps,
  TextField,
  DateField,
  ReferenceField,
} from \\"react-admin\\";
import { CUSTOMER_TITLE_FIELD } from \\"../customer/CustomerTitle\\";

export const OrderShow = (props: ShowProps): React.ReactElement => {
  return (
    <Show {...props}>
      <SimpleShowLayout>
        <TextField label=\\"Id\\" source=\\"id\\" />
        <DateField source=\\"createdAt\\" label=\\"Created At\\" />
        <DateField source=\\"updatedAt\\" label=\\"Updated At\\" />
        <ReferenceField
          label=\\"Customer\\"
          source=\\"customer.id\\"
          reference=\\"Customer\\"
        >
          <TextField source={CUSTOMER_TITLE_FIELD} />
        </ReferenceField>
        <TextField label=\\"Status\\" source=\\"status\\" />
        <TextField label=\\"Label\\" source=\\"label\\" />
      </SimpleShowLayout>
    </Show>
  );
};
",
  "admin-ui/src/order/OrderTitle.ts": "import { Order as TOrder } from \\"../api/order/Order\\";

export const ORDER_TITLE_FIELD = \\"id\\";

export const OrderTitle = (record: TOrder): string => {
  return record.id || String(record.id);
};
",
  "admin-ui/src/organization/OrganizationCreate.tsx": "import * as React from \\"react\\";

import {
  Create,
  SimpleForm,
  CreateProps,
  TextInput,
  ReferenceArrayInput,
  SelectArrayInput,
} from \\"react-admin\\";

import { UserTitle } from \\"../user/UserTitle\\";
import { CustomerTitle } from \\"../customer/CustomerTitle\\";

export const OrganizationCreate = (props: CreateProps): React.ReactElement => {
  return (
    <Create {...props}>
      <SimpleForm>
        <TextInput label=\\"Name\\" source=\\"name\\" />
        <ReferenceArrayInput
          source=\\"users\\"
          reference=\\"User\\"
          parse={(value: any) => value && value.map((v: any) => ({ id: v }))}
          format={(value: any) => value && value.map((v: any) => v.id)}
        >
          <SelectArrayInput optionText={UserTitle} />
        </ReferenceArrayInput>
        <ReferenceArrayInput
          source=\\"customers\\"
          reference=\\"Customer\\"
          parse={(value: any) => value && value.map((v: any) => ({ id: v }))}
          format={(value: any) => value && value.map((v: any) => v.id)}
        >
          <SelectArrayInput optionText={CustomerTitle} />
        </ReferenceArrayInput>
        <ReferenceArrayInput
          source=\\"vipCustomers\\"
          reference=\\"Customer\\"
          parse={(value: any) => value && value.map((v: any) => ({ id: v }))}
          format={(value: any) => value && value.map((v: any) => v.id)}
        >
          <SelectArrayInput optionText={CustomerTitle} />
        </ReferenceArrayInput>
      </SimpleForm>
    </Create>
  );
};
",
  "admin-ui/src/organization/OrganizationEdit.tsx": "import * as React from \\"react\\";

import {
  Edit,
  SimpleForm,
  EditProps,
  TextInput,
  ReferenceArrayInput,
  SelectArrayInput,
} from \\"react-admin\\";

import { UserTitle } from \\"../user/UserTitle\\";
import { CustomerTitle } from \\"../customer/CustomerTitle\\";

export const OrganizationEdit = (props: EditProps): React.ReactElement => {
  return (
    <Edit {...props}>
      <SimpleForm>
        <TextInput label=\\"Name\\" source=\\"name\\" />
        <ReferenceArrayInput
          source=\\"users\\"
          reference=\\"User\\"
          parse={(value: any) => value && value.map((v: any) => ({ id: v }))}
          format={(value: any) => value && value.map((v: any) => v.id)}
        >
          <SelectArrayInput optionText={UserTitle} />
        </ReferenceArrayInput>
        <ReferenceArrayInput
          source=\\"customers\\"
          reference=\\"Customer\\"
          parse={(value: any) => value && value.map((v: any) => ({ id: v }))}
          format={(value: any) => value && value.map((v: any) => v.id)}
        >
          <SelectArrayInput optionText={CustomerTitle} />
        </ReferenceArrayInput>
        <ReferenceArrayInput
          source=\\"vipCustomers\\"
          reference=\\"Customer\\"
          parse={(value: any) => value && value.map((v: any) => ({ id: v }))}
          format={(value: any) => value && value.map((v: any) => v.id)}
        >
          <SelectArrayInput optionText={CustomerTitle} />
        </ReferenceArrayInput>
      </SimpleForm>
    </Edit>
  );
};
",
  "admin-ui/src/organization/OrganizationList.tsx": "import * as React from \\"react\\";
import { List, Datagrid, ListProps, TextField, DateField } from \\"react-admin\\";
import Pagination from \\"../Components/Pagination\\";

export const OrganizationList = (props: ListProps): React.ReactElement => {
  return (
    <List
      {...props}
      bulkActionButtons={false}
      title={\\"Organizations\\"}
      perPage={50}
      pagination={<Pagination />}
    >
      <Datagrid rowClick=\\"show\\">
        <TextField label=\\"Id\\" source=\\"id\\" />
        <DateField source=\\"createdAt\\" label=\\"Created At\\" />
        <DateField source=\\"updatedAt\\" label=\\"Updated At\\" />
        <TextField label=\\"Name\\" source=\\"name\\" />
      </Datagrid>
    </List>
  );
};
",
  "admin-ui/src/organization/OrganizationShow.tsx": "import * as React from \\"react\\";

import {
  Show,
  SimpleShowLayout,
  ShowProps,
  TextField,
  DateField,
  ReferenceManyField,
  Datagrid,
  BooleanField,
  ReferenceField,
} from \\"react-admin\\";

import { ORGANIZATION_TITLE_FIELD } from \\"./OrganizationTitle\\";

export const OrganizationShow = (props: ShowProps): React.ReactElement => {
  return (
    <Show {...props}>
      <SimpleShowLayout>
        <TextField label=\\"Id\\" source=\\"id\\" />
        <DateField source=\\"createdAt\\" label=\\"Created At\\" />
        <DateField source=\\"updatedAt\\" label=\\"Updated At\\" />
        <TextField label=\\"Name\\" source=\\"name\\" />
        <ReferenceManyField
          reference=\\"Customer\\"
          target=\\"OrganizationId\\"
          label=\\"The Customers\\"
        >
          <Datagrid rowClick=\\"show\\">
            <TextField label=\\"Id\\" source=\\"id\\" />
            <DateField source=\\"createdAt\\" label=\\"Created At\\" />
            <DateField source=\\"updatedAt\\" label=\\"Updated At\\" />
            <TextField label=\\"Email\\" source=\\"email\\" />
            <TextField label=\\"First Name\\" source=\\"firstName\\" />
            <TextField label=\\"Last Name\\" source=\\"lastName\\" />
            <BooleanField label=\\"VIP\\" source=\\"isVip\\" />
            <TextField label=\\"Birth Data\\" source=\\"birthData\\" />
            <TextField
              label=\\"Average Sale (-1500.00 - 1500.00)\\"
              source=\\"averageSale\\"
            />
            <TextField
              label=\\"Favorite Number (1 - 20)\\"
              source=\\"favoriteNumber\\"
            />
            <TextField label=\\"Geographic Location\\" source=\\"geoLocation\\" />
            <TextField
              label=\\"Comments (up to 500 characters)\\"
              source=\\"comments\\"
            />
            <TextField
              label=\\"Favorite Colors (multi-select)\\"
              source=\\"favoriteColors\\"
            />
            <TextField label=\\"Customer Type\\" source=\\"customerType\\" />
            <ReferenceField
              label=\\"Organization\\"
              source=\\"organization.id\\"
              reference=\\"Organization\\"
            >
              <TextField source={ORGANIZATION_TITLE_FIELD} />
            </ReferenceField>
            <ReferenceField
              label=\\"VIP Organization\\"
              source=\\"organization.id\\"
              reference=\\"Organization\\"
            >
              <TextField source={ORGANIZATION_TITLE_FIELD} />
            </ReferenceField>
          </Datagrid>
        </ReferenceManyField>
        <ReferenceManyField
          reference=\\"Customer\\"
          target=\\"OrganizationId\\"
          label=\\"The Customers\\"
        >
          <Datagrid rowClick=\\"show\\">
            <TextField label=\\"Id\\" source=\\"id\\" />
            <DateField source=\\"createdAt\\" label=\\"Created At\\" />
            <DateField source=\\"updatedAt\\" label=\\"Updated At\\" />
            <TextField label=\\"Email\\" source=\\"email\\" />
            <TextField label=\\"First Name\\" source=\\"firstName\\" />
            <TextField label=\\"Last Name\\" source=\\"lastName\\" />
            <BooleanField label=\\"VIP\\" source=\\"isVip\\" />
            <TextField label=\\"Birth Data\\" source=\\"birthData\\" />
            <TextField
              label=\\"Average Sale (-1500.00 - 1500.00)\\"
              source=\\"averageSale\\"
            />
            <TextField
              label=\\"Favorite Number (1 - 20)\\"
              source=\\"favoriteNumber\\"
            />
            <TextField label=\\"Geographic Location\\" source=\\"geoLocation\\" />
            <TextField
              label=\\"Comments (up to 500 characters)\\"
              source=\\"comments\\"
            />
            <TextField
              label=\\"Favorite Colors (multi-select)\\"
              source=\\"favoriteColors\\"
            />
            <TextField label=\\"Customer Type\\" source=\\"customerType\\" />
            <ReferenceField
              label=\\"Organization\\"
              source=\\"organization.id\\"
              reference=\\"Organization\\"
            >
              <TextField source={ORGANIZATION_TITLE_FIELD} />
            </ReferenceField>
            <ReferenceField
              label=\\"VIP Organization\\"
              source=\\"organization.id\\"
              reference=\\"Organization\\"
            >
              <TextField source={ORGANIZATION_TITLE_FIELD} />
            </ReferenceField>
          </Datagrid>
        </ReferenceManyField>
      </SimpleShowLayout>
    </Show>
  );
};
",
  "admin-ui/src/organization/OrganizationTitle.ts": "import { Organization as TOrganization } from \\"../api/organization/Organization\\";

export const ORGANIZATION_TITLE_FIELD = \\"name\\";

export const OrganizationTitle = (record: TOrganization): string => {
  return record.name || String(record.id);
};
",
  "admin-ui/src/pages/Dashboard.tsx": "import * as React from \\"react\\";
import Card from \\"@material-ui/core/Card\\";
import CardContent from \\"@material-ui/core/CardContent\\";
import { Title } from \\"react-admin\\";
const Dashboard = () => (
  <Card>
    <Title title=\\"Welcome to the administration\\" />
    <CardContent>Welcome</CardContent>
  </Card>
);

export default Dashboard;
",
  "admin-ui/src/profile/ProfileCreate.tsx": "import * as React from \\"react\\";
import {
  Create,
  SimpleForm,
  CreateProps,
  TextInput,
  ReferenceInput,
  SelectInput,
} from \\"react-admin\\";
import { UserTitle } from \\"../user/UserTitle\\";

export const ProfileCreate = (props: CreateProps): React.ReactElement => {
  return (
    <Create {...props}>
      <SimpleForm>
        <TextInput label=\\"Email\\" source=\\"email\\" type=\\"email\\" />
        <ReferenceInput source=\\"user.id\\" reference=\\"User\\" label=\\"User\\">
          <SelectInput optionText={UserTitle} />
        </ReferenceInput>
      </SimpleForm>
    </Create>
  );
};
",
  "admin-ui/src/profile/ProfileEdit.tsx": "import * as React from \\"react\\";
import {
  Edit,
  SimpleForm,
  EditProps,
  TextInput,
  ReferenceInput,
  SelectInput,
} from \\"react-admin\\";
import { UserTitle } from \\"../user/UserTitle\\";

export const ProfileEdit = (props: EditProps): React.ReactElement => {
  return (
    <Edit {...props}>
      <SimpleForm>
        <TextInput label=\\"Email\\" source=\\"email\\" type=\\"email\\" />
        <ReferenceInput source=\\"user.id\\" reference=\\"User\\" label=\\"User\\">
          <SelectInput optionText={UserTitle} />
        </ReferenceInput>
      </SimpleForm>
    </Edit>
  );
};
",
  "admin-ui/src/profile/ProfileList.tsx": "import * as React from \\"react\\";
import {
  List,
  Datagrid,
  ListProps,
  TextField,
  DateField,
  ReferenceField,
} from \\"react-admin\\";
import Pagination from \\"../Components/Pagination\\";
import { USER_TITLE_FIELD } from \\"../user/UserTitle\\";

export const ProfileList = (props: ListProps): React.ReactElement => {
  return (
    <List
      {...props}
      bulkActionButtons={false}
      title={\\"Profiles\\"}
      perPage={50}
      pagination={<Pagination />}
    >
      <Datagrid rowClick=\\"show\\">
        <TextField label=\\"Id\\" source=\\"id\\" />
        <DateField source=\\"createdAt\\" label=\\"Created At\\" />
        <DateField source=\\"updatedAt\\" label=\\"Updated At\\" />
        <TextField label=\\"Email\\" source=\\"email\\" />
        <ReferenceField label=\\"User\\" source=\\"user.id\\" reference=\\"User\\">
          <TextField source={USER_TITLE_FIELD} />
        </ReferenceField>
      </Datagrid>
    </List>
  );
};
",
  "admin-ui/src/profile/ProfileShow.tsx": "import * as React from \\"react\\";
import {
  Show,
  SimpleShowLayout,
  ShowProps,
  TextField,
  DateField,
  ReferenceField,
} from \\"react-admin\\";
import { USER_TITLE_FIELD } from \\"../user/UserTitle\\";

export const ProfileShow = (props: ShowProps): React.ReactElement => {
  return (
    <Show {...props}>
      <SimpleShowLayout>
        <TextField label=\\"Id\\" source=\\"id\\" />
        <DateField source=\\"createdAt\\" label=\\"Created At\\" />
        <DateField source=\\"updatedAt\\" label=\\"Updated At\\" />
        <TextField label=\\"Email\\" source=\\"email\\" />
        <ReferenceField label=\\"User\\" source=\\"user.id\\" reference=\\"User\\">
          <TextField source={USER_TITLE_FIELD} />
        </ReferenceField>
      </SimpleShowLayout>
    </Show>
  );
};
",
  "admin-ui/src/profile/ProfileTitle.ts": "import { Profile as TProfile } from \\"../api/profile/Profile\\";

export const PROFILE_TITLE_FIELD = \\"id\\";

export const ProfileTitle = (record: TProfile): string => {
  return record.id || String(record.id);
};
",
  "admin-ui/src/reportWebVitals.ts": "import { ReportHandler } from \\"web-vitals\\";

const reportWebVitals = (onPerfEntry?: ReportHandler): void => {
  if (onPerfEntry && onPerfEntry instanceof Function) {
    void import(\\"web-vitals\\").then(
      ({ getCLS, getFID, getFCP, getLCP, getTTFB }) => {
        getCLS(onPerfEntry);
        getFID(onPerfEntry);
        getFCP(onPerfEntry);
        getLCP(onPerfEntry);
        getTTFB(onPerfEntry);
      }
    );
  }
};

export default reportWebVitals;
",
  "admin-ui/src/setupTests.ts": "// jest-dom adds custom jest matchers for asserting on DOM nodes.
// allows you to do things like:
// expect(element).toHaveTextContent(/react/i)
// learn more: https://github.com/testing-library/jest-dom
import \\"@testing-library/jest-dom\\";
",
  "admin-ui/src/theme/theme.ts": "import { defaultTheme } from \\"react-admin\\";
import { createTheme, ThemeOptions } from \\"@material-ui/core/styles\\";
import { merge } from \\"lodash\\";
import createPalette from \\"@material-ui/core/styles/createPalette\\";

const palette = createPalette(
  merge({}, defaultTheme.palette, {
    primary: {
      main: \\"#20a4f3\\",
    },
    secondary: {
      main: \\"#7950ed\\",
    },
    error: {
      main: \\"#e93c51\\",
    },
    warning: {
      main: \\"#f6aa50\\",
    },
    info: {
      main: \\"#144bc1\\",
    },
    success: {
      main: \\"#31c587\\",
    },
  })
);

const themeOptions: ThemeOptions = {
  palette,
};

export const theme = createTheme(merge({}, defaultTheme, themeOptions));
",
  "admin-ui/src/types.ts": "import { JsonValue } from \\"type-fest\\";

export type Credentials = {
  username: string;
  password: string;
};
export type LoginMutateResult = {
  login: {
    username: string;
    accessToken: string;
  };
};
export type InputJsonValue = Omit<JsonValue, \\"null\\">;
",
  "admin-ui/src/user/EnumRoles.ts": "export enum EnumRoles {
  User = \\"user\\",
  Admin = \\"admin\\",
  AreaManager = \\"areaManager\\",
}
",
  "admin-ui/src/user/RolesOptions.ts": "//@ts-ignore
import { ROLES } from \\"./roles\\";

declare interface Role {
  name: string;
  displayName: string;
}

export const ROLES_OPTIONS = ROLES.map((role: Role) => ({
  value: role.name,
  label: role.displayName,
}));
",
  "admin-ui/src/user/UserCreate.tsx": "import * as React from \\"react\\";

import {
  Create,
  SimpleForm,
  CreateProps,
  TextInput,
  PasswordInput,
  SelectArrayInput,
  NumberInput,
  DateTimeInput,
  ReferenceInput,
  SelectInput,
  ReferenceArrayInput,
  BooleanInput,
} from \\"react-admin\\";

import { UserTitle } from \\"./UserTitle\\";
import { OrganizationTitle } from \\"../organization/OrganizationTitle\\";
import { ProfileTitle } from \\"../profile/ProfileTitle\\";
import { ROLES_OPTIONS } from \\"../user/RolesOptions\\";

export const UserCreate = (props: CreateProps): React.ReactElement => {
  return (
    <Create {...props}>
      <SimpleForm>
        <TextInput label=\\"Username\\" source=\\"username\\" />
        <PasswordInput label=\\"Password\\" source=\\"password\\" />
        <SelectArrayInput
          source=\\"roles\\"
          choices={ROLES_OPTIONS}
          optionText=\\"label\\"
          optionValue=\\"value\\"
        />
        <TextInput label=\\"Name\\" source=\\"name\\" />
        <TextInput label=\\"Bio\\" multiline source=\\"bio\\" />
        <TextInput label=\\"Email\\" source=\\"email\\" type=\\"email\\" />
        <NumberInput step={1} label=\\"Age\\" source=\\"age\\" />
        <DateTimeInput label=\\"Birth Date\\" source=\\"birthDate\\" />
        <NumberInput label=\\"Score\\" source=\\"score\\" />
        <ReferenceInput source=\\"user.id\\" reference=\\"User\\" label=\\"Manager\\">
          <SelectInput optionText={UserTitle} />
        </ReferenceInput>
        <ReferenceArrayInput
          source=\\"employees\\"
          reference=\\"User\\"
          parse={(value: any) => value && value.map((v: any) => ({ id: v }))}
          format={(value: any) => value && value.map((v: any) => v.id)}
        >
          <SelectArrayInput optionText={UserTitle} />
        </ReferenceArrayInput>
        <ReferenceArrayInput
          source=\\"organizations\\"
          reference=\\"Organization\\"
          parse={(value: any) => value && value.map((v: any) => ({ id: v }))}
          format={(value: any) => value && value.map((v: any) => v.id)}
        >
          <SelectArrayInput optionText={OrganizationTitle} />
        </ReferenceArrayInput>
        <SelectArrayInput
          label=\\"Interests\\"
          source=\\"interests\\"
          choices={[
            { label: \\"Programming\\", value: \\"programming\\" },
            { label: \\"Design\\", value: \\"design\\" },
          ]}
          optionText=\\"label\\"
          optionValue=\\"value\\"
        />
        <SelectInput
          source=\\"priority\\"
          label=\\"Priority\\"
          choices={[
            { label: \\"High\\", value: \\"high\\" },
            { label: \\"Medium\\", value: \\"medium\\" },
            { label: \\"Low\\", value: \\"low\\" },
          ]}
          optionText=\\"label\\"
          optionValue=\\"value\\"
        />
        <BooleanInput label=\\"Is Curious\\" source=\\"isCurious\\" />
        <TextInput label=\\"Location\\" source=\\"location\\" />
        <div />
        <ReferenceInput source=\\"profile.id\\" reference=\\"Profile\\" label=\\"Profile\\">
          <SelectInput optionText={ProfileTitle} />
        </ReferenceInput>
      </SimpleForm>
    </Create>
  );
};
",
  "admin-ui/src/user/UserEdit.tsx": "import * as React from \\"react\\";

import {
  Edit,
  SimpleForm,
  EditProps,
  TextInput,
  PasswordInput,
  SelectArrayInput,
  NumberInput,
  DateTimeInput,
  ReferenceInput,
  SelectInput,
  ReferenceArrayInput,
  BooleanInput,
} from \\"react-admin\\";

import { UserTitle } from \\"./UserTitle\\";
import { OrganizationTitle } from \\"../organization/OrganizationTitle\\";
import { ProfileTitle } from \\"../profile/ProfileTitle\\";
import { ROLES_OPTIONS } from \\"../user/RolesOptions\\";

export const UserEdit = (props: EditProps): React.ReactElement => {
  return (
    <Edit {...props}>
      <SimpleForm>
        <TextInput label=\\"Username\\" source=\\"username\\" />
        <PasswordInput label=\\"Password\\" source=\\"password\\" />
        <SelectArrayInput
          source=\\"roles\\"
          choices={ROLES_OPTIONS}
          optionText=\\"label\\"
          optionValue=\\"value\\"
        />
        <TextInput label=\\"Name\\" source=\\"name\\" />
        <TextInput label=\\"Bio\\" multiline source=\\"bio\\" />
        <TextInput label=\\"Email\\" source=\\"email\\" type=\\"email\\" />
        <NumberInput step={1} label=\\"Age\\" source=\\"age\\" />
        <DateTimeInput label=\\"Birth Date\\" source=\\"birthDate\\" />
        <NumberInput label=\\"Score\\" source=\\"score\\" />
        <ReferenceInput source=\\"user.id\\" reference=\\"User\\" label=\\"Manager\\">
          <SelectInput optionText={UserTitle} />
        </ReferenceInput>
        <ReferenceArrayInput
          source=\\"employees\\"
          reference=\\"User\\"
          parse={(value: any) => value && value.map((v: any) => ({ id: v }))}
          format={(value: any) => value && value.map((v: any) => v.id)}
        >
          <SelectArrayInput optionText={UserTitle} />
        </ReferenceArrayInput>
        <ReferenceArrayInput
          source=\\"organizations\\"
          reference=\\"Organization\\"
          parse={(value: any) => value && value.map((v: any) => ({ id: v }))}
          format={(value: any) => value && value.map((v: any) => v.id)}
        >
          <SelectArrayInput optionText={OrganizationTitle} />
        </ReferenceArrayInput>
        <SelectArrayInput
          label=\\"Interests\\"
          source=\\"interests\\"
          choices={[
            { label: \\"Programming\\", value: \\"programming\\" },
            { label: \\"Design\\", value: \\"design\\" },
          ]}
          optionText=\\"label\\"
          optionValue=\\"value\\"
        />
        <SelectInput
          source=\\"priority\\"
          label=\\"Priority\\"
          choices={[
            { label: \\"High\\", value: \\"high\\" },
            { label: \\"Medium\\", value: \\"medium\\" },
            { label: \\"Low\\", value: \\"low\\" },
          ]}
          optionText=\\"label\\"
          optionValue=\\"value\\"
        />
        <BooleanInput label=\\"Is Curious\\" source=\\"isCurious\\" />
        <TextInput label=\\"Location\\" source=\\"location\\" />
        <div />
        <ReferenceInput source=\\"profile.id\\" reference=\\"Profile\\" label=\\"Profile\\">
          <SelectInput optionText={ProfileTitle} />
        </ReferenceInput>
      </SimpleForm>
    </Edit>
  );
};
",
  "admin-ui/src/user/UserList.tsx": "import * as React from \\"react\\";
import {
  List,
  Datagrid,
  ListProps,
  TextField,
  ReferenceField,
  BooleanField,
} from \\"react-admin\\";
import Pagination from \\"../Components/Pagination\\";
import { USER_TITLE_FIELD } from \\"./UserTitle\\";
import { PROFILE_TITLE_FIELD } from \\"../profile/ProfileTitle\\";

export const UserList = (props: ListProps): React.ReactElement => {
  return (
    <List
      {...props}
      bulkActionButtons={false}
      title={\\"Users\\"}
      perPage={50}
      pagination={<Pagination />}
    >
      <Datagrid rowClick=\\"show\\">
        <TextField label=\\"Username\\" source=\\"username\\" />
        <TextField label=\\"Roles\\" source=\\"roles\\" />
        <TextField label=\\"Id\\" source=\\"id\\" />
        <TextField label=\\"Name\\" source=\\"name\\" />
        <TextField label=\\"Bio\\" source=\\"bio\\" />
        <TextField label=\\"Email\\" source=\\"email\\" />
        <TextField label=\\"Age\\" source=\\"age\\" />
        <TextField label=\\"Birth Date\\" source=\\"birthDate\\" />
        <TextField label=\\"Score\\" source=\\"score\\" />
        <ReferenceField label=\\"Manager\\" source=\\"user.id\\" reference=\\"User\\">
          <TextField source={USER_TITLE_FIELD} />
        </ReferenceField>
        <TextField label=\\"Interests\\" source=\\"interests\\" />
        <TextField label=\\"Priority\\" source=\\"priority\\" />
        <BooleanField label=\\"Is Curious\\" source=\\"isCurious\\" />
        <TextField label=\\"Location\\" source=\\"location\\" />
        <TextField label=\\"Extended Properties\\" source=\\"extendedProperties\\" />
        <ReferenceField label=\\"Profile\\" source=\\"profile.id\\" reference=\\"Profile\\">
          <TextField source={PROFILE_TITLE_FIELD} />
        </ReferenceField>
      </Datagrid>
    </List>
  );
};
",
  "admin-ui/src/user/UserShow.tsx": "import * as React from \\"react\\";
import {
  Show,
  SimpleShowLayout,
  ShowProps,
  TextField,
  ReferenceField,
  BooleanField,
} from \\"react-admin\\";
import { USER_TITLE_FIELD } from \\"./UserTitle\\";
import { PROFILE_TITLE_FIELD } from \\"../profile/ProfileTitle\\";

export const UserShow = (props: ShowProps): React.ReactElement => {
  return (
    <Show {...props}>
      <SimpleShowLayout>
        <TextField label=\\"Username\\" source=\\"username\\" />
        <TextField label=\\"Roles\\" source=\\"roles\\" />
        <TextField label=\\"Id\\" source=\\"id\\" />
        <TextField label=\\"Name\\" source=\\"name\\" />
        <TextField label=\\"Bio\\" source=\\"bio\\" />
        <TextField label=\\"Email\\" source=\\"email\\" />
        <TextField label=\\"Age\\" source=\\"age\\" />
        <TextField label=\\"Birth Date\\" source=\\"birthDate\\" />
        <TextField label=\\"Score\\" source=\\"score\\" />
        <ReferenceField label=\\"Manager\\" source=\\"user.id\\" reference=\\"User\\">
          <TextField source={USER_TITLE_FIELD} />
        </ReferenceField>
        <TextField label=\\"Interests\\" source=\\"interests\\" />
        <TextField label=\\"Priority\\" source=\\"priority\\" />
        <BooleanField label=\\"Is Curious\\" source=\\"isCurious\\" />
        <TextField label=\\"Location\\" source=\\"location\\" />
        <TextField label=\\"Extended Properties\\" source=\\"extendedProperties\\" />
        <ReferenceField label=\\"Profile\\" source=\\"profile.id\\" reference=\\"Profile\\">
          <TextField source={PROFILE_TITLE_FIELD} />
        </ReferenceField>
      </SimpleShowLayout>
    </Show>
  );
};
",
  "admin-ui/src/user/UserTitle.ts": "import { User as TUser } from \\"../api/user/User\\";

export const USER_TITLE_FIELD = \\"username\\";

export const UserTitle = (record: TUser): string => {
  return record.username || String(record.id);
};
",
  "admin-ui/src/user/roles.ts": "export const ROLES = [
  {
    name: \\"user\\",
    displayName: \\"User\\",
  },
  {
    name: \\"admin\\",
    displayName: \\"Admin\\",
  },
  {
    name: \\"areaManager\\",
    displayName: \\"Area Manager\\",
  },
];
",
  "admin-ui/src/util/BooleanFilter.ts": "export class BooleanFilter {
  equals?: boolean;
  not?: boolean;
}
",
  "admin-ui/src/util/BooleanNullableFilter.ts": "export class BooleanNullableFilter {
  equals?: boolean | null;
  not?: boolean | null;
}
",
  "admin-ui/src/util/DateTimeFilter.ts": "export class DateTimeFilter {
  equals?: Date;
  not?: Date;
  in?: Date[];
  notIn?: Date[];
  lt?: Date;
  lte?: Date;
  gt?: Date;
  gte?: Date;
}
",
  "admin-ui/src/util/DateTimeNullableFilter.ts": "export class DateTimeNullableFilter {
  equals?: Date | null;
  in?: Date[] | null;
  notIn?: Date[] | null;
  lt?: Date;
  lte?: Date;
  gt?: Date;
  gte?: Date;
  not?: Date;
}
",
  "admin-ui/src/util/FloatFilter.ts": "export class FloatFilter {
  equals?: number;
  in?: number[];
  notIn?: number[];
  lt?: number;
  lte?: number;
  gt?: number;
  gte?: number;
  not?: number;
}
",
  "admin-ui/src/util/FloatNullableFilter.ts": "export class FloatNullableFilter {
  equals?: number | null;
  in?: number[] | null;
  notIn?: number[] | null;
  lt?: number;
  lte?: number;
  gt?: number;
  gte?: number;
  not?: number;
}
",
  "admin-ui/src/util/IntFilter.ts": "export class IntFilter {
  equals?: number;
  in?: number[];
  notIn?: number[];
  lt?: number;
  lte?: number;
  gt?: number;
  gte?: number;
  not?: number;
}
",
  "admin-ui/src/util/IntNullableFilter.ts": "export class IntNullableFilter {
  equals?: number | null;
  in?: number[] | null;
  notIn?: number[] | null;
  lt?: number;
  lte?: number;
  gt?: number;
  gte?: number;
  not?: number;
}
",
  "admin-ui/src/util/JsonFilter.ts": "import { InputJsonValue } from \\"../types\\";
export class JsonFilter {
  equals?: InputJsonValue;
  not?: InputJsonValue;
}
",
  "admin-ui/src/util/JsonNullableFilter.ts": "import { JsonValue } from \\"type-fest\\";
export class JsonNullableFilter {
  equals?: JsonValue | null;
  not?: JsonValue | null;
}
",
  "admin-ui/src/util/MetaQueryPayload.ts": "export class MetaQueryPayload {
  count!: number;
}
",
  "admin-ui/src/util/QueryMode.ts": "export enum QueryMode {
  Default = \\"default\\",
  Insensitive = \\"insensitive\\",
}
",
  "admin-ui/src/util/SortOrder.ts": "export enum SortOrder {
  Asc = \\"asc\\",
  Desc = \\"desc\\",
}
",
  "admin-ui/src/util/StringFilter.ts": "import { QueryMode } from \\"./QueryMode\\";

export class StringFilter {
  equals?: string;
  in?: string[];
  notIn?: string[];
  lt?: string;
  lte?: string;
  gt?: string;
  gte?: string;
  contains?: string;
  startsWith?: string;
  endsWith?: string;
  mode?: QueryMode;
  not?: string;
}
",
  "admin-ui/src/util/StringNullableFilter.ts": "import { QueryMode } from \\"./QueryMode\\";
export class StringNullableFilter {
  equals?: string | null;
  in?: string[] | null;
  notIn?: string[] | null;
  lt?: string;
  lte?: string;
  gt?: string;
  gte?: string;
  contains?: string;
  startsWith?: string;
  endsWith?: string;
  mode?: QueryMode;
  not?: string;
}
",
  "admin-ui/tsconfig.json": "{
  \\"compilerOptions\\": {
    \\"target\\": \\"es5\\",
    \\"lib\\": [\\"dom\\", \\"dom.iterable\\", \\"esnext\\"],
    \\"allowJs\\": true,
    \\"skipLibCheck\\": true,
    \\"esModuleInterop\\": true,
    \\"allowSyntheticDefaultImports\\": true,
    \\"forceConsistentCasingInFileNames\\": true,
    \\"noFallthroughCasesInSwitch\\": true,
    \\"module\\": \\"esnext\\",
    \\"moduleResolution\\": \\"node\\",
    \\"resolveJsonModule\\": true,
    \\"isolatedModules\\": true,
    \\"noEmit\\": true,
    \\"jsx\\": \\"react-jsx\\",
    \\"strict\\": true
  },
  \\"include\\": [\\"src\\"],
  \\"exclude\\": [\\"./node_modules\\"]
}
",
  "server/.env": "BCRYPT_SALT=10
COMPOSE_PROJECT_NAME=amp_\${resourceId}
PORT=3000
DB_USER=testUsername
DB_PASSWORD=1234
DB_PORT=5433
DB_URL=postgres://testUsername:1234@localhost:5433/db-name",
  "server/.gitignore": "# See https://help.github.com/articles/ignoring-files/ for more about ignoring files.
 
/node_modules
/dist
.DS_Store
",
  "server/docker-compose.db.yml": "version: \\"3\\"
services:
  db:
    image: postgres:12
    ports:
      - \${DB_PORT}:5432
    environment:
      POSTGRES_USER: \${DB_USER}
      POSTGRES_PASSWORD: \${DB_PASSWORD}
    volumes:
      - postgres:/var/lib/postgresql/data
volumes:
  postgres: ~
",
  "server/docker-compose.yml": "version: \\"3\\"
services:
  server:
    build:
      context: .
      args:
        NPM_LOG_LEVEL: notice
    ports:
      - \${PORT}:3000
    environment:
      BCRYPT_SALT: \${BCRYPT_SALT}
      JWT_SECRET_KEY: \${JWT_SECRET_KEY}
      JWT_EXPIRATION: \${JWT_EXPIRATION}
      DB_URL: postgres://\${DB_USER}:\${DB_PASSWORD}@db:\${DB_PORT}
    depends_on:
      - migrate
  migrate:
    build:
      context: .
      args:
        NPM_LOG_LEVEL: notice
    command: npm run db:init
    working_dir: /app/server
    environment:
      BCRYPT_SALT: \${BCRYPT_SALT}
      DB_URL: postgres://\${DB_USER}:\${DB_PASSWORD}@db:\${DB_PORT}
    depends_on:
      db:
        condition: service_healthy
  db:
    image: postgres:12
    ports:
      - \${DB_PORT}:5432
    environment:
      POSTGRES_USER: \${DB_USER}
      POSTGRES_PASSWORD: \${DB_PASSWORD}
    volumes:
      - postgres:/var/lib/postgresql/data
    healthcheck:
      test:
        - CMD
        - pg_isready
        - -q
        - -d
        - \${DB_NAME}
        - -U
        - \${DB_USER}
      timeout: 45s
      interval: 10s
      retries: 10
volumes:
  postgres: ~
",
  "server/nest-cli.json": "{
  \\"sourceRoot\\": \\"src\\",
  \\"compilerOptions\\": {
    \\"assets\\": [\\"swagger\\"]
  }
}
",
  "server/package.json": "{
  \\"name\\": \\"@sample-application/server\\",
  \\"version\\": \\"0.1.3\\",
  \\"private\\": true,
  \\"scripts\\": {
    \\"start\\": \\"nest start\\",
    \\"start:watch\\": \\"nest start --watch\\",
    \\"start:debug\\": \\"nest start --debug --watch\\",
    \\"build\\": \\"nest build\\",
    \\"test\\": \\"jest\\",
    \\"seed\\": \\"ts-node scripts/seed.ts\\",
    \\"db:migrate-save\\": \\"prisma migrate dev\\",
    \\"db:migrate-up\\": \\"prisma migrate deploy\\",
    \\"db:clean\\": \\"ts-node scripts/clean.ts\\",
    \\"db:init\\": \\"run-s \\\\\\"db:migrate-save -- --name 'initial version'\\\\\\" db:migrate-up seed\\",
    \\"prisma:generate\\": \\"prisma generate\\",
    \\"docker:db\\": \\"docker-compose -f docker-compose.db.yml up -d\\",
    \\"docker:build\\": \\"docker build .\\",
    \\"compose:up\\": \\"docker-compose up -d\\",
    \\"compose:down\\": \\"docker-compose down --volumes\\"
  },
  \\"dependencies\\": {
    \\"@nestjs/common\\": \\"8.4.7\\",
    \\"@nestjs/config\\": \\"1.1.5\\",
    \\"@nestjs/core\\": \\"8.4.7\\",
    \\"@nestjs/graphql\\": \\"9.1.2\\",
    \\"@nestjs/platform-express\\": \\"8.4.7\\",
    \\"@nestjs/serve-static\\": \\"2.2.2\\",
    \\"@nestjs/swagger\\": \\"5.1.5\\",
    \\"@prisma/client\\": \\"4.6.1\\",
    \\"apollo-server-express\\": \\"3.6.1\\",
    \\"bcrypt\\": \\"5.0.1\\",
    \\"class-transformer\\": \\"0.5.1\\",
    \\"class-validator\\": \\"0.13.2\\",
    \\"graphql\\": \\"15.7.2\\",
    \\"graphql-type-json\\": \\"0.3.2\\",
    \\"nest-access-control\\": \\"2.0.3\\",
    \\"nest-morgan\\": \\"1.0.1\\",
    \\"nestjs-prisma\\": \\"0.19.0\\",
    \\"npm-run-all\\": \\"4.1.5\\",
    \\"reflect-metadata\\": \\"0.1.13\\",
    \\"swagger-ui-express\\": \\"4.3.0\\",
    \\"ts-node\\": \\"9.1.1\\"
  },
  \\"devDependencies\\": {
    \\"@nestjs/cli\\": \\"8.2.5\\",
    \\"@nestjs/testing\\": \\"8.4.7\\",
    \\"@types/bcrypt\\": \\"5.0.0\\",
    \\"@types/express\\": \\"4.17.9\\",
    \\"@types/graphql-type-json\\": \\"0.3.2\\",
    \\"@types/jest\\": \\"26.0.19\\",
    \\"@types/normalize-path\\": \\"3.0.0\\",
    \\"@types/supertest\\": \\"2.0.11\\",
    \\"jest\\": \\"27.0.6\\",
    \\"jest-mock-extended\\": \\"^2.0.4\\",
    \\"prisma\\": \\"4.6.1\\",
    \\"supertest\\": \\"4.0.2\\",
    \\"ts-jest\\": \\"27.0.3\\",
    \\"type-fest\\": \\"0.11.0\\",
    \\"typescript\\": \\"4.2.3\\"
  },
  \\"jest\\": {
    \\"preset\\": \\"ts-jest\\",
    \\"testEnvironment\\": \\"node\\",
    \\"modulePathIgnorePatterns\\": [\\"<rootDir>/dist/\\"]
  }
}
",
  "server/prisma/schema.prisma": "datasource postgres {
  provider = \\"postgresql\\"
  url      = env(\\"DB_URL\\")
}

generator client {
  provider = \\"prisma-client-js\\"
}

model User {
  username           String              @unique
  password           String
  roles              Json
  id                 String              @id @default(cuid())
  name               String
  bio                String
  email              String
  age                Int
  birthDate          DateTime
  score              Float
  manager            User?               @relation(name: \\"employees\\", fields: [managerId], references: [id])
  managerId          String?
  employees          User[]              @relation(name: \\"employees\\")
  organizations      Organization[]
  interests          EnumUserInterests[]
  priority           EnumUserPriority
  isCurious          Boolean
  location           String
  extendedProperties Json
  profile            Profile?            @relation(fields: [profileId], references: [id])
  profileId          Int?                @unique
}

model Profile {
  id        Int      @id @default(autoincrement())
  createdAt DateTime @default(now())
  updatedAt DateTime @updatedAt
  email     String
  user      User?
}

model Order {
  id         String          @id @default(cuid())
  createdAt  DateTime        @default(now())
  updatedAt  DateTime        @updatedAt
  customer   Customer        @relation(fields: [customerId], references: [id])
  customerId Int
  status     EnumOrderStatus
  label      EnumOrderLabel?
}

model Organization {
  id           String     @id @default(cuid())
  createdAt    DateTime   @default(now())
  updatedAt    DateTime   @updatedAt
  name         String
  users        User[]
  customers    Customer[] @relation(name: \\"CustomersOnOrganization\\")
  vipCustomers Customer[] @relation(name: \\"vipCustomers\\")
}

model Customer {
  id                Int                          @id @default(autoincrement())
  createdAt         DateTime                     @default(now())
  updatedAt         DateTime                     @updatedAt
  email             String
  firstName         String?
  lastName          String?
  isVip             Boolean?
  birthData         DateTime?
  averageSale       Float?
  favoriteNumber    Int?
  geoLocation       String?
  comments          String?
  favoriteColors    EnumCustomerFavoriteColors[]
  customerType      EnumCustomerCustomerType?
  organization      Organization?                @relation(name: \\"CustomersOnOrganization\\", fields: [organizationId], references: [id])
  organizationId    String?
  vipOrganization   Organization?                @relation(name: \\"vipCustomers\\", fields: [vipOrganizationId], references: [id])
  vipOrganizationId String?
  orders            Order[]
}

model Empty {
  id        String   @id @default(cuid())
  createdAt DateTime @default(now())
  updatedAt DateTime @updatedAt
}

enum EnumUserInterests {
  programming
  design
}

enum EnumUserPriority {
  high
  medium
  low
}

enum EnumOrderStatus {
  pending
  inProgress
  done
}

enum EnumOrderLabel {
  fragile
}

enum EnumCustomerFavoriteColors {
  red
  green
  purple
  yellow
}

enum EnumCustomerCustomerType {
  platinum
  gold
  bronze
  regular
}
",
  "server/scripts/clean.ts": "/**
 * Clean all the tables and types created by Prisma in the database
 */

import { PrismaClient } from \\"@prisma/client\\";

if (require.main === module) {
  clean().catch((error) => {
    console.error(error);
    process.exit(1);
  });
}

async function clean() {
  console.info(\\"Dropping all tables in the database...\\");
  const prisma = new PrismaClient();
  const tables = await getTables(prisma);
  const types = await getTypes(prisma);
  await dropTables(prisma, tables);
  await dropTypes(prisma, types);
  console.info(\\"Cleaned database successfully\\");
  await prisma.$disconnect();
}

async function dropTables(
  prisma: PrismaClient,
  tables: string[]
): Promise<void> {
  for (const table of tables) {
    await prisma.$executeRawUnsafe(\`DROP TABLE public.\\"\${table}\\" CASCADE;\`);
  }
}

async function dropTypes(prisma: PrismaClient, types: string[]) {
  for (const type of types) {
    await prisma.$executeRawUnsafe(\`DROP TYPE IF EXISTS \\"\${type}\\" CASCADE;\`);
  }
}

async function getTables(prisma: PrismaClient): Promise<string[]> {
  const results: Array<{
    tablename: string;
  }> =
    await prisma.$queryRaw\`SELECT tablename from pg_tables where schemaname = 'public';\`;
  return results.map((result) => result.tablename);
}

async function getTypes(prisma: PrismaClient): Promise<string[]> {
  const results: Array<{
    typname: string;
  }> = await prisma.$queryRaw\`
 SELECT t.typname
 FROM pg_type t 
 JOIN pg_catalog.pg_namespace n ON n.oid = t.typnamespace
 WHERE n.nspname = 'public';
 \`;
  return results.map((result) => result.typname);
}
",
  "server/scripts/customSeed.ts": "import { PrismaClient } from \\"@prisma/client\\";

export async function customSeed() {
  const client = new PrismaClient();
  const username = \\"admin\\";

  //replace this sample code to populate your database
  //with data that is required for your service to start
  await client.user.update({
    where: { username: username },
    data: {
      username,
    },
  });

  client.$disconnect();
}
",
  "server/scripts/seed.ts": "import * as dotenv from \\"dotenv\\";
<<<<<<< HEAD
import { PrismaClient } from \\"../prisma/generated-prisma-client\\";
=======
import { PrismaClient } from \\"@prisma/client\\";
import { Salt, parseSalt } from \\"../src/auth/password.service\\";
import { hash } from \\"bcrypt\\";
>>>>>>> 1d03c887
import { customSeed } from \\"./customSeed\\";

if (require.main === module) {
  dotenv.config();

  const { BCRYPT_SALT } = process.env;

  if (!BCRYPT_SALT) {
    throw new Error(\\"BCRYPT_SALT environment variable must be defined\\");
  }
}

async function seed() {
  console.info(\\"Seeding database...\\");

  const client = new PrismaClient();
  void client.$disconnect();

  console.info(\\"Seeding database with custom seed...\\");
  customSeed();

  console.info(\\"Seeded database successfully\\");
}
",
  "server/src/app.module.ts": "import { Module, Scope } from \\"@nestjs/common\\";
import { APP_INTERCEPTOR } from \\"@nestjs/core\\";
import { MorganInterceptor, MorganModule } from \\"nest-morgan\\";
import { UserModule } from \\"./user/user.module\\";
import { ProfileModule } from \\"./profile/profile.module\\";
import { OrderModule } from \\"./order/order.module\\";
import { OrganizationModule } from \\"./organization/organization.module\\";
import { CustomerModule } from \\"./customer/customer.module\\";
import { EmptyModule } from \\"./empty/empty.module\\";
import { HealthModule } from \\"./health/health.module\\";
import { PrismaModule } from \\"./prisma/prisma.module\\";
import { SecretsManagerModule } from \\"./providers/secrets/secretsManager.module\\";
import { ConfigModule, ConfigService } from \\"@nestjs/config\\";
import { ServeStaticModule } from \\"@nestjs/serve-static\\";
import { ServeStaticOptionsService } from \\"./serveStaticOptions.service\\";
import { GraphQLModule } from \\"@nestjs/graphql\\";

@Module({
  controllers: [],
  imports: [
    UserModule,
    ProfileModule,
    OrderModule,
    OrganizationModule,
    CustomerModule,
    EmptyModule,
    HealthModule,
    PrismaModule,
    SecretsManagerModule,
    MorganModule,
    ConfigModule.forRoot({ isGlobal: true }),
    ServeStaticModule.forRootAsync({
      useClass: ServeStaticOptionsService,
    }),
    GraphQLModule.forRootAsync({
      useFactory: (configService) => {
        const playground = configService.get(\\"GRAPHQL_PLAYGROUND\\");
        const introspection = configService.get(\\"GRAPHQL_INTROSPECTION\\");
        return {
          autoSchemaFile: \\"schema.graphql\\",
          sortSchema: true,
          playground,
          introspection: playground || introspection,
        };
      },
      inject: [ConfigService],
      imports: [ConfigModule],
    }),
  ],
  providers: [
    {
      provide: APP_INTERCEPTOR,
      scope: Scope.REQUEST,
      useClass: MorganInterceptor(\\"combined\\"),
    },
  ],
})
export class AppModule {}
",
<<<<<<< HEAD
=======
  "server/src/auth/Credentials.ts": "import { ApiProperty } from \\"@nestjs/swagger\\";
import { InputType, Field } from \\"@nestjs/graphql\\";
import { IsString } from \\"class-validator\\";

@InputType()
export class Credentials {
  @ApiProperty({
    required: true,
    type: String,
  })
  @IsString()
  @Field(() => String, { nullable: false })
  username!: string;
  @ApiProperty({
    required: true,
    type: String,
  })
  @IsString()
  @Field(() => String, { nullable: false })
  password!: string;
}
",
  "server/src/auth/IAuthStrategy.ts": "import { UserInfo } from \\"./UserInfo\\";

export interface IAuthStrategy {
  validate: (...any: any) => Promise<UserInfo>;
}
",
  "server/src/auth/ITokenService.ts": "export interface ITokenPayload {
  id: string;
  username: string;
  password: string;
}

export interface ITokenService {
  createToken: ({ id, username, password }: ITokenPayload) => Promise<string>;
}
",
  "server/src/auth/LoginArgs.ts": "import { ArgsType, Field } from \\"@nestjs/graphql\\";
import { Credentials } from \\"./Credentials\\";

@ArgsType()
export class LoginArgs {
  @Field(() => Credentials, { nullable: false })
  credentials!: Credentials;
}
",
  "server/src/auth/UserInfo.ts": "import { Field, ObjectType } from \\"@nestjs/graphql\\";
import { User } from \\"../user/base/User\\";

@ObjectType()
export class UserInfo implements Partial<User> {
  @Field(() => String)
  id!: string;
  @Field(() => String)
  username!: string;
  @Field(() => [String])
  roles!: string[];
  @Field(() => String, { nullable: true })
  accessToken?: string;
}
",
  "server/src/auth/abac.util.ts": "import { Permission } from \\"accesscontrol\\";

/**
 * @returns attributes not allowed to appear on given data according to given
 * attributeMatchers
 */
export function getInvalidAttributes(
  permission: Permission,
  // eslint-disable-next-line @typescript-eslint/ban-types
  data: Object
): string[] {
  const filteredData = permission.filter(data);
  return Object.keys(data).filter((key) => !(key in filteredData));
}
",
  "server/src/auth/acl.module.ts": "import { AccessControlModule, RolesBuilder } from \\"nest-access-control\\";
// @ts-ignore
// eslint-disable-next-line import/no-unresolved
import grants from \\"../grants.json\\";

// eslint-disable-next-line @typescript-eslint/naming-convention
export const ACLModule = AccessControlModule.forRoles(new RolesBuilder(grants));
",
  "server/src/auth/auth.controller.ts": "import { Body, Controller, Post } from \\"@nestjs/common\\";
import { ApiTags } from \\"@nestjs/swagger\\";
import { AuthService } from \\"./auth.service\\";
import { Credentials } from \\"./Credentials\\";
import { UserInfo } from \\"./UserInfo\\";

@ApiTags(\\"auth\\")
@Controller()
export class AuthController {
  constructor(private readonly authService: AuthService) {}
  @Post(\\"login\\")
  async login(@Body() body: Credentials): Promise<UserInfo> {
    return this.authService.login(body);
  }
}
",
  "server/src/auth/auth.module.ts": "import { forwardRef, Module } from \\"@nestjs/common\\";
import { ConfigService } from \\"@nestjs/config\\";
import { JwtModule } from \\"@nestjs/jwt\\";
import { PassportModule } from \\"@nestjs/passport\\";
import { JWT_EXPIRATION, JWT_SECRET_KEY } from \\"../constants\\";
import { SecretsManagerModule } from \\"../providers/secrets/secretsManager.module\\";
import { SecretsManagerService } from \\"../providers/secrets/secretsManager.service\\";
// @ts-ignore
// eslint-disable-next-line
import { UserModule } from \\"../user/user.module\\";
import { AuthController } from \\"./auth.controller\\";
import { AuthResolver } from \\"./auth.resolver\\";
import { AuthService } from \\"./auth.service\\";
import { BasicStrategy } from \\"./basic/basic.strategy\\";
import { JwtStrategy } from \\"./jwt/jwt.strategy\\";
import { jwtSecretFactory } from \\"./jwt/jwtSecretFactory\\";
import { PasswordService } from \\"./password.service\\";
//@ts-ignore
import { TokenService } from \\"./token.service\\";

@Module({
  imports: [
    forwardRef(() => UserModule),
    PassportModule,
    SecretsManagerModule,
    JwtModule.registerAsync({
      imports: [SecretsManagerModule],
      inject: [SecretsManagerService, ConfigService],
      useFactory: async (
        secretsService: SecretsManagerService,
        configService: ConfigService
      ) => {
        const secret = await secretsService.getSecret<string>(JWT_SECRET_KEY);
        const expiresIn = configService.get(JWT_EXPIRATION);
        if (!secret) {
          throw new Error(\\"Didn't get a valid jwt secret\\");
        }
        if (!expiresIn) {
          throw new Error(\\"Jwt expire in value is not valid\\");
        }
        return {
          secret: secret,
          signOptions: { expiresIn },
        };
      },
    }),
  ],
  providers: [
    AuthService,
    BasicStrategy,
    PasswordService,
    AuthResolver,
    JwtStrategy,
    jwtSecretFactory,
    TokenService,
  ],
  controllers: [AuthController],
  exports: [AuthService, PasswordService],
})
export class AuthModule {}
",
  "server/src/auth/auth.resolver.ts": "import * as common from \\"@nestjs/common\\";
import { Args, Mutation, Query, Resolver } from \\"@nestjs/graphql\\";
import * as gqlACGuard from \\"../auth/gqlAC.guard\\";
import { AuthService } from \\"./auth.service\\";
import { GqlDefaultAuthGuard } from \\"./gqlDefaultAuth.guard\\";
import { UserData } from \\"./userData.decorator\\";
import { LoginArgs } from \\"./LoginArgs\\";
import { UserInfo } from \\"./UserInfo\\";

@Resolver(UserInfo)
export class AuthResolver {
  constructor(private readonly authService: AuthService) {}
  @Mutation(() => UserInfo)
  async login(@Args() args: LoginArgs): Promise<UserInfo> {
    return this.authService.login(args.credentials);
  }

  @Query(() => UserInfo)
  @common.UseGuards(GqlDefaultAuthGuard, gqlACGuard.GqlACGuard)
  async userInfo(@UserData() userInfo: UserInfo): Promise<UserInfo> {
    return userInfo;
  }
}
",
  "server/src/auth/auth.service.spec.ts": "import { Test, TestingModule } from \\"@nestjs/testing\\";
// @ts-ignore
// eslint-disable-next-line
import { UserService } from \\"../user/user.service\\";
import { AuthService } from \\"./auth.service\\";
import { Credentials } from \\"./Credentials\\";
import { PasswordService } from \\"./password.service\\";
// @ts-ignore
// eslint-disable-next-line
import { TokenService } from \\"./token.service\\";
import { VALID_ID } from \\"../tests/auth/constants\\";

const VALID_CREDENTIALS: Credentials = {
  username: \\"Valid User\\",
  password: \\"Valid User Password\\",
};
const INVALID_CREDENTIALS: Credentials = {
  username: \\"Invalid User\\",
  password: \\"Invalid User Password\\",
};
const USER: any = {
  ...VALID_CREDENTIALS,
  createdAt: new Date(),
  firstName: \\"ofek\\",
  id: VALID_ID,
  lastName: \\"gabay\\",
  roles: [\\"admin\\"],
  updatedAt: new Date(),
};

const SIGN_TOKEN = \\"SIGN_TOKEN\\";

const userService = {
  findOne(args: { where: { username: string } }): any | null {
    if (args.where.username === VALID_CREDENTIALS.username) {
      return USER;
    }
    return null;
  },
};

const passwordService = {
  compare(password: string, encrypted: string) {
    return true;
  },
};

const tokenService = {
  createToken(username: string, password: string) {
    return SIGN_TOKEN;
  },
};

describe(\\"AuthService\\", () => {
  //ARRANGE
  let service: AuthService;
  beforeEach(async () => {
    const module: TestingModule = await Test.createTestingModule({
      providers: [
        {
          provide: UserService,
          useValue: userService,
        },
        {
          provide: PasswordService,
          useValue: passwordService,
        },
        {
          provide: TokenService,
          useValue: tokenService,
        },
        AuthService,
      ],
    }).compile();

    service = module.get<AuthService>(AuthService);
  });

  it(\\"should be defined\\", () => {
    expect(service).toBeDefined();
  });

  describe(\\"Testing the authService.validateUser()\\", () => {
    it(\\"should validate a valid user\\", async () => {
      await expect(
        service.validateUser(
          VALID_CREDENTIALS.username,
          VALID_CREDENTIALS.password
        )
      ).resolves.toEqual({
        username: USER.username,
        roles: USER.roles,
        id: USER.id,
      });
    });

    it(\\"should not validate a invalid user\\", async () => {
      await expect(
        service.validateUser(
          INVALID_CREDENTIALS.username,
          INVALID_CREDENTIALS.password
        )
      ).resolves.toBe(null);
    });
  });

  describe(\\"Testing the authService.login()\\", () => {
    it(\\"should return userInfo object for correct username and password\\", async () => {
      const loginResult = await service.login(VALID_CREDENTIALS);
      expect(loginResult).toEqual({
        username: USER.username,
        roles: USER.roles,
        accessToken: SIGN_TOKEN,
        id: USER.id,
      });
    });
  });
});
",
  "server/src/auth/auth.service.ts": "import { Injectable, UnauthorizedException } from \\"@nestjs/common\\";
// @ts-ignore
// eslint-disable-next-line
import { UserService } from \\"../user/user.service\\";
import { Credentials } from \\"./Credentials\\";
import { PasswordService } from \\"./password.service\\";
import { TokenService } from \\"./token.service\\";
import { UserInfo } from \\"./UserInfo\\";

@Injectable()
export class AuthService {
  constructor(
    private readonly userService: UserService,
    private readonly passwordService: PasswordService,
    private readonly tokenService: TokenService
  ) {}

  async validateUser(
    username: string,
    password: string
  ): Promise<UserInfo | null> {
    const user = await this.userService.findOne({
      where: { username },
    });
    if (user && (await this.passwordService.compare(password, user.password))) {
      const { id, roles } = user;
      const roleList = roles as string[];
      return { id, username, roles: roleList };
    }
    return null;
  }
  async login(credentials: Credentials): Promise<UserInfo> {
    const { username, password } = credentials;
    const user = await this.validateUser(
      credentials.username,
      credentials.password
    );
    if (!user) {
      throw new UnauthorizedException(\\"The passed credentials are incorrect\\");
    }
    //@ts-ignore
    const accessToken = await this.tokenService.createToken({
      id: user.id,
      username,
      password,
    });
    return {
      accessToken,
      ...user,
    };
  }
}
",
  "server/src/auth/base/token.service.base.ts": "import { Injectable } from \\"@nestjs/common\\";
import { INVALID_PASSWORD_ERROR, INVALID_USERNAME_ERROR } from \\"../constants\\";
import { ITokenService, ITokenPayload } from \\"../ITokenService\\";
/**
 * TokenServiceBase is a basic http implementation of ITokenService
 */
@Injectable()
export class TokenServiceBase implements ITokenService {
  /**
   *
   * @object { username: String, password: String }
   * @returns a base64 string of the username and password
   */
  createToken({ username, password }: ITokenPayload): Promise<string> {
    if (!username) return Promise.reject(INVALID_USERNAME_ERROR);
    if (!password) return Promise.reject(INVALID_PASSWORD_ERROR);
    return Promise.resolve(
      Buffer.from(\`\${username}:\${password}\`).toString(\\"base64\\")
    );
  }
}
",
  "server/src/auth/basic/base/basic.strategy.base.ts": "import { UnauthorizedException } from \\"@nestjs/common\\";
import { PassportStrategy } from \\"@nestjs/passport\\";
import { BasicStrategy as Strategy } from \\"passport-http\\";
import { AuthService } from \\"../../auth.service\\";
import { IAuthStrategy } from \\"../../IAuthStrategy\\";
import { UserInfo } from \\"../../UserInfo\\";

export class BasicStrategyBase
  extends PassportStrategy(Strategy)
  implements IAuthStrategy
{
  constructor(protected readonly authService: AuthService) {
    super();
  }

  async validate(username: string, password: string): Promise<UserInfo> {
    const user = await this.authService.validateUser(username, password);
    if (!user) {
      throw new UnauthorizedException();
    }
    return user;
  }
}
",
  "server/src/auth/basic/basic.strategy.ts": "import { Injectable } from \\"@nestjs/common\\";
import { AuthService } from \\"../auth.service\\";
import { BasicStrategyBase } from \\"./base/basic.strategy.base\\";

@Injectable()
export class BasicStrategy extends BasicStrategyBase {
  constructor(protected readonly authService: AuthService) {
    super(authService);
  }
}
",
  "server/src/auth/basic/basicAuth.guard.ts": "import { AuthGuard } from \\"@nestjs/passport\\";

export class BasicAuthGuard extends AuthGuard(\\"basic\\") {}
",
  "server/src/auth/constants.ts": "export const INVALID_USERNAME_ERROR = \\"Invalid username\\";
export const INVALID_PASSWORD_ERROR = \\"Invalid password\\";
",
  "server/src/auth/defaultAuth.guard.ts": "import { Observable } from \\"rxjs\\";
import { ExecutionContext, Injectable } from \\"@nestjs/common\\";
import { Reflector } from \\"@nestjs/core\\";
import { IS_PUBLIC_KEY } from \\"../decorators/public.decorator\\";
import { BasicAuthGuard } from \\"./basic/basicAuth.guard\\";

@Injectable()
export class DefaultAuthGuard extends BasicAuthGuard {
  constructor(private readonly reflector: Reflector) {
    super();
  }

  canActivate(
    context: ExecutionContext
  ): boolean | Promise<boolean> | Observable<any> {
    const isPublic = this.reflector.get<boolean>(
      IS_PUBLIC_KEY,
      context.getHandler()
    );

    if (isPublic) {
      return true;
    }

    return super.canActivate(context);
  }
}
",
  "server/src/auth/gqlAC.guard.ts": "import { ExecutionContext } from \\"@nestjs/common\\";
import { GqlExecutionContext } from \\"@nestjs/graphql\\";
import { ACGuard } from \\"nest-access-control\\";

export class GqlACGuard<User extends any = any> extends ACGuard<User> {
  async getUser(context: ExecutionContext): Promise<User> {
    const ctx = GqlExecutionContext.create(context);
    const request = ctx.getContext<{ req: { user: User } }>().req;
    return request.user;
  }
}
",
  "server/src/auth/gqlDefaultAuth.guard.ts": "import { ExecutionContext } from \\"@nestjs/common\\";
import { GqlExecutionContext } from \\"@nestjs/graphql\\";
import type { Request } from \\"express\\";
// @ts-ignore
// eslint-disable-next-line
import { DefaultAuthGuard } from \\"./defaultAuth.guard\\";

export class GqlDefaultAuthGuard extends DefaultAuthGuard {
  // This method is required for the interface - do not delete it.
  getRequest(context: ExecutionContext): Request {
    const ctx = GqlExecutionContext.create(context);
    return ctx.getContext<{ req: Request }>().req;
  }
}
",
  "server/src/auth/gqlUserRoles.decorator.ts": "import { createParamDecorator, ExecutionContext } from \\"@nestjs/common\\";
import { GqlExecutionContext } from \\"@nestjs/graphql\\";

/**
 * Access the user roles from the request object i.e \`req.user.roles\`.
 *
 * You can pass an optional property key to the decorator to get it from the user object
 * e.g \`@UserRoles('permissions')\` will return the \`req.user.permissions\` instead.
 */
export const UserRoles = createParamDecorator(
  (data: string, context: ExecutionContext) => {
    const ctx = GqlExecutionContext.create(context);
    const request = ctx.getContext<{ req: { user: any } }>().req;
    if (!request.user) {
      return null;
    }
    return data ? request.user[data] : request.user.roles;
  }
);
",
  "server/src/auth/jwt/base/jwt.strategy.base.ts": "import { UnauthorizedException } from \\"@nestjs/common\\";
import { PassportStrategy } from \\"@nestjs/passport\\";
import { ExtractJwt, Strategy } from \\"passport-jwt\\";
import { IAuthStrategy } from \\"../../IAuthStrategy\\";
import { UserService } from \\"../../../user/user.service\\";
import { UserInfo } from \\"../../UserInfo\\";

export class JwtStrategyBase
  extends PassportStrategy(Strategy)
  implements IAuthStrategy
{
  constructor(
    protected readonly userService: UserService,
    protected readonly secretOrKey: string
  ) {
    super({
      jwtFromRequest: ExtractJwt.fromAuthHeaderAsBearerToken(),
      ignoreExpiration: false,
      secretOrKey,
    });
  }

  async validate(payload: UserInfo): Promise<UserInfo> {
    const { username } = payload;
    const user = await this.userService.findOne({
      where: { username },
    });
    if (!user) {
      throw new UnauthorizedException();
    }
    if (
      !Array.isArray(user.roles) ||
      typeof user.roles !== \\"object\\" ||
      user.roles === null
    ) {
      throw new Error(\\"User roles is not a valid value\\");
    }
    return { ...user, roles: user.roles as string[] };
  }
}
",
  "server/src/auth/jwt/jwt.strategy.ts": "import { Inject, Injectable } from \\"@nestjs/common\\";
import { JWT_SECRET_KEY } from \\"../../constants\\";
import { UserService } from \\"../../user/user.service\\";
import { JwtStrategyBase } from \\"./base/jwt.strategy.base\\";
@Injectable()
export class JwtStrategy extends JwtStrategyBase {
  constructor(
    protected readonly userService: UserService,
    @Inject(JWT_SECRET_KEY) secretOrKey: string
  ) {
    super(userService, secretOrKey);
  }
}
",
  "server/src/auth/jwt/jwtAuth.guard.ts": "import { AuthGuard } from \\"@nestjs/passport\\";

export class JwtAuthGuard extends AuthGuard(\\"jwt\\") {}
",
  "server/src/auth/jwt/jwtSecretFactory.ts": "import { JWT_SECRET_KEY } from \\"../../constants\\";
import { SecretsManagerService } from \\"../../providers/secrets/secretsManager.service\\";

export const jwtSecretFactory = {
  provide: JWT_SECRET_KEY,
  useFactory: async (
    secretsService: SecretsManagerService
  ): Promise<string> => {
    const secret = await secretsService.getSecret<string>(JWT_SECRET_KEY);
    if (secret) {
      return secret;
    }
    throw new Error(\\"jwtSecretFactory missing secret\\");
  },
  inject: [SecretsManagerService],
};
",
  "server/src/auth/password.service.spec.ts": "import { ConfigService } from \\"@nestjs/config\\";
import { Test, TestingModule } from \\"@nestjs/testing\\";
import { PasswordService } from \\"./password.service\\";
import * as bcrypt from \\"bcrypt\\";

const EXAMPLE_PASSWORD = \\"examplePassword\\";
const EXAMPLE_HASHED_PASSWORD = \\"exampleHashedPassword\\";

const EXAMPLE_SALT_OR_ROUNDS = 1;

const configServiceGetMock = jest.fn(() => {
  return EXAMPLE_SALT_OR_ROUNDS;
});

jest.mock(\\"bcrypt\\");

//@ts-ignore
bcrypt.hash.mockImplementation(async () => EXAMPLE_HASHED_PASSWORD);

//@ts-ignore
bcrypt.compare.mockImplementation(async () => true);

describe(\\"PasswordService\\", () => {
  let service: PasswordService;

  beforeEach(async () => {
    jest.clearAllMocks();
    const module: TestingModule = await Test.createTestingModule({
      providers: [
        PasswordService,
        {
          provide: ConfigService,
          useClass: jest.fn(() => ({
            get: configServiceGetMock,
          })),
        },
      ],
      imports: [],
    }).compile();

    service = module.get<PasswordService>(PasswordService);
  });

  it(\\"should be defined\\", () => {
    expect(service).toBeDefined();
  });

  it(\\"should have salt defined\\", () => {
    expect(service.salt).toEqual(EXAMPLE_SALT_OR_ROUNDS);
  });

  it(\\"should compare a password\\", async () => {
    const args = {
      password: EXAMPLE_PASSWORD,
      hashedPassword: EXAMPLE_HASHED_PASSWORD,
    };
    await expect(
      service.compare(args.password, args.hashedPassword)
    ).resolves.toEqual(true);
  });

  it(\\"should hash a password\\", async () => {
    await expect(service.hash(EXAMPLE_PASSWORD)).resolves.toEqual(
      EXAMPLE_HASHED_PASSWORD
    );
  });
});
",
  "server/src/auth/password.service.ts": "import { Injectable } from \\"@nestjs/common\\";
import { hash, compare } from \\"bcrypt\\";
import { ConfigService } from \\"@nestjs/config\\";

/** Salt or number of rounds to generate a salt */
export type Salt = string | number;

const BCRYPT_SALT_VAR = \\"BCRYPT_SALT\\";
const UNDEFINED_SALT_OR_ROUNDS_ERROR = \`\${BCRYPT_SALT_VAR} is not defined\`;
const SALT_OR_ROUNDS_TYPE_ERROR = \`\${BCRYPT_SALT_VAR} must be a positive integer or text\`;

@Injectable()
export class PasswordService {
  /**
   * the salt to be used to hash the password. if specified as a number then a
   * salt will be generated with the specified number of rounds and used
   */
  salt: Salt;

  constructor(private configService: ConfigService) {
    const saltOrRounds = this.configService.get(BCRYPT_SALT_VAR);
    this.salt = parseSalt(saltOrRounds);
  }

  /**
   *
   * @param password the password to be encrypted.
   * @param encrypted the encrypted password to be compared against.
   * @returns whether the password match the encrypted password
   */
  compare(password: string, encrypted: string): Promise<boolean> {
    return compare(password, encrypted);
  }

  /**
   * @param password the password to be encrypted
   * @return encrypted password
   */
  hash(password: string): Promise<string> {
    return hash(password, this.salt);
  }
}

/**
 * Parses a salt environment variable value.
 * If a number string value is given tries to parse it as a number of rounds to generate a salt
 * @param value salt environment variable value
 * @returns salt or number of rounds to generate a salt
 */
export function parseSalt(value: string | undefined): Salt {
  if (value === undefined) {
    throw new Error(UNDEFINED_SALT_OR_ROUNDS_ERROR);
  }

  const rounds = Number(value);

  if (Number.isNaN(rounds)) {
    return value;
  }
  if (!Number.isInteger(rounds) || rounds < 0) {
    throw new Error(SALT_OR_ROUNDS_TYPE_ERROR);
  }
  return rounds;
}
",
  "server/src/auth/token.service.ts": "import { ITokenService } from \\"./ITokenService\\";
//@ts-ignore
// eslint-disable-next-line import/no-unresolved
import { TokenServiceBase } from \\"./base/token.service.base\\";
//@ts-ignore
export class TokenService extends TokenServiceBase implements ITokenService {}
",
  "server/src/auth/userData.decorator.ts": "import { createParamDecorator, ExecutionContext } from \\"@nestjs/common\\";
import { GqlContextType, GqlExecutionContext } from \\"@nestjs/graphql\\";
//@ts-ignore
import { User } from \\"@prisma/client\\";

/**
 * Access the user data from the request object i.e \`req.user\`.
 */
function userFactory(ctx: ExecutionContext): User {
  const contextType = ctx.getType();
  if (contextType === \\"http\\") {
    // do something that is only important in the context of regular HTTP requests (REST)
    const { user } = ctx.switchToHttp().getRequest();
    return user;
  } else if (contextType === \\"rpc\\") {
    // do something that is only important in the context of Microservice requests
    throw new Error(\\"Rpc context is not implemented yet\\");
  } else if (contextType === \\"ws\\") {
    // do something that is only important in the context of Websockets requests
    throw new Error(\\"Websockets context is not implemented yet\\");
  } else if (ctx.getType<GqlContextType>() === \\"graphql\\") {
    // do something that is only important in the context of GraphQL requests
    const gqlExecutionContext = GqlExecutionContext.create(ctx);
    return gqlExecutionContext.getContext().req.user;
  }
  throw new Error(\\"Invalid context\\");
}

export const UserData = createParamDecorator<undefined, ExecutionContext, User>(
  (data, ctx: ExecutionContext) => userFactory(ctx)
);
",
>>>>>>> 1d03c887
  "server/src/constants.ts": "export const JWT_SECRET_KEY = \\"JWT_SECRET_KEY\\";
export const JWT_EXPIRATION = \\"JWT_EXPIRATION\\";
",
  "server/src/customer/base/CreateCustomerArgs.ts": "/*
------------------------------------------------------------------------------ 
This code was generated by Amplication. 
 
Changes to this file will be lost if the code is regenerated. 

There are other ways to to customize your code, see this doc to learn more
https://docs.amplication.com/how-to/custom-code

------------------------------------------------------------------------------
  */
import { ArgsType, Field } from \\"@nestjs/graphql\\";
import { CustomerCreateInput } from \\"./CustomerCreateInput\\";

@ArgsType()
class CreateCustomerArgs {
  @Field(() => CustomerCreateInput, { nullable: false })
  data!: CustomerCreateInput;
}

export { CreateCustomerArgs };
",
  "server/src/customer/base/Customer.ts": "/*
------------------------------------------------------------------------------ 
This code was generated by Amplication. 
 
Changes to this file will be lost if the code is regenerated. 

There are other ways to to customize your code, see this doc to learn more
https://docs.amplication.com/how-to/custom-code

------------------------------------------------------------------------------
  */
import { ObjectType, Field } from \\"@nestjs/graphql\\";
import { ApiProperty } from \\"@nestjs/swagger\\";

import {
  IsInt,
  IsDate,
  IsString,
  IsOptional,
  IsBoolean,
  IsNumber,
  IsEnum,
  ValidateNested,
} from \\"class-validator\\";

import { Type } from \\"class-transformer\\";
import { EnumCustomerFavoriteColors } from \\"./EnumCustomerFavoriteColors\\";
import { EnumCustomerCustomerType } from \\"./EnumCustomerCustomerType\\";
import { Organization } from \\"../../organization/base/Organization\\";
import { Order } from \\"../../order/base/Order\\";

@ObjectType()
class Customer {
  @ApiProperty({
    required: true,
    type: Number,
  })
  @IsInt()
  @Field(() => Number)
  id!: number;

  @ApiProperty({
    required: true,
  })
  @IsDate()
  @Type(() => Date)
  @Field(() => Date)
  createdAt!: Date;

  @ApiProperty({
    required: true,
  })
  @IsDate()
  @Type(() => Date)
  @Field(() => Date)
  updatedAt!: Date;

  @ApiProperty({
    required: true,
    type: String,
  })
  @IsString()
  @Field(() => String)
  email!: string;

  @ApiProperty({
    required: false,
    type: String,
  })
  @IsString()
  @IsOptional()
  @Field(() => String, {
    nullable: true,
  })
  firstName!: string | null;

  @ApiProperty({
    required: false,
    type: String,
  })
  @IsString()
  @IsOptional()
  @Field(() => String, {
    nullable: true,
  })
  lastName!: string | null;

  @ApiProperty({
    required: false,
    type: Boolean,
  })
  @IsBoolean()
  @IsOptional()
  @Field(() => Boolean, {
    nullable: true,
  })
  isVip!: boolean | null;

  @ApiProperty({
    required: false,
  })
  @IsDate()
  @Type(() => Date)
  @IsOptional()
  @Field(() => Date, {
    nullable: true,
  })
  birthData!: Date | null;

  @ApiProperty({
    required: false,
    type: Number,
  })
  @IsNumber()
  @IsOptional()
  @Field(() => Number, {
    nullable: true,
  })
  averageSale!: number | null;

  @ApiProperty({
    required: false,
    type: Number,
  })
  @IsInt()
  @IsOptional()
  @Field(() => Number, {
    nullable: true,
  })
  favoriteNumber!: number | null;

  @ApiProperty({
    required: false,
    type: String,
  })
  @IsString()
  @IsOptional()
  @Field(() => String, {
    nullable: true,
  })
  geoLocation!: string | null;

  @ApiProperty({
    required: false,
    type: String,
  })
  @IsString()
  @IsOptional()
  @Field(() => String, {
    nullable: true,
  })
  comments!: string | null;

  @ApiProperty({
    required: false,
    enum: EnumCustomerFavoriteColors,
    isArray: true,
  })
  @IsEnum(EnumCustomerFavoriteColors, {
    each: true,
  })
  @IsOptional()
  @Field(() => [EnumCustomerFavoriteColors], {
    nullable: true,
  })
  favoriteColors?: Array<\\"red\\" | \\"green\\" | \\"purple\\" | \\"yellow\\">;

  @ApiProperty({
    required: false,
    enum: EnumCustomerCustomerType,
  })
  @IsEnum(EnumCustomerCustomerType)
  @IsOptional()
  @Field(() => EnumCustomerCustomerType, {
    nullable: true,
  })
  customerType?: \\"platinum\\" | \\"gold\\" | \\"bronze\\" | \\"regular\\" | null;

  @ApiProperty({
    required: false,
    type: () => Organization,
  })
  @ValidateNested()
  @Type(() => Organization)
  @IsOptional()
  organization?: Organization | null;

  @ApiProperty({
    required: false,
    type: () => Organization,
  })
  @ValidateNested()
  @Type(() => Organization)
  @IsOptional()
  vipOrganization?: Organization | null;

  @ApiProperty({
    required: false,
    type: () => [Order],
  })
  @ValidateNested()
  @Type(() => Order)
  @IsOptional()
  orders?: Array<Order>;
}

export { Customer };
",
  "server/src/customer/base/CustomerCreateInput.ts": "/*
------------------------------------------------------------------------------ 
This code was generated by Amplication. 
 
Changes to this file will be lost if the code is regenerated. 

There are other ways to to customize your code, see this doc to learn more
https://docs.amplication.com/how-to/custom-code

------------------------------------------------------------------------------
  */
import { InputType, Field } from \\"@nestjs/graphql\\";
import { ApiProperty } from \\"@nestjs/swagger\\";

import {
  IsString,
  IsOptional,
  IsBoolean,
  IsDate,
  IsNumber,
  IsInt,
  IsEnum,
  ValidateNested,
} from \\"class-validator\\";

import { Type } from \\"class-transformer\\";
import { EnumCustomerFavoriteColors } from \\"./EnumCustomerFavoriteColors\\";
import { EnumCustomerCustomerType } from \\"./EnumCustomerCustomerType\\";
import { OrganizationWhereUniqueInput } from \\"../../organization/base/OrganizationWhereUniqueInput\\";
import { OrderCreateNestedManyWithoutCustomersInput } from \\"./OrderCreateNestedManyWithoutCustomersInput\\";

@InputType()
class CustomerCreateInput {
  @ApiProperty({
    required: true,
    type: String,
  })
  @IsString()
  @Field(() => String)
  email!: string;

  @ApiProperty({
    required: false,
    type: String,
  })
  @IsString()
  @IsOptional()
  @Field(() => String, {
    nullable: true,
  })
  firstName?: string | null;

  @ApiProperty({
    required: false,
    type: String,
  })
  @IsString()
  @IsOptional()
  @Field(() => String, {
    nullable: true,
  })
  lastName?: string | null;

  @ApiProperty({
    required: false,
    type: Boolean,
  })
  @IsBoolean()
  @IsOptional()
  @Field(() => Boolean, {
    nullable: true,
  })
  isVip?: boolean | null;

  @ApiProperty({
    required: false,
  })
  @IsDate()
  @Type(() => Date)
  @IsOptional()
  @Field(() => Date, {
    nullable: true,
  })
  birthData?: Date | null;

  @ApiProperty({
    required: false,
    type: Number,
  })
  @IsNumber()
  @IsOptional()
  @Field(() => Number, {
    nullable: true,
  })
  averageSale?: number | null;

  @ApiProperty({
    required: false,
    type: Number,
  })
  @IsInt()
  @IsOptional()
  @Field(() => Number, {
    nullable: true,
  })
  favoriteNumber?: number | null;

  @ApiProperty({
    required: false,
    type: String,
  })
  @IsString()
  @IsOptional()
  @Field(() => String, {
    nullable: true,
  })
  geoLocation?: string | null;

  @ApiProperty({
    required: false,
    type: String,
  })
  @IsString()
  @IsOptional()
  @Field(() => String, {
    nullable: true,
  })
  comments?: string | null;

  @ApiProperty({
    required: false,
    enum: EnumCustomerFavoriteColors,
    isArray: true,
  })
  @IsEnum(EnumCustomerFavoriteColors, {
    each: true,
  })
  @IsOptional()
  @Field(() => [EnumCustomerFavoriteColors], {
    nullable: true,
  })
  favoriteColors?: Array<\\"red\\" | \\"green\\" | \\"purple\\" | \\"yellow\\">;

  @ApiProperty({
    required: false,
    enum: EnumCustomerCustomerType,
  })
  @IsEnum(EnumCustomerCustomerType)
  @IsOptional()
  @Field(() => EnumCustomerCustomerType, {
    nullable: true,
  })
  customerType?: \\"platinum\\" | \\"gold\\" | \\"bronze\\" | \\"regular\\" | null;

  @ApiProperty({
    required: false,
    type: () => OrganizationWhereUniqueInput,
  })
  @ValidateNested()
  @Type(() => OrganizationWhereUniqueInput)
  @IsOptional()
  @Field(() => OrganizationWhereUniqueInput, {
    nullable: true,
  })
  organization?: OrganizationWhereUniqueInput | null;

  @ApiProperty({
    required: false,
    type: () => OrganizationWhereUniqueInput,
  })
  @ValidateNested()
  @Type(() => OrganizationWhereUniqueInput)
  @IsOptional()
  @Field(() => OrganizationWhereUniqueInput, {
    nullable: true,
  })
  vipOrganization?: OrganizationWhereUniqueInput | null;

  @ApiProperty({
    required: false,
    type: () => OrderCreateNestedManyWithoutCustomersInput,
  })
  @ValidateNested()
  @Type(() => OrderCreateNestedManyWithoutCustomersInput)
  @IsOptional()
  @Field(() => OrderCreateNestedManyWithoutCustomersInput, {
    nullable: true,
  })
  orders?: OrderCreateNestedManyWithoutCustomersInput;
}

export { CustomerCreateInput };
",
  "server/src/customer/base/CustomerFindManyArgs.ts": "/*
------------------------------------------------------------------------------ 
This code was generated by Amplication. 
 
Changes to this file will be lost if the code is regenerated. 

There are other ways to to customize your code, see this doc to learn more
https://docs.amplication.com/how-to/custom-code

------------------------------------------------------------------------------
  */
import { ArgsType, Field } from \\"@nestjs/graphql\\";
import { ApiProperty } from \\"@nestjs/swagger\\";
import { CustomerWhereInput } from \\"./CustomerWhereInput\\";
import { Type } from \\"class-transformer\\";
import { CustomerOrderByInput } from \\"./CustomerOrderByInput\\";

@ArgsType()
class CustomerFindManyArgs {
  @ApiProperty({
    required: false,
    type: () => CustomerWhereInput,
  })
  @Field(() => CustomerWhereInput, { nullable: true })
  @Type(() => CustomerWhereInput)
  where?: CustomerWhereInput;

  @ApiProperty({
    required: false,
    type: [CustomerOrderByInput],
  })
  @Field(() => [CustomerOrderByInput], { nullable: true })
  @Type(() => CustomerOrderByInput)
  orderBy?: Array<CustomerOrderByInput>;

  @ApiProperty({
    required: false,
    type: Number,
  })
  @Field(() => Number, { nullable: true })
  @Type(() => Number)
  skip?: number;

  @ApiProperty({
    required: false,
    type: Number,
  })
  @Field(() => Number, { nullable: true })
  @Type(() => Number)
  take?: number;
}

export { CustomerFindManyArgs };
",
  "server/src/customer/base/CustomerFindUniqueArgs.ts": "/*
------------------------------------------------------------------------------ 
This code was generated by Amplication. 
 
Changes to this file will be lost if the code is regenerated. 

There are other ways to to customize your code, see this doc to learn more
https://docs.amplication.com/how-to/custom-code

------------------------------------------------------------------------------
  */
import { ArgsType, Field } from \\"@nestjs/graphql\\";
import { CustomerWhereUniqueInput } from \\"./CustomerWhereUniqueInput\\";

@ArgsType()
class CustomerFindUniqueArgs {
  @Field(() => CustomerWhereUniqueInput, { nullable: false })
  where!: CustomerWhereUniqueInput;
}

export { CustomerFindUniqueArgs };
",
  "server/src/customer/base/CustomerListRelationFilter.ts": "/*
------------------------------------------------------------------------------ 
This code was generated by Amplication. 
 
Changes to this file will be lost if the code is regenerated. 

There are other ways to to customize your code, see this doc to learn more
https://docs.amplication.com/how-to/custom-code

------------------------------------------------------------------------------
  */
import { InputType, Field } from \\"@nestjs/graphql\\";
import { ApiProperty } from \\"@nestjs/swagger\\";
import { CustomerWhereInput } from \\"./CustomerWhereInput\\";
import { ValidateNested, IsOptional } from \\"class-validator\\";
import { Type } from \\"class-transformer\\";

@InputType()
class CustomerListRelationFilter {
  @ApiProperty({
    required: false,
    type: () => CustomerWhereInput,
  })
  @ValidateNested()
  @Type(() => CustomerWhereInput)
  @IsOptional()
  @Field(() => CustomerWhereInput, {
    nullable: true,
  })
  every?: CustomerWhereInput;

  @ApiProperty({
    required: false,
    type: () => CustomerWhereInput,
  })
  @ValidateNested()
  @Type(() => CustomerWhereInput)
  @IsOptional()
  @Field(() => CustomerWhereInput, {
    nullable: true,
  })
  some?: CustomerWhereInput;

  @ApiProperty({
    required: false,
    type: () => CustomerWhereInput,
  })
  @ValidateNested()
  @Type(() => CustomerWhereInput)
  @IsOptional()
  @Field(() => CustomerWhereInput, {
    nullable: true,
  })
  none?: CustomerWhereInput;
}
export { CustomerListRelationFilter };
",
  "server/src/customer/base/CustomerOrderByInput.ts": "/*
------------------------------------------------------------------------------ 
This code was generated by Amplication. 
 
Changes to this file will be lost if the code is regenerated. 

There are other ways to to customize your code, see this doc to learn more
https://docs.amplication.com/how-to/custom-code

------------------------------------------------------------------------------
  */
import { InputType, Field } from \\"@nestjs/graphql\\";
import { ApiProperty } from \\"@nestjs/swagger\\";
import { SortOrder } from \\"../../util/SortOrder\\";

@InputType({
  isAbstract: true,
  description: undefined,
})
class CustomerOrderByInput {
  @ApiProperty({
    required: false,
    enum: [\\"asc\\", \\"desc\\"],
  })
  @Field(() => SortOrder, {
    nullable: true,
  })
  id?: SortOrder;

  @ApiProperty({
    required: false,
    enum: [\\"asc\\", \\"desc\\"],
  })
  @Field(() => SortOrder, {
    nullable: true,
  })
  createdAt?: SortOrder;

  @ApiProperty({
    required: false,
    enum: [\\"asc\\", \\"desc\\"],
  })
  @Field(() => SortOrder, {
    nullable: true,
  })
  updatedAt?: SortOrder;

  @ApiProperty({
    required: false,
    enum: [\\"asc\\", \\"desc\\"],
  })
  @Field(() => SortOrder, {
    nullable: true,
  })
  email?: SortOrder;

  @ApiProperty({
    required: false,
    enum: [\\"asc\\", \\"desc\\"],
  })
  @Field(() => SortOrder, {
    nullable: true,
  })
  firstName?: SortOrder;

  @ApiProperty({
    required: false,
    enum: [\\"asc\\", \\"desc\\"],
  })
  @Field(() => SortOrder, {
    nullable: true,
  })
  lastName?: SortOrder;

  @ApiProperty({
    required: false,
    enum: [\\"asc\\", \\"desc\\"],
  })
  @Field(() => SortOrder, {
    nullable: true,
  })
  isVip?: SortOrder;

  @ApiProperty({
    required: false,
    enum: [\\"asc\\", \\"desc\\"],
  })
  @Field(() => SortOrder, {
    nullable: true,
  })
  birthData?: SortOrder;

  @ApiProperty({
    required: false,
    enum: [\\"asc\\", \\"desc\\"],
  })
  @Field(() => SortOrder, {
    nullable: true,
  })
  averageSale?: SortOrder;

  @ApiProperty({
    required: false,
    enum: [\\"asc\\", \\"desc\\"],
  })
  @Field(() => SortOrder, {
    nullable: true,
  })
  favoriteNumber?: SortOrder;

  @ApiProperty({
    required: false,
    enum: [\\"asc\\", \\"desc\\"],
  })
  @Field(() => SortOrder, {
    nullable: true,
  })
  geoLocation?: SortOrder;

  @ApiProperty({
    required: false,
    enum: [\\"asc\\", \\"desc\\"],
  })
  @Field(() => SortOrder, {
    nullable: true,
  })
  comments?: SortOrder;

  @ApiProperty({
    required: false,
    enum: [\\"asc\\", \\"desc\\"],
  })
  @Field(() => SortOrder, {
    nullable: true,
  })
  favoriteColors?: SortOrder;

  @ApiProperty({
    required: false,
    enum: [\\"asc\\", \\"desc\\"],
  })
  @Field(() => SortOrder, {
    nullable: true,
  })
  customerType?: SortOrder;

  @ApiProperty({
    required: false,
    enum: [\\"asc\\", \\"desc\\"],
  })
  @Field(() => SortOrder, {
    nullable: true,
  })
  organizationId?: SortOrder;

  @ApiProperty({
    required: false,
    enum: [\\"asc\\", \\"desc\\"],
  })
  @Field(() => SortOrder, {
    nullable: true,
  })
  vipOrganizationId?: SortOrder;
}

export { CustomerOrderByInput };
",
  "server/src/customer/base/CustomerUpdateInput.ts": "/*
------------------------------------------------------------------------------ 
This code was generated by Amplication. 
 
Changes to this file will be lost if the code is regenerated. 

There are other ways to to customize your code, see this doc to learn more
https://docs.amplication.com/how-to/custom-code

------------------------------------------------------------------------------
  */
import { InputType, Field } from \\"@nestjs/graphql\\";
import { ApiProperty } from \\"@nestjs/swagger\\";

import {
  IsString,
  IsOptional,
  IsBoolean,
  IsDate,
  IsNumber,
  IsInt,
  IsEnum,
  ValidateNested,
} from \\"class-validator\\";

import { Type } from \\"class-transformer\\";
import { EnumCustomerFavoriteColors } from \\"./EnumCustomerFavoriteColors\\";
import { EnumCustomerCustomerType } from \\"./EnumCustomerCustomerType\\";
import { OrganizationWhereUniqueInput } from \\"../../organization/base/OrganizationWhereUniqueInput\\";
import { OrderUpdateManyWithoutCustomersInput } from \\"./OrderUpdateManyWithoutCustomersInput\\";

@InputType()
class CustomerUpdateInput {
  @ApiProperty({
    required: false,
    type: String,
  })
  @IsString()
  @IsOptional()
  @Field(() => String, {
    nullable: true,
  })
  email?: string;

  @ApiProperty({
    required: false,
    type: String,
  })
  @IsString()
  @IsOptional()
  @Field(() => String, {
    nullable: true,
  })
  firstName?: string | null;

  @ApiProperty({
    required: false,
    type: String,
  })
  @IsString()
  @IsOptional()
  @Field(() => String, {
    nullable: true,
  })
  lastName?: string | null;

  @ApiProperty({
    required: false,
    type: Boolean,
  })
  @IsBoolean()
  @IsOptional()
  @Field(() => Boolean, {
    nullable: true,
  })
  isVip?: boolean | null;

  @ApiProperty({
    required: false,
  })
  @IsDate()
  @Type(() => Date)
  @IsOptional()
  @Field(() => Date, {
    nullable: true,
  })
  birthData?: Date | null;

  @ApiProperty({
    required: false,
    type: Number,
  })
  @IsNumber()
  @IsOptional()
  @Field(() => Number, {
    nullable: true,
  })
  averageSale?: number | null;

  @ApiProperty({
    required: false,
    type: Number,
  })
  @IsInt()
  @IsOptional()
  @Field(() => Number, {
    nullable: true,
  })
  favoriteNumber?: number | null;

  @ApiProperty({
    required: false,
    type: String,
  })
  @IsString()
  @IsOptional()
  @Field(() => String, {
    nullable: true,
  })
  geoLocation?: string | null;

  @ApiProperty({
    required: false,
    type: String,
  })
  @IsString()
  @IsOptional()
  @Field(() => String, {
    nullable: true,
  })
  comments?: string | null;

  @ApiProperty({
    required: false,
    enum: EnumCustomerFavoriteColors,
    isArray: true,
  })
  @IsEnum(EnumCustomerFavoriteColors, {
    each: true,
  })
  @IsOptional()
  @Field(() => [EnumCustomerFavoriteColors], {
    nullable: true,
  })
  favoriteColors?: Array<\\"red\\" | \\"green\\" | \\"purple\\" | \\"yellow\\">;

  @ApiProperty({
    required: false,
    enum: EnumCustomerCustomerType,
  })
  @IsEnum(EnumCustomerCustomerType)
  @IsOptional()
  @Field(() => EnumCustomerCustomerType, {
    nullable: true,
  })
  customerType?: \\"platinum\\" | \\"gold\\" | \\"bronze\\" | \\"regular\\" | null;

  @ApiProperty({
    required: false,
    type: () => OrganizationWhereUniqueInput,
  })
  @ValidateNested()
  @Type(() => OrganizationWhereUniqueInput)
  @IsOptional()
  @Field(() => OrganizationWhereUniqueInput, {
    nullable: true,
  })
  organization?: OrganizationWhereUniqueInput | null;

  @ApiProperty({
    required: false,
    type: () => OrganizationWhereUniqueInput,
  })
  @ValidateNested()
  @Type(() => OrganizationWhereUniqueInput)
  @IsOptional()
  @Field(() => OrganizationWhereUniqueInput, {
    nullable: true,
  })
  vipOrganization?: OrganizationWhereUniqueInput | null;

  @ApiProperty({
    required: false,
    type: () => OrderUpdateManyWithoutCustomersInput,
  })
  @ValidateNested()
  @Type(() => OrderUpdateManyWithoutCustomersInput)
  @IsOptional()
  @Field(() => OrderUpdateManyWithoutCustomersInput, {
    nullable: true,
  })
  orders?: OrderUpdateManyWithoutCustomersInput;
}

export { CustomerUpdateInput };
",
  "server/src/customer/base/CustomerWhereInput.ts": "/*
------------------------------------------------------------------------------ 
This code was generated by Amplication. 
 
Changes to this file will be lost if the code is regenerated. 

There are other ways to to customize your code, see this doc to learn more
https://docs.amplication.com/how-to/custom-code

------------------------------------------------------------------------------
  */
import { InputType, Field } from \\"@nestjs/graphql\\";
import { ApiProperty } from \\"@nestjs/swagger\\";
import { IntFilter } from \\"../../util/IntFilter\\";
import { Type } from \\"class-transformer\\";
import { IsOptional, IsEnum, ValidateNested } from \\"class-validator\\";
import { DateTimeFilter } from \\"../../util/DateTimeFilter\\";
import { StringFilter } from \\"../../util/StringFilter\\";
import { StringNullableFilter } from \\"../../util/StringNullableFilter\\";
import { BooleanNullableFilter } from \\"../../util/BooleanNullableFilter\\";
import { DateTimeNullableFilter } from \\"../../util/DateTimeNullableFilter\\";
import { FloatNullableFilter } from \\"../../util/FloatNullableFilter\\";
import { IntNullableFilter } from \\"../../util/IntNullableFilter\\";
import { EnumCustomerCustomerType } from \\"./EnumCustomerCustomerType\\";
import { OrganizationWhereUniqueInput } from \\"../../organization/base/OrganizationWhereUniqueInput\\";
import { OrderListRelationFilter } from \\"../../order/base/OrderListRelationFilter\\";

@InputType()
class CustomerWhereInput {
  @ApiProperty({
    required: false,
    type: IntFilter,
  })
  @Type(() => IntFilter)
  @IsOptional()
  @Field(() => IntFilter, {
    nullable: true,
  })
  id?: IntFilter;

  @ApiProperty({
    required: false,
    type: DateTimeFilter,
  })
  @Type(() => DateTimeFilter)
  @IsOptional()
  @Field(() => DateTimeFilter, {
    nullable: true,
  })
  createdAt?: DateTimeFilter;

  @ApiProperty({
    required: false,
    type: DateTimeFilter,
  })
  @Type(() => DateTimeFilter)
  @IsOptional()
  @Field(() => DateTimeFilter, {
    nullable: true,
  })
  updatedAt?: DateTimeFilter;

  @ApiProperty({
    required: false,
    type: StringFilter,
  })
  @Type(() => StringFilter)
  @IsOptional()
  @Field(() => StringFilter, {
    nullable: true,
  })
  email?: StringFilter;

  @ApiProperty({
    required: false,
    type: StringNullableFilter,
  })
  @Type(() => StringNullableFilter)
  @IsOptional()
  @Field(() => StringNullableFilter, {
    nullable: true,
  })
  firstName?: StringNullableFilter;

  @ApiProperty({
    required: false,
    type: StringNullableFilter,
  })
  @Type(() => StringNullableFilter)
  @IsOptional()
  @Field(() => StringNullableFilter, {
    nullable: true,
  })
  lastName?: StringNullableFilter;

  @ApiProperty({
    required: false,
    type: BooleanNullableFilter,
  })
  @Type(() => BooleanNullableFilter)
  @IsOptional()
  @Field(() => BooleanNullableFilter, {
    nullable: true,
  })
  isVip?: BooleanNullableFilter;

  @ApiProperty({
    required: false,
    type: DateTimeNullableFilter,
  })
  @Type(() => DateTimeNullableFilter)
  @IsOptional()
  @Field(() => DateTimeNullableFilter, {
    nullable: true,
  })
  birthData?: DateTimeNullableFilter;

  @ApiProperty({
    required: false,
    type: FloatNullableFilter,
  })
  @Type(() => FloatNullableFilter)
  @IsOptional()
  @Field(() => FloatNullableFilter, {
    nullable: true,
  })
  averageSale?: FloatNullableFilter;

  @ApiProperty({
    required: false,
    type: IntNullableFilter,
  })
  @Type(() => IntNullableFilter)
  @IsOptional()
  @Field(() => IntNullableFilter, {
    nullable: true,
  })
  favoriteNumber?: IntNullableFilter;

  @ApiProperty({
    required: false,
    type: StringNullableFilter,
  })
  @Type(() => StringNullableFilter)
  @IsOptional()
  @Field(() => StringNullableFilter, {
    nullable: true,
  })
  geoLocation?: StringNullableFilter;

  @ApiProperty({
    required: false,
    type: StringNullableFilter,
  })
  @Type(() => StringNullableFilter)
  @IsOptional()
  @Field(() => StringNullableFilter, {
    nullable: true,
  })
  comments?: StringNullableFilter;

  @ApiProperty({
    required: false,
    enum: EnumCustomerCustomerType,
  })
  @IsEnum(EnumCustomerCustomerType)
  @IsOptional()
  @Field(() => EnumCustomerCustomerType, {
    nullable: true,
  })
  customerType?: \\"platinum\\" | \\"gold\\" | \\"bronze\\" | \\"regular\\";

  @ApiProperty({
    required: false,
    type: () => OrganizationWhereUniqueInput,
  })
  @ValidateNested()
  @Type(() => OrganizationWhereUniqueInput)
  @IsOptional()
  @Field(() => OrganizationWhereUniqueInput, {
    nullable: true,
  })
  organization?: OrganizationWhereUniqueInput;

  @ApiProperty({
    required: false,
    type: () => OrganizationWhereUniqueInput,
  })
  @ValidateNested()
  @Type(() => OrganizationWhereUniqueInput)
  @IsOptional()
  @Field(() => OrganizationWhereUniqueInput, {
    nullable: true,
  })
  vipOrganization?: OrganizationWhereUniqueInput;

  @ApiProperty({
    required: false,
    type: () => OrderListRelationFilter,
  })
  @ValidateNested()
  @Type(() => OrderListRelationFilter)
  @IsOptional()
  @Field(() => OrderListRelationFilter, {
    nullable: true,
  })
  orders?: OrderListRelationFilter;
}

export { CustomerWhereInput };
",
  "server/src/customer/base/CustomerWhereUniqueInput.ts": "/*
------------------------------------------------------------------------------ 
This code was generated by Amplication. 
 
Changes to this file will be lost if the code is regenerated. 

There are other ways to to customize your code, see this doc to learn more
https://docs.amplication.com/how-to/custom-code

------------------------------------------------------------------------------
  */
import { InputType, Field } from \\"@nestjs/graphql\\";
import { ApiProperty } from \\"@nestjs/swagger\\";
import { IsInt } from \\"class-validator\\";

@InputType()
class CustomerWhereUniqueInput {
  @ApiProperty({
    required: true,
    type: Number,
  })
  @IsInt()
  @Field(() => Number)
  id!: number;
}

export { CustomerWhereUniqueInput };
",
  "server/src/customer/base/DeleteCustomerArgs.ts": "/*
------------------------------------------------------------------------------ 
This code was generated by Amplication. 
 
Changes to this file will be lost if the code is regenerated. 

There are other ways to to customize your code, see this doc to learn more
https://docs.amplication.com/how-to/custom-code

------------------------------------------------------------------------------
  */
import { ArgsType, Field } from \\"@nestjs/graphql\\";
import { CustomerWhereUniqueInput } from \\"./CustomerWhereUniqueInput\\";

@ArgsType()
class DeleteCustomerArgs {
  @Field(() => CustomerWhereUniqueInput, { nullable: false })
  where!: CustomerWhereUniqueInput;
}

export { DeleteCustomerArgs };
",
  "server/src/customer/base/EnumCustomerCustomerType.ts": "/*
------------------------------------------------------------------------------ 
This code was generated by Amplication. 
 
Changes to this file will be lost if the code is regenerated. 

There are other ways to to customize your code, see this doc to learn more
https://docs.amplication.com/how-to/custom-code

------------------------------------------------------------------------------
  */
import { registerEnumType } from \\"@nestjs/graphql\\";

export enum EnumCustomerCustomerType {
  Platinum = \\"platinum\\",
  Gold = \\"gold\\",
  Bronze = \\"bronze\\",
  Regular = \\"regular\\",
}

registerEnumType(EnumCustomerCustomerType, {
  name: \\"EnumCustomerCustomerType\\",
});
",
  "server/src/customer/base/EnumCustomerFavoriteColors.ts": "/*
------------------------------------------------------------------------------ 
This code was generated by Amplication. 
 
Changes to this file will be lost if the code is regenerated. 

There are other ways to to customize your code, see this doc to learn more
https://docs.amplication.com/how-to/custom-code

------------------------------------------------------------------------------
  */
import { registerEnumType } from \\"@nestjs/graphql\\";

export enum EnumCustomerFavoriteColors {
  Red = \\"red\\",
  Green = \\"green\\",
  Purple = \\"purple\\",
  Yellow = \\"yellow\\",
}

registerEnumType(EnumCustomerFavoriteColors, {
  name: \\"EnumCustomerFavoriteColors\\",
});
",
  "server/src/customer/base/OrderCreateNestedManyWithoutCustomersInput.ts": "/*
------------------------------------------------------------------------------ 
This code was generated by Amplication. 
 
Changes to this file will be lost if the code is regenerated. 

There are other ways to to customize your code, see this doc to learn more
https://docs.amplication.com/how-to/custom-code

------------------------------------------------------------------------------
  */
import { InputType, Field } from \\"@nestjs/graphql\\";
import { OrderWhereUniqueInput } from \\"../../order/base/OrderWhereUniqueInput\\";
import { ApiProperty } from \\"@nestjs/swagger\\";

@InputType()
class OrderCreateNestedManyWithoutCustomersInput {
  @Field(() => [OrderWhereUniqueInput], {
    nullable: true,
  })
  @ApiProperty({
    required: false,
    type: () => [OrderWhereUniqueInput],
  })
  connect?: Array<OrderWhereUniqueInput>;
}

export { OrderCreateNestedManyWithoutCustomersInput };
",
  "server/src/customer/base/OrderUpdateManyWithoutCustomersInput.ts": "/*
------------------------------------------------------------------------------ 
This code was generated by Amplication. 
 
Changes to this file will be lost if the code is regenerated. 

There are other ways to to customize your code, see this doc to learn more
https://docs.amplication.com/how-to/custom-code

------------------------------------------------------------------------------
  */
import { InputType, Field } from \\"@nestjs/graphql\\";
import { OrderWhereUniqueInput } from \\"../../order/base/OrderWhereUniqueInput\\";
import { ApiProperty } from \\"@nestjs/swagger\\";

@InputType()
class OrderUpdateManyWithoutCustomersInput {
  @Field(() => [OrderWhereUniqueInput], {
    nullable: true,
  })
  @ApiProperty({
    required: false,
    type: () => [OrderWhereUniqueInput],
  })
  connect?: Array<OrderWhereUniqueInput>;

  @Field(() => [OrderWhereUniqueInput], {
    nullable: true,
  })
  @ApiProperty({
    required: false,
    type: () => [OrderWhereUniqueInput],
  })
  disconnect?: Array<OrderWhereUniqueInput>;

  @Field(() => [OrderWhereUniqueInput], {
    nullable: true,
  })
  @ApiProperty({
    required: false,
    type: () => [OrderWhereUniqueInput],
  })
  set?: Array<OrderWhereUniqueInput>;
}

export { OrderUpdateManyWithoutCustomersInput };
",
  "server/src/customer/base/UpdateCustomerArgs.ts": "/*
------------------------------------------------------------------------------ 
This code was generated by Amplication. 
 
Changes to this file will be lost if the code is regenerated. 

There are other ways to to customize your code, see this doc to learn more
https://docs.amplication.com/how-to/custom-code

------------------------------------------------------------------------------
  */
import { ArgsType, Field } from \\"@nestjs/graphql\\";
import { CustomerWhereUniqueInput } from \\"./CustomerWhereUniqueInput\\";
import { CustomerUpdateInput } from \\"./CustomerUpdateInput\\";

@ArgsType()
class UpdateCustomerArgs {
  @Field(() => CustomerWhereUniqueInput, { nullable: false })
  where!: CustomerWhereUniqueInput;
  @Field(() => CustomerUpdateInput, { nullable: false })
  data!: CustomerUpdateInput;
}

export { UpdateCustomerArgs };
",
  "server/src/customer/base/customer.controller.base.spec.ts": "import { Test } from \\"@nestjs/testing\\";
import { INestApplication, HttpStatus } from \\"@nestjs/common\\";
import request from \\"supertest\\";
import { MorganModule } from \\"nest-morgan\\";
import { CustomerController } from \\"../customer.controller\\";
import { CustomerService } from \\"../customer.service\\";

const nonExistingId = \\"nonExistingId\\";
const existingId = \\"existingId\\";
const CREATE_INPUT = {
  id: 42,
  createdAt: new Date(),
  updatedAt: new Date(),
  email: \\"exampleEmail\\",
  firstName: \\"exampleFirstName\\",
  lastName: \\"exampleLastName\\",
  isVip: \\"true\\",
  birthData: new Date(),
  averageSale: 42.42,
  favoriteNumber: 42,
  geoLocation: \\"exampleGeoLocation\\",
  comments: \\"exampleComments\\",
};
const CREATE_RESULT = {
  id: 42,
  createdAt: new Date(),
  updatedAt: new Date(),
  email: \\"exampleEmail\\",
  firstName: \\"exampleFirstName\\",
  lastName: \\"exampleLastName\\",
  isVip: \\"true\\",
  birthData: new Date(),
  averageSale: 42.42,
  favoriteNumber: 42,
  geoLocation: \\"exampleGeoLocation\\",
  comments: \\"exampleComments\\",
};
const FIND_MANY_RESULT = [
  {
    id: 42,
    createdAt: new Date(),
    updatedAt: new Date(),
    email: \\"exampleEmail\\",
    firstName: \\"exampleFirstName\\",
    lastName: \\"exampleLastName\\",
    isVip: \\"true\\",
    birthData: new Date(),
    averageSale: 42.42,
    favoriteNumber: 42,
    geoLocation: \\"exampleGeoLocation\\",
    comments: \\"exampleComments\\",
  },
];
const FIND_ONE_RESULT = {
  id: 42,
  createdAt: new Date(),
  updatedAt: new Date(),
  email: \\"exampleEmail\\",
  firstName: \\"exampleFirstName\\",
  lastName: \\"exampleLastName\\",
  isVip: \\"true\\",
  birthData: new Date(),
  averageSale: 42.42,
  favoriteNumber: 42,
  geoLocation: \\"exampleGeoLocation\\",
  comments: \\"exampleComments\\",
};

const service = {
  create() {
    return CREATE_RESULT;
  },
  findMany: () => FIND_MANY_RESULT,
  findOne: ({ where }: { where: { id: string } }) => {
    switch (where.id) {
      case existingId:
        return FIND_ONE_RESULT;
      case nonExistingId:
        return null;
    }
  },
};

describe(\\"Customer\\", () => {
  let app: INestApplication;

  beforeAll(async () => {
    const moduleRef = await Test.createTestingModule({
      providers: [
        {
          provide: CustomerService,
          useValue: service,
        },
      ],
      controllers: [CustomerController],
      imports: [MorganModule.forRoot()],
    }).compile();

    app = moduleRef.createNestApplication();
    await app.init();
  });

  test(\\"POST /customers\\", async () => {
    await request(app.getHttpServer())
      .post(\\"/customers\\")
      .send(CREATE_INPUT)
      .expect(HttpStatus.CREATED)
      .expect({
        ...CREATE_RESULT,
        createdAt: CREATE_RESULT.createdAt.toISOString(),
        updatedAt: CREATE_RESULT.updatedAt.toISOString(),
        birthData: CREATE_RESULT.birthData.toISOString(),
      });
  });

  test(\\"GET /customers\\", async () => {
    await request(app.getHttpServer())
      .get(\\"/customers\\")
      .expect(HttpStatus.OK)
      .expect([
        {
          ...FIND_MANY_RESULT[0],
          createdAt: FIND_MANY_RESULT[0].createdAt.toISOString(),
          updatedAt: FIND_MANY_RESULT[0].updatedAt.toISOString(),
          birthData: FIND_MANY_RESULT[0].birthData.toISOString(),
        },
      ]);
  });

  test(\\"GET /customers/:id non existing\\", async () => {
    await request(app.getHttpServer())
      .get(\`\${\\"/customers\\"}/\${nonExistingId}\`)
      .expect(HttpStatus.NOT_FOUND)
      .expect({
        statusCode: HttpStatus.NOT_FOUND,
        message: \`No resource was found for {\\"\${\\"id\\"}\\":\\"\${nonExistingId}\\"}\`,
        error: \\"Not Found\\",
      });
  });

  test(\\"GET /customers/:id existing\\", async () => {
    await request(app.getHttpServer())
      .get(\`\${\\"/customers\\"}/\${existingId}\`)
      .expect(HttpStatus.OK)
      .expect({
        ...FIND_ONE_RESULT,
        createdAt: FIND_ONE_RESULT.createdAt.toISOString(),
        updatedAt: FIND_ONE_RESULT.updatedAt.toISOString(),
        birthData: FIND_ONE_RESULT.birthData.toISOString(),
      });
  });

  test(\\"POST /customers existing resource\\", async () => {
    let agent = request(app.getHttpServer());
    await agent
      .post(\\"/customers\\")
      .send(CREATE_INPUT)
      .expect(HttpStatus.CREATED)
      .expect({
        ...CREATE_RESULT,
        createdAt: CREATE_RESULT.createdAt.toISOString(),
        updatedAt: CREATE_RESULT.updatedAt.toISOString(),
        birthData: CREATE_RESULT.birthData.toISOString(),
      })
      .then(function () {
        agent
          .post(\\"/customers\\")
          .send(CREATE_INPUT)
          .expect(HttpStatus.CONFLICT)
          .expect({
            statusCode: HttpStatus.CONFLICT,
          });
      });
  });

  afterAll(async () => {
    await app.close();
  });
});
",
  "server/src/customer/base/customer.controller.base.ts": "/*
------------------------------------------------------------------------------ 
This code was generated by Amplication. 
 
Changes to this file will be lost if the code is regenerated. 

There are other ways to to customize your code, see this doc to learn more
https://docs.amplication.com/how-to/custom-code

------------------------------------------------------------------------------
  */
import * as common from \\"@nestjs/common\\";
import * as swagger from \\"@nestjs/swagger\\";
import { isRecordNotFoundError } from \\"../../prisma.util\\";
import * as errors from \\"../../errors\\";
import { Request } from \\"express\\";
import { plainToClass } from \\"class-transformer\\";
import { ApiNestedQuery } from \\"../../decorators/api-nested-query.decorator\\";
import { CustomerService } from \\"../customer.service\\";
import { Public } from \\"../../decorators/public.decorator\\";
import { CustomerCreateInput } from \\"./CustomerCreateInput\\";
import { CustomerWhereInput } from \\"./CustomerWhereInput\\";
import { CustomerWhereUniqueInput } from \\"./CustomerWhereUniqueInput\\";
import { CustomerFindManyArgs } from \\"./CustomerFindManyArgs\\";
import { CustomerUpdateInput } from \\"./CustomerUpdateInput\\";
import { Customer } from \\"./Customer\\";
import { OrderFindManyArgs } from \\"../../order/base/OrderFindManyArgs\\";
import { Order } from \\"../../order/base/Order\\";
import { OrderWhereUniqueInput } from \\"../../order/base/OrderWhereUniqueInput\\";

export class CustomerControllerBase {
  constructor(protected readonly service: CustomerService) {}
  @Public()
  @common.Post()
  @swagger.ApiCreatedResponse({ type: Customer })
  async create(@common.Body() data: CustomerCreateInput): Promise<Customer> {
    return await this.service.create({
      data: {
        ...data,

        organization: data.organization
          ? {
              connect: data.organization,
            }
          : undefined,

        vipOrganization: data.vipOrganization
          ? {
              connect: data.vipOrganization,
            }
          : undefined,
      },
      select: {
        id: true,
        createdAt: true,
        updatedAt: true,
        email: true,
        firstName: true,
        lastName: true,
        isVip: true,
        birthData: true,
        averageSale: true,
        favoriteNumber: true,
        geoLocation: true,
        comments: true,
        favoriteColors: true,
        customerType: true,

        organization: {
          select: {
            id: true,
          },
        },

        vipOrganization: {
          select: {
            id: true,
          },
        },
      },
    });
  }

  @Public()
  @common.Get()
  @swagger.ApiOkResponse({ type: [Customer] })
  @ApiNestedQuery(CustomerFindManyArgs)
  async findMany(@common.Req() request: Request): Promise<Customer[]> {
    const args = plainToClass(CustomerFindManyArgs, request.query);
    return this.service.findMany({
      ...args,
      select: {
        id: true,
        createdAt: true,
        updatedAt: true,
        email: true,
        firstName: true,
        lastName: true,
        isVip: true,
        birthData: true,
        averageSale: true,
        favoriteNumber: true,
        geoLocation: true,
        comments: true,
        favoriteColors: true,
        customerType: true,

        organization: {
          select: {
            id: true,
          },
        },

        vipOrganization: {
          select: {
            id: true,
          },
        },
      },
    });
  }

  @Public()
  @common.Get(\\"/:id\\")
  @swagger.ApiOkResponse({ type: Customer })
  @swagger.ApiNotFoundResponse({ type: errors.NotFoundException })
  async findOne(
    @common.Param() params: CustomerWhereUniqueInput
  ): Promise<Customer | null> {
    const result = await this.service.findOne({
      where: params,
      select: {
        id: true,
        createdAt: true,
        updatedAt: true,
        email: true,
        firstName: true,
        lastName: true,
        isVip: true,
        birthData: true,
        averageSale: true,
        favoriteNumber: true,
        geoLocation: true,
        comments: true,
        favoriteColors: true,
        customerType: true,

        organization: {
          select: {
            id: true,
          },
        },

        vipOrganization: {
          select: {
            id: true,
          },
        },
      },
    });
    if (result === null) {
      throw new errors.NotFoundException(
        \`No resource was found for \${JSON.stringify(params)}\`
      );
    }
    return result;
  }

  @Public()
  @common.Patch(\\"/:id\\")
  @swagger.ApiOkResponse({ type: Customer })
  @swagger.ApiNotFoundResponse({ type: errors.NotFoundException })
  async update(
    @common.Param() params: CustomerWhereUniqueInput,
    @common.Body() data: CustomerUpdateInput
  ): Promise<Customer | null> {
    try {
      return await this.service.update({
        where: params,
        data: {
          ...data,

          organization: data.organization
            ? {
                connect: data.organization,
              }
            : undefined,

          vipOrganization: data.vipOrganization
            ? {
                connect: data.vipOrganization,
              }
            : undefined,
        },
        select: {
          id: true,
          createdAt: true,
          updatedAt: true,
          email: true,
          firstName: true,
          lastName: true,
          isVip: true,
          birthData: true,
          averageSale: true,
          favoriteNumber: true,
          geoLocation: true,
          comments: true,
          favoriteColors: true,
          customerType: true,

          organization: {
            select: {
              id: true,
            },
          },

          vipOrganization: {
            select: {
              id: true,
            },
          },
        },
      });
    } catch (error) {
      if (isRecordNotFoundError(error)) {
        throw new errors.NotFoundException(
          \`No resource was found for \${JSON.stringify(params)}\`
        );
      }
      throw error;
    }
  }

  @Public()
  @common.Delete(\\"/:id\\")
  @swagger.ApiOkResponse({ type: Customer })
  @swagger.ApiNotFoundResponse({ type: errors.NotFoundException })
  async delete(
    @common.Param() params: CustomerWhereUniqueInput
  ): Promise<Customer | null> {
    try {
      return await this.service.delete({
        where: params,
        select: {
          id: true,
          createdAt: true,
          updatedAt: true,
          email: true,
          firstName: true,
          lastName: true,
          isVip: true,
          birthData: true,
          averageSale: true,
          favoriteNumber: true,
          geoLocation: true,
          comments: true,
          favoriteColors: true,
          customerType: true,

          organization: {
            select: {
              id: true,
            },
          },

          vipOrganization: {
            select: {
              id: true,
            },
          },
        },
      });
    } catch (error) {
      if (isRecordNotFoundError(error)) {
        throw new errors.NotFoundException(
          \`No resource was found for \${JSON.stringify(params)}\`
        );
      }
      throw error;
    }
  }

  @Public()
  @common.Get(\\"/:id/orders\\")
  @ApiNestedQuery(OrderFindManyArgs)
  async findManyOrders(
    @common.Req() request: Request,
    @common.Param() params: CustomerWhereUniqueInput
  ): Promise<Order[]> {
    const query = plainToClass(OrderFindManyArgs, request.query);
    const results = await this.service.findOrders(params.id, {
      ...query,
      select: {
        id: true,
        createdAt: true,
        updatedAt: true,

        customer: {
          select: {
            id: true,
          },
        },

        status: true,
        label: true,
      },
    });
    if (results === null) {
      throw new errors.NotFoundException(
        \`No resource was found for \${JSON.stringify(params)}\`
      );
    }
    return results;
  }

  @Public()
  @common.Post(\\"/:id/orders\\")
  async connectOrders(
    @common.Param() params: CustomerWhereUniqueInput,
    @common.Body() body: OrderWhereUniqueInput[]
  ): Promise<void> {
    const data = {
      orders: {
        connect: body,
      },
    };
    await this.service.update({
      where: params,
      data,
      select: { id: true },
    });
  }

  @Public()
  @common.Patch(\\"/:id/orders\\")
  async updateOrders(
    @common.Param() params: CustomerWhereUniqueInput,
    @common.Body() body: OrderWhereUniqueInput[]
  ): Promise<void> {
    const data = {
      orders: {
        set: body,
      },
    };
    await this.service.update({
      where: params,
      data,
      select: { id: true },
    });
  }

  @Public()
  @common.Delete(\\"/:id/orders\\")
  async disconnectOrders(
    @common.Param() params: CustomerWhereUniqueInput,
    @common.Body() body: OrderWhereUniqueInput[]
  ): Promise<void> {
    const data = {
      orders: {
        disconnect: body,
      },
    };
    await this.service.update({
      where: params,
      data,
      select: { id: true },
    });
  }
}
",
  "server/src/customer/base/customer.module.base.ts": "/*
------------------------------------------------------------------------------ 
This code was generated by Amplication. 
 
Changes to this file will be lost if the code is regenerated. 

There are other ways to to customize your code, see this doc to learn more
https://docs.amplication.com/how-to/custom-code

------------------------------------------------------------------------------
  */
import { Module } from \\"@nestjs/common\\";
import { MorganModule } from \\"nest-morgan\\";
import { PrismaModule } from \\"nestjs-prisma\\";

@Module({
  imports: [MorganModule, PrismaModule],

  exports: [MorganModule, PrismaModule],
})
export class CustomerModuleBase {}
",
  "server/src/customer/base/customer.resolver.base.ts": "/*
------------------------------------------------------------------------------ 
This code was generated by Amplication. 
 
Changes to this file will be lost if the code is regenerated. 

There are other ways to to customize your code, see this doc to learn more
https://docs.amplication.com/how-to/custom-code

------------------------------------------------------------------------------
  */
import * as graphql from \\"@nestjs/graphql\\";
import * as apollo from \\"apollo-server-express\\";
import { isRecordNotFoundError } from \\"../../prisma.util\\";
import { MetaQueryPayload } from \\"../../util/MetaQueryPayload\\";
import { Public } from \\"../../decorators/public.decorator\\";
import { CreateCustomerArgs } from \\"./CreateCustomerArgs\\";
import { UpdateCustomerArgs } from \\"./UpdateCustomerArgs\\";
import { DeleteCustomerArgs } from \\"./DeleteCustomerArgs\\";
import { CustomerFindManyArgs } from \\"./CustomerFindManyArgs\\";
import { CustomerFindUniqueArgs } from \\"./CustomerFindUniqueArgs\\";
import { Customer } from \\"./Customer\\";
import { OrderFindManyArgs } from \\"../../order/base/OrderFindManyArgs\\";
import { Order } from \\"../../order/base/Order\\";
import { Organization } from \\"../../organization/base/Organization\\";
import { CustomerService } from \\"../customer.service\\";
@graphql.Resolver(() => Customer)
export class CustomerResolverBase {
  constructor(protected readonly service: CustomerService) {}

  async _customersMeta(
    @graphql.Args() args: CustomerFindManyArgs
  ): Promise<MetaQueryPayload> {
    const results = await this.service.count({
      ...args,
      skip: undefined,
      take: undefined,
    });
    return {
      count: results,
    };
  }

  @graphql.Query(() => [Customer])
  @Public()
  async customers(
    @graphql.Args() args: CustomerFindManyArgs
  ): Promise<Customer[]> {
    return this.service.findMany(args);
  }

  @graphql.Query(() => Customer, { nullable: true })
  @Public()
  async customer(
    @graphql.Args() args: CustomerFindUniqueArgs
  ): Promise<Customer | null> {
    const result = await this.service.findOne(args);
    if (result === null) {
      return null;
    }
    return result;
  }

  @graphql.Mutation(() => Customer)
  @Public()
  async createCustomer(
    @graphql.Args() args: CreateCustomerArgs
  ): Promise<Customer> {
    return await this.service.create({
      ...args,
      data: {
        ...args.data,

        organization: args.data.organization
          ? {
              connect: args.data.organization,
            }
          : undefined,

        vipOrganization: args.data.vipOrganization
          ? {
              connect: args.data.vipOrganization,
            }
          : undefined,
      },
    });
  }

  @graphql.Mutation(() => Customer)
  @Public()
  async updateCustomer(
    @graphql.Args() args: UpdateCustomerArgs
  ): Promise<Customer | null> {
    try {
      return await this.service.update({
        ...args,
        data: {
          ...args.data,

          organization: args.data.organization
            ? {
                connect: args.data.organization,
              }
            : undefined,

          vipOrganization: args.data.vipOrganization
            ? {
                connect: args.data.vipOrganization,
              }
            : undefined,
        },
      });
    } catch (error) {
      if (isRecordNotFoundError(error)) {
        throw new apollo.ApolloError(
          \`No resource was found for \${JSON.stringify(args.where)}\`
        );
      }
      throw error;
    }
  }

  @graphql.Mutation(() => Customer)
  @Public()
  async deleteCustomer(
    @graphql.Args() args: DeleteCustomerArgs
  ): Promise<Customer | null> {
    try {
      return await this.service.delete(args);
    } catch (error) {
      if (isRecordNotFoundError(error)) {
        throw new apollo.ApolloError(
          \`No resource was found for \${JSON.stringify(args.where)}\`
        );
      }
      throw error;
    }
  }

  @Public()
  @graphql.ResolveField(() => [Order])
  @Public()
  async orders(
    @graphql.Parent() parent: Customer,
    @graphql.Args() args: OrderFindManyArgs
  ): Promise<Order[]> {
    const results = await this.service.findOrders(parent.id, args);

    if (!results) {
      return [];
    }

    return results;
  }

  @graphql.ResolveField(() => Organization, { nullable: true })
  @Public()
  async organization(
    @graphql.Parent() parent: Customer
  ): Promise<Organization | null> {
    const result = await this.service.getOrganization(parent.id);

    if (!result) {
      return null;
    }
    return result;
  }

  @graphql.ResolveField(() => Organization, { nullable: true })
  @Public()
  async vipOrganization(
    @graphql.Parent() parent: Customer
  ): Promise<Organization | null> {
    const result = await this.service.getVipOrganization(parent.id);

    if (!result) {
      return null;
    }
    return result;
  }
}
",
  "server/src/customer/base/customer.service.base.ts": "/*
------------------------------------------------------------------------------ 
This code was generated by Amplication. 
 
Changes to this file will be lost if the code is regenerated. 

There are other ways to to customize your code, see this doc to learn more
https://docs.amplication.com/how-to/custom-code

------------------------------------------------------------------------------
  */
import { PrismaService } from \\"../../prisma/prisma.service\\";
import { Prisma, Customer, Order, Organization } from \\"@prisma/client\\";

export class CustomerServiceBase {
  constructor(protected readonly prisma: PrismaService) {}

  async count<T extends Prisma.CustomerFindManyArgs>(
    args: Prisma.SelectSubset<T, Prisma.CustomerFindManyArgs>
  ): Promise<number> {
    return this.prisma.customer.count(args);
  }

  async findMany<T extends Prisma.CustomerFindManyArgs>(
    args: Prisma.SelectSubset<T, Prisma.CustomerFindManyArgs>
  ): Promise<Customer[]> {
    return this.prisma.customer.findMany(args);
  }
  async findOne<T extends Prisma.CustomerFindUniqueArgs>(
    args: Prisma.SelectSubset<T, Prisma.CustomerFindUniqueArgs>
  ): Promise<Customer | null> {
    return this.prisma.customer.findUnique(args);
  }
  async create<T extends Prisma.CustomerCreateArgs>(
    args: Prisma.SelectSubset<T, Prisma.CustomerCreateArgs>
  ): Promise<Customer> {
    return this.prisma.customer.create<T>(args);
  }
  async update<T extends Prisma.CustomerUpdateArgs>(
    args: Prisma.SelectSubset<T, Prisma.CustomerUpdateArgs>
  ): Promise<Customer> {
    return this.prisma.customer.update<T>(args);
  }
  async delete<T extends Prisma.CustomerDeleteArgs>(
    args: Prisma.SelectSubset<T, Prisma.CustomerDeleteArgs>
  ): Promise<Customer> {
    return this.prisma.customer.delete(args);
  }

  async findOrders(
    parentId: PARENT_ID_TYPE,
    args: Prisma.OrderFindManyArgs
  ): Promise<Order[]> {
    return this.prisma.customer
      .findUniqueOrThrow({
        where: { id: parentId },
      })
      .orders(args);
  }

  async getOrganization(
    parentId: PARENT_ID_TYPE
  ): Promise<Organization | null> {
    return this.prisma.customer
      .findUnique({
        where: { id: parentId },
      })
      .organization();
  }

  async getVipOrganization(
    parentId: PARENT_ID_TYPE
  ): Promise<Organization | null> {
    return this.prisma.customer
      .findUnique({
        where: { id: parentId },
      })
      .vipOrganization();
  }
}
",
  "server/src/customer/customer.controller.ts": "import * as common from \\"@nestjs/common\\";
import * as swagger from \\"@nestjs/swagger\\";
import { CustomerService } from \\"./customer.service\\";
import { CustomerControllerBase } from \\"./base/customer.controller.base\\";

@swagger.ApiTags(\\"customers\\")
@common.Controller(\\"customers\\")
export class CustomerController extends CustomerControllerBase {
  constructor(protected readonly service: CustomerService) {
    super(service);
  }
}
",
  "server/src/customer/customer.module.ts": "import { Module } from \\"@nestjs/common\\";
import { CustomerModuleBase } from \\"./base/customer.module.base\\";
import { CustomerService } from \\"./customer.service\\";
import { CustomerController } from \\"./customer.controller\\";
import { CustomerResolver } from \\"./customer.resolver\\";

@Module({
  imports: [CustomerModuleBase],
  controllers: [CustomerController],
  providers: [CustomerService, CustomerResolver],
  exports: [CustomerService],
})
export class CustomerModule {}
",
  "server/src/customer/customer.resolver.ts": "import * as graphql from \\"@nestjs/graphql\\";
import { CustomerResolverBase } from \\"./base/customer.resolver.base\\";
import { Customer } from \\"./base/Customer\\";
import { CustomerService } from \\"./customer.service\\";

@graphql.Resolver(() => Customer)
export class CustomerResolver extends CustomerResolverBase {
  constructor(protected readonly service: CustomerService) {
    super(service);
  }
}
",
  "server/src/customer/customer.service.ts": "import { Injectable } from \\"@nestjs/common\\";
import { PrismaService } from \\"../prisma/prisma.service\\";
import { CustomerServiceBase } from \\"./base/customer.service.base\\";

@Injectable()
export class CustomerService extends CustomerServiceBase {
  constructor(protected readonly prisma: PrismaService) {
    super(prisma);
  }
}
",
  "server/src/decorators/api-nested-query.decorator.ts": "import { applyDecorators } from \\"@nestjs/common\\";
import {
  ApiExtraModels,
  ApiQuery,
  ApiQueryOptions,
  getSchemaPath,
} from \\"@nestjs/swagger\\";
import \\"reflect-metadata\\";

const generateApiQueryObject = (
  prop: any,
  propType: any,
  required: boolean,
  isArray: boolean
): ApiQueryOptions => {
  if (propType === Number) {
    return {
      required,
      name: prop,
      style: \\"deepObject\\",
      explode: true,
      type: \\"number\\",
      isArray,
    };
  } else if (propType === String) {
    return {
      required,
      name: prop,
      style: \\"deepObject\\",
      explode: true,
      type: \\"string\\",
      isArray,
    };
  } else {
    return {
      required,
      name: prop,
      style: \\"deepObject\\",
      explode: true,
      type: \\"object\\",
      isArray,
      schema: {
        $ref: getSchemaPath(propType),
      },
    };
  }
};

// eslint-disable-next-line @typescript-eslint/ban-types,@typescript-eslint/explicit-module-boundary-types,@typescript-eslint/naming-convention
export function ApiNestedQuery(query: Function) {
  const constructor = query.prototype;
  const properties = Reflect.getMetadata(
    \\"swagger/apiModelPropertiesArray\\",
    constructor
  ).map((prop: any) => prop.slice(1));

  const decorators = properties
    .map((property: any) => {
      const { required, isArray } = Reflect.getMetadata(
        \\"swagger/apiModelProperties\\",
        constructor,
        property
      );
      const propertyType = Reflect.getMetadata(
        \\"design:type\\",
        constructor,
        property
      );
      const typedQuery = generateApiQueryObject(
        property,
        propertyType,
        required,
        isArray
      );
      return [ApiExtraModels(propertyType), ApiQuery(typedQuery)];
    })
    .flat();

  return applyDecorators(...decorators);
}
",
  "server/src/decorators/public.decorator.ts": "import { applyDecorators, SetMetadata } from \\"@nestjs/common\\";

export const IS_PUBLIC_KEY = \\"isPublic\\";

const PublicAuthMiddleware = SetMetadata(IS_PUBLIC_KEY, true);
const PublicAuthSwagger = SetMetadata(\\"swagger/apiSecurity\\", [\\"isPublic\\"]);

// eslint-disable-next-line @typescript-eslint/explicit-module-boundary-types
export const Public = () =>
  applyDecorators(PublicAuthMiddleware, PublicAuthSwagger);
",
  "server/src/empty/base/DeleteEmptyArgs.ts": "/*
------------------------------------------------------------------------------ 
This code was generated by Amplication. 
 
Changes to this file will be lost if the code is regenerated. 

There are other ways to to customize your code, see this doc to learn more
https://docs.amplication.com/how-to/custom-code

------------------------------------------------------------------------------
  */
import { ArgsType, Field } from \\"@nestjs/graphql\\";
import { EmptyWhereUniqueInput } from \\"./EmptyWhereUniqueInput\\";

@ArgsType()
class DeleteEmptyArgs {
  @Field(() => EmptyWhereUniqueInput, { nullable: false })
  where!: EmptyWhereUniqueInput;
}

export { DeleteEmptyArgs };
",
  "server/src/empty/base/Empty.ts": "/*
------------------------------------------------------------------------------ 
This code was generated by Amplication. 
 
Changes to this file will be lost if the code is regenerated. 

There are other ways to to customize your code, see this doc to learn more
https://docs.amplication.com/how-to/custom-code

------------------------------------------------------------------------------
  */
import { ObjectType, Field } from \\"@nestjs/graphql\\";
import { ApiProperty } from \\"@nestjs/swagger\\";
import { IsString, IsDate } from \\"class-validator\\";
import { Type } from \\"class-transformer\\";

@ObjectType()
class Empty {
  @ApiProperty({
    required: true,
    type: String,
  })
  @IsString()
  @Field(() => String)
  id!: string;

  @ApiProperty({
    required: true,
  })
  @IsDate()
  @Type(() => Date)
  @Field(() => Date)
  createdAt!: Date;

  @ApiProperty({
    required: true,
  })
  @IsDate()
  @Type(() => Date)
  @Field(() => Date)
  updatedAt!: Date;
}

export { Empty };
",
  "server/src/empty/base/EmptyCreateInput.ts": "/*
------------------------------------------------------------------------------ 
This code was generated by Amplication. 
 
Changes to this file will be lost if the code is regenerated. 

There are other ways to to customize your code, see this doc to learn more
https://docs.amplication.com/how-to/custom-code

------------------------------------------------------------------------------
  */
class EmptyCreateInput {}
export { EmptyCreateInput };
",
  "server/src/empty/base/EmptyFindManyArgs.ts": "/*
------------------------------------------------------------------------------ 
This code was generated by Amplication. 
 
Changes to this file will be lost if the code is regenerated. 

There are other ways to to customize your code, see this doc to learn more
https://docs.amplication.com/how-to/custom-code

------------------------------------------------------------------------------
  */
import { ArgsType, Field } from \\"@nestjs/graphql\\";
import { ApiProperty } from \\"@nestjs/swagger\\";
import { EmptyWhereInput } from \\"./EmptyWhereInput\\";
import { Type } from \\"class-transformer\\";
import { EmptyOrderByInput } from \\"./EmptyOrderByInput\\";

@ArgsType()
class EmptyFindManyArgs {
  @ApiProperty({
    required: false,
    type: () => EmptyWhereInput,
  })
  @Field(() => EmptyWhereInput, { nullable: true })
  @Type(() => EmptyWhereInput)
  where?: EmptyWhereInput;

  @ApiProperty({
    required: false,
    type: [EmptyOrderByInput],
  })
  @Field(() => [EmptyOrderByInput], { nullable: true })
  @Type(() => EmptyOrderByInput)
  orderBy?: Array<EmptyOrderByInput>;

  @ApiProperty({
    required: false,
    type: Number,
  })
  @Field(() => Number, { nullable: true })
  @Type(() => Number)
  skip?: number;

  @ApiProperty({
    required: false,
    type: Number,
  })
  @Field(() => Number, { nullable: true })
  @Type(() => Number)
  take?: number;
}

export { EmptyFindManyArgs };
",
  "server/src/empty/base/EmptyFindUniqueArgs.ts": "/*
------------------------------------------------------------------------------ 
This code was generated by Amplication. 
 
Changes to this file will be lost if the code is regenerated. 

There are other ways to to customize your code, see this doc to learn more
https://docs.amplication.com/how-to/custom-code

------------------------------------------------------------------------------
  */
import { ArgsType, Field } from \\"@nestjs/graphql\\";
import { EmptyWhereUniqueInput } from \\"./EmptyWhereUniqueInput\\";

@ArgsType()
class EmptyFindUniqueArgs {
  @Field(() => EmptyWhereUniqueInput, { nullable: false })
  where!: EmptyWhereUniqueInput;
}

export { EmptyFindUniqueArgs };
",
  "server/src/empty/base/EmptyListRelationFilter.ts": "/*
------------------------------------------------------------------------------ 
This code was generated by Amplication. 
 
Changes to this file will be lost if the code is regenerated. 

There are other ways to to customize your code, see this doc to learn more
https://docs.amplication.com/how-to/custom-code

------------------------------------------------------------------------------
  */
import { InputType, Field } from \\"@nestjs/graphql\\";
import { ApiProperty } from \\"@nestjs/swagger\\";
import { EmptyWhereInput } from \\"./EmptyWhereInput\\";
import { ValidateNested, IsOptional } from \\"class-validator\\";
import { Type } from \\"class-transformer\\";

@InputType()
class EmptyListRelationFilter {
  @ApiProperty({
    required: false,
    type: () => EmptyWhereInput,
  })
  @ValidateNested()
  @Type(() => EmptyWhereInput)
  @IsOptional()
  @Field(() => EmptyWhereInput, {
    nullable: true,
  })
  every?: EmptyWhereInput;

  @ApiProperty({
    required: false,
    type: () => EmptyWhereInput,
  })
  @ValidateNested()
  @Type(() => EmptyWhereInput)
  @IsOptional()
  @Field(() => EmptyWhereInput, {
    nullable: true,
  })
  some?: EmptyWhereInput;

  @ApiProperty({
    required: false,
    type: () => EmptyWhereInput,
  })
  @ValidateNested()
  @Type(() => EmptyWhereInput)
  @IsOptional()
  @Field(() => EmptyWhereInput, {
    nullable: true,
  })
  none?: EmptyWhereInput;
}
export { EmptyListRelationFilter };
",
  "server/src/empty/base/EmptyOrderByInput.ts": "/*
------------------------------------------------------------------------------ 
This code was generated by Amplication. 
 
Changes to this file will be lost if the code is regenerated. 

There are other ways to to customize your code, see this doc to learn more
https://docs.amplication.com/how-to/custom-code

------------------------------------------------------------------------------
  */
import { InputType, Field } from \\"@nestjs/graphql\\";
import { ApiProperty } from \\"@nestjs/swagger\\";
import { SortOrder } from \\"../../util/SortOrder\\";

@InputType({
  isAbstract: true,
  description: undefined,
})
class EmptyOrderByInput {
  @ApiProperty({
    required: false,
    enum: [\\"asc\\", \\"desc\\"],
  })
  @Field(() => SortOrder, {
    nullable: true,
  })
  id?: SortOrder;

  @ApiProperty({
    required: false,
    enum: [\\"asc\\", \\"desc\\"],
  })
  @Field(() => SortOrder, {
    nullable: true,
  })
  createdAt?: SortOrder;

  @ApiProperty({
    required: false,
    enum: [\\"asc\\", \\"desc\\"],
  })
  @Field(() => SortOrder, {
    nullable: true,
  })
  updatedAt?: SortOrder;
}

export { EmptyOrderByInput };
",
  "server/src/empty/base/EmptyUpdateInput.ts": "/*
------------------------------------------------------------------------------ 
This code was generated by Amplication. 
 
Changes to this file will be lost if the code is regenerated. 

There are other ways to to customize your code, see this doc to learn more
https://docs.amplication.com/how-to/custom-code

------------------------------------------------------------------------------
  */
class EmptyUpdateInput {}
export { EmptyUpdateInput };
",
  "server/src/empty/base/EmptyWhereInput.ts": "/*
------------------------------------------------------------------------------ 
This code was generated by Amplication. 
 
Changes to this file will be lost if the code is regenerated. 

There are other ways to to customize your code, see this doc to learn more
https://docs.amplication.com/how-to/custom-code

------------------------------------------------------------------------------
  */
import { InputType, Field } from \\"@nestjs/graphql\\";
import { ApiProperty } from \\"@nestjs/swagger\\";
import { StringFilter } from \\"../../util/StringFilter\\";
import { Type } from \\"class-transformer\\";
import { IsOptional } from \\"class-validator\\";
import { DateTimeFilter } from \\"../../util/DateTimeFilter\\";

@InputType()
class EmptyWhereInput {
  @ApiProperty({
    required: false,
    type: StringFilter,
  })
  @Type(() => StringFilter)
  @IsOptional()
  @Field(() => StringFilter, {
    nullable: true,
  })
  id?: StringFilter;

  @ApiProperty({
    required: false,
    type: DateTimeFilter,
  })
  @Type(() => DateTimeFilter)
  @IsOptional()
  @Field(() => DateTimeFilter, {
    nullable: true,
  })
  createdAt?: DateTimeFilter;

  @ApiProperty({
    required: false,
    type: DateTimeFilter,
  })
  @Type(() => DateTimeFilter)
  @IsOptional()
  @Field(() => DateTimeFilter, {
    nullable: true,
  })
  updatedAt?: DateTimeFilter;
}

export { EmptyWhereInput };
",
  "server/src/empty/base/EmptyWhereUniqueInput.ts": "/*
------------------------------------------------------------------------------ 
This code was generated by Amplication. 
 
Changes to this file will be lost if the code is regenerated. 

There are other ways to to customize your code, see this doc to learn more
https://docs.amplication.com/how-to/custom-code

------------------------------------------------------------------------------
  */
import { InputType, Field } from \\"@nestjs/graphql\\";
import { ApiProperty } from \\"@nestjs/swagger\\";
import { IsString } from \\"class-validator\\";

@InputType()
class EmptyWhereUniqueInput {
  @ApiProperty({
    required: true,
    type: String,
  })
  @IsString()
  @Field(() => String)
  id!: string;
}

export { EmptyWhereUniqueInput };
",
  "server/src/empty/base/empty.controller.base.spec.ts": "import { Test } from \\"@nestjs/testing\\";
import { INestApplication, HttpStatus } from \\"@nestjs/common\\";
import request from \\"supertest\\";
import { MorganModule } from \\"nest-morgan\\";
import { EmptyController } from \\"../empty.controller\\";
import { EmptyService } from \\"../empty.service\\";

const nonExistingId = \\"nonExistingId\\";
const existingId = \\"existingId\\";
const CREATE_INPUT = {
  id: \\"exampleId\\",
  createdAt: new Date(),
  updatedAt: new Date(),
};
const CREATE_RESULT = {
  id: \\"exampleId\\",
  createdAt: new Date(),
  updatedAt: new Date(),
};
const FIND_MANY_RESULT = [
  {
    id: \\"exampleId\\",
    createdAt: new Date(),
    updatedAt: new Date(),
  },
];
const FIND_ONE_RESULT = {
  id: \\"exampleId\\",
  createdAt: new Date(),
  updatedAt: new Date(),
};

const service = {
  create() {
    return CREATE_RESULT;
  },
  findMany: () => FIND_MANY_RESULT,
  findOne: ({ where }: { where: { id: string } }) => {
    switch (where.id) {
      case existingId:
        return FIND_ONE_RESULT;
      case nonExistingId:
        return null;
    }
  },
};

describe(\\"Empty\\", () => {
  let app: INestApplication;

  beforeAll(async () => {
    const moduleRef = await Test.createTestingModule({
      providers: [
        {
          provide: EmptyService,
          useValue: service,
        },
      ],
      controllers: [EmptyController],
      imports: [MorganModule.forRoot()],
    }).compile();

    app = moduleRef.createNestApplication();
    await app.init();
  });

  test(\\"POST /empties\\", async () => {
    await request(app.getHttpServer())
      .post(\\"/empties\\")
      .send(CREATE_INPUT)
      .expect(HttpStatus.CREATED)
      .expect({
        ...CREATE_RESULT,
        createdAt: CREATE_RESULT.createdAt.toISOString(),
        updatedAt: CREATE_RESULT.updatedAt.toISOString(),
      });
  });

  test(\\"GET /empties\\", async () => {
    await request(app.getHttpServer())
      .get(\\"/empties\\")
      .expect(HttpStatus.OK)
      .expect([
        {
          ...FIND_MANY_RESULT[0],
          createdAt: FIND_MANY_RESULT[0].createdAt.toISOString(),
          updatedAt: FIND_MANY_RESULT[0].updatedAt.toISOString(),
        },
      ]);
  });

  test(\\"GET /empties/:id non existing\\", async () => {
    await request(app.getHttpServer())
      .get(\`\${\\"/empties\\"}/\${nonExistingId}\`)
      .expect(HttpStatus.NOT_FOUND)
      .expect({
        statusCode: HttpStatus.NOT_FOUND,
        message: \`No resource was found for {\\"\${\\"id\\"}\\":\\"\${nonExistingId}\\"}\`,
        error: \\"Not Found\\",
      });
  });

  test(\\"GET /empties/:id existing\\", async () => {
    await request(app.getHttpServer())
      .get(\`\${\\"/empties\\"}/\${existingId}\`)
      .expect(HttpStatus.OK)
      .expect({
        ...FIND_ONE_RESULT,
        createdAt: FIND_ONE_RESULT.createdAt.toISOString(),
        updatedAt: FIND_ONE_RESULT.updatedAt.toISOString(),
      });
  });

  test(\\"POST /empties existing resource\\", async () => {
    let agent = request(app.getHttpServer());
    await agent
      .post(\\"/empties\\")
      .send(CREATE_INPUT)
      .expect(HttpStatus.CREATED)
      .expect({
        ...CREATE_RESULT,
        createdAt: CREATE_RESULT.createdAt.toISOString(),
        updatedAt: CREATE_RESULT.updatedAt.toISOString(),
      })
      .then(function () {
        agent
          .post(\\"/empties\\")
          .send(CREATE_INPUT)
          .expect(HttpStatus.CONFLICT)
          .expect({
            statusCode: HttpStatus.CONFLICT,
          });
      });
  });

  afterAll(async () => {
    await app.close();
  });
});
",
  "server/src/empty/base/empty.controller.base.ts": "/*
------------------------------------------------------------------------------ 
This code was generated by Amplication. 
 
Changes to this file will be lost if the code is regenerated. 

There are other ways to to customize your code, see this doc to learn more
https://docs.amplication.com/how-to/custom-code

------------------------------------------------------------------------------
  */
import * as common from \\"@nestjs/common\\";
import * as swagger from \\"@nestjs/swagger\\";
import { isRecordNotFoundError } from \\"../../prisma.util\\";
import * as errors from \\"../../errors\\";
import { Request } from \\"express\\";
import { plainToClass } from \\"class-transformer\\";
import { ApiNestedQuery } from \\"../../decorators/api-nested-query.decorator\\";
import { EmptyService } from \\"../empty.service\\";
import { Public } from \\"../../decorators/public.decorator\\";
import { EmptyCreateInput } from \\"./EmptyCreateInput\\";
import { EmptyWhereInput } from \\"./EmptyWhereInput\\";
import { EmptyWhereUniqueInput } from \\"./EmptyWhereUniqueInput\\";
import { EmptyFindManyArgs } from \\"./EmptyFindManyArgs\\";
import { EmptyUpdateInput } from \\"./EmptyUpdateInput\\";
import { Empty } from \\"./Empty\\";

export class EmptyControllerBase {
  constructor(protected readonly service: EmptyService) {}
  @Public()
  @common.Post()
  @swagger.ApiCreatedResponse({ type: Empty })
  async create(@common.Body() data: EmptyCreateInput): Promise<Empty> {
    return await this.service.create({
      data: data,
      select: {
        id: true,
        createdAt: true,
        updatedAt: true,
      },
    });
  }

  @Public()
  @common.Get()
  @swagger.ApiOkResponse({ type: [Empty] })
  @ApiNestedQuery(EmptyFindManyArgs)
  async findMany(@common.Req() request: Request): Promise<Empty[]> {
    const args = plainToClass(EmptyFindManyArgs, request.query);
    return this.service.findMany({
      ...args,
      select: {
        id: true,
        createdAt: true,
        updatedAt: true,
      },
    });
  }

  @Public()
  @common.Get(\\"/:id\\")
  @swagger.ApiOkResponse({ type: Empty })
  @swagger.ApiNotFoundResponse({ type: errors.NotFoundException })
  async findOne(
    @common.Param() params: EmptyWhereUniqueInput
  ): Promise<Empty | null> {
    const result = await this.service.findOne({
      where: params,
      select: {
        id: true,
        createdAt: true,
        updatedAt: true,
      },
    });
    if (result === null) {
      throw new errors.NotFoundException(
        \`No resource was found for \${JSON.stringify(params)}\`
      );
    }
    return result;
  }

  @Public()
  @common.Patch(\\"/:id\\")
  @swagger.ApiOkResponse({ type: Empty })
  @swagger.ApiNotFoundResponse({ type: errors.NotFoundException })
  async update(
    @common.Param() params: EmptyWhereUniqueInput,
    @common.Body() data: EmptyUpdateInput
  ): Promise<Empty | null> {
    try {
      return await this.service.update({
        where: params,
        data: data,
        select: {
          id: true,
          createdAt: true,
          updatedAt: true,
        },
      });
    } catch (error) {
      if (isRecordNotFoundError(error)) {
        throw new errors.NotFoundException(
          \`No resource was found for \${JSON.stringify(params)}\`
        );
      }
      throw error;
    }
  }

  @Public()
  @common.Delete(\\"/:id\\")
  @swagger.ApiOkResponse({ type: Empty })
  @swagger.ApiNotFoundResponse({ type: errors.NotFoundException })
  async delete(
    @common.Param() params: EmptyWhereUniqueInput
  ): Promise<Empty | null> {
    try {
      return await this.service.delete({
        where: params,
        select: {
          id: true,
          createdAt: true,
          updatedAt: true,
        },
      });
    } catch (error) {
      if (isRecordNotFoundError(error)) {
        throw new errors.NotFoundException(
          \`No resource was found for \${JSON.stringify(params)}\`
        );
      }
      throw error;
    }
  }
}
",
  "server/src/empty/base/empty.module.base.ts": "/*
------------------------------------------------------------------------------ 
This code was generated by Amplication. 
 
Changes to this file will be lost if the code is regenerated. 

There are other ways to to customize your code, see this doc to learn more
https://docs.amplication.com/how-to/custom-code

------------------------------------------------------------------------------
  */
import { Module } from \\"@nestjs/common\\";
import { MorganModule } from \\"nest-morgan\\";
import { PrismaModule } from \\"nestjs-prisma\\";

@Module({
  imports: [MorganModule, PrismaModule],

  exports: [MorganModule, PrismaModule],
})
export class EmptyModuleBase {}
",
  "server/src/empty/base/empty.resolver.base.ts": "/*
------------------------------------------------------------------------------ 
This code was generated by Amplication. 
 
Changes to this file will be lost if the code is regenerated. 

There are other ways to to customize your code, see this doc to learn more
https://docs.amplication.com/how-to/custom-code

------------------------------------------------------------------------------
  */
import * as graphql from \\"@nestjs/graphql\\";
import * as apollo from \\"apollo-server-express\\";
import { isRecordNotFoundError } from \\"../../prisma.util\\";
import { MetaQueryPayload } from \\"../../util/MetaQueryPayload\\";
import { Public } from \\"../../decorators/public.decorator\\";
import { DeleteEmptyArgs } from \\"./DeleteEmptyArgs\\";
import { EmptyFindManyArgs } from \\"./EmptyFindManyArgs\\";
import { EmptyFindUniqueArgs } from \\"./EmptyFindUniqueArgs\\";
import { Empty } from \\"./Empty\\";
import { EmptyService } from \\"../empty.service\\";
@graphql.Resolver(() => Empty)
export class EmptyResolverBase {
  constructor(protected readonly service: EmptyService) {}

  async _emptiesMeta(
    @graphql.Args() args: EmptyFindManyArgs
  ): Promise<MetaQueryPayload> {
    const results = await this.service.count({
      ...args,
      skip: undefined,
      take: undefined,
    });
    return {
      count: results,
    };
  }

  @graphql.Query(() => [Empty])
  @Public()
  async empties(@graphql.Args() args: EmptyFindManyArgs): Promise<Empty[]> {
    return this.service.findMany(args);
  }

  @graphql.Query(() => Empty, { nullable: true })
  @Public()
  async empty(
    @graphql.Args() args: EmptyFindUniqueArgs
  ): Promise<Empty | null> {
    const result = await this.service.findOne(args);
    if (result === null) {
      return null;
    }
    return result;
  }

  @graphql.Mutation(() => Empty)
  @Public()
  async deleteEmpty(
    @graphql.Args() args: DeleteEmptyArgs
  ): Promise<Empty | null> {
    try {
      return await this.service.delete(args);
    } catch (error) {
      if (isRecordNotFoundError(error)) {
        throw new apollo.ApolloError(
          \`No resource was found for \${JSON.stringify(args.where)}\`
        );
      }
      throw error;
    }
  }
}
",
  "server/src/empty/base/empty.service.base.ts": "/*
------------------------------------------------------------------------------ 
This code was generated by Amplication. 
 
Changes to this file will be lost if the code is regenerated. 

There are other ways to to customize your code, see this doc to learn more
https://docs.amplication.com/how-to/custom-code

------------------------------------------------------------------------------
  */
import { PrismaService } from \\"../../prisma/prisma.service\\";
import { Prisma, Empty } from \\"@prisma/client\\";

export class EmptyServiceBase {
  constructor(protected readonly prisma: PrismaService) {}

  async count<T extends Prisma.EmptyFindManyArgs>(
    args: Prisma.SelectSubset<T, Prisma.EmptyFindManyArgs>
  ): Promise<number> {
    return this.prisma.empty.count(args);
  }

  async findMany<T extends Prisma.EmptyFindManyArgs>(
    args: Prisma.SelectSubset<T, Prisma.EmptyFindManyArgs>
  ): Promise<Empty[]> {
    return this.prisma.empty.findMany(args);
  }
  async findOne<T extends Prisma.EmptyFindUniqueArgs>(
    args: Prisma.SelectSubset<T, Prisma.EmptyFindUniqueArgs>
  ): Promise<Empty | null> {
    return this.prisma.empty.findUnique(args);
  }
  async create<T extends Prisma.EmptyCreateArgs>(
    args: Prisma.SelectSubset<T, Prisma.EmptyCreateArgs>
  ): Promise<Empty> {
    return this.prisma.empty.create<T>(args);
  }
  async update<T extends Prisma.EmptyUpdateArgs>(
    args: Prisma.SelectSubset<T, Prisma.EmptyUpdateArgs>
  ): Promise<Empty> {
    return this.prisma.empty.update<T>(args);
  }
  async delete<T extends Prisma.EmptyDeleteArgs>(
    args: Prisma.SelectSubset<T, Prisma.EmptyDeleteArgs>
  ): Promise<Empty> {
    return this.prisma.empty.delete(args);
  }
}
",
  "server/src/empty/empty.controller.ts": "import * as common from \\"@nestjs/common\\";
import * as swagger from \\"@nestjs/swagger\\";
import { EmptyService } from \\"./empty.service\\";
import { EmptyControllerBase } from \\"./base/empty.controller.base\\";

@swagger.ApiTags(\\"empties\\")
@common.Controller(\\"empties\\")
export class EmptyController extends EmptyControllerBase {
  constructor(protected readonly service: EmptyService) {
    super(service);
  }
}
",
  "server/src/empty/empty.module.ts": "import { Module } from \\"@nestjs/common\\";
import { EmptyModuleBase } from \\"./base/empty.module.base\\";
import { EmptyService } from \\"./empty.service\\";
import { EmptyController } from \\"./empty.controller\\";
import { EmptyResolver } from \\"./empty.resolver\\";

@Module({
  imports: [EmptyModuleBase],
  controllers: [EmptyController],
  providers: [EmptyService, EmptyResolver],
  exports: [EmptyService],
})
export class EmptyModule {}
",
  "server/src/empty/empty.resolver.ts": "import * as graphql from \\"@nestjs/graphql\\";
import { EmptyResolverBase } from \\"./base/empty.resolver.base\\";
import { Empty } from \\"./base/Empty\\";
import { EmptyService } from \\"./empty.service\\";

@graphql.Resolver(() => Empty)
export class EmptyResolver extends EmptyResolverBase {
  constructor(protected readonly service: EmptyService) {
    super(service);
  }
}
",
  "server/src/empty/empty.service.ts": "import { Injectable } from \\"@nestjs/common\\";
import { PrismaService } from \\"../prisma/prisma.service\\";
import { EmptyServiceBase } from \\"./base/empty.service.base\\";

@Injectable()
export class EmptyService extends EmptyServiceBase {
  constructor(protected readonly prisma: PrismaService) {
    super(prisma);
  }
}
",
  "server/src/errors.ts": "import * as common from \\"@nestjs/common\\";
import { ApiProperty } from \\"@nestjs/swagger\\";

export class ForbiddenException extends common.ForbiddenException {
  @ApiProperty()
  statusCode!: number;
  @ApiProperty()
  message!: string;
}

export class NotFoundException extends common.NotFoundException {
  @ApiProperty()
  statusCode!: number;
  @ApiProperty()
  message!: string;
}
",
  "server/src/filters/HttpExceptions.filter.ts": "import {
  ArgumentsHost,
  Catch,
  HttpException,
  HttpServer,
  HttpStatus,
} from \\"@nestjs/common\\";
import { BaseExceptionFilter } from \\"@nestjs/core\\";
import {
  // @ts-ignore
  Prisma,
} from \\"@prisma/client\\";
import { Response } from \\"express\\";

export type ErrorCodesStatusMapping = {
  [key: string]: number;
};

/**
 * {@link PrismaClientExceptionFilter} handling {@link Prisma.PrismaClientKnownRequestError} exceptions.
 */
@Catch(Prisma?.PrismaClientKnownRequestError)
export class HttpExceptionFilter extends BaseExceptionFilter {
  /**
   * default error codes mapping
   *
   * Error codes definition for Prisma Client (Query Engine)
   * @see https://www.prisma.io/docs/reference/api-reference/error-reference#prisma-client-query-engine
   */
  private errorCodesStatusMapping: ErrorCodesStatusMapping = {
    P2000: HttpStatus.BAD_REQUEST,
    P2002: HttpStatus.CONFLICT,
    P2025: HttpStatus.NOT_FOUND,
  };

  /**
   * @param applicationRef
   */
  // eslint-disable-next-line @typescript-eslint/no-useless-constructor
  constructor(applicationRef?: HttpServer) {
    super(applicationRef);
  }

  /**
   * @param exception
   * @param host
   * @returns
   */
  // eslint-disable-next-line @typescript-eslint/explicit-module-boundary-types
  catch(exception: Prisma.PrismaClientKnownRequestError, host: ArgumentsHost) {
    const statusCode = this.errorCodesStatusMapping[exception.code];
    let message;
    if (host.getType() === \\"http\\") {
      // for http requests (REST)
      // Todo : Add all other exception types and also add mapping
      const ctx = host.switchToHttp();
      const response = ctx.getResponse<Response>();
      if (exception.code === \\"P2002\\") {
        // Handling Unique Key Constraint Violation Error
        const fields = (exception.meta as { target: string[] }).target;
        message = \`Another record with the requested (\${fields.join(
          \\", \\"
        )}) already exists\`;
      } else {
        message =
          \`[\${exception.code}]: \` +
          this.exceptionShortMessage(exception.message);
      }
      if (!Object.keys(this.errorCodesStatusMapping).includes(exception.code)) {
        return super.catch(exception, host);
      }
      const errorResponse = {
        message: message,
        statusCode: statusCode,
      };
      response.status(statusCode).send(errorResponse);
    }
    return new HttpException({ statusCode, message }, statusCode);
  }

  /**
   * @param exception
   * @returns short message for the exception
   */
  exceptionShortMessage(message: string): string {
    const shortMessage = message.substring(message.indexOf(\\"→\\"));
    return shortMessage
      .substring(shortMessage.indexOf(\\"\\\\n\\"))
      .replace(/\\\\n/g, \\"\\")
      .trim();
  }
}
",
  "server/src/health/base/health.controller.base.ts": "import { Get, HttpStatus, Res } from \\"@nestjs/common\\";
import { Response } from \\"express\\";
import { HealthService } from \\"../health.service\\";

export class HealthControllerBase {
  constructor(protected readonly healthService: HealthService) {}
  @Get(\\"live\\")
  healthLive(@Res() response: Response): Response<void> {
    return response.status(HttpStatus.NO_CONTENT).send();
  }
  @Get(\\"ready\\")
  async healthReady(@Res() response: Response): Promise<Response<void>> {
    const dbConnection = await this.healthService.isDbReady();
    if (!dbConnection) {
      return response.status(HttpStatus.NOT_FOUND).send();
    }
    return response.status(HttpStatus.NO_CONTENT).send();
  }
}
",
  "server/src/health/base/health.service.base.ts": "import { Injectable } from \\"@nestjs/common\\";
import { PrismaService } from \\"../../prisma/prisma.service\\";

@Injectable()
export class HealthServiceBase {
  constructor(protected readonly prisma: PrismaService) {}
  async isDbReady(): Promise<boolean> {
    try {
      await this.prisma.$queryRaw\`SELECT 1\`;
      return true;
    } catch (error) {
      return false;
    }
  }
}
",
  "server/src/health/health.controller.ts": "import { Controller } from \\"@nestjs/common\\";
import { HealthControllerBase } from \\"./base/health.controller.base\\";
import { HealthService } from \\"./health.service\\";

@Controller(\\"_health\\")
export class HealthController extends HealthControllerBase {
  constructor(protected readonly healthService: HealthService) {
    super(healthService);
  }
}
",
  "server/src/health/health.module.ts": "import { Module } from \\"@nestjs/common\\";
import { HealthController } from \\"./health.controller\\";
import { HealthService } from \\"./health.service\\";

@Module({
  controllers: [HealthController],
  providers: [HealthService],
  exports: [HealthService],
})
export class HealthModule {}
",
  "server/src/health/health.service.ts": "import { Injectable } from \\"@nestjs/common\\";
import { PrismaService } from \\"../prisma/prisma.service\\";
import { HealthServiceBase } from \\"./base/health.service.base\\";

@Injectable()
export class HealthService extends HealthServiceBase {
  constructor(protected readonly prisma: PrismaService) {
    super(prisma);
  }
}
",
  "server/src/main.ts": "import { ValidationPipe } from \\"@nestjs/common\\";
import { HttpAdapterHost, NestFactory } from \\"@nestjs/core\\";
import { OpenAPIObject, SwaggerModule } from \\"@nestjs/swagger\\";
import { HttpExceptionFilter } from \\"./filters/HttpExceptions.filter\\";
// @ts-ignore
// eslint-disable-next-line
import { AppModule } from \\"./app.module\\";
import {
  swaggerPath,
  swaggerDocumentOptions,
  swaggerSetupOptions,
  // @ts-ignore
  // eslint-disable-next-line
} from \\"./swagger\\";

const { PORT = 3000 } = process.env;

async function main() {
  const app = await NestFactory.create(AppModule, { cors: true });

  app.setGlobalPrefix(\\"api\\");
  app.useGlobalPipes(
    new ValidationPipe({
      transform: true,
    })
  );

  const document = SwaggerModule.createDocument(app, swaggerDocumentOptions);

  /** check if there is Public decorator for each path (action) and its method (findMany / findOne) on each controller */
  Object.values((document as OpenAPIObject).paths).forEach((path: any) => {
    Object.values(path).forEach((method: any) => {
      if (
        Array.isArray(method.security) &&
        method.security.includes(\\"isPublic\\")
      ) {
        method.security = [];
      }
    });
  });

  SwaggerModule.setup(swaggerPath, app, document, swaggerSetupOptions);

  const { httpAdapter } = app.get(HttpAdapterHost);
  app.useGlobalFilters(new HttpExceptionFilter(httpAdapter));

  void app.listen(PORT);

  return app;
}

module.exports = main();
",
  "server/src/order/base/CreateOrderArgs.ts": "/*
------------------------------------------------------------------------------ 
This code was generated by Amplication. 
 
Changes to this file will be lost if the code is regenerated. 

There are other ways to to customize your code, see this doc to learn more
https://docs.amplication.com/how-to/custom-code

------------------------------------------------------------------------------
  */
import { ArgsType, Field } from \\"@nestjs/graphql\\";
import { OrderCreateInput } from \\"./OrderCreateInput\\";

@ArgsType()
class CreateOrderArgs {
  @Field(() => OrderCreateInput, { nullable: false })
  data!: OrderCreateInput;
}

export { CreateOrderArgs };
",
  "server/src/order/base/DeleteOrderArgs.ts": "/*
------------------------------------------------------------------------------ 
This code was generated by Amplication. 
 
Changes to this file will be lost if the code is regenerated. 

There are other ways to to customize your code, see this doc to learn more
https://docs.amplication.com/how-to/custom-code

------------------------------------------------------------------------------
  */
import { ArgsType, Field } from \\"@nestjs/graphql\\";
import { OrderWhereUniqueInput } from \\"./OrderWhereUniqueInput\\";

@ArgsType()
class DeleteOrderArgs {
  @Field(() => OrderWhereUniqueInput, { nullable: false })
  where!: OrderWhereUniqueInput;
}

export { DeleteOrderArgs };
",
  "server/src/order/base/EnumOrderLabel.ts": "/*
------------------------------------------------------------------------------ 
This code was generated by Amplication. 
 
Changes to this file will be lost if the code is regenerated. 

There are other ways to to customize your code, see this doc to learn more
https://docs.amplication.com/how-to/custom-code

------------------------------------------------------------------------------
  */
import { registerEnumType } from \\"@nestjs/graphql\\";

export enum EnumOrderLabel {
  Fragile = \\"fragile\\",
}

registerEnumType(EnumOrderLabel, {
  name: \\"EnumOrderLabel\\",
});
",
  "server/src/order/base/EnumOrderStatus.ts": "/*
------------------------------------------------------------------------------ 
This code was generated by Amplication. 
 
Changes to this file will be lost if the code is regenerated. 

There are other ways to to customize your code, see this doc to learn more
https://docs.amplication.com/how-to/custom-code

------------------------------------------------------------------------------
  */
import { registerEnumType } from \\"@nestjs/graphql\\";

export enum EnumOrderStatus {
  Pending = \\"pending\\",
  InProgress = \\"inProgress\\",
  Done = \\"done\\",
}

registerEnumType(EnumOrderStatus, {
  name: \\"EnumOrderStatus\\",
});
",
  "server/src/order/base/Order.ts": "/*
------------------------------------------------------------------------------ 
This code was generated by Amplication. 
 
Changes to this file will be lost if the code is regenerated. 

There are other ways to to customize your code, see this doc to learn more
https://docs.amplication.com/how-to/custom-code

------------------------------------------------------------------------------
  */
import { ObjectType, Field } from \\"@nestjs/graphql\\";
import { ApiProperty } from \\"@nestjs/swagger\\";
import {
  IsString,
  IsDate,
  ValidateNested,
  IsEnum,
  IsOptional,
} from \\"class-validator\\";
import { Type } from \\"class-transformer\\";
import { Customer } from \\"../../customer/base/Customer\\";
import { EnumOrderStatus } from \\"./EnumOrderStatus\\";
import { EnumOrderLabel } from \\"./EnumOrderLabel\\";

@ObjectType()
class Order {
  @ApiProperty({
    required: true,
    type: String,
  })
  @IsString()
  @Field(() => String)
  id!: string;

  @ApiProperty({
    required: true,
  })
  @IsDate()
  @Type(() => Date)
  @Field(() => Date)
  createdAt!: Date;

  @ApiProperty({
    required: true,
  })
  @IsDate()
  @Type(() => Date)
  @Field(() => Date)
  updatedAt!: Date;

  @ApiProperty({
    required: true,
    type: () => Customer,
  })
  @ValidateNested()
  @Type(() => Customer)
  customer?: Customer;

  @ApiProperty({
    required: true,
    enum: EnumOrderStatus,
  })
  @IsEnum(EnumOrderStatus)
  @Field(() => EnumOrderStatus, {
    nullable: true,
  })
  status?: \\"pending\\" | \\"inProgress\\" | \\"done\\";

  @ApiProperty({
    required: false,
    enum: EnumOrderLabel,
  })
  @IsEnum(EnumOrderLabel)
  @IsOptional()
  @Field(() => EnumOrderLabel, {
    nullable: true,
  })
  label?: \\"fragile\\" | null;
}

export { Order };
",
  "server/src/order/base/OrderCreateInput.ts": "/*
------------------------------------------------------------------------------ 
This code was generated by Amplication. 
 
Changes to this file will be lost if the code is regenerated. 

There are other ways to to customize your code, see this doc to learn more
https://docs.amplication.com/how-to/custom-code

------------------------------------------------------------------------------
  */
import { InputType, Field } from \\"@nestjs/graphql\\";
import { ApiProperty } from \\"@nestjs/swagger\\";
import { CustomerWhereUniqueInput } from \\"../../customer/base/CustomerWhereUniqueInput\\";
import { ValidateNested, IsEnum, IsOptional } from \\"class-validator\\";
import { Type } from \\"class-transformer\\";
import { EnumOrderStatus } from \\"./EnumOrderStatus\\";
import { EnumOrderLabel } from \\"./EnumOrderLabel\\";

@InputType()
class OrderCreateInput {
  @ApiProperty({
    required: true,
    type: () => CustomerWhereUniqueInput,
  })
  @ValidateNested()
  @Type(() => CustomerWhereUniqueInput)
  @Field(() => CustomerWhereUniqueInput)
  customer!: CustomerWhereUniqueInput;

  @ApiProperty({
    required: true,
    enum: EnumOrderStatus,
  })
  @IsEnum(EnumOrderStatus)
  @Field(() => EnumOrderStatus)
  status!: \\"pending\\" | \\"inProgress\\" | \\"done\\";

  @ApiProperty({
    required: false,
    enum: EnumOrderLabel,
  })
  @IsEnum(EnumOrderLabel)
  @IsOptional()
  @Field(() => EnumOrderLabel, {
    nullable: true,
  })
  label?: \\"fragile\\" | null;
}

export { OrderCreateInput };
",
  "server/src/order/base/OrderFindManyArgs.ts": "/*
------------------------------------------------------------------------------ 
This code was generated by Amplication. 
 
Changes to this file will be lost if the code is regenerated. 

There are other ways to to customize your code, see this doc to learn more
https://docs.amplication.com/how-to/custom-code

------------------------------------------------------------------------------
  */
import { ArgsType, Field } from \\"@nestjs/graphql\\";
import { ApiProperty } from \\"@nestjs/swagger\\";
import { OrderWhereInput } from \\"./OrderWhereInput\\";
import { Type } from \\"class-transformer\\";
import { OrderOrderByInput } from \\"./OrderOrderByInput\\";

@ArgsType()
class OrderFindManyArgs {
  @ApiProperty({
    required: false,
    type: () => OrderWhereInput,
  })
  @Field(() => OrderWhereInput, { nullable: true })
  @Type(() => OrderWhereInput)
  where?: OrderWhereInput;

  @ApiProperty({
    required: false,
    type: [OrderOrderByInput],
  })
  @Field(() => [OrderOrderByInput], { nullable: true })
  @Type(() => OrderOrderByInput)
  orderBy?: Array<OrderOrderByInput>;

  @ApiProperty({
    required: false,
    type: Number,
  })
  @Field(() => Number, { nullable: true })
  @Type(() => Number)
  skip?: number;

  @ApiProperty({
    required: false,
    type: Number,
  })
  @Field(() => Number, { nullable: true })
  @Type(() => Number)
  take?: number;
}

export { OrderFindManyArgs };
",
  "server/src/order/base/OrderFindUniqueArgs.ts": "/*
------------------------------------------------------------------------------ 
This code was generated by Amplication. 
 
Changes to this file will be lost if the code is regenerated. 

There are other ways to to customize your code, see this doc to learn more
https://docs.amplication.com/how-to/custom-code

------------------------------------------------------------------------------
  */
import { ArgsType, Field } from \\"@nestjs/graphql\\";
import { OrderWhereUniqueInput } from \\"./OrderWhereUniqueInput\\";

@ArgsType()
class OrderFindUniqueArgs {
  @Field(() => OrderWhereUniqueInput, { nullable: false })
  where!: OrderWhereUniqueInput;
}

export { OrderFindUniqueArgs };
",
  "server/src/order/base/OrderListRelationFilter.ts": "/*
------------------------------------------------------------------------------ 
This code was generated by Amplication. 
 
Changes to this file will be lost if the code is regenerated. 

There are other ways to to customize your code, see this doc to learn more
https://docs.amplication.com/how-to/custom-code

------------------------------------------------------------------------------
  */
import { InputType, Field } from \\"@nestjs/graphql\\";
import { ApiProperty } from \\"@nestjs/swagger\\";
import { OrderWhereInput } from \\"./OrderWhereInput\\";
import { ValidateNested, IsOptional } from \\"class-validator\\";
import { Type } from \\"class-transformer\\";

@InputType()
class OrderListRelationFilter {
  @ApiProperty({
    required: false,
    type: () => OrderWhereInput,
  })
  @ValidateNested()
  @Type(() => OrderWhereInput)
  @IsOptional()
  @Field(() => OrderWhereInput, {
    nullable: true,
  })
  every?: OrderWhereInput;

  @ApiProperty({
    required: false,
    type: () => OrderWhereInput,
  })
  @ValidateNested()
  @Type(() => OrderWhereInput)
  @IsOptional()
  @Field(() => OrderWhereInput, {
    nullable: true,
  })
  some?: OrderWhereInput;

  @ApiProperty({
    required: false,
    type: () => OrderWhereInput,
  })
  @ValidateNested()
  @Type(() => OrderWhereInput)
  @IsOptional()
  @Field(() => OrderWhereInput, {
    nullable: true,
  })
  none?: OrderWhereInput;
}
export { OrderListRelationFilter };
",
  "server/src/order/base/OrderOrderByInput.ts": "/*
------------------------------------------------------------------------------ 
This code was generated by Amplication. 
 
Changes to this file will be lost if the code is regenerated. 

There are other ways to to customize your code, see this doc to learn more
https://docs.amplication.com/how-to/custom-code

------------------------------------------------------------------------------
  */
import { InputType, Field } from \\"@nestjs/graphql\\";
import { ApiProperty } from \\"@nestjs/swagger\\";
import { SortOrder } from \\"../../util/SortOrder\\";

@InputType({
  isAbstract: true,
  description: undefined,
})
class OrderOrderByInput {
  @ApiProperty({
    required: false,
    enum: [\\"asc\\", \\"desc\\"],
  })
  @Field(() => SortOrder, {
    nullable: true,
  })
  id?: SortOrder;

  @ApiProperty({
    required: false,
    enum: [\\"asc\\", \\"desc\\"],
  })
  @Field(() => SortOrder, {
    nullable: true,
  })
  createdAt?: SortOrder;

  @ApiProperty({
    required: false,
    enum: [\\"asc\\", \\"desc\\"],
  })
  @Field(() => SortOrder, {
    nullable: true,
  })
  updatedAt?: SortOrder;

  @ApiProperty({
    required: false,
    enum: [\\"asc\\", \\"desc\\"],
  })
  @Field(() => SortOrder, {
    nullable: true,
  })
  customerId?: SortOrder;

  @ApiProperty({
    required: false,
    enum: [\\"asc\\", \\"desc\\"],
  })
  @Field(() => SortOrder, {
    nullable: true,
  })
  status?: SortOrder;

  @ApiProperty({
    required: false,
    enum: [\\"asc\\", \\"desc\\"],
  })
  @Field(() => SortOrder, {
    nullable: true,
  })
  label?: SortOrder;
}

export { OrderOrderByInput };
",
  "server/src/order/base/OrderUpdateInput.ts": "/*
------------------------------------------------------------------------------ 
This code was generated by Amplication. 
 
Changes to this file will be lost if the code is regenerated. 

There are other ways to to customize your code, see this doc to learn more
https://docs.amplication.com/how-to/custom-code

------------------------------------------------------------------------------
  */
import { InputType, Field } from \\"@nestjs/graphql\\";
import { ApiProperty } from \\"@nestjs/swagger\\";
import { CustomerWhereUniqueInput } from \\"../../customer/base/CustomerWhereUniqueInput\\";
import { ValidateNested, IsOptional, IsEnum } from \\"class-validator\\";
import { Type } from \\"class-transformer\\";
import { EnumOrderStatus } from \\"./EnumOrderStatus\\";
import { EnumOrderLabel } from \\"./EnumOrderLabel\\";

@InputType()
class OrderUpdateInput {
  @ApiProperty({
    required: false,
    type: () => CustomerWhereUniqueInput,
  })
  @ValidateNested()
  @Type(() => CustomerWhereUniqueInput)
  @IsOptional()
  @Field(() => CustomerWhereUniqueInput, {
    nullable: true,
  })
  customer?: CustomerWhereUniqueInput;

  @ApiProperty({
    required: false,
    enum: EnumOrderStatus,
  })
  @IsEnum(EnumOrderStatus)
  @IsOptional()
  @Field(() => EnumOrderStatus, {
    nullable: true,
  })
  status?: \\"pending\\" | \\"inProgress\\" | \\"done\\";

  @ApiProperty({
    required: false,
    enum: EnumOrderLabel,
  })
  @IsEnum(EnumOrderLabel)
  @IsOptional()
  @Field(() => EnumOrderLabel, {
    nullable: true,
  })
  label?: \\"fragile\\" | null;
}

export { OrderUpdateInput };
",
  "server/src/order/base/OrderWhereInput.ts": "/*
------------------------------------------------------------------------------ 
This code was generated by Amplication. 
 
Changes to this file will be lost if the code is regenerated. 

There are other ways to to customize your code, see this doc to learn more
https://docs.amplication.com/how-to/custom-code

------------------------------------------------------------------------------
  */
import { InputType, Field } from \\"@nestjs/graphql\\";
import { ApiProperty } from \\"@nestjs/swagger\\";
import { StringFilter } from \\"../../util/StringFilter\\";
import { Type } from \\"class-transformer\\";
import { IsOptional, ValidateNested, IsEnum } from \\"class-validator\\";
import { DateTimeFilter } from \\"../../util/DateTimeFilter\\";
import { CustomerWhereUniqueInput } from \\"../../customer/base/CustomerWhereUniqueInput\\";
import { EnumOrderStatus } from \\"./EnumOrderStatus\\";
import { EnumOrderLabel } from \\"./EnumOrderLabel\\";

@InputType()
class OrderWhereInput {
  @ApiProperty({
    required: false,
    type: StringFilter,
  })
  @Type(() => StringFilter)
  @IsOptional()
  @Field(() => StringFilter, {
    nullable: true,
  })
  id?: StringFilter;

  @ApiProperty({
    required: false,
    type: DateTimeFilter,
  })
  @Type(() => DateTimeFilter)
  @IsOptional()
  @Field(() => DateTimeFilter, {
    nullable: true,
  })
  createdAt?: DateTimeFilter;

  @ApiProperty({
    required: false,
    type: DateTimeFilter,
  })
  @Type(() => DateTimeFilter)
  @IsOptional()
  @Field(() => DateTimeFilter, {
    nullable: true,
  })
  updatedAt?: DateTimeFilter;

  @ApiProperty({
    required: false,
    type: () => CustomerWhereUniqueInput,
  })
  @ValidateNested()
  @Type(() => CustomerWhereUniqueInput)
  @IsOptional()
  @Field(() => CustomerWhereUniqueInput, {
    nullable: true,
  })
  customer?: CustomerWhereUniqueInput;

  @ApiProperty({
    required: false,
    enum: EnumOrderStatus,
  })
  @IsEnum(EnumOrderStatus)
  @IsOptional()
  @Field(() => EnumOrderStatus, {
    nullable: true,
  })
  status?: \\"pending\\" | \\"inProgress\\" | \\"done\\";

  @ApiProperty({
    required: false,
    enum: EnumOrderLabel,
  })
  @IsEnum(EnumOrderLabel)
  @IsOptional()
  @Field(() => EnumOrderLabel, {
    nullable: true,
  })
  label?: \\"fragile\\";
}

export { OrderWhereInput };
",
  "server/src/order/base/OrderWhereUniqueInput.ts": "/*
------------------------------------------------------------------------------ 
This code was generated by Amplication. 
 
Changes to this file will be lost if the code is regenerated. 

There are other ways to to customize your code, see this doc to learn more
https://docs.amplication.com/how-to/custom-code

------------------------------------------------------------------------------
  */
import { InputType, Field } from \\"@nestjs/graphql\\";
import { ApiProperty } from \\"@nestjs/swagger\\";
import { IsString } from \\"class-validator\\";

@InputType()
class OrderWhereUniqueInput {
  @ApiProperty({
    required: true,
    type: String,
  })
  @IsString()
  @Field(() => String)
  id!: string;
}

export { OrderWhereUniqueInput };
",
  "server/src/order/base/UpdateOrderArgs.ts": "/*
------------------------------------------------------------------------------ 
This code was generated by Amplication. 
 
Changes to this file will be lost if the code is regenerated. 

There are other ways to to customize your code, see this doc to learn more
https://docs.amplication.com/how-to/custom-code

------------------------------------------------------------------------------
  */
import { ArgsType, Field } from \\"@nestjs/graphql\\";
import { OrderWhereUniqueInput } from \\"./OrderWhereUniqueInput\\";
import { OrderUpdateInput } from \\"./OrderUpdateInput\\";

@ArgsType()
class UpdateOrderArgs {
  @Field(() => OrderWhereUniqueInput, { nullable: false })
  where!: OrderWhereUniqueInput;
  @Field(() => OrderUpdateInput, { nullable: false })
  data!: OrderUpdateInput;
}

export { UpdateOrderArgs };
",
  "server/src/order/base/order.controller.base.spec.ts": "import { Test } from \\"@nestjs/testing\\";
import { INestApplication, HttpStatus } from \\"@nestjs/common\\";
import request from \\"supertest\\";
import { MorganModule } from \\"nest-morgan\\";
import { OrderController } from \\"../order.controller\\";
import { OrderService } from \\"../order.service\\";

const nonExistingId = \\"nonExistingId\\";
const existingId = \\"existingId\\";
const CREATE_INPUT = {
  id: \\"exampleId\\",
  createdAt: new Date(),
  updatedAt: new Date(),
};
const CREATE_RESULT = {
  id: \\"exampleId\\",
  createdAt: new Date(),
  updatedAt: new Date(),
};
const FIND_MANY_RESULT = [
  {
    id: \\"exampleId\\",
    createdAt: new Date(),
    updatedAt: new Date(),
  },
];
const FIND_ONE_RESULT = {
  id: \\"exampleId\\",
  createdAt: new Date(),
  updatedAt: new Date(),
};

const service = {
  create() {
    return CREATE_RESULT;
  },
  findMany: () => FIND_MANY_RESULT,
  findOne: ({ where }: { where: { id: string } }) => {
    switch (where.id) {
      case existingId:
        return FIND_ONE_RESULT;
      case nonExistingId:
        return null;
    }
  },
};

describe(\\"Order\\", () => {
  let app: INestApplication;

  beforeAll(async () => {
    const moduleRef = await Test.createTestingModule({
      providers: [
        {
          provide: OrderService,
          useValue: service,
        },
      ],
      controllers: [OrderController],
      imports: [MorganModule.forRoot()],
    }).compile();

    app = moduleRef.createNestApplication();
    await app.init();
  });

  test(\\"POST /orders\\", async () => {
    await request(app.getHttpServer())
      .post(\\"/orders\\")
      .send(CREATE_INPUT)
      .expect(HttpStatus.CREATED)
      .expect({
        ...CREATE_RESULT,
        createdAt: CREATE_RESULT.createdAt.toISOString(),
        updatedAt: CREATE_RESULT.updatedAt.toISOString(),
      });
  });

  test(\\"GET /orders\\", async () => {
    await request(app.getHttpServer())
      .get(\\"/orders\\")
      .expect(HttpStatus.OK)
      .expect([
        {
          ...FIND_MANY_RESULT[0],
          createdAt: FIND_MANY_RESULT[0].createdAt.toISOString(),
          updatedAt: FIND_MANY_RESULT[0].updatedAt.toISOString(),
        },
      ]);
  });

  test(\\"GET /orders/:id non existing\\", async () => {
    await request(app.getHttpServer())
      .get(\`\${\\"/orders\\"}/\${nonExistingId}\`)
      .expect(HttpStatus.NOT_FOUND)
      .expect({
        statusCode: HttpStatus.NOT_FOUND,
        message: \`No resource was found for {\\"\${\\"id\\"}\\":\\"\${nonExistingId}\\"}\`,
        error: \\"Not Found\\",
      });
  });

  test(\\"GET /orders/:id existing\\", async () => {
    await request(app.getHttpServer())
      .get(\`\${\\"/orders\\"}/\${existingId}\`)
      .expect(HttpStatus.OK)
      .expect({
        ...FIND_ONE_RESULT,
        createdAt: FIND_ONE_RESULT.createdAt.toISOString(),
        updatedAt: FIND_ONE_RESULT.updatedAt.toISOString(),
      });
  });

  test(\\"POST /orders existing resource\\", async () => {
    let agent = request(app.getHttpServer());
    await agent
      .post(\\"/orders\\")
      .send(CREATE_INPUT)
      .expect(HttpStatus.CREATED)
      .expect({
        ...CREATE_RESULT,
        createdAt: CREATE_RESULT.createdAt.toISOString(),
        updatedAt: CREATE_RESULT.updatedAt.toISOString(),
      })
      .then(function () {
        agent
          .post(\\"/orders\\")
          .send(CREATE_INPUT)
          .expect(HttpStatus.CONFLICT)
          .expect({
            statusCode: HttpStatus.CONFLICT,
          });
      });
  });

  afterAll(async () => {
    await app.close();
  });
});
",
  "server/src/order/base/order.controller.base.ts": "/*
------------------------------------------------------------------------------ 
This code was generated by Amplication. 
 
Changes to this file will be lost if the code is regenerated. 

There are other ways to to customize your code, see this doc to learn more
https://docs.amplication.com/how-to/custom-code

------------------------------------------------------------------------------
  */
import * as common from \\"@nestjs/common\\";
import * as swagger from \\"@nestjs/swagger\\";
import { isRecordNotFoundError } from \\"../../prisma.util\\";
import * as errors from \\"../../errors\\";
import { Request } from \\"express\\";
import { plainToClass } from \\"class-transformer\\";
import { ApiNestedQuery } from \\"../../decorators/api-nested-query.decorator\\";
import { OrderService } from \\"../order.service\\";
import { Public } from \\"../../decorators/public.decorator\\";
import { OrderCreateInput } from \\"./OrderCreateInput\\";
import { OrderWhereInput } from \\"./OrderWhereInput\\";
import { OrderWhereUniqueInput } from \\"./OrderWhereUniqueInput\\";
import { OrderFindManyArgs } from \\"./OrderFindManyArgs\\";
import { OrderUpdateInput } from \\"./OrderUpdateInput\\";
import { Order } from \\"./Order\\";

export class OrderControllerBase {
  constructor(protected readonly service: OrderService) {}
  @Public()
  @common.Post()
  @swagger.ApiCreatedResponse({ type: Order })
  async create(@common.Body() data: OrderCreateInput): Promise<Order> {
    return await this.service.create({
      data: {
        ...data,

        customer: {
          connect: data.customer,
        },
      },
      select: {
        id: true,
        createdAt: true,
        updatedAt: true,

        customer: {
          select: {
            id: true,
          },
        },

        status: true,
        label: true,
      },
    });
  }

  @Public()
  @common.Get()
  @swagger.ApiOkResponse({ type: [Order] })
  @ApiNestedQuery(OrderFindManyArgs)
  async findMany(@common.Req() request: Request): Promise<Order[]> {
    const args = plainToClass(OrderFindManyArgs, request.query);
    return this.service.findMany({
      ...args,
      select: {
        id: true,
        createdAt: true,
        updatedAt: true,

        customer: {
          select: {
            id: true,
          },
        },

        status: true,
        label: true,
      },
    });
  }

  @Public()
  @common.Get(\\"/:id\\")
  @swagger.ApiOkResponse({ type: Order })
  @swagger.ApiNotFoundResponse({ type: errors.NotFoundException })
  async findOne(
    @common.Param() params: OrderWhereUniqueInput
  ): Promise<Order | null> {
    const result = await this.service.findOne({
      where: params,
      select: {
        id: true,
        createdAt: true,
        updatedAt: true,

        customer: {
          select: {
            id: true,
          },
        },

        status: true,
        label: true,
      },
    });
    if (result === null) {
      throw new errors.NotFoundException(
        \`No resource was found for \${JSON.stringify(params)}\`
      );
    }
    return result;
  }

  @Public()
  @common.Patch(\\"/:id\\")
  @swagger.ApiOkResponse({ type: Order })
  @swagger.ApiNotFoundResponse({ type: errors.NotFoundException })
  async update(
    @common.Param() params: OrderWhereUniqueInput,
    @common.Body() data: OrderUpdateInput
  ): Promise<Order | null> {
    try {
      return await this.service.update({
        where: params,
        data: {
          ...data,

          customer: {
            connect: data.customer,
          },
        },
        select: {
          id: true,
          createdAt: true,
          updatedAt: true,

          customer: {
            select: {
              id: true,
            },
          },

          status: true,
          label: true,
        },
      });
    } catch (error) {
      if (isRecordNotFoundError(error)) {
        throw new errors.NotFoundException(
          \`No resource was found for \${JSON.stringify(params)}\`
        );
      }
      throw error;
    }
  }

  @Public()
  @common.Delete(\\"/:id\\")
  @swagger.ApiOkResponse({ type: Order })
  @swagger.ApiNotFoundResponse({ type: errors.NotFoundException })
  async delete(
    @common.Param() params: OrderWhereUniqueInput
  ): Promise<Order | null> {
    try {
      return await this.service.delete({
        where: params,
        select: {
          id: true,
          createdAt: true,
          updatedAt: true,

          customer: {
            select: {
              id: true,
            },
          },

          status: true,
          label: true,
        },
      });
    } catch (error) {
      if (isRecordNotFoundError(error)) {
        throw new errors.NotFoundException(
          \`No resource was found for \${JSON.stringify(params)}\`
        );
      }
      throw error;
    }
  }
}
",
  "server/src/order/base/order.module.base.ts": "/*
------------------------------------------------------------------------------ 
This code was generated by Amplication. 
 
Changes to this file will be lost if the code is regenerated. 

There are other ways to to customize your code, see this doc to learn more
https://docs.amplication.com/how-to/custom-code

------------------------------------------------------------------------------
  */
import { Module } from \\"@nestjs/common\\";
import { MorganModule } from \\"nest-morgan\\";
import { PrismaModule } from \\"nestjs-prisma\\";

@Module({
  imports: [MorganModule, PrismaModule],

  exports: [MorganModule, PrismaModule],
})
export class OrderModuleBase {}
",
  "server/src/order/base/order.resolver.base.ts": "/*
------------------------------------------------------------------------------ 
This code was generated by Amplication. 
 
Changes to this file will be lost if the code is regenerated. 

There are other ways to to customize your code, see this doc to learn more
https://docs.amplication.com/how-to/custom-code

------------------------------------------------------------------------------
  */
import * as graphql from \\"@nestjs/graphql\\";
import * as apollo from \\"apollo-server-express\\";
import { isRecordNotFoundError } from \\"../../prisma.util\\";
import { MetaQueryPayload } from \\"../../util/MetaQueryPayload\\";
import { Public } from \\"../../decorators/public.decorator\\";
import { CreateOrderArgs } from \\"./CreateOrderArgs\\";
import { UpdateOrderArgs } from \\"./UpdateOrderArgs\\";
import { DeleteOrderArgs } from \\"./DeleteOrderArgs\\";
import { OrderFindManyArgs } from \\"./OrderFindManyArgs\\";
import { OrderFindUniqueArgs } from \\"./OrderFindUniqueArgs\\";
import { Order } from \\"./Order\\";
import { Customer } from \\"../../customer/base/Customer\\";
import { OrderService } from \\"../order.service\\";
@graphql.Resolver(() => Order)
export class OrderResolverBase {
  constructor(protected readonly service: OrderService) {}

  async _ordersMeta(
    @graphql.Args() args: OrderFindManyArgs
  ): Promise<MetaQueryPayload> {
    const results = await this.service.count({
      ...args,
      skip: undefined,
      take: undefined,
    });
    return {
      count: results,
    };
  }

  @graphql.Query(() => [Order])
  @Public()
  async orders(@graphql.Args() args: OrderFindManyArgs): Promise<Order[]> {
    return this.service.findMany(args);
  }

  @graphql.Query(() => Order, { nullable: true })
  @Public()
  async order(
    @graphql.Args() args: OrderFindUniqueArgs
  ): Promise<Order | null> {
    const result = await this.service.findOne(args);
    if (result === null) {
      return null;
    }
    return result;
  }

  @graphql.Mutation(() => Order)
  @Public()
  async createOrder(@graphql.Args() args: CreateOrderArgs): Promise<Order> {
    return await this.service.create({
      ...args,
      data: {
        ...args.data,

        customer: {
          connect: args.data.customer,
        },
      },
    });
  }

  @graphql.Mutation(() => Order)
  @Public()
  async updateOrder(
    @graphql.Args() args: UpdateOrderArgs
  ): Promise<Order | null> {
    try {
      return await this.service.update({
        ...args,
        data: {
          ...args.data,

          customer: {
            connect: args.data.customer,
          },
        },
      });
    } catch (error) {
      if (isRecordNotFoundError(error)) {
        throw new apollo.ApolloError(
          \`No resource was found for \${JSON.stringify(args.where)}\`
        );
      }
      throw error;
    }
  }

  @graphql.Mutation(() => Order)
  @Public()
  async deleteOrder(
    @graphql.Args() args: DeleteOrderArgs
  ): Promise<Order | null> {
    try {
      return await this.service.delete(args);
    } catch (error) {
      if (isRecordNotFoundError(error)) {
        throw new apollo.ApolloError(
          \`No resource was found for \${JSON.stringify(args.where)}\`
        );
      }
      throw error;
    }
  }

  @graphql.ResolveField(() => Customer, { nullable: true })
  @Public()
  async customer(@graphql.Parent() parent: Order): Promise<Customer | null> {
    const result = await this.service.getCustomer(parent.id);

    if (!result) {
      return null;
    }
    return result;
  }
}
",
  "server/src/order/base/order.service.base.ts": "/*
------------------------------------------------------------------------------ 
This code was generated by Amplication. 
 
Changes to this file will be lost if the code is regenerated. 

There are other ways to to customize your code, see this doc to learn more
https://docs.amplication.com/how-to/custom-code

------------------------------------------------------------------------------
  */
import { PrismaService } from \\"../../prisma/prisma.service\\";
import { Prisma, Order, Customer } from \\"@prisma/client\\";

export class OrderServiceBase {
  constructor(protected readonly prisma: PrismaService) {}

  async count<T extends Prisma.OrderFindManyArgs>(
    args: Prisma.SelectSubset<T, Prisma.OrderFindManyArgs>
  ): Promise<number> {
    return this.prisma.order.count(args);
  }

  async findMany<T extends Prisma.OrderFindManyArgs>(
    args: Prisma.SelectSubset<T, Prisma.OrderFindManyArgs>
  ): Promise<Order[]> {
    return this.prisma.order.findMany(args);
  }
  async findOne<T extends Prisma.OrderFindUniqueArgs>(
    args: Prisma.SelectSubset<T, Prisma.OrderFindUniqueArgs>
  ): Promise<Order | null> {
    return this.prisma.order.findUnique(args);
  }
  async create<T extends Prisma.OrderCreateArgs>(
    args: Prisma.SelectSubset<T, Prisma.OrderCreateArgs>
  ): Promise<Order> {
    return this.prisma.order.create<T>(args);
  }
  async update<T extends Prisma.OrderUpdateArgs>(
    args: Prisma.SelectSubset<T, Prisma.OrderUpdateArgs>
  ): Promise<Order> {
    return this.prisma.order.update<T>(args);
  }
  async delete<T extends Prisma.OrderDeleteArgs>(
    args: Prisma.SelectSubset<T, Prisma.OrderDeleteArgs>
  ): Promise<Order> {
    return this.prisma.order.delete(args);
  }

  async getCustomer(parentId: PARENT_ID_TYPE): Promise<Customer | null> {
    return this.prisma.order
      .findUnique({
        where: { id: parentId },
      })
      .customer();
  }
}
",
  "server/src/order/order.controller.ts": "import * as common from \\"@nestjs/common\\";
import * as swagger from \\"@nestjs/swagger\\";
import { OrderService } from \\"./order.service\\";
import { OrderControllerBase } from \\"./base/order.controller.base\\";

@swagger.ApiTags(\\"orders\\")
@common.Controller(\\"orders\\")
export class OrderController extends OrderControllerBase {
  constructor(protected readonly service: OrderService) {
    super(service);
  }
}
",
  "server/src/order/order.module.ts": "import { Module } from \\"@nestjs/common\\";
import { OrderModuleBase } from \\"./base/order.module.base\\";
import { OrderService } from \\"./order.service\\";
import { OrderController } from \\"./order.controller\\";
import { OrderResolver } from \\"./order.resolver\\";

@Module({
  imports: [OrderModuleBase],
  controllers: [OrderController],
  providers: [OrderService, OrderResolver],
  exports: [OrderService],
})
export class OrderModule {}
",
  "server/src/order/order.resolver.ts": "import * as graphql from \\"@nestjs/graphql\\";
import { OrderResolverBase } from \\"./base/order.resolver.base\\";
import { Order } from \\"./base/Order\\";
import { OrderService } from \\"./order.service\\";

@graphql.Resolver(() => Order)
export class OrderResolver extends OrderResolverBase {
  constructor(protected readonly service: OrderService) {
    super(service);
  }
}
",
  "server/src/order/order.service.ts": "import { Injectable } from \\"@nestjs/common\\";
import { PrismaService } from \\"../prisma/prisma.service\\";
import { OrderServiceBase } from \\"./base/order.service.base\\";

@Injectable()
export class OrderService extends OrderServiceBase {
  constructor(protected readonly prisma: PrismaService) {
    super(prisma);
  }
}
",
  "server/src/organization/base/CreateOrganizationArgs.ts": "/*
------------------------------------------------------------------------------ 
This code was generated by Amplication. 
 
Changes to this file will be lost if the code is regenerated. 

There are other ways to to customize your code, see this doc to learn more
https://docs.amplication.com/how-to/custom-code

------------------------------------------------------------------------------
  */
import { ArgsType, Field } from \\"@nestjs/graphql\\";
import { OrganizationCreateInput } from \\"./OrganizationCreateInput\\";

@ArgsType()
class CreateOrganizationArgs {
  @Field(() => OrganizationCreateInput, { nullable: false })
  data!: OrganizationCreateInput;
}

export { CreateOrganizationArgs };
",
  "server/src/organization/base/CustomerCreateNestedManyWithoutOrganizationsInput.ts": "/*
------------------------------------------------------------------------------ 
This code was generated by Amplication. 
 
Changes to this file will be lost if the code is regenerated. 

There are other ways to to customize your code, see this doc to learn more
https://docs.amplication.com/how-to/custom-code

------------------------------------------------------------------------------
  */
import { InputType, Field } from \\"@nestjs/graphql\\";
import { CustomerWhereUniqueInput } from \\"../../customer/base/CustomerWhereUniqueInput\\";
import { ApiProperty } from \\"@nestjs/swagger\\";

@InputType()
class CustomerCreateNestedManyWithoutOrganizationsInput {
  @Field(() => [CustomerWhereUniqueInput], {
    nullable: true,
  })
  @ApiProperty({
    required: false,
    type: () => [CustomerWhereUniqueInput],
  })
  connect?: Array<CustomerWhereUniqueInput>;
}

export { CustomerCreateNestedManyWithoutOrganizationsInput };
",
  "server/src/organization/base/CustomerUpdateManyWithoutOrganizationsInput.ts": "/*
------------------------------------------------------------------------------ 
This code was generated by Amplication. 
 
Changes to this file will be lost if the code is regenerated. 

There are other ways to to customize your code, see this doc to learn more
https://docs.amplication.com/how-to/custom-code

------------------------------------------------------------------------------
  */
import { InputType, Field } from \\"@nestjs/graphql\\";
import { CustomerWhereUniqueInput } from \\"../../customer/base/CustomerWhereUniqueInput\\";
import { ApiProperty } from \\"@nestjs/swagger\\";

@InputType()
class CustomerUpdateManyWithoutOrganizationsInput {
  @Field(() => [CustomerWhereUniqueInput], {
    nullable: true,
  })
  @ApiProperty({
    required: false,
    type: () => [CustomerWhereUniqueInput],
  })
  connect?: Array<CustomerWhereUniqueInput>;

  @Field(() => [CustomerWhereUniqueInput], {
    nullable: true,
  })
  @ApiProperty({
    required: false,
    type: () => [CustomerWhereUniqueInput],
  })
  disconnect?: Array<CustomerWhereUniqueInput>;

  @Field(() => [CustomerWhereUniqueInput], {
    nullable: true,
  })
  @ApiProperty({
    required: false,
    type: () => [CustomerWhereUniqueInput],
  })
  set?: Array<CustomerWhereUniqueInput>;
}

export { CustomerUpdateManyWithoutOrganizationsInput };
",
  "server/src/organization/base/DeleteOrganizationArgs.ts": "/*
------------------------------------------------------------------------------ 
This code was generated by Amplication. 
 
Changes to this file will be lost if the code is regenerated. 

There are other ways to to customize your code, see this doc to learn more
https://docs.amplication.com/how-to/custom-code

------------------------------------------------------------------------------
  */
import { ArgsType, Field } from \\"@nestjs/graphql\\";
import { OrganizationWhereUniqueInput } from \\"./OrganizationWhereUniqueInput\\";

@ArgsType()
class DeleteOrganizationArgs {
  @Field(() => OrganizationWhereUniqueInput, { nullable: false })
  where!: OrganizationWhereUniqueInput;
}

export { DeleteOrganizationArgs };
",
  "server/src/organization/base/Organization.ts": "/*
------------------------------------------------------------------------------ 
This code was generated by Amplication. 
 
Changes to this file will be lost if the code is regenerated. 

There are other ways to to customize your code, see this doc to learn more
https://docs.amplication.com/how-to/custom-code

------------------------------------------------------------------------------
  */
import { ObjectType, Field } from \\"@nestjs/graphql\\";
import { ApiProperty } from \\"@nestjs/swagger\\";
import { IsString, IsDate, ValidateNested, IsOptional } from \\"class-validator\\";
import { Type } from \\"class-transformer\\";
import { User } from \\"../../user/base/User\\";
import { Customer } from \\"../../customer/base/Customer\\";

@ObjectType()
class Organization {
  @ApiProperty({
    required: true,
    type: String,
  })
  @IsString()
  @Field(() => String)
  id!: string;

  @ApiProperty({
    required: true,
  })
  @IsDate()
  @Type(() => Date)
  @Field(() => Date)
  createdAt!: Date;

  @ApiProperty({
    required: true,
  })
  @IsDate()
  @Type(() => Date)
  @Field(() => Date)
  updatedAt!: Date;

  @ApiProperty({
    required: true,
    type: String,
  })
  @IsString()
  @Field(() => String)
  name!: string;

  @ApiProperty({
    required: true,
    type: () => [User],
  })
  @ValidateNested()
  @Type(() => User)
  @IsOptional()
  users?: Array<User>;

  @ApiProperty({
    required: true,
    type: () => [Customer],
  })
  @ValidateNested()
  @Type(() => Customer)
  @IsOptional()
  customers?: Array<Customer>;

  @ApiProperty({
    required: true,
    type: () => [Customer],
  })
  @ValidateNested()
  @Type(() => Customer)
  @IsOptional()
  vipCustomers?: Array<Customer>;
}

export { Organization };
",
  "server/src/organization/base/OrganizationCreateInput.ts": "/*
------------------------------------------------------------------------------ 
This code was generated by Amplication. 
 
Changes to this file will be lost if the code is regenerated. 

There are other ways to to customize your code, see this doc to learn more
https://docs.amplication.com/how-to/custom-code

------------------------------------------------------------------------------
  */
import { InputType, Field } from \\"@nestjs/graphql\\";
import { ApiProperty } from \\"@nestjs/swagger\\";
import { IsString, ValidateNested, IsOptional } from \\"class-validator\\";
import { UserCreateNestedManyWithoutOrganizationsInput } from \\"./UserCreateNestedManyWithoutOrganizationsInput\\";
import { Type } from \\"class-transformer\\";
import { CustomerCreateNestedManyWithoutOrganizationsInput } from \\"./CustomerCreateNestedManyWithoutOrganizationsInput\\";

@InputType()
class OrganizationCreateInput {
  @ApiProperty({
    required: true,
    type: String,
  })
  @IsString()
  @Field(() => String)
  name!: string;

  @ApiProperty({
    required: true,
    type: () => UserCreateNestedManyWithoutOrganizationsInput,
  })
  @ValidateNested()
  @Type(() => UserCreateNestedManyWithoutOrganizationsInput)
  @IsOptional()
  @Field(() => UserCreateNestedManyWithoutOrganizationsInput, {
    nullable: true,
  })
  users?: UserCreateNestedManyWithoutOrganizationsInput;

  @ApiProperty({
    required: true,
    type: () => CustomerCreateNestedManyWithoutOrganizationsInput,
  })
  @ValidateNested()
  @Type(() => CustomerCreateNestedManyWithoutOrganizationsInput)
  @IsOptional()
  @Field(() => CustomerCreateNestedManyWithoutOrganizationsInput, {
    nullable: true,
  })
  customers?: CustomerCreateNestedManyWithoutOrganizationsInput;

  @ApiProperty({
    required: true,
    type: () => CustomerCreateNestedManyWithoutOrganizationsInput,
  })
  @ValidateNested()
  @Type(() => CustomerCreateNestedManyWithoutOrganizationsInput)
  @IsOptional()
  @Field(() => CustomerCreateNestedManyWithoutOrganizationsInput, {
    nullable: true,
  })
  vipCustomers?: CustomerCreateNestedManyWithoutOrganizationsInput;
}

export { OrganizationCreateInput };
",
  "server/src/organization/base/OrganizationFindManyArgs.ts": "/*
------------------------------------------------------------------------------ 
This code was generated by Amplication. 
 
Changes to this file will be lost if the code is regenerated. 

There are other ways to to customize your code, see this doc to learn more
https://docs.amplication.com/how-to/custom-code

------------------------------------------------------------------------------
  */
import { ArgsType, Field } from \\"@nestjs/graphql\\";
import { ApiProperty } from \\"@nestjs/swagger\\";
import { OrganizationWhereInput } from \\"./OrganizationWhereInput\\";
import { Type } from \\"class-transformer\\";
import { OrganizationOrderByInput } from \\"./OrganizationOrderByInput\\";

@ArgsType()
class OrganizationFindManyArgs {
  @ApiProperty({
    required: false,
    type: () => OrganizationWhereInput,
  })
  @Field(() => OrganizationWhereInput, { nullable: true })
  @Type(() => OrganizationWhereInput)
  where?: OrganizationWhereInput;

  @ApiProperty({
    required: false,
    type: [OrganizationOrderByInput],
  })
  @Field(() => [OrganizationOrderByInput], { nullable: true })
  @Type(() => OrganizationOrderByInput)
  orderBy?: Array<OrganizationOrderByInput>;

  @ApiProperty({
    required: false,
    type: Number,
  })
  @Field(() => Number, { nullable: true })
  @Type(() => Number)
  skip?: number;

  @ApiProperty({
    required: false,
    type: Number,
  })
  @Field(() => Number, { nullable: true })
  @Type(() => Number)
  take?: number;
}

export { OrganizationFindManyArgs };
",
  "server/src/organization/base/OrganizationFindUniqueArgs.ts": "/*
------------------------------------------------------------------------------ 
This code was generated by Amplication. 
 
Changes to this file will be lost if the code is regenerated. 

There are other ways to to customize your code, see this doc to learn more
https://docs.amplication.com/how-to/custom-code

------------------------------------------------------------------------------
  */
import { ArgsType, Field } from \\"@nestjs/graphql\\";
import { OrganizationWhereUniqueInput } from \\"./OrganizationWhereUniqueInput\\";

@ArgsType()
class OrganizationFindUniqueArgs {
  @Field(() => OrganizationWhereUniqueInput, { nullable: false })
  where!: OrganizationWhereUniqueInput;
}

export { OrganizationFindUniqueArgs };
",
  "server/src/organization/base/OrganizationListRelationFilter.ts": "/*
------------------------------------------------------------------------------ 
This code was generated by Amplication. 
 
Changes to this file will be lost if the code is regenerated. 

There are other ways to to customize your code, see this doc to learn more
https://docs.amplication.com/how-to/custom-code

------------------------------------------------------------------------------
  */
import { InputType, Field } from \\"@nestjs/graphql\\";
import { ApiProperty } from \\"@nestjs/swagger\\";
import { OrganizationWhereInput } from \\"./OrganizationWhereInput\\";
import { ValidateNested, IsOptional } from \\"class-validator\\";
import { Type } from \\"class-transformer\\";

@InputType()
class OrganizationListRelationFilter {
  @ApiProperty({
    required: false,
    type: () => OrganizationWhereInput,
  })
  @ValidateNested()
  @Type(() => OrganizationWhereInput)
  @IsOptional()
  @Field(() => OrganizationWhereInput, {
    nullable: true,
  })
  every?: OrganizationWhereInput;

  @ApiProperty({
    required: false,
    type: () => OrganizationWhereInput,
  })
  @ValidateNested()
  @Type(() => OrganizationWhereInput)
  @IsOptional()
  @Field(() => OrganizationWhereInput, {
    nullable: true,
  })
  some?: OrganizationWhereInput;

  @ApiProperty({
    required: false,
    type: () => OrganizationWhereInput,
  })
  @ValidateNested()
  @Type(() => OrganizationWhereInput)
  @IsOptional()
  @Field(() => OrganizationWhereInput, {
    nullable: true,
  })
  none?: OrganizationWhereInput;
}
export { OrganizationListRelationFilter };
",
  "server/src/organization/base/OrganizationOrderByInput.ts": "/*
------------------------------------------------------------------------------ 
This code was generated by Amplication. 
 
Changes to this file will be lost if the code is regenerated. 

There are other ways to to customize your code, see this doc to learn more
https://docs.amplication.com/how-to/custom-code

------------------------------------------------------------------------------
  */
import { InputType, Field } from \\"@nestjs/graphql\\";
import { ApiProperty } from \\"@nestjs/swagger\\";
import { SortOrder } from \\"../../util/SortOrder\\";

@InputType({
  isAbstract: true,
  description: undefined,
})
class OrganizationOrderByInput {
  @ApiProperty({
    required: false,
    enum: [\\"asc\\", \\"desc\\"],
  })
  @Field(() => SortOrder, {
    nullable: true,
  })
  id?: SortOrder;

  @ApiProperty({
    required: false,
    enum: [\\"asc\\", \\"desc\\"],
  })
  @Field(() => SortOrder, {
    nullable: true,
  })
  createdAt?: SortOrder;

  @ApiProperty({
    required: false,
    enum: [\\"asc\\", \\"desc\\"],
  })
  @Field(() => SortOrder, {
    nullable: true,
  })
  updatedAt?: SortOrder;

  @ApiProperty({
    required: false,
    enum: [\\"asc\\", \\"desc\\"],
  })
  @Field(() => SortOrder, {
    nullable: true,
  })
  name?: SortOrder;
}

export { OrganizationOrderByInput };
",
  "server/src/organization/base/OrganizationUpdateInput.ts": "/*
------------------------------------------------------------------------------ 
This code was generated by Amplication. 
 
Changes to this file will be lost if the code is regenerated. 

There are other ways to to customize your code, see this doc to learn more
https://docs.amplication.com/how-to/custom-code

------------------------------------------------------------------------------
  */
import { InputType, Field } from \\"@nestjs/graphql\\";
import { ApiProperty } from \\"@nestjs/swagger\\";
import { IsString, IsOptional, ValidateNested } from \\"class-validator\\";
import { UserUpdateManyWithoutOrganizationsInput } from \\"./UserUpdateManyWithoutOrganizationsInput\\";
import { Type } from \\"class-transformer\\";
import { CustomerUpdateManyWithoutOrganizationsInput } from \\"./CustomerUpdateManyWithoutOrganizationsInput\\";

@InputType()
class OrganizationUpdateInput {
  @ApiProperty({
    required: false,
    type: String,
  })
  @IsString()
  @IsOptional()
  @Field(() => String, {
    nullable: true,
  })
  name?: string;

  @ApiProperty({
    required: false,
    type: () => UserUpdateManyWithoutOrganizationsInput,
  })
  @ValidateNested()
  @Type(() => UserUpdateManyWithoutOrganizationsInput)
  @IsOptional()
  @Field(() => UserUpdateManyWithoutOrganizationsInput, {
    nullable: true,
  })
  users?: UserUpdateManyWithoutOrganizationsInput;

  @ApiProperty({
    required: false,
    type: () => CustomerUpdateManyWithoutOrganizationsInput,
  })
  @ValidateNested()
  @Type(() => CustomerUpdateManyWithoutOrganizationsInput)
  @IsOptional()
  @Field(() => CustomerUpdateManyWithoutOrganizationsInput, {
    nullable: true,
  })
  customers?: CustomerUpdateManyWithoutOrganizationsInput;

  @ApiProperty({
    required: false,
    type: () => CustomerUpdateManyWithoutOrganizationsInput,
  })
  @ValidateNested()
  @Type(() => CustomerUpdateManyWithoutOrganizationsInput)
  @IsOptional()
  @Field(() => CustomerUpdateManyWithoutOrganizationsInput, {
    nullable: true,
  })
  vipCustomers?: CustomerUpdateManyWithoutOrganizationsInput;
}

export { OrganizationUpdateInput };
",
  "server/src/organization/base/OrganizationWhereInput.ts": "/*
------------------------------------------------------------------------------ 
This code was generated by Amplication. 
 
Changes to this file will be lost if the code is regenerated. 

There are other ways to to customize your code, see this doc to learn more
https://docs.amplication.com/how-to/custom-code

------------------------------------------------------------------------------
  */
import { InputType, Field } from \\"@nestjs/graphql\\";
import { ApiProperty } from \\"@nestjs/swagger\\";
import { StringFilter } from \\"../../util/StringFilter\\";
import { Type } from \\"class-transformer\\";
import { IsOptional, ValidateNested } from \\"class-validator\\";
import { DateTimeFilter } from \\"../../util/DateTimeFilter\\";
import { UserListRelationFilter } from \\"../../user/base/UserListRelationFilter\\";
import { CustomerListRelationFilter } from \\"../../customer/base/CustomerListRelationFilter\\";

@InputType()
class OrganizationWhereInput {
  @ApiProperty({
    required: false,
    type: StringFilter,
  })
  @Type(() => StringFilter)
  @IsOptional()
  @Field(() => StringFilter, {
    nullable: true,
  })
  id?: StringFilter;

  @ApiProperty({
    required: false,
    type: DateTimeFilter,
  })
  @Type(() => DateTimeFilter)
  @IsOptional()
  @Field(() => DateTimeFilter, {
    nullable: true,
  })
  createdAt?: DateTimeFilter;

  @ApiProperty({
    required: false,
    type: DateTimeFilter,
  })
  @Type(() => DateTimeFilter)
  @IsOptional()
  @Field(() => DateTimeFilter, {
    nullable: true,
  })
  updatedAt?: DateTimeFilter;

  @ApiProperty({
    required: false,
    type: StringFilter,
  })
  @Type(() => StringFilter)
  @IsOptional()
  @Field(() => StringFilter, {
    nullable: true,
  })
  name?: StringFilter;

  @ApiProperty({
    required: false,
    type: () => UserListRelationFilter,
  })
  @ValidateNested()
  @Type(() => UserListRelationFilter)
  @IsOptional()
  @Field(() => UserListRelationFilter, {
    nullable: true,
  })
  users?: UserListRelationFilter;

  @ApiProperty({
    required: false,
    type: () => CustomerListRelationFilter,
  })
  @ValidateNested()
  @Type(() => CustomerListRelationFilter)
  @IsOptional()
  @Field(() => CustomerListRelationFilter, {
    nullable: true,
  })
  customers?: CustomerListRelationFilter;

  @ApiProperty({
    required: false,
    type: () => CustomerListRelationFilter,
  })
  @ValidateNested()
  @Type(() => CustomerListRelationFilter)
  @IsOptional()
  @Field(() => CustomerListRelationFilter, {
    nullable: true,
  })
  vipCustomers?: CustomerListRelationFilter;
}

export { OrganizationWhereInput };
",
  "server/src/organization/base/OrganizationWhereUniqueInput.ts": "/*
------------------------------------------------------------------------------ 
This code was generated by Amplication. 
 
Changes to this file will be lost if the code is regenerated. 

There are other ways to to customize your code, see this doc to learn more
https://docs.amplication.com/how-to/custom-code

------------------------------------------------------------------------------
  */
import { InputType, Field } from \\"@nestjs/graphql\\";
import { ApiProperty } from \\"@nestjs/swagger\\";
import { IsString } from \\"class-validator\\";

@InputType()
class OrganizationWhereUniqueInput {
  @ApiProperty({
    required: true,
    type: String,
  })
  @IsString()
  @Field(() => String)
  id!: string;
}

export { OrganizationWhereUniqueInput };
",
  "server/src/organization/base/UpdateOrganizationArgs.ts": "/*
------------------------------------------------------------------------------ 
This code was generated by Amplication. 
 
Changes to this file will be lost if the code is regenerated. 

There are other ways to to customize your code, see this doc to learn more
https://docs.amplication.com/how-to/custom-code

------------------------------------------------------------------------------
  */
import { ArgsType, Field } from \\"@nestjs/graphql\\";
import { OrganizationWhereUniqueInput } from \\"./OrganizationWhereUniqueInput\\";
import { OrganizationUpdateInput } from \\"./OrganizationUpdateInput\\";

@ArgsType()
class UpdateOrganizationArgs {
  @Field(() => OrganizationWhereUniqueInput, { nullable: false })
  where!: OrganizationWhereUniqueInput;
  @Field(() => OrganizationUpdateInput, { nullable: false })
  data!: OrganizationUpdateInput;
}

export { UpdateOrganizationArgs };
",
  "server/src/organization/base/UserCreateNestedManyWithoutOrganizationsInput.ts": "/*
------------------------------------------------------------------------------ 
This code was generated by Amplication. 
 
Changes to this file will be lost if the code is regenerated. 

There are other ways to to customize your code, see this doc to learn more
https://docs.amplication.com/how-to/custom-code

------------------------------------------------------------------------------
  */
import { InputType, Field } from \\"@nestjs/graphql\\";
import { UserWhereUniqueInput } from \\"../../user/base/UserWhereUniqueInput\\";
import { ApiProperty } from \\"@nestjs/swagger\\";

@InputType()
class UserCreateNestedManyWithoutOrganizationsInput {
  @Field(() => [UserWhereUniqueInput], {
    nullable: true,
  })
  @ApiProperty({
    required: false,
    type: () => [UserWhereUniqueInput],
  })
  connect?: Array<UserWhereUniqueInput>;
}

export { UserCreateNestedManyWithoutOrganizationsInput };
",
  "server/src/organization/base/UserUpdateManyWithoutOrganizationsInput.ts": "/*
------------------------------------------------------------------------------ 
This code was generated by Amplication. 
 
Changes to this file will be lost if the code is regenerated. 

There are other ways to to customize your code, see this doc to learn more
https://docs.amplication.com/how-to/custom-code

------------------------------------------------------------------------------
  */
import { InputType, Field } from \\"@nestjs/graphql\\";
import { UserWhereUniqueInput } from \\"../../user/base/UserWhereUniqueInput\\";
import { ApiProperty } from \\"@nestjs/swagger\\";

@InputType()
class UserUpdateManyWithoutOrganizationsInput {
  @Field(() => [UserWhereUniqueInput], {
    nullable: true,
  })
  @ApiProperty({
    required: false,
    type: () => [UserWhereUniqueInput],
  })
  connect?: Array<UserWhereUniqueInput>;

  @Field(() => [UserWhereUniqueInput], {
    nullable: true,
  })
  @ApiProperty({
    required: false,
    type: () => [UserWhereUniqueInput],
  })
  disconnect?: Array<UserWhereUniqueInput>;

  @Field(() => [UserWhereUniqueInput], {
    nullable: true,
  })
  @ApiProperty({
    required: false,
    type: () => [UserWhereUniqueInput],
  })
  set?: Array<UserWhereUniqueInput>;
}

export { UserUpdateManyWithoutOrganizationsInput };
",
  "server/src/organization/base/organization.controller.base.spec.ts": "import { Test } from \\"@nestjs/testing\\";
import { INestApplication, HttpStatus } from \\"@nestjs/common\\";
import request from \\"supertest\\";
import { MorganModule } from \\"nest-morgan\\";
import { OrganizationController } from \\"../organization.controller\\";
import { OrganizationService } from \\"../organization.service\\";

const nonExistingId = \\"nonExistingId\\";
const existingId = \\"existingId\\";
const CREATE_INPUT = {
  id: \\"exampleId\\",
  createdAt: new Date(),
  updatedAt: new Date(),
  name: \\"exampleName\\",
};
const CREATE_RESULT = {
  id: \\"exampleId\\",
  createdAt: new Date(),
  updatedAt: new Date(),
  name: \\"exampleName\\",
};
const FIND_MANY_RESULT = [
  {
    id: \\"exampleId\\",
    createdAt: new Date(),
    updatedAt: new Date(),
    name: \\"exampleName\\",
  },
];
const FIND_ONE_RESULT = {
  id: \\"exampleId\\",
  createdAt: new Date(),
  updatedAt: new Date(),
  name: \\"exampleName\\",
};

const service = {
  create() {
    return CREATE_RESULT;
  },
  findMany: () => FIND_MANY_RESULT,
  findOne: ({ where }: { where: { id: string } }) => {
    switch (where.id) {
      case existingId:
        return FIND_ONE_RESULT;
      case nonExistingId:
        return null;
    }
  },
};

describe(\\"Organization\\", () => {
  let app: INestApplication;

  beforeAll(async () => {
    const moduleRef = await Test.createTestingModule({
      providers: [
        {
          provide: OrganizationService,
          useValue: service,
        },
      ],
      controllers: [OrganizationController],
      imports: [MorganModule.forRoot()],
    }).compile();

    app = moduleRef.createNestApplication();
    await app.init();
  });

  test(\\"POST /organizations\\", async () => {
    await request(app.getHttpServer())
      .post(\\"/organizations\\")
      .send(CREATE_INPUT)
      .expect(HttpStatus.CREATED)
      .expect({
        ...CREATE_RESULT,
        createdAt: CREATE_RESULT.createdAt.toISOString(),
        updatedAt: CREATE_RESULT.updatedAt.toISOString(),
      });
  });

  test(\\"GET /organizations\\", async () => {
    await request(app.getHttpServer())
      .get(\\"/organizations\\")
      .expect(HttpStatus.OK)
      .expect([
        {
          ...FIND_MANY_RESULT[0],
          createdAt: FIND_MANY_RESULT[0].createdAt.toISOString(),
          updatedAt: FIND_MANY_RESULT[0].updatedAt.toISOString(),
        },
      ]);
  });

  test(\\"GET /organizations/:id non existing\\", async () => {
    await request(app.getHttpServer())
      .get(\`\${\\"/organizations\\"}/\${nonExistingId}\`)
      .expect(HttpStatus.NOT_FOUND)
      .expect({
        statusCode: HttpStatus.NOT_FOUND,
        message: \`No resource was found for {\\"\${\\"id\\"}\\":\\"\${nonExistingId}\\"}\`,
        error: \\"Not Found\\",
      });
  });

  test(\\"GET /organizations/:id existing\\", async () => {
    await request(app.getHttpServer())
      .get(\`\${\\"/organizations\\"}/\${existingId}\`)
      .expect(HttpStatus.OK)
      .expect({
        ...FIND_ONE_RESULT,
        createdAt: FIND_ONE_RESULT.createdAt.toISOString(),
        updatedAt: FIND_ONE_RESULT.updatedAt.toISOString(),
      });
  });

  test(\\"POST /organizations existing resource\\", async () => {
    let agent = request(app.getHttpServer());
    await agent
      .post(\\"/organizations\\")
      .send(CREATE_INPUT)
      .expect(HttpStatus.CREATED)
      .expect({
        ...CREATE_RESULT,
        createdAt: CREATE_RESULT.createdAt.toISOString(),
        updatedAt: CREATE_RESULT.updatedAt.toISOString(),
      })
      .then(function () {
        agent
          .post(\\"/organizations\\")
          .send(CREATE_INPUT)
          .expect(HttpStatus.CONFLICT)
          .expect({
            statusCode: HttpStatus.CONFLICT,
          });
      });
  });

  afterAll(async () => {
    await app.close();
  });
});
",
  "server/src/organization/base/organization.controller.base.ts": "/*
------------------------------------------------------------------------------ 
This code was generated by Amplication. 
 
Changes to this file will be lost if the code is regenerated. 

There are other ways to to customize your code, see this doc to learn more
https://docs.amplication.com/how-to/custom-code

------------------------------------------------------------------------------
  */
import * as common from \\"@nestjs/common\\";
import * as swagger from \\"@nestjs/swagger\\";
import { isRecordNotFoundError } from \\"../../prisma.util\\";
import * as errors from \\"../../errors\\";
import { Request } from \\"express\\";
import { plainToClass } from \\"class-transformer\\";
import { ApiNestedQuery } from \\"../../decorators/api-nested-query.decorator\\";
import { OrganizationService } from \\"../organization.service\\";
import { Public } from \\"../../decorators/public.decorator\\";
import { OrganizationCreateInput } from \\"./OrganizationCreateInput\\";
import { OrganizationWhereInput } from \\"./OrganizationWhereInput\\";
import { OrganizationWhereUniqueInput } from \\"./OrganizationWhereUniqueInput\\";
import { OrganizationFindManyArgs } from \\"./OrganizationFindManyArgs\\";
import { OrganizationUpdateInput } from \\"./OrganizationUpdateInput\\";
import { Organization } from \\"./Organization\\";
import { UserFindManyArgs } from \\"../../user/base/UserFindManyArgs\\";
import { User } from \\"../../user/base/User\\";
import { UserWhereUniqueInput } from \\"../../user/base/UserWhereUniqueInput\\";
import { CustomerFindManyArgs } from \\"../../customer/base/CustomerFindManyArgs\\";
import { Customer } from \\"../../customer/base/Customer\\";
import { CustomerWhereUniqueInput } from \\"../../customer/base/CustomerWhereUniqueInput\\";

export class OrganizationControllerBase {
  constructor(protected readonly service: OrganizationService) {}
  @Public()
  @common.Post()
  @swagger.ApiCreatedResponse({ type: Organization })
  async create(
    @common.Body() data: OrganizationCreateInput
  ): Promise<Organization> {
    return await this.service.create({
      data: data,
      select: {
        id: true,
        createdAt: true,
        updatedAt: true,
        name: true,
      },
    });
  }

  @Public()
  @common.Get()
  @swagger.ApiOkResponse({ type: [Organization] })
  @ApiNestedQuery(OrganizationFindManyArgs)
  async findMany(@common.Req() request: Request): Promise<Organization[]> {
    const args = plainToClass(OrganizationFindManyArgs, request.query);
    return this.service.findMany({
      ...args,
      select: {
        id: true,
        createdAt: true,
        updatedAt: true,
        name: true,
      },
    });
  }

  @Public()
  @common.Get(\\"/:id\\")
  @swagger.ApiOkResponse({ type: Organization })
  @swagger.ApiNotFoundResponse({ type: errors.NotFoundException })
  async findOne(
    @common.Param() params: OrganizationWhereUniqueInput
  ): Promise<Organization | null> {
    const result = await this.service.findOne({
      where: params,
      select: {
        id: true,
        createdAt: true,
        updatedAt: true,
        name: true,
      },
    });
    if (result === null) {
      throw new errors.NotFoundException(
        \`No resource was found for \${JSON.stringify(params)}\`
      );
    }
    return result;
  }

  @Public()
  @common.Patch(\\"/:id\\")
  @swagger.ApiOkResponse({ type: Organization })
  @swagger.ApiNotFoundResponse({ type: errors.NotFoundException })
  async update(
    @common.Param() params: OrganizationWhereUniqueInput,
    @common.Body() data: OrganizationUpdateInput
  ): Promise<Organization | null> {
    try {
      return await this.service.update({
        where: params,
        data: data,
        select: {
          id: true,
          createdAt: true,
          updatedAt: true,
          name: true,
        },
      });
    } catch (error) {
      if (isRecordNotFoundError(error)) {
        throw new errors.NotFoundException(
          \`No resource was found for \${JSON.stringify(params)}\`
        );
      }
      throw error;
    }
  }

  @Public()
  @common.Delete(\\"/:id\\")
  @swagger.ApiOkResponse({ type: Organization })
  @swagger.ApiNotFoundResponse({ type: errors.NotFoundException })
  async delete(
    @common.Param() params: OrganizationWhereUniqueInput
  ): Promise<Organization | null> {
    try {
      return await this.service.delete({
        where: params,
        select: {
          id: true,
          createdAt: true,
          updatedAt: true,
          name: true,
        },
      });
    } catch (error) {
      if (isRecordNotFoundError(error)) {
        throw new errors.NotFoundException(
          \`No resource was found for \${JSON.stringify(params)}\`
        );
      }
      throw error;
    }
  }

  @Public()
  @common.Get(\\"/:id/users\\")
  @ApiNestedQuery(UserFindManyArgs)
  async findManyUsers(
    @common.Req() request: Request,
    @common.Param() params: OrganizationWhereUniqueInput
  ): Promise<User[]> {
    const query = plainToClass(UserFindManyArgs, request.query);
    const results = await this.service.findUsers(params.id, {
      ...query,
      select: {
        username: true,
        roles: true,
        id: true,
        name: true,
        bio: true,
        email: true,
        age: true,
        birthDate: true,
        score: true,

        manager: {
          select: {
            id: true,
          },
        },

        interests: true,
        priority: true,
        isCurious: true,
        location: true,
        extendedProperties: true,

        profile: {
          select: {
            id: true,
          },
        },
      },
    });
    if (results === null) {
      throw new errors.NotFoundException(
        \`No resource was found for \${JSON.stringify(params)}\`
      );
    }
    return results;
  }

  @Public()
  @common.Post(\\"/:id/users\\")
  async connectUsers(
    @common.Param() params: OrganizationWhereUniqueInput,
    @common.Body() body: UserWhereUniqueInput[]
  ): Promise<void> {
    const data = {
      users: {
        connect: body,
      },
    };
    await this.service.update({
      where: params,
      data,
      select: { id: true },
    });
  }

  @Public()
  @common.Patch(\\"/:id/users\\")
  async updateUsers(
    @common.Param() params: OrganizationWhereUniqueInput,
    @common.Body() body: UserWhereUniqueInput[]
  ): Promise<void> {
    const data = {
      users: {
        set: body,
      },
    };
    await this.service.update({
      where: params,
      data,
      select: { id: true },
    });
  }

  @Public()
  @common.Delete(\\"/:id/users\\")
  async disconnectUsers(
    @common.Param() params: OrganizationWhereUniqueInput,
    @common.Body() body: UserWhereUniqueInput[]
  ): Promise<void> {
    const data = {
      users: {
        disconnect: body,
      },
    };
    await this.service.update({
      where: params,
      data,
      select: { id: true },
    });
  }

  @Public()
  @common.Get(\\"/:id/customers\\")
  @ApiNestedQuery(CustomerFindManyArgs)
  async findManyCustomers(
    @common.Req() request: Request,
    @common.Param() params: OrganizationWhereUniqueInput
  ): Promise<Customer[]> {
    const query = plainToClass(CustomerFindManyArgs, request.query);
    const results = await this.service.findCustomers(params.id, {
      ...query,
      select: {
        id: true,
        createdAt: true,
        updatedAt: true,
        email: true,
        firstName: true,
        lastName: true,
        isVip: true,
        birthData: true,
        averageSale: true,
        favoriteNumber: true,
        geoLocation: true,
        comments: true,
        favoriteColors: true,
        customerType: true,

        organization: {
          select: {
            id: true,
          },
        },

        vipOrganization: {
          select: {
            id: true,
          },
        },
      },
    });
    if (results === null) {
      throw new errors.NotFoundException(
        \`No resource was found for \${JSON.stringify(params)}\`
      );
    }
    return results;
  }

  @Public()
  @common.Post(\\"/:id/customers\\")
  async connectCustomers(
    @common.Param() params: OrganizationWhereUniqueInput,
    @common.Body() body: CustomerWhereUniqueInput[]
  ): Promise<void> {
    const data = {
      customers: {
        connect: body,
      },
    };
    await this.service.update({
      where: params,
      data,
      select: { id: true },
    });
  }

  @Public()
  @common.Patch(\\"/:id/customers\\")
  async updateCustomers(
    @common.Param() params: OrganizationWhereUniqueInput,
    @common.Body() body: CustomerWhereUniqueInput[]
  ): Promise<void> {
    const data = {
      customers: {
        set: body,
      },
    };
    await this.service.update({
      where: params,
      data,
      select: { id: true },
    });
  }

  @Public()
  @common.Delete(\\"/:id/customers\\")
  async disconnectCustomers(
    @common.Param() params: OrganizationWhereUniqueInput,
    @common.Body() body: CustomerWhereUniqueInput[]
  ): Promise<void> {
    const data = {
      customers: {
        disconnect: body,
      },
    };
    await this.service.update({
      where: params,
      data,
      select: { id: true },
    });
  }

  @Public()
  @common.Get(\\"/:id/vipCustomers\\")
  @ApiNestedQuery(CustomerFindManyArgs)
  async findManyVipCustomers(
    @common.Req() request: Request,
    @common.Param() params: OrganizationWhereUniqueInput
  ): Promise<Customer[]> {
    const query = plainToClass(CustomerFindManyArgs, request.query);
    const results = await this.service.findVipCustomers(params.id, {
      ...query,
      select: {
        id: true,
        createdAt: true,
        updatedAt: true,
        email: true,
        firstName: true,
        lastName: true,
        isVip: true,
        birthData: true,
        averageSale: true,
        favoriteNumber: true,
        geoLocation: true,
        comments: true,
        favoriteColors: true,
        customerType: true,

        organization: {
          select: {
            id: true,
          },
        },

        vipOrganization: {
          select: {
            id: true,
          },
        },
      },
    });
    if (results === null) {
      throw new errors.NotFoundException(
        \`No resource was found for \${JSON.stringify(params)}\`
      );
    }
    return results;
  }

  @Public()
  @common.Post(\\"/:id/vipCustomers\\")
  async connectVipCustomers(
    @common.Param() params: OrganizationWhereUniqueInput,
    @common.Body() body: CustomerWhereUniqueInput[]
  ): Promise<void> {
    const data = {
      vipCustomers: {
        connect: body,
      },
    };
    await this.service.update({
      where: params,
      data,
      select: { id: true },
    });
  }

  @Public()
  @common.Patch(\\"/:id/vipCustomers\\")
  async updateVipCustomers(
    @common.Param() params: OrganizationWhereUniqueInput,
    @common.Body() body: CustomerWhereUniqueInput[]
  ): Promise<void> {
    const data = {
      vipCustomers: {
        set: body,
      },
    };
    await this.service.update({
      where: params,
      data,
      select: { id: true },
    });
  }

  @Public()
  @common.Delete(\\"/:id/vipCustomers\\")
  async disconnectVipCustomers(
    @common.Param() params: OrganizationWhereUniqueInput,
    @common.Body() body: CustomerWhereUniqueInput[]
  ): Promise<void> {
    const data = {
      vipCustomers: {
        disconnect: body,
      },
    };
    await this.service.update({
      where: params,
      data,
      select: { id: true },
    });
  }
}
",
  "server/src/organization/base/organization.module.base.ts": "/*
------------------------------------------------------------------------------ 
This code was generated by Amplication. 
 
Changes to this file will be lost if the code is regenerated. 

There are other ways to to customize your code, see this doc to learn more
https://docs.amplication.com/how-to/custom-code

------------------------------------------------------------------------------
  */
import { Module } from \\"@nestjs/common\\";
import { MorganModule } from \\"nest-morgan\\";
import { PrismaModule } from \\"nestjs-prisma\\";

@Module({
  imports: [MorganModule, PrismaModule],

  exports: [MorganModule, PrismaModule],
})
export class OrganizationModuleBase {}
",
  "server/src/organization/base/organization.resolver.base.ts": "/*
------------------------------------------------------------------------------ 
This code was generated by Amplication. 
 
Changes to this file will be lost if the code is regenerated. 

There are other ways to to customize your code, see this doc to learn more
https://docs.amplication.com/how-to/custom-code

------------------------------------------------------------------------------
  */
import * as graphql from \\"@nestjs/graphql\\";
import * as apollo from \\"apollo-server-express\\";
import { isRecordNotFoundError } from \\"../../prisma.util\\";
import { MetaQueryPayload } from \\"../../util/MetaQueryPayload\\";
import { Public } from \\"../../decorators/public.decorator\\";
import { CreateOrganizationArgs } from \\"./CreateOrganizationArgs\\";
import { UpdateOrganizationArgs } from \\"./UpdateOrganizationArgs\\";
import { DeleteOrganizationArgs } from \\"./DeleteOrganizationArgs\\";
import { OrganizationFindManyArgs } from \\"./OrganizationFindManyArgs\\";
import { OrganizationFindUniqueArgs } from \\"./OrganizationFindUniqueArgs\\";
import { Organization } from \\"./Organization\\";
import { UserFindManyArgs } from \\"../../user/base/UserFindManyArgs\\";
import { User } from \\"../../user/base/User\\";
import { CustomerFindManyArgs } from \\"../../customer/base/CustomerFindManyArgs\\";
import { Customer } from \\"../../customer/base/Customer\\";
import { OrganizationService } from \\"../organization.service\\";
@graphql.Resolver(() => Organization)
export class OrganizationResolverBase {
  constructor(protected readonly service: OrganizationService) {}

  async _organizationsMeta(
    @graphql.Args() args: OrganizationFindManyArgs
  ): Promise<MetaQueryPayload> {
    const results = await this.service.count({
      ...args,
      skip: undefined,
      take: undefined,
    });
    return {
      count: results,
    };
  }

  @graphql.Query(() => [Organization])
  @Public()
  async organizations(
    @graphql.Args() args: OrganizationFindManyArgs
  ): Promise<Organization[]> {
    return this.service.findMany(args);
  }

  @graphql.Query(() => Organization, { nullable: true })
  @Public()
  async organization(
    @graphql.Args() args: OrganizationFindUniqueArgs
  ): Promise<Organization | null> {
    const result = await this.service.findOne(args);
    if (result === null) {
      return null;
    }
    return result;
  }

  @graphql.Mutation(() => Organization)
  @Public()
  async createOrganization(
    @graphql.Args() args: CreateOrganizationArgs
  ): Promise<Organization> {
    return await this.service.create({
      ...args,
      data: args.data,
    });
  }

  @graphql.Mutation(() => Organization)
  @Public()
  async updateOrganization(
    @graphql.Args() args: UpdateOrganizationArgs
  ): Promise<Organization | null> {
    try {
      return await this.service.update({
        ...args,
        data: args.data,
      });
    } catch (error) {
      if (isRecordNotFoundError(error)) {
        throw new apollo.ApolloError(
          \`No resource was found for \${JSON.stringify(args.where)}\`
        );
      }
      throw error;
    }
  }

  @graphql.Mutation(() => Organization)
  @Public()
  async deleteOrganization(
    @graphql.Args() args: DeleteOrganizationArgs
  ): Promise<Organization | null> {
    try {
      return await this.service.delete(args);
    } catch (error) {
      if (isRecordNotFoundError(error)) {
        throw new apollo.ApolloError(
          \`No resource was found for \${JSON.stringify(args.where)}\`
        );
      }
      throw error;
    }
  }

  @graphql.ResolveField(() => [User])
  @Public()
  async users(
    @graphql.Parent() parent: Organization,
    @graphql.Args() args: UserFindManyArgs
  ): Promise<User[]> {
    const results = await this.service.findUsers(parent.id, args);

    if (!results) {
      return [];
    }

    return results;
  }

  @graphql.ResolveField(() => [Customer])
  @Public()
  async customers(
    @graphql.Parent() parent: Organization,
    @graphql.Args() args: CustomerFindManyArgs
  ): Promise<Customer[]> {
    const results = await this.service.findCustomers(parent.id, args);

    if (!results) {
      return [];
    }

    return results;
  }

  @graphql.ResolveField(() => [Customer])
  @Public()
  async vipCustomers(
    @graphql.Parent() parent: Organization,
    @graphql.Args() args: CustomerFindManyArgs
  ): Promise<Customer[]> {
    const results = await this.service.findVipCustomers(parent.id, args);

    if (!results) {
      return [];
    }

    return results;
  }
}
",
  "server/src/organization/base/organization.service.base.ts": "/*
------------------------------------------------------------------------------ 
This code was generated by Amplication. 
 
Changes to this file will be lost if the code is regenerated. 

There are other ways to to customize your code, see this doc to learn more
https://docs.amplication.com/how-to/custom-code

------------------------------------------------------------------------------
  */
import { PrismaService } from \\"../../prisma/prisma.service\\";
import { Prisma, Organization, User, Customer } from \\"@prisma/client\\";

export class OrganizationServiceBase {
  constructor(protected readonly prisma: PrismaService) {}

  async count<T extends Prisma.OrganizationFindManyArgs>(
    args: Prisma.SelectSubset<T, Prisma.OrganizationFindManyArgs>
  ): Promise<number> {
    return this.prisma.organization.count(args);
  }

  async findMany<T extends Prisma.OrganizationFindManyArgs>(
    args: Prisma.SelectSubset<T, Prisma.OrganizationFindManyArgs>
  ): Promise<Organization[]> {
    return this.prisma.organization.findMany(args);
  }
  async findOne<T extends Prisma.OrganizationFindUniqueArgs>(
    args: Prisma.SelectSubset<T, Prisma.OrganizationFindUniqueArgs>
  ): Promise<Organization | null> {
    return this.prisma.organization.findUnique(args);
  }
  async create<T extends Prisma.OrganizationCreateArgs>(
    args: Prisma.SelectSubset<T, Prisma.OrganizationCreateArgs>
  ): Promise<Organization> {
    return this.prisma.organization.create<T>(args);
  }
  async update<T extends Prisma.OrganizationUpdateArgs>(
    args: Prisma.SelectSubset<T, Prisma.OrganizationUpdateArgs>
  ): Promise<Organization> {
    return this.prisma.organization.update<T>(args);
  }
  async delete<T extends Prisma.OrganizationDeleteArgs>(
    args: Prisma.SelectSubset<T, Prisma.OrganizationDeleteArgs>
  ): Promise<Organization> {
    return this.prisma.organization.delete(args);
  }

  async findUsers(
    parentId: PARENT_ID_TYPE,
    args: Prisma.UserFindManyArgs
  ): Promise<User[]> {
    return this.prisma.organization
      .findUniqueOrThrow({
        where: { id: parentId },
      })
      .users(args);
  }

  async findCustomers(
    parentId: PARENT_ID_TYPE,
    args: Prisma.CustomerFindManyArgs
  ): Promise<Customer[]> {
    return this.prisma.organization
      .findUniqueOrThrow({
        where: { id: parentId },
      })
      .customers(args);
  }

  async findVipCustomers(
    parentId: PARENT_ID_TYPE,
    args: Prisma.CustomerFindManyArgs
  ): Promise<Customer[]> {
    return this.prisma.organization
      .findUniqueOrThrow({
        where: { id: parentId },
      })
      .vipCustomers(args);
  }
}
",
  "server/src/organization/organization.controller.ts": "import * as common from \\"@nestjs/common\\";
import * as swagger from \\"@nestjs/swagger\\";
import { OrganizationService } from \\"./organization.service\\";
import { OrganizationControllerBase } from \\"./base/organization.controller.base\\";

@swagger.ApiTags(\\"organizations\\")
@common.Controller(\\"organizations\\")
export class OrganizationController extends OrganizationControllerBase {
  constructor(protected readonly service: OrganizationService) {
    super(service);
  }
}
",
  "server/src/organization/organization.module.ts": "import { Module } from \\"@nestjs/common\\";
import { OrganizationModuleBase } from \\"./base/organization.module.base\\";
import { OrganizationService } from \\"./organization.service\\";
import { OrganizationController } from \\"./organization.controller\\";
import { OrganizationResolver } from \\"./organization.resolver\\";

@Module({
  imports: [OrganizationModuleBase],
  controllers: [OrganizationController],
  providers: [OrganizationService, OrganizationResolver],
  exports: [OrganizationService],
})
export class OrganizationModule {}
",
  "server/src/organization/organization.resolver.ts": "import * as graphql from \\"@nestjs/graphql\\";
import { OrganizationResolverBase } from \\"./base/organization.resolver.base\\";
import { Organization } from \\"./base/Organization\\";
import { OrganizationService } from \\"./organization.service\\";

@graphql.Resolver(() => Organization)
export class OrganizationResolver extends OrganizationResolverBase {
  constructor(protected readonly service: OrganizationService) {
    super(service);
  }
}
",
  "server/src/organization/organization.service.ts": "import { Injectable } from \\"@nestjs/common\\";
import { PrismaService } from \\"../prisma/prisma.service\\";
import { OrganizationServiceBase } from \\"./base/organization.service.base\\";

@Injectable()
export class OrganizationService extends OrganizationServiceBase {
  constructor(protected readonly prisma: PrismaService) {
    super(prisma);
  }
}
",
  "server/src/prisma.util.spec.ts": "import {
  isRecordNotFoundError,
  PRISMA_QUERY_INTERPRETATION_ERROR,
} from \\"./prisma.util\\";

describe(\\"isRecordNotFoundError\\", () => {
  test(\\"returns true for record not found error\\", () => {
    expect(
      isRecordNotFoundError(
        Object.assign(
          new Error(\`Error occurred during query execution:
        InterpretationError(\\"Error for binding '0': RecordNotFound(\\"Record to update not found.\\")\\")\`),
          {
            code: PRISMA_QUERY_INTERPRETATION_ERROR,
          }
        )
      )
    ).toBe(true);
  });
  test(\\"returns false for any other error\\", () => {
    expect(isRecordNotFoundError(new Error())).toBe(false);
  });
});
",
  "server/src/prisma.util.ts": "export const PRISMA_QUERY_INTERPRETATION_ERROR = \\"P2016\\";
export const PRISMA_RECORD_NOT_FOUND = \\"RecordNotFound\\";

export function isRecordNotFoundError(
  error: Error & { code?: string }
): boolean {
  return (
    \\"code\\" in error &&
    error.code === PRISMA_QUERY_INTERPRETATION_ERROR &&
    error.message.includes(PRISMA_RECORD_NOT_FOUND)
  );
}

export async function transformStringFieldUpdateInput<
  T extends undefined | string | { set?: string }
>(input: T, transform: (input: string) => Promise<string>): Promise<T> {
  if (typeof input === \\"object\\" && typeof input?.set === \\"string\\") {
    return { set: await transform(input.set) } as T;
  }
  if (typeof input === \\"object\\") {
    if (typeof input.set === \\"string\\") {
      return { set: await transform(input.set) } as T;
    }
    return input;
  }
  if (typeof input === \\"string\\") {
    return (await transform(input)) as T;
  }
  return input;
}
",
  "server/src/prisma/prisma.module.ts": "import { Global, Module } from \\"@nestjs/common\\";
import { PrismaService } from \\"./prisma.service\\";

@Global()
@Module({
  providers: [PrismaService],
  exports: [PrismaService],
})
export class PrismaModule {}
",
  "server/src/prisma/prisma.service.ts": "import { Injectable, OnModuleInit, INestApplication } from \\"@nestjs/common\\";
import { PrismaClient } from \\"@prisma/client\\";

@Injectable()
export class PrismaService extends PrismaClient implements OnModuleInit {
  async onModuleInit() {
    await this.$connect();
  }

  async enableShutdownHooks(app: INestApplication) {
    this.$on(\\"beforeExit\\", async () => {
      await app.close();
    });
  }
}
",
  "server/src/profile/base/CreateProfileArgs.ts": "/*
------------------------------------------------------------------------------ 
This code was generated by Amplication. 
 
Changes to this file will be lost if the code is regenerated. 

There are other ways to to customize your code, see this doc to learn more
https://docs.amplication.com/how-to/custom-code

------------------------------------------------------------------------------
  */
import { ArgsType, Field } from \\"@nestjs/graphql\\";
import { ProfileCreateInput } from \\"./ProfileCreateInput\\";

@ArgsType()
class CreateProfileArgs {
  @Field(() => ProfileCreateInput, { nullable: false })
  data!: ProfileCreateInput;
}

export { CreateProfileArgs };
",
  "server/src/profile/base/DeleteProfileArgs.ts": "/*
------------------------------------------------------------------------------ 
This code was generated by Amplication. 
 
Changes to this file will be lost if the code is regenerated. 

There are other ways to to customize your code, see this doc to learn more
https://docs.amplication.com/how-to/custom-code

------------------------------------------------------------------------------
  */
import { ArgsType, Field } from \\"@nestjs/graphql\\";
import { ProfileWhereUniqueInput } from \\"./ProfileWhereUniqueInput\\";

@ArgsType()
class DeleteProfileArgs {
  @Field(() => ProfileWhereUniqueInput, { nullable: false })
  where!: ProfileWhereUniqueInput;
}

export { DeleteProfileArgs };
",
  "server/src/profile/base/Profile.ts": "/*
------------------------------------------------------------------------------ 
This code was generated by Amplication. 
 
Changes to this file will be lost if the code is regenerated. 

There are other ways to to customize your code, see this doc to learn more
https://docs.amplication.com/how-to/custom-code

------------------------------------------------------------------------------
  */
import { ObjectType, Field } from \\"@nestjs/graphql\\";
import { ApiProperty } from \\"@nestjs/swagger\\";
import {
  IsInt,
  IsDate,
  IsString,
  ValidateNested,
  IsOptional,
} from \\"class-validator\\";
import { Type } from \\"class-transformer\\";
import { User } from \\"../../user/base/User\\";

@ObjectType()
class Profile {
  @ApiProperty({
    required: true,
    type: Number,
  })
  @IsInt()
  @Field(() => Number)
  id!: number;

  @ApiProperty({
    required: true,
  })
  @IsDate()
  @Type(() => Date)
  @Field(() => Date)
  createdAt!: Date;

  @ApiProperty({
    required: true,
  })
  @IsDate()
  @Type(() => Date)
  @Field(() => Date)
  updatedAt!: Date;

  @ApiProperty({
    required: true,
    type: String,
  })
  @IsString()
  @Field(() => String)
  email!: string;

  @ApiProperty({
    required: false,
    type: () => User,
  })
  @ValidateNested()
  @Type(() => User)
  @IsOptional()
  user?: User | null;
}

export { Profile };
",
  "server/src/profile/base/ProfileCreateInput.ts": "/*
------------------------------------------------------------------------------ 
This code was generated by Amplication. 
 
Changes to this file will be lost if the code is regenerated. 

There are other ways to to customize your code, see this doc to learn more
https://docs.amplication.com/how-to/custom-code

------------------------------------------------------------------------------
  */
import { InputType, Field } from \\"@nestjs/graphql\\";
import { ApiProperty } from \\"@nestjs/swagger\\";
import { IsString, ValidateNested, IsOptional } from \\"class-validator\\";
import { UserWhereUniqueInput } from \\"../../user/base/UserWhereUniqueInput\\";
import { Type } from \\"class-transformer\\";

@InputType()
class ProfileCreateInput {
  @ApiProperty({
    required: true,
    type: String,
  })
  @IsString()
  @Field(() => String)
  email!: string;

  @ApiProperty({
    required: false,
    type: () => UserWhereUniqueInput,
  })
  @ValidateNested()
  @Type(() => UserWhereUniqueInput)
  @IsOptional()
  @Field(() => UserWhereUniqueInput, {
    nullable: true,
  })
  user?: UserWhereUniqueInput | null;
}

export { ProfileCreateInput };
",
  "server/src/profile/base/ProfileFindManyArgs.ts": "/*
------------------------------------------------------------------------------ 
This code was generated by Amplication. 
 
Changes to this file will be lost if the code is regenerated. 

There are other ways to to customize your code, see this doc to learn more
https://docs.amplication.com/how-to/custom-code

------------------------------------------------------------------------------
  */
import { ArgsType, Field } from \\"@nestjs/graphql\\";
import { ApiProperty } from \\"@nestjs/swagger\\";
import { ProfileWhereInput } from \\"./ProfileWhereInput\\";
import { Type } from \\"class-transformer\\";
import { ProfileOrderByInput } from \\"./ProfileOrderByInput\\";

@ArgsType()
class ProfileFindManyArgs {
  @ApiProperty({
    required: false,
    type: () => ProfileWhereInput,
  })
  @Field(() => ProfileWhereInput, { nullable: true })
  @Type(() => ProfileWhereInput)
  where?: ProfileWhereInput;

  @ApiProperty({
    required: false,
    type: [ProfileOrderByInput],
  })
  @Field(() => [ProfileOrderByInput], { nullable: true })
  @Type(() => ProfileOrderByInput)
  orderBy?: Array<ProfileOrderByInput>;

  @ApiProperty({
    required: false,
    type: Number,
  })
  @Field(() => Number, { nullable: true })
  @Type(() => Number)
  skip?: number;

  @ApiProperty({
    required: false,
    type: Number,
  })
  @Field(() => Number, { nullable: true })
  @Type(() => Number)
  take?: number;
}

export { ProfileFindManyArgs };
",
  "server/src/profile/base/ProfileFindUniqueArgs.ts": "/*
------------------------------------------------------------------------------ 
This code was generated by Amplication. 
 
Changes to this file will be lost if the code is regenerated. 

There are other ways to to customize your code, see this doc to learn more
https://docs.amplication.com/how-to/custom-code

------------------------------------------------------------------------------
  */
import { ArgsType, Field } from \\"@nestjs/graphql\\";
import { ProfileWhereUniqueInput } from \\"./ProfileWhereUniqueInput\\";

@ArgsType()
class ProfileFindUniqueArgs {
  @Field(() => ProfileWhereUniqueInput, { nullable: false })
  where!: ProfileWhereUniqueInput;
}

export { ProfileFindUniqueArgs };
",
  "server/src/profile/base/ProfileListRelationFilter.ts": "/*
------------------------------------------------------------------------------ 
This code was generated by Amplication. 
 
Changes to this file will be lost if the code is regenerated. 

There are other ways to to customize your code, see this doc to learn more
https://docs.amplication.com/how-to/custom-code

------------------------------------------------------------------------------
  */
import { InputType, Field } from \\"@nestjs/graphql\\";
import { ApiProperty } from \\"@nestjs/swagger\\";
import { ProfileWhereInput } from \\"./ProfileWhereInput\\";
import { ValidateNested, IsOptional } from \\"class-validator\\";
import { Type } from \\"class-transformer\\";

@InputType()
class ProfileListRelationFilter {
  @ApiProperty({
    required: false,
    type: () => ProfileWhereInput,
  })
  @ValidateNested()
  @Type(() => ProfileWhereInput)
  @IsOptional()
  @Field(() => ProfileWhereInput, {
    nullable: true,
  })
  every?: ProfileWhereInput;

  @ApiProperty({
    required: false,
    type: () => ProfileWhereInput,
  })
  @ValidateNested()
  @Type(() => ProfileWhereInput)
  @IsOptional()
  @Field(() => ProfileWhereInput, {
    nullable: true,
  })
  some?: ProfileWhereInput;

  @ApiProperty({
    required: false,
    type: () => ProfileWhereInput,
  })
  @ValidateNested()
  @Type(() => ProfileWhereInput)
  @IsOptional()
  @Field(() => ProfileWhereInput, {
    nullable: true,
  })
  none?: ProfileWhereInput;
}
export { ProfileListRelationFilter };
",
  "server/src/profile/base/ProfileOrderByInput.ts": "/*
------------------------------------------------------------------------------ 
This code was generated by Amplication. 
 
Changes to this file will be lost if the code is regenerated. 

There are other ways to to customize your code, see this doc to learn more
https://docs.amplication.com/how-to/custom-code

------------------------------------------------------------------------------
  */
import { InputType, Field } from \\"@nestjs/graphql\\";
import { ApiProperty } from \\"@nestjs/swagger\\";
import { SortOrder } from \\"../../util/SortOrder\\";

@InputType({
  isAbstract: true,
  description: undefined,
})
class ProfileOrderByInput {
  @ApiProperty({
    required: false,
    enum: [\\"asc\\", \\"desc\\"],
  })
  @Field(() => SortOrder, {
    nullable: true,
  })
  id?: SortOrder;

  @ApiProperty({
    required: false,
    enum: [\\"asc\\", \\"desc\\"],
  })
  @Field(() => SortOrder, {
    nullable: true,
  })
  createdAt?: SortOrder;

  @ApiProperty({
    required: false,
    enum: [\\"asc\\", \\"desc\\"],
  })
  @Field(() => SortOrder, {
    nullable: true,
  })
  updatedAt?: SortOrder;

  @ApiProperty({
    required: false,
    enum: [\\"asc\\", \\"desc\\"],
  })
  @Field(() => SortOrder, {
    nullable: true,
  })
  email?: SortOrder;

  @ApiProperty({
    required: false,
    enum: [\\"asc\\", \\"desc\\"],
  })
  @Field(() => SortOrder, {
    nullable: true,
  })
  userId?: SortOrder;
}

export { ProfileOrderByInput };
",
  "server/src/profile/base/ProfileUpdateInput.ts": "/*
------------------------------------------------------------------------------ 
This code was generated by Amplication. 
 
Changes to this file will be lost if the code is regenerated. 

There are other ways to to customize your code, see this doc to learn more
https://docs.amplication.com/how-to/custom-code

------------------------------------------------------------------------------
  */
import { InputType, Field } from \\"@nestjs/graphql\\";
import { ApiProperty } from \\"@nestjs/swagger\\";
import { IsString, IsOptional, ValidateNested } from \\"class-validator\\";
import { UserWhereUniqueInput } from \\"../../user/base/UserWhereUniqueInput\\";
import { Type } from \\"class-transformer\\";

@InputType()
class ProfileUpdateInput {
  @ApiProperty({
    required: false,
    type: String,
  })
  @IsString()
  @IsOptional()
  @Field(() => String, {
    nullable: true,
  })
  email?: string;

  @ApiProperty({
    required: false,
    type: () => UserWhereUniqueInput,
  })
  @ValidateNested()
  @Type(() => UserWhereUniqueInput)
  @IsOptional()
  @Field(() => UserWhereUniqueInput, {
    nullable: true,
  })
  user?: UserWhereUniqueInput | null;
}

export { ProfileUpdateInput };
",
  "server/src/profile/base/ProfileWhereInput.ts": "/*
------------------------------------------------------------------------------ 
This code was generated by Amplication. 
 
Changes to this file will be lost if the code is regenerated. 

There are other ways to to customize your code, see this doc to learn more
https://docs.amplication.com/how-to/custom-code

------------------------------------------------------------------------------
  */
import { InputType, Field } from \\"@nestjs/graphql\\";
import { ApiProperty } from \\"@nestjs/swagger\\";
import { IntFilter } from \\"../../util/IntFilter\\";
import { Type } from \\"class-transformer\\";
import { IsOptional, ValidateNested } from \\"class-validator\\";
import { DateTimeFilter } from \\"../../util/DateTimeFilter\\";
import { StringFilter } from \\"../../util/StringFilter\\";
import { UserWhereUniqueInput } from \\"../../user/base/UserWhereUniqueInput\\";

@InputType()
class ProfileWhereInput {
  @ApiProperty({
    required: false,
    type: IntFilter,
  })
  @Type(() => IntFilter)
  @IsOptional()
  @Field(() => IntFilter, {
    nullable: true,
  })
  id?: IntFilter;

  @ApiProperty({
    required: false,
    type: DateTimeFilter,
  })
  @Type(() => DateTimeFilter)
  @IsOptional()
  @Field(() => DateTimeFilter, {
    nullable: true,
  })
  createdAt?: DateTimeFilter;

  @ApiProperty({
    required: false,
    type: DateTimeFilter,
  })
  @Type(() => DateTimeFilter)
  @IsOptional()
  @Field(() => DateTimeFilter, {
    nullable: true,
  })
  updatedAt?: DateTimeFilter;

  @ApiProperty({
    required: false,
    type: StringFilter,
  })
  @Type(() => StringFilter)
  @IsOptional()
  @Field(() => StringFilter, {
    nullable: true,
  })
  email?: StringFilter;

  @ApiProperty({
    required: false,
    type: () => UserWhereUniqueInput,
  })
  @ValidateNested()
  @Type(() => UserWhereUniqueInput)
  @IsOptional()
  @Field(() => UserWhereUniqueInput, {
    nullable: true,
  })
  user?: UserWhereUniqueInput;
}

export { ProfileWhereInput };
",
  "server/src/profile/base/ProfileWhereUniqueInput.ts": "/*
------------------------------------------------------------------------------ 
This code was generated by Amplication. 
 
Changes to this file will be lost if the code is regenerated. 

There are other ways to to customize your code, see this doc to learn more
https://docs.amplication.com/how-to/custom-code

------------------------------------------------------------------------------
  */
import { InputType, Field } from \\"@nestjs/graphql\\";
import { ApiProperty } from \\"@nestjs/swagger\\";
import { IsInt } from \\"class-validator\\";

@InputType()
class ProfileWhereUniqueInput {
  @ApiProperty({
    required: true,
    type: Number,
  })
  @IsInt()
  @Field(() => Number)
  id!: number;
}

export { ProfileWhereUniqueInput };
",
  "server/src/profile/base/UpdateProfileArgs.ts": "/*
------------------------------------------------------------------------------ 
This code was generated by Amplication. 
 
Changes to this file will be lost if the code is regenerated. 

There are other ways to to customize your code, see this doc to learn more
https://docs.amplication.com/how-to/custom-code

------------------------------------------------------------------------------
  */
import { ArgsType, Field } from \\"@nestjs/graphql\\";
import { ProfileWhereUniqueInput } from \\"./ProfileWhereUniqueInput\\";
import { ProfileUpdateInput } from \\"./ProfileUpdateInput\\";

@ArgsType()
class UpdateProfileArgs {
  @Field(() => ProfileWhereUniqueInput, { nullable: false })
  where!: ProfileWhereUniqueInput;
  @Field(() => ProfileUpdateInput, { nullable: false })
  data!: ProfileUpdateInput;
}

export { UpdateProfileArgs };
",
  "server/src/profile/base/profile.controller.base.spec.ts": "import { Test } from \\"@nestjs/testing\\";
import { INestApplication, HttpStatus } from \\"@nestjs/common\\";
import request from \\"supertest\\";
import { MorganModule } from \\"nest-morgan\\";
import { ProfileController } from \\"../profile.controller\\";
import { ProfileService } from \\"../profile.service\\";

const nonExistingId = \\"nonExistingId\\";
const existingId = \\"existingId\\";
const CREATE_INPUT = {
  id: 42,
  createdAt: new Date(),
  updatedAt: new Date(),
  email: \\"exampleEmail\\",
};
const CREATE_RESULT = {
  id: 42,
  createdAt: new Date(),
  updatedAt: new Date(),
  email: \\"exampleEmail\\",
};
const FIND_MANY_RESULT = [
  {
    id: 42,
    createdAt: new Date(),
    updatedAt: new Date(),
    email: \\"exampleEmail\\",
  },
];
const FIND_ONE_RESULT = {
  id: 42,
  createdAt: new Date(),
  updatedAt: new Date(),
  email: \\"exampleEmail\\",
};

const service = {
  create() {
    return CREATE_RESULT;
  },
  findMany: () => FIND_MANY_RESULT,
  findOne: ({ where }: { where: { id: string } }) => {
    switch (where.id) {
      case existingId:
        return FIND_ONE_RESULT;
      case nonExistingId:
        return null;
    }
  },
};

describe(\\"Profile\\", () => {
  let app: INestApplication;

  beforeAll(async () => {
    const moduleRef = await Test.createTestingModule({
      providers: [
        {
          provide: ProfileService,
          useValue: service,
        },
      ],
      controllers: [ProfileController],
      imports: [MorganModule.forRoot()],
    }).compile();

    app = moduleRef.createNestApplication();
    await app.init();
  });

  test(\\"POST /profiles\\", async () => {
    await request(app.getHttpServer())
      .post(\\"/profiles\\")
      .send(CREATE_INPUT)
      .expect(HttpStatus.CREATED)
      .expect({
        ...CREATE_RESULT,
        createdAt: CREATE_RESULT.createdAt.toISOString(),
        updatedAt: CREATE_RESULT.updatedAt.toISOString(),
      });
  });

  test(\\"GET /profiles\\", async () => {
    await request(app.getHttpServer())
      .get(\\"/profiles\\")
      .expect(HttpStatus.OK)
      .expect([
        {
          ...FIND_MANY_RESULT[0],
          createdAt: FIND_MANY_RESULT[0].createdAt.toISOString(),
          updatedAt: FIND_MANY_RESULT[0].updatedAt.toISOString(),
        },
      ]);
  });

  test(\\"GET /profiles/:id non existing\\", async () => {
    await request(app.getHttpServer())
      .get(\`\${\\"/profiles\\"}/\${nonExistingId}\`)
      .expect(HttpStatus.NOT_FOUND)
      .expect({
        statusCode: HttpStatus.NOT_FOUND,
        message: \`No resource was found for {\\"\${\\"id\\"}\\":\\"\${nonExistingId}\\"}\`,
        error: \\"Not Found\\",
      });
  });

  test(\\"GET /profiles/:id existing\\", async () => {
    await request(app.getHttpServer())
      .get(\`\${\\"/profiles\\"}/\${existingId}\`)
      .expect(HttpStatus.OK)
      .expect({
        ...FIND_ONE_RESULT,
        createdAt: FIND_ONE_RESULT.createdAt.toISOString(),
        updatedAt: FIND_ONE_RESULT.updatedAt.toISOString(),
      });
  });

  test(\\"POST /profiles existing resource\\", async () => {
    let agent = request(app.getHttpServer());
    await agent
      .post(\\"/profiles\\")
      .send(CREATE_INPUT)
      .expect(HttpStatus.CREATED)
      .expect({
        ...CREATE_RESULT,
        createdAt: CREATE_RESULT.createdAt.toISOString(),
        updatedAt: CREATE_RESULT.updatedAt.toISOString(),
      })
      .then(function () {
        agent
          .post(\\"/profiles\\")
          .send(CREATE_INPUT)
          .expect(HttpStatus.CONFLICT)
          .expect({
            statusCode: HttpStatus.CONFLICT,
          });
      });
  });

  afterAll(async () => {
    await app.close();
  });
});
",
  "server/src/profile/base/profile.controller.base.ts": "/*
------------------------------------------------------------------------------ 
This code was generated by Amplication. 
 
Changes to this file will be lost if the code is regenerated. 

There are other ways to to customize your code, see this doc to learn more
https://docs.amplication.com/how-to/custom-code

------------------------------------------------------------------------------
  */
import * as common from \\"@nestjs/common\\";
import * as swagger from \\"@nestjs/swagger\\";
import { isRecordNotFoundError } from \\"../../prisma.util\\";
import * as errors from \\"../../errors\\";
import { Request } from \\"express\\";
import { plainToClass } from \\"class-transformer\\";
import { ApiNestedQuery } from \\"../../decorators/api-nested-query.decorator\\";
import { ProfileService } from \\"../profile.service\\";
import { Public } from \\"../../decorators/public.decorator\\";
import { ProfileCreateInput } from \\"./ProfileCreateInput\\";
import { ProfileWhereInput } from \\"./ProfileWhereInput\\";
import { ProfileWhereUniqueInput } from \\"./ProfileWhereUniqueInput\\";
import { ProfileFindManyArgs } from \\"./ProfileFindManyArgs\\";
import { ProfileUpdateInput } from \\"./ProfileUpdateInput\\";
import { Profile } from \\"./Profile\\";

export class ProfileControllerBase {
  constructor(protected readonly service: ProfileService) {}
  @Public()
  @common.Post()
  @swagger.ApiCreatedResponse({ type: Profile })
  async create(@common.Body() data: ProfileCreateInput): Promise<Profile> {
    return await this.service.create({
      data: {
        ...data,

        user: data.user
          ? {
              connect: data.user,
            }
          : undefined,
      },
      select: {
        id: true,
        createdAt: true,
        updatedAt: true,
        email: true,

        user: {
          select: {
            id: true,
          },
        },
      },
    });
  }

  @Public()
  @common.Get()
  @swagger.ApiOkResponse({ type: [Profile] })
  @ApiNestedQuery(ProfileFindManyArgs)
  async findMany(@common.Req() request: Request): Promise<Profile[]> {
    const args = plainToClass(ProfileFindManyArgs, request.query);
    return this.service.findMany({
      ...args,
      select: {
        id: true,
        createdAt: true,
        updatedAt: true,
        email: true,

        user: {
          select: {
            id: true,
          },
        },
      },
    });
  }

  @Public()
  @common.Get(\\"/:id\\")
  @swagger.ApiOkResponse({ type: Profile })
  @swagger.ApiNotFoundResponse({ type: errors.NotFoundException })
  async findOne(
    @common.Param() params: ProfileWhereUniqueInput
  ): Promise<Profile | null> {
    const result = await this.service.findOne({
      where: params,
      select: {
        id: true,
        createdAt: true,
        updatedAt: true,
        email: true,

        user: {
          select: {
            id: true,
          },
        },
      },
    });
    if (result === null) {
      throw new errors.NotFoundException(
        \`No resource was found for \${JSON.stringify(params)}\`
      );
    }
    return result;
  }

  @Public()
  @common.Patch(\\"/:id\\")
  @swagger.ApiOkResponse({ type: Profile })
  @swagger.ApiNotFoundResponse({ type: errors.NotFoundException })
  async update(
    @common.Param() params: ProfileWhereUniqueInput,
    @common.Body() data: ProfileUpdateInput
  ): Promise<Profile | null> {
    try {
      return await this.service.update({
        where: params,
        data: {
          ...data,

          user: data.user
            ? {
                connect: data.user,
              }
            : undefined,
        },
        select: {
          id: true,
          createdAt: true,
          updatedAt: true,
          email: true,

          user: {
            select: {
              id: true,
            },
          },
        },
      });
    } catch (error) {
      if (isRecordNotFoundError(error)) {
        throw new errors.NotFoundException(
          \`No resource was found for \${JSON.stringify(params)}\`
        );
      }
      throw error;
    }
  }

  @Public()
  @common.Delete(\\"/:id\\")
  @swagger.ApiOkResponse({ type: Profile })
  @swagger.ApiNotFoundResponse({ type: errors.NotFoundException })
  async delete(
    @common.Param() params: ProfileWhereUniqueInput
  ): Promise<Profile | null> {
    try {
      return await this.service.delete({
        where: params,
        select: {
          id: true,
          createdAt: true,
          updatedAt: true,
          email: true,

          user: {
            select: {
              id: true,
            },
          },
        },
      });
    } catch (error) {
      if (isRecordNotFoundError(error)) {
        throw new errors.NotFoundException(
          \`No resource was found for \${JSON.stringify(params)}\`
        );
      }
      throw error;
    }
  }
}
",
  "server/src/profile/base/profile.module.base.ts": "/*
------------------------------------------------------------------------------ 
This code was generated by Amplication. 
 
Changes to this file will be lost if the code is regenerated. 

There are other ways to to customize your code, see this doc to learn more
https://docs.amplication.com/how-to/custom-code

------------------------------------------------------------------------------
  */
import { Module } from \\"@nestjs/common\\";
import { MorganModule } from \\"nest-morgan\\";
import { PrismaModule } from \\"nestjs-prisma\\";

@Module({
  imports: [MorganModule, PrismaModule],

  exports: [MorganModule, PrismaModule],
})
export class ProfileModuleBase {}
",
  "server/src/profile/base/profile.resolver.base.ts": "/*
------------------------------------------------------------------------------ 
This code was generated by Amplication. 
 
Changes to this file will be lost if the code is regenerated. 

There are other ways to to customize your code, see this doc to learn more
https://docs.amplication.com/how-to/custom-code

------------------------------------------------------------------------------
  */
import * as graphql from \\"@nestjs/graphql\\";
import * as apollo from \\"apollo-server-express\\";
import { isRecordNotFoundError } from \\"../../prisma.util\\";
import { MetaQueryPayload } from \\"../../util/MetaQueryPayload\\";
import { Public } from \\"../../decorators/public.decorator\\";
import { CreateProfileArgs } from \\"./CreateProfileArgs\\";
import { UpdateProfileArgs } from \\"./UpdateProfileArgs\\";
import { DeleteProfileArgs } from \\"./DeleteProfileArgs\\";
import { ProfileFindManyArgs } from \\"./ProfileFindManyArgs\\";
import { ProfileFindUniqueArgs } from \\"./ProfileFindUniqueArgs\\";
import { Profile } from \\"./Profile\\";
import { User } from \\"../../user/base/User\\";
import { ProfileService } from \\"../profile.service\\";
@graphql.Resolver(() => Profile)
export class ProfileResolverBase {
  constructor(protected readonly service: ProfileService) {}

  async _profilesMeta(
    @graphql.Args() args: ProfileFindManyArgs
  ): Promise<MetaQueryPayload> {
    const results = await this.service.count({
      ...args,
      skip: undefined,
      take: undefined,
    });
    return {
      count: results,
    };
  }

  @graphql.Query(() => [Profile])
  @Public()
  async profiles(
    @graphql.Args() args: ProfileFindManyArgs
  ): Promise<Profile[]> {
    return this.service.findMany(args);
  }

  @graphql.Query(() => Profile, { nullable: true })
  @Public()
  async profile(
    @graphql.Args() args: ProfileFindUniqueArgs
  ): Promise<Profile | null> {
    const result = await this.service.findOne(args);
    if (result === null) {
      return null;
    }
    return result;
  }

  @graphql.Mutation(() => Profile)
  @Public()
  async createProfile(
    @graphql.Args() args: CreateProfileArgs
  ): Promise<Profile> {
    return await this.service.create({
      ...args,
      data: {
        ...args.data,

        user: args.data.user
          ? {
              connect: args.data.user,
            }
          : undefined,
      },
    });
  }

  @graphql.Mutation(() => Profile)
  @Public()
  async updateProfile(
    @graphql.Args() args: UpdateProfileArgs
  ): Promise<Profile | null> {
    try {
      return await this.service.update({
        ...args,
        data: {
          ...args.data,

          user: args.data.user
            ? {
                connect: args.data.user,
              }
            : undefined,
        },
      });
    } catch (error) {
      if (isRecordNotFoundError(error)) {
        throw new apollo.ApolloError(
          \`No resource was found for \${JSON.stringify(args.where)}\`
        );
      }
      throw error;
    }
  }

  @graphql.Mutation(() => Profile)
  @Public()
  async deleteProfile(
    @graphql.Args() args: DeleteProfileArgs
  ): Promise<Profile | null> {
    try {
      return await this.service.delete(args);
    } catch (error) {
      if (isRecordNotFoundError(error)) {
        throw new apollo.ApolloError(
          \`No resource was found for \${JSON.stringify(args.where)}\`
        );
      }
      throw error;
    }
  }

  @graphql.ResolveField(() => User, { nullable: true })
  @Public()
  async user(@graphql.Parent() parent: Profile): Promise<User | null> {
    const result = await this.service.getUser(parent.id);

    if (!result) {
      return null;
    }
    return result;
  }
}
",
  "server/src/profile/base/profile.service.base.ts": "/*
------------------------------------------------------------------------------ 
This code was generated by Amplication. 
 
Changes to this file will be lost if the code is regenerated. 

There are other ways to to customize your code, see this doc to learn more
https://docs.amplication.com/how-to/custom-code

------------------------------------------------------------------------------
  */
import { PrismaService } from \\"../../prisma/prisma.service\\";
import { Prisma, Profile, User } from \\"@prisma/client\\";

export class ProfileServiceBase {
  constructor(protected readonly prisma: PrismaService) {}

  async count<T extends Prisma.ProfileFindManyArgs>(
    args: Prisma.SelectSubset<T, Prisma.ProfileFindManyArgs>
  ): Promise<number> {
    return this.prisma.profile.count(args);
  }

  async findMany<T extends Prisma.ProfileFindManyArgs>(
    args: Prisma.SelectSubset<T, Prisma.ProfileFindManyArgs>
  ): Promise<Profile[]> {
    return this.prisma.profile.findMany(args);
  }
  async findOne<T extends Prisma.ProfileFindUniqueArgs>(
    args: Prisma.SelectSubset<T, Prisma.ProfileFindUniqueArgs>
  ): Promise<Profile | null> {
    return this.prisma.profile.findUnique(args);
  }
  async create<T extends Prisma.ProfileCreateArgs>(
    args: Prisma.SelectSubset<T, Prisma.ProfileCreateArgs>
  ): Promise<Profile> {
    return this.prisma.profile.create<T>(args);
  }
  async update<T extends Prisma.ProfileUpdateArgs>(
    args: Prisma.SelectSubset<T, Prisma.ProfileUpdateArgs>
  ): Promise<Profile> {
    return this.prisma.profile.update<T>(args);
  }
  async delete<T extends Prisma.ProfileDeleteArgs>(
    args: Prisma.SelectSubset<T, Prisma.ProfileDeleteArgs>
  ): Promise<Profile> {
    return this.prisma.profile.delete(args);
  }

  async getUser(parentId: PARENT_ID_TYPE): Promise<User | null> {
    return this.prisma.profile
      .findUnique({
        where: { id: parentId },
      })
      .user();
  }
}
",
  "server/src/profile/profile.controller.ts": "import * as common from \\"@nestjs/common\\";
import * as swagger from \\"@nestjs/swagger\\";
import { ProfileService } from \\"./profile.service\\";
import { ProfileControllerBase } from \\"./base/profile.controller.base\\";

@swagger.ApiTags(\\"profiles\\")
@common.Controller(\\"profiles\\")
export class ProfileController extends ProfileControllerBase {
  constructor(protected readonly service: ProfileService) {
    super(service);
  }
}
",
  "server/src/profile/profile.module.ts": "import { Module } from \\"@nestjs/common\\";
import { ProfileModuleBase } from \\"./base/profile.module.base\\";
import { ProfileService } from \\"./profile.service\\";
import { ProfileController } from \\"./profile.controller\\";
import { ProfileResolver } from \\"./profile.resolver\\";

@Module({
  imports: [ProfileModuleBase],
  controllers: [ProfileController],
  providers: [ProfileService, ProfileResolver],
  exports: [ProfileService],
})
export class ProfileModule {}
",
  "server/src/profile/profile.resolver.ts": "import * as graphql from \\"@nestjs/graphql\\";
import { ProfileResolverBase } from \\"./base/profile.resolver.base\\";
import { Profile } from \\"./base/Profile\\";
import { ProfileService } from \\"./profile.service\\";

@graphql.Resolver(() => Profile)
export class ProfileResolver extends ProfileResolverBase {
  constructor(protected readonly service: ProfileService) {
    super(service);
  }
}
",
  "server/src/profile/profile.service.ts": "import { Injectable } from \\"@nestjs/common\\";
import { PrismaService } from \\"../prisma/prisma.service\\";
import { ProfileServiceBase } from \\"./base/profile.service.base\\";

@Injectable()
export class ProfileService extends ProfileServiceBase {
  constructor(protected readonly prisma: PrismaService) {
    super(prisma);
  }
}
",
  "server/src/providers/secrets/base/secretsManager.service.base.spec.ts": "import { ConfigService } from \\"@nestjs/config\\";
import { mock } from \\"jest-mock-extended\\";
import { SecretsManagerServiceBase } from \\"./secretsManager.service.base\\";

describe(\\"Testing the secrets manager base class\\", () => {
  const SECRET_KEY = \\"SECRET_KEY\\";
  const SECRET_VALUE = \\"SECRET_VALUE\\";
  const configService = mock<ConfigService>();
  const secretsManagerServiceBase = new SecretsManagerServiceBase(
    configService
  );
  beforeEach(() => {
    configService.get.mockClear();
  });
  it(\\"should return value from env\\", async () => {
    //ARRANGE
    configService.get.mockReturnValue(SECRET_VALUE);
    //ACT
    const result = await secretsManagerServiceBase.getSecret(SECRET_KEY);
    //ASSERT
    expect(result).toBe(SECRET_VALUE);
  });
  it(\\"should return null for unknown keys\\", async () => {
    //ARRANGE
    configService.get.mockReturnValue(undefined);
    //ACT
    const result = await secretsManagerServiceBase.getSecret(SECRET_KEY);
    //ASSERT
    expect(result).toBeNull();
  });
  it(\\"should throw error if dont get key\\", () => {
    //@ts-ignore
    return expect(secretsManagerServiceBase.getSecret()).rejects.toThrow();
  });
  it(\\"should throw an exeption if getting null key\\", () => {
    //@ts-ignore
    return expect(secretsManagerServiceBase.getSecret(null)).rejects.toThrow();
  });
});
",
  "server/src/providers/secrets/base/secretsManager.service.base.ts": "import { ConfigService } from \\"@nestjs/config\\";

export interface ISecretsManager {
  getSecret: (key: string) => Promise<any | null>;
}

export class SecretsManagerServiceBase implements ISecretsManager {
  constructor(protected readonly configService: ConfigService) {}
  async getSecret<T>(key: string): Promise<T | null> {
    if (!key) {
      throw new Error(\\"Didn't got the key\\");
    }
    const value = this.configService.get(key);
    if (value) {
      return value;
    }
    return null;
  }
}
",
  "server/src/providers/secrets/secretsManager.module.ts": "import { Module } from \\"@nestjs/common\\";
import { SecretsManagerService } from \\"./secretsManager.service\\";

@Module({
  providers: [SecretsManagerService],
  exports: [SecretsManagerService],
})
export class SecretsManagerModule {}
",
  "server/src/providers/secrets/secretsManager.service.ts": "import { Injectable } from \\"@nestjs/common\\";
import { ConfigService } from \\"@nestjs/config\\";
import { SecretsManagerServiceBase } from \\"./base/secretsManager.service.base\\";

@Injectable()
export class SecretsManagerService extends SecretsManagerServiceBase {
  constructor(protected readonly configService: ConfigService) {
    super(configService);
  }
}
",
  "server/src/serveStaticOptions.service.ts": "import * as path from \\"path\\";
import { Injectable, Logger } from \\"@nestjs/common\\";
import { ConfigService } from \\"@nestjs/config\\";
import {
  ServeStaticModuleOptions,
  ServeStaticModuleOptionsFactory,
} from \\"@nestjs/serve-static\\";

const SERVE_STATIC_ROOT_PATH_VAR = \\"SERVE_STATIC_ROOT_PATH\\";
const DEFAULT_STATIC_MODULE_OPTIONS_LIST: ServeStaticModuleOptions[] = [
  {
    serveRoot: \\"/swagger\\",
    rootPath: path.join(__dirname, \\"swagger\\"),
  },
];

@Injectable()
export class ServeStaticOptionsService
  implements ServeStaticModuleOptionsFactory
{
  private readonly logger = new Logger(ServeStaticOptionsService.name);

  constructor(private readonly configService: ConfigService) {}

  createLoggerOptions(): ServeStaticModuleOptions[] {
    const serveStaticRootPath = this.configService.get(
      SERVE_STATIC_ROOT_PATH_VAR
    );
    if (serveStaticRootPath) {
      const resolvedPath = path.resolve(serveStaticRootPath);
      this.logger.log(\`Serving static files from \${resolvedPath}\`);
      return [
        ...DEFAULT_STATIC_MODULE_OPTIONS_LIST,
        { rootPath: resolvedPath, exclude: [\\"/api*\\", \\"/graphql\\"] },
      ];
    }
    return DEFAULT_STATIC_MODULE_OPTIONS_LIST;
  }
}
",
  "server/src/swagger.ts": "import { DocumentBuilder, SwaggerCustomOptions } from \\"@nestjs/swagger\\";

export const swaggerPath = \\"api\\";

export const swaggerDocumentOptions = new DocumentBuilder()
  .setTitle(\\"Sample Application\\")
  .setDescription(
    'Sample application for testing\\\\n\\\\n## Congratulations! Your service resource is ready.\\\\n  \\\\nPlease note that all endpoints are secured with HTTP Basic authentication.\\\\nBy default, your service resource comes with one user with the username \\"admin\\" and password \\"admin\\".\\\\nLearn more in [our docs](https://docs.amplication.com)'
  )
  .setVersion(\\"0.1.3\\")
  .addBasicAuth()
  .build();

export const swaggerSetupOptions: SwaggerCustomOptions = {
  swaggerOptions: {
    persistAuthorization: true,
  },
  customCssUrl: \\"../swagger/swagger.css\\",
  customfavIcon: \\"../swagger/favicon.png\\",
  customSiteTitle: \\"Sample Application\\",
};
",
  "server/src/tests/health/health.service.spec.ts": "import { mock } from \\"jest-mock-extended\\";
import { PrismaService } from \\"nestjs-prisma\\";
import { HealthServiceBase } from \\"../../health/base/health.service.base\\";

describe(\\"Testing the HealthServiceBase\\", () => {
  //ARRANGE
  let prismaService: PrismaService;
  let healthServiceBase: HealthServiceBase;

  describe(\\"Testing the isDbReady function in HealthServiceBase class\\", () => {
    beforeEach(() => {
      prismaService = mock<PrismaService>();
      healthServiceBase = new HealthServiceBase(prismaService);
    });
    it(\\"should return true if allow connection to db\\", async () => {
      //ARRANGE
      prismaService.$queryRaw
        //@ts-ignore
        .mockReturnValue(Promise.resolve(true));
      //ACT
      const response = await healthServiceBase.isDbReady();
      //ASSERT
      expect(response).toBe(true);
    });
    it(\\"should return false if db is not available\\", async () => {
      //ARRANGE
      prismaService.$queryRaw
        //@ts-ignore
        .mockReturnValue(Promise.reject(false));
      //ACT
      const response = await healthServiceBase.isDbReady();
      //ASSERT
      expect(response).toBe(false);
    });
  });
});
",
  "server/src/types.ts": "import type { JsonValue } from \\"type-fest\\";

export type InputJsonValue = Omit<JsonValue, \\"null\\">;
",
  "server/src/user/base/CreateUserArgs.ts": "/*
------------------------------------------------------------------------------ 
This code was generated by Amplication. 
 
Changes to this file will be lost if the code is regenerated. 

There are other ways to to customize your code, see this doc to learn more
https://docs.amplication.com/how-to/custom-code

------------------------------------------------------------------------------
  */
import { ArgsType, Field } from \\"@nestjs/graphql\\";
import { UserCreateInput } from \\"./UserCreateInput\\";

@ArgsType()
class CreateUserArgs {
  @Field(() => UserCreateInput, { nullable: false })
  data!: UserCreateInput;
}

export { CreateUserArgs };
",
  "server/src/user/base/DeleteUserArgs.ts": "/*
------------------------------------------------------------------------------ 
This code was generated by Amplication. 
 
Changes to this file will be lost if the code is regenerated. 

There are other ways to to customize your code, see this doc to learn more
https://docs.amplication.com/how-to/custom-code

------------------------------------------------------------------------------
  */
import { ArgsType, Field } from \\"@nestjs/graphql\\";
import { UserWhereUniqueInput } from \\"./UserWhereUniqueInput\\";

@ArgsType()
class DeleteUserArgs {
  @Field(() => UserWhereUniqueInput, { nullable: false })
  where!: UserWhereUniqueInput;
}

export { DeleteUserArgs };
",
  "server/src/user/base/EnumUserInterests.ts": "/*
------------------------------------------------------------------------------ 
This code was generated by Amplication. 
 
Changes to this file will be lost if the code is regenerated. 

There are other ways to to customize your code, see this doc to learn more
https://docs.amplication.com/how-to/custom-code

------------------------------------------------------------------------------
  */
import { registerEnumType } from \\"@nestjs/graphql\\";

export enum EnumUserInterests {
  Programming = \\"programming\\",
  Design = \\"design\\",
}

registerEnumType(EnumUserInterests, {
  name: \\"EnumUserInterests\\",
});
",
  "server/src/user/base/EnumUserPriority.ts": "/*
------------------------------------------------------------------------------ 
This code was generated by Amplication. 
 
Changes to this file will be lost if the code is regenerated. 

There are other ways to to customize your code, see this doc to learn more
https://docs.amplication.com/how-to/custom-code

------------------------------------------------------------------------------
  */
import { registerEnumType } from \\"@nestjs/graphql\\";

export enum EnumUserPriority {
  High = \\"high\\",
  Medium = \\"medium\\",
  Low = \\"low\\",
}

registerEnumType(EnumUserPriority, {
  name: \\"EnumUserPriority\\",
});
",
  "server/src/user/base/OrganizationCreateNestedManyWithoutUsersInput.ts": "/*
------------------------------------------------------------------------------ 
This code was generated by Amplication. 
 
Changes to this file will be lost if the code is regenerated. 

There are other ways to to customize your code, see this doc to learn more
https://docs.amplication.com/how-to/custom-code

------------------------------------------------------------------------------
  */
import { InputType, Field } from \\"@nestjs/graphql\\";
import { OrganizationWhereUniqueInput } from \\"../../organization/base/OrganizationWhereUniqueInput\\";
import { ApiProperty } from \\"@nestjs/swagger\\";

@InputType()
class OrganizationCreateNestedManyWithoutUsersInput {
  @Field(() => [OrganizationWhereUniqueInput], {
    nullable: true,
  })
  @ApiProperty({
    required: false,
    type: () => [OrganizationWhereUniqueInput],
  })
  connect?: Array<OrganizationWhereUniqueInput>;
}

export { OrganizationCreateNestedManyWithoutUsersInput };
",
  "server/src/user/base/OrganizationUpdateManyWithoutUsersInput.ts": "/*
------------------------------------------------------------------------------ 
This code was generated by Amplication. 
 
Changes to this file will be lost if the code is regenerated. 

There are other ways to to customize your code, see this doc to learn more
https://docs.amplication.com/how-to/custom-code

------------------------------------------------------------------------------
  */
import { InputType, Field } from \\"@nestjs/graphql\\";
import { OrganizationWhereUniqueInput } from \\"../../organization/base/OrganizationWhereUniqueInput\\";
import { ApiProperty } from \\"@nestjs/swagger\\";

@InputType()
class OrganizationUpdateManyWithoutUsersInput {
  @Field(() => [OrganizationWhereUniqueInput], {
    nullable: true,
  })
  @ApiProperty({
    required: false,
    type: () => [OrganizationWhereUniqueInput],
  })
  connect?: Array<OrganizationWhereUniqueInput>;

  @Field(() => [OrganizationWhereUniqueInput], {
    nullable: true,
  })
  @ApiProperty({
    required: false,
    type: () => [OrganizationWhereUniqueInput],
  })
  disconnect?: Array<OrganizationWhereUniqueInput>;

  @Field(() => [OrganizationWhereUniqueInput], {
    nullable: true,
  })
  @ApiProperty({
    required: false,
    type: () => [OrganizationWhereUniqueInput],
  })
  set?: Array<OrganizationWhereUniqueInput>;
}

export { OrganizationUpdateManyWithoutUsersInput };
",
  "server/src/user/base/UpdateUserArgs.ts": "/*
------------------------------------------------------------------------------ 
This code was generated by Amplication. 
 
Changes to this file will be lost if the code is regenerated. 

There are other ways to to customize your code, see this doc to learn more
https://docs.amplication.com/how-to/custom-code

------------------------------------------------------------------------------
  */
import { ArgsType, Field } from \\"@nestjs/graphql\\";
import { UserWhereUniqueInput } from \\"./UserWhereUniqueInput\\";
import { UserUpdateInput } from \\"./UserUpdateInput\\";

@ArgsType()
class UpdateUserArgs {
  @Field(() => UserWhereUniqueInput, { nullable: false })
  where!: UserWhereUniqueInput;
  @Field(() => UserUpdateInput, { nullable: false })
  data!: UserUpdateInput;
}

export { UpdateUserArgs };
",
  "server/src/user/base/User.ts": "/*
------------------------------------------------------------------------------ 
This code was generated by Amplication. 
 
Changes to this file will be lost if the code is regenerated. 

There are other ways to to customize your code, see this doc to learn more
https://docs.amplication.com/how-to/custom-code

------------------------------------------------------------------------------
  */
import { ObjectType, Field } from \\"@nestjs/graphql\\";
import { ApiProperty } from \\"@nestjs/swagger\\";

import {
  IsString,
  IsJSON,
  IsInt,
  IsDate,
  IsNumber,
  ValidateNested,
  IsOptional,
  IsEnum,
  IsBoolean,
} from \\"class-validator\\";

import { GraphQLJSON } from \\"graphql-type-json\\";
import { JsonValue } from \\"type-fest\\";
import { Type } from \\"class-transformer\\";
import { Organization } from \\"../../organization/base/Organization\\";
import { EnumUserInterests } from \\"./EnumUserInterests\\";
import { EnumUserPriority } from \\"./EnumUserPriority\\";
import { Profile } from \\"../../profile/base/Profile\\";

@ObjectType()
class User {
  @ApiProperty({
    required: true,
    type: String,
  })
  @IsString()
  @Field(() => String)
  username!: string;

  @ApiProperty({
    required: true,
  })
  @IsJSON()
  @Field(() => GraphQLJSON)
  roles!: JsonValue;

  @ApiProperty({
    required: true,
    type: String,
  })
  @IsString()
  @Field(() => String)
  id!: string;

  @ApiProperty({
    required: true,
    type: String,
  })
  @IsString()
  @Field(() => String)
  name!: string;

  @ApiProperty({
    required: true,
    type: String,
  })
  @IsString()
  @Field(() => String)
  bio!: string;

  @ApiProperty({
    required: true,
    type: String,
  })
  @IsString()
  @Field(() => String)
  email!: string;

  @ApiProperty({
    required: true,
    type: Number,
  })
  @IsInt()
  @Field(() => Number)
  age!: number;

  @ApiProperty({
    required: true,
  })
  @IsDate()
  @Type(() => Date)
  @Field(() => Date)
  birthDate!: Date;

  @ApiProperty({
    required: true,
    type: Number,
  })
  @IsNumber()
  @Field(() => Number)
  score!: number;

  @ApiProperty({
    required: false,
    type: () => User,
  })
  @ValidateNested()
  @Type(() => User)
  @IsOptional()
  manager?: User | null;

  @ApiProperty({
    required: false,
    type: () => [User],
  })
  @ValidateNested()
  @Type(() => User)
  @IsOptional()
  employees?: Array<User>;

  @ApiProperty({
    required: false,
    type: () => [Organization],
  })
  @ValidateNested()
  @Type(() => Organization)
  @IsOptional()
  organizations?: Array<Organization>;

  @ApiProperty({
    required: true,
    enum: EnumUserInterests,
    isArray: true,
  })
  @IsEnum(EnumUserInterests, {
    each: true,
  })
  @IsOptional()
  @Field(() => [EnumUserInterests], {
    nullable: true,
  })
  interests?: Array<\\"programming\\" | \\"design\\">;

  @ApiProperty({
    required: true,
    enum: EnumUserPriority,
  })
  @IsEnum(EnumUserPriority)
  @Field(() => EnumUserPriority, {
    nullable: true,
  })
  priority?: \\"high\\" | \\"medium\\" | \\"low\\";

  @ApiProperty({
    required: true,
    type: Boolean,
  })
  @IsBoolean()
  @Field(() => Boolean)
  isCurious!: boolean;

  @ApiProperty({
    required: true,
    type: String,
  })
  @IsString()
  @Field(() => String)
  location!: string;

  @ApiProperty({
    required: true,
  })
  @IsJSON()
  @Field(() => GraphQLJSON)
  extendedProperties!: JsonValue;

  @ApiProperty({
    required: false,
    type: () => Profile,
  })
  @ValidateNested()
  @Type(() => Profile)
  @IsOptional()
  profile?: Profile | null;
}

export { User };
",
  "server/src/user/base/UserCreateInput.ts": "/*
------------------------------------------------------------------------------ 
This code was generated by Amplication. 
 
Changes to this file will be lost if the code is regenerated. 

There are other ways to to customize your code, see this doc to learn more
https://docs.amplication.com/how-to/custom-code

------------------------------------------------------------------------------
  */
import { InputType, Field } from \\"@nestjs/graphql\\";
import { ApiProperty } from \\"@nestjs/swagger\\";

import {
  IsString,
  IsJSON,
  IsInt,
  IsDate,
  IsNumber,
  ValidateNested,
  IsOptional,
  IsEnum,
  IsBoolean,
} from \\"class-validator\\";

import { GraphQLJSON } from \\"graphql-type-json\\";
import { InputJsonValue } from \\"../../types\\";
import { Type } from \\"class-transformer\\";
import { UserWhereUniqueInput } from \\"./UserWhereUniqueInput\\";
import { UserCreateNestedManyWithoutUsersInput } from \\"./UserCreateNestedManyWithoutUsersInput\\";
import { OrganizationCreateNestedManyWithoutUsersInput } from \\"./OrganizationCreateNestedManyWithoutUsersInput\\";
import { EnumUserInterests } from \\"./EnumUserInterests\\";
import { EnumUserPriority } from \\"./EnumUserPriority\\";
import { ProfileWhereUniqueInput } from \\"../../profile/base/ProfileWhereUniqueInput\\";

@InputType()
class UserCreateInput {
  @ApiProperty({
    required: true,
    type: String,
  })
  @IsString()
  @Field(() => String)
  username!: string;

  @ApiProperty({
    required: true,
    type: String,
  })
  @IsString()
  @Field(() => String)
  password!: string;

  @ApiProperty({
    required: true,
  })
  @IsJSON()
  @Field(() => GraphQLJSON)
  roles!: InputJsonValue;

  @ApiProperty({
    required: true,
    type: String,
  })
  @IsString()
  @Field(() => String)
  name!: string;

  @ApiProperty({
    required: true,
    type: String,
  })
  @IsString()
  @Field(() => String)
  bio!: string;

  @ApiProperty({
    required: true,
    type: String,
  })
  @IsString()
  @Field(() => String)
  email!: string;

  @ApiProperty({
    required: true,
    type: Number,
  })
  @IsInt()
  @Field(() => Number)
  age!: number;

  @ApiProperty({
    required: true,
  })
  @IsDate()
  @Type(() => Date)
  @Field(() => Date)
  birthDate!: Date;

  @ApiProperty({
    required: true,
    type: Number,
  })
  @IsNumber()
  @Field(() => Number)
  score!: number;

  @ApiProperty({
    required: false,
    type: () => UserWhereUniqueInput,
  })
  @ValidateNested()
  @Type(() => UserWhereUniqueInput)
  @IsOptional()
  @Field(() => UserWhereUniqueInput, {
    nullable: true,
  })
  manager?: UserWhereUniqueInput | null;

  @ApiProperty({
    required: false,
    type: () => UserCreateNestedManyWithoutUsersInput,
  })
  @ValidateNested()
  @Type(() => UserCreateNestedManyWithoutUsersInput)
  @IsOptional()
  @Field(() => UserCreateNestedManyWithoutUsersInput, {
    nullable: true,
  })
  employees?: UserCreateNestedManyWithoutUsersInput;

  @ApiProperty({
    required: false,
    type: () => OrganizationCreateNestedManyWithoutUsersInput,
  })
  @ValidateNested()
  @Type(() => OrganizationCreateNestedManyWithoutUsersInput)
  @IsOptional()
  @Field(() => OrganizationCreateNestedManyWithoutUsersInput, {
    nullable: true,
  })
  organizations?: OrganizationCreateNestedManyWithoutUsersInput;

  @ApiProperty({
    required: true,
    enum: EnumUserInterests,
    isArray: true,
  })
  @IsEnum(EnumUserInterests, {
    each: true,
  })
  @IsOptional()
  @Field(() => [EnumUserInterests], {
    nullable: true,
  })
  interests?: Array<\\"programming\\" | \\"design\\">;

  @ApiProperty({
    required: true,
    enum: EnumUserPriority,
  })
  @IsEnum(EnumUserPriority)
  @Field(() => EnumUserPriority)
  priority!: \\"high\\" | \\"medium\\" | \\"low\\";

  @ApiProperty({
    required: true,
    type: Boolean,
  })
  @IsBoolean()
  @Field(() => Boolean)
  isCurious!: boolean;

  @ApiProperty({
    required: true,
    type: String,
  })
  @IsString()
  @Field(() => String)
  location!: string;

  @ApiProperty({
    required: true,
  })
  @IsJSON()
  @Field(() => GraphQLJSON)
  extendedProperties!: InputJsonValue;

  @ApiProperty({
    required: false,
    type: () => ProfileWhereUniqueInput,
  })
  @ValidateNested()
  @Type(() => ProfileWhereUniqueInput)
  @IsOptional()
  @Field(() => ProfileWhereUniqueInput, {
    nullable: true,
  })
  profile?: ProfileWhereUniqueInput | null;
}

export { UserCreateInput };
",
  "server/src/user/base/UserCreateNestedManyWithoutUsersInput.ts": "/*
------------------------------------------------------------------------------ 
This code was generated by Amplication. 
 
Changes to this file will be lost if the code is regenerated. 

There are other ways to to customize your code, see this doc to learn more
https://docs.amplication.com/how-to/custom-code

------------------------------------------------------------------------------
  */
import { InputType, Field } from \\"@nestjs/graphql\\";
import { UserWhereUniqueInput } from \\"./UserWhereUniqueInput\\";
import { ApiProperty } from \\"@nestjs/swagger\\";

@InputType()
class UserCreateNestedManyWithoutUsersInput {
  @Field(() => [UserWhereUniqueInput], {
    nullable: true,
  })
  @ApiProperty({
    required: false,
    type: () => [UserWhereUniqueInput],
  })
  connect?: Array<UserWhereUniqueInput>;
}

export { UserCreateNestedManyWithoutUsersInput };
",
  "server/src/user/base/UserFindManyArgs.ts": "/*
------------------------------------------------------------------------------ 
This code was generated by Amplication. 
 
Changes to this file will be lost if the code is regenerated. 

There are other ways to to customize your code, see this doc to learn more
https://docs.amplication.com/how-to/custom-code

------------------------------------------------------------------------------
  */
import { ArgsType, Field } from \\"@nestjs/graphql\\";
import { ApiProperty } from \\"@nestjs/swagger\\";
import { UserWhereInput } from \\"./UserWhereInput\\";
import { Type } from \\"class-transformer\\";
import { UserOrderByInput } from \\"./UserOrderByInput\\";

@ArgsType()
class UserFindManyArgs {
  @ApiProperty({
    required: false,
    type: () => UserWhereInput,
  })
  @Field(() => UserWhereInput, { nullable: true })
  @Type(() => UserWhereInput)
  where?: UserWhereInput;

  @ApiProperty({
    required: false,
    type: [UserOrderByInput],
  })
  @Field(() => [UserOrderByInput], { nullable: true })
  @Type(() => UserOrderByInput)
  orderBy?: Array<UserOrderByInput>;

  @ApiProperty({
    required: false,
    type: Number,
  })
  @Field(() => Number, { nullable: true })
  @Type(() => Number)
  skip?: number;

  @ApiProperty({
    required: false,
    type: Number,
  })
  @Field(() => Number, { nullable: true })
  @Type(() => Number)
  take?: number;
}

export { UserFindManyArgs };
",
  "server/src/user/base/UserFindUniqueArgs.ts": "/*
------------------------------------------------------------------------------ 
This code was generated by Amplication. 
 
Changes to this file will be lost if the code is regenerated. 

There are other ways to to customize your code, see this doc to learn more
https://docs.amplication.com/how-to/custom-code

------------------------------------------------------------------------------
  */
import { ArgsType, Field } from \\"@nestjs/graphql\\";
import { UserWhereUniqueInput } from \\"./UserWhereUniqueInput\\";

@ArgsType()
class UserFindUniqueArgs {
  @Field(() => UserWhereUniqueInput, { nullable: false })
  where!: UserWhereUniqueInput;
}

export { UserFindUniqueArgs };
",
  "server/src/user/base/UserListRelationFilter.ts": "/*
------------------------------------------------------------------------------ 
This code was generated by Amplication. 
 
Changes to this file will be lost if the code is regenerated. 

There are other ways to to customize your code, see this doc to learn more
https://docs.amplication.com/how-to/custom-code

------------------------------------------------------------------------------
  */
import { InputType, Field } from \\"@nestjs/graphql\\";
import { ApiProperty } from \\"@nestjs/swagger\\";
import { UserWhereInput } from \\"./UserWhereInput\\";
import { ValidateNested, IsOptional } from \\"class-validator\\";
import { Type } from \\"class-transformer\\";

@InputType()
class UserListRelationFilter {
  @ApiProperty({
    required: false,
    type: () => UserWhereInput,
  })
  @ValidateNested()
  @Type(() => UserWhereInput)
  @IsOptional()
  @Field(() => UserWhereInput, {
    nullable: true,
  })
  every?: UserWhereInput;

  @ApiProperty({
    required: false,
    type: () => UserWhereInput,
  })
  @ValidateNested()
  @Type(() => UserWhereInput)
  @IsOptional()
  @Field(() => UserWhereInput, {
    nullable: true,
  })
  some?: UserWhereInput;

  @ApiProperty({
    required: false,
    type: () => UserWhereInput,
  })
  @ValidateNested()
  @Type(() => UserWhereInput)
  @IsOptional()
  @Field(() => UserWhereInput, {
    nullable: true,
  })
  none?: UserWhereInput;
}
export { UserListRelationFilter };
",
  "server/src/user/base/UserOrderByInput.ts": "/*
------------------------------------------------------------------------------ 
This code was generated by Amplication. 
 
Changes to this file will be lost if the code is regenerated. 

There are other ways to to customize your code, see this doc to learn more
https://docs.amplication.com/how-to/custom-code

------------------------------------------------------------------------------
  */
import { InputType, Field } from \\"@nestjs/graphql\\";
import { ApiProperty } from \\"@nestjs/swagger\\";
import { SortOrder } from \\"../../util/SortOrder\\";

@InputType({
  isAbstract: true,
  description: undefined,
})
class UserOrderByInput {
  @ApiProperty({
    required: false,
    enum: [\\"asc\\", \\"desc\\"],
  })
  @Field(() => SortOrder, {
    nullable: true,
  })
  username?: SortOrder;

  @ApiProperty({
    required: false,
    enum: [\\"asc\\", \\"desc\\"],
  })
  @Field(() => SortOrder, {
    nullable: true,
  })
  password?: SortOrder;

  @ApiProperty({
    required: false,
    enum: [\\"asc\\", \\"desc\\"],
  })
  @Field(() => SortOrder, {
    nullable: true,
  })
  roles?: SortOrder;

  @ApiProperty({
    required: false,
    enum: [\\"asc\\", \\"desc\\"],
  })
  @Field(() => SortOrder, {
    nullable: true,
  })
  id?: SortOrder;

  @ApiProperty({
    required: false,
    enum: [\\"asc\\", \\"desc\\"],
  })
  @Field(() => SortOrder, {
    nullable: true,
  })
  name?: SortOrder;

  @ApiProperty({
    required: false,
    enum: [\\"asc\\", \\"desc\\"],
  })
  @Field(() => SortOrder, {
    nullable: true,
  })
  bio?: SortOrder;

  @ApiProperty({
    required: false,
    enum: [\\"asc\\", \\"desc\\"],
  })
  @Field(() => SortOrder, {
    nullable: true,
  })
  email?: SortOrder;

  @ApiProperty({
    required: false,
    enum: [\\"asc\\", \\"desc\\"],
  })
  @Field(() => SortOrder, {
    nullable: true,
  })
  age?: SortOrder;

  @ApiProperty({
    required: false,
    enum: [\\"asc\\", \\"desc\\"],
  })
  @Field(() => SortOrder, {
    nullable: true,
  })
  birthDate?: SortOrder;

  @ApiProperty({
    required: false,
    enum: [\\"asc\\", \\"desc\\"],
  })
  @Field(() => SortOrder, {
    nullable: true,
  })
  score?: SortOrder;

  @ApiProperty({
    required: false,
    enum: [\\"asc\\", \\"desc\\"],
  })
  @Field(() => SortOrder, {
    nullable: true,
  })
  managerId?: SortOrder;

  @ApiProperty({
    required: false,
    enum: [\\"asc\\", \\"desc\\"],
  })
  @Field(() => SortOrder, {
    nullable: true,
  })
  interests?: SortOrder;

  @ApiProperty({
    required: false,
    enum: [\\"asc\\", \\"desc\\"],
  })
  @Field(() => SortOrder, {
    nullable: true,
  })
  priority?: SortOrder;

  @ApiProperty({
    required: false,
    enum: [\\"asc\\", \\"desc\\"],
  })
  @Field(() => SortOrder, {
    nullable: true,
  })
  isCurious?: SortOrder;

  @ApiProperty({
    required: false,
    enum: [\\"asc\\", \\"desc\\"],
  })
  @Field(() => SortOrder, {
    nullable: true,
  })
  location?: SortOrder;

  @ApiProperty({
    required: false,
    enum: [\\"asc\\", \\"desc\\"],
  })
  @Field(() => SortOrder, {
    nullable: true,
  })
  extendedProperties?: SortOrder;

  @ApiProperty({
    required: false,
    enum: [\\"asc\\", \\"desc\\"],
  })
  @Field(() => SortOrder, {
    nullable: true,
  })
  profileId?: SortOrder;
}

export { UserOrderByInput };
",
  "server/src/user/base/UserUpdateInput.ts": "/*
------------------------------------------------------------------------------ 
This code was generated by Amplication. 
 
Changes to this file will be lost if the code is regenerated. 

There are other ways to to customize your code, see this doc to learn more
https://docs.amplication.com/how-to/custom-code

------------------------------------------------------------------------------
  */
import { InputType, Field } from \\"@nestjs/graphql\\";
import { ApiProperty } from \\"@nestjs/swagger\\";

import {
  IsString,
  IsOptional,
  IsJSON,
  IsInt,
  IsDate,
  IsNumber,
  ValidateNested,
  IsEnum,
  IsBoolean,
} from \\"class-validator\\";

import { GraphQLJSON } from \\"graphql-type-json\\";
import { InputJsonValue } from \\"../../types\\";
import { Type } from \\"class-transformer\\";
import { UserWhereUniqueInput } from \\"./UserWhereUniqueInput\\";
import { UserUpdateManyWithoutUsersInput } from \\"./UserUpdateManyWithoutUsersInput\\";
import { OrganizationUpdateManyWithoutUsersInput } from \\"./OrganizationUpdateManyWithoutUsersInput\\";
import { EnumUserInterests } from \\"./EnumUserInterests\\";
import { EnumUserPriority } from \\"./EnumUserPriority\\";
import { ProfileWhereUniqueInput } from \\"../../profile/base/ProfileWhereUniqueInput\\";

@InputType()
class UserUpdateInput {
  @ApiProperty({
    required: false,
    type: String,
  })
  @IsString()
  @IsOptional()
  @Field(() => String, {
    nullable: true,
  })
  username?: string;

  @ApiProperty({
    required: false,
    type: String,
  })
  @IsString()
  @IsOptional()
  @Field(() => String, {
    nullable: true,
  })
  password?: string;

  @ApiProperty({
    required: false,
  })
  @IsJSON()
  @IsOptional()
  @Field(() => GraphQLJSON, {
    nullable: true,
  })
  roles?: InputJsonValue;

  @ApiProperty({
    required: false,
    type: String,
  })
  @IsString()
  @IsOptional()
  @Field(() => String, {
    nullable: true,
  })
  name?: string;

  @ApiProperty({
    required: false,
    type: String,
  })
  @IsString()
  @IsOptional()
  @Field(() => String, {
    nullable: true,
  })
  bio?: string;

  @ApiProperty({
    required: false,
    type: String,
  })
  @IsString()
  @IsOptional()
  @Field(() => String, {
    nullable: true,
  })
  email?: string;

  @ApiProperty({
    required: false,
    type: Number,
  })
  @IsInt()
  @IsOptional()
  @Field(() => Number, {
    nullable: true,
  })
  age?: number;

  @ApiProperty({
    required: false,
  })
  @IsDate()
  @Type(() => Date)
  @IsOptional()
  @Field(() => Date, {
    nullable: true,
  })
  birthDate?: Date;

  @ApiProperty({
    required: false,
    type: Number,
  })
  @IsNumber()
  @IsOptional()
  @Field(() => Number, {
    nullable: true,
  })
  score?: number;

  @ApiProperty({
    required: false,
    type: () => UserWhereUniqueInput,
  })
  @ValidateNested()
  @Type(() => UserWhereUniqueInput)
  @IsOptional()
  @Field(() => UserWhereUniqueInput, {
    nullable: true,
  })
  manager?: UserWhereUniqueInput | null;

  @ApiProperty({
    required: false,
    type: () => UserUpdateManyWithoutUsersInput,
  })
  @ValidateNested()
  @Type(() => UserUpdateManyWithoutUsersInput)
  @IsOptional()
  @Field(() => UserUpdateManyWithoutUsersInput, {
    nullable: true,
  })
  employees?: UserUpdateManyWithoutUsersInput;

  @ApiProperty({
    required: false,
    type: () => OrganizationUpdateManyWithoutUsersInput,
  })
  @ValidateNested()
  @Type(() => OrganizationUpdateManyWithoutUsersInput)
  @IsOptional()
  @Field(() => OrganizationUpdateManyWithoutUsersInput, {
    nullable: true,
  })
  organizations?: OrganizationUpdateManyWithoutUsersInput;

  @ApiProperty({
    required: false,
    enum: EnumUserInterests,
    isArray: true,
  })
  @IsEnum(EnumUserInterests, {
    each: true,
  })
  @IsOptional()
  @Field(() => [EnumUserInterests], {
    nullable: true,
  })
  interests?: Array<\\"programming\\" | \\"design\\">;

  @ApiProperty({
    required: false,
    enum: EnumUserPriority,
  })
  @IsEnum(EnumUserPriority)
  @IsOptional()
  @Field(() => EnumUserPriority, {
    nullable: true,
  })
  priority?: \\"high\\" | \\"medium\\" | \\"low\\";

  @ApiProperty({
    required: false,
    type: Boolean,
  })
  @IsBoolean()
  @IsOptional()
  @Field(() => Boolean, {
    nullable: true,
  })
  isCurious?: boolean;

  @ApiProperty({
    required: false,
    type: String,
  })
  @IsString()
  @IsOptional()
  @Field(() => String, {
    nullable: true,
  })
  location?: string;

  @ApiProperty({
    required: false,
  })
  @IsJSON()
  @IsOptional()
  @Field(() => GraphQLJSON, {
    nullable: true,
  })
  extendedProperties?: InputJsonValue;

  @ApiProperty({
    required: false,
    type: () => ProfileWhereUniqueInput,
  })
  @ValidateNested()
  @Type(() => ProfileWhereUniqueInput)
  @IsOptional()
  @Field(() => ProfileWhereUniqueInput, {
    nullable: true,
  })
  profile?: ProfileWhereUniqueInput | null;
}

export { UserUpdateInput };
",
  "server/src/user/base/UserUpdateManyWithoutUsersInput.ts": "/*
------------------------------------------------------------------------------ 
This code was generated by Amplication. 
 
Changes to this file will be lost if the code is regenerated. 

There are other ways to to customize your code, see this doc to learn more
https://docs.amplication.com/how-to/custom-code

------------------------------------------------------------------------------
  */
import { InputType, Field } from \\"@nestjs/graphql\\";
import { UserWhereUniqueInput } from \\"./UserWhereUniqueInput\\";
import { ApiProperty } from \\"@nestjs/swagger\\";

@InputType()
class UserUpdateManyWithoutUsersInput {
  @Field(() => [UserWhereUniqueInput], {
    nullable: true,
  })
  @ApiProperty({
    required: false,
    type: () => [UserWhereUniqueInput],
  })
  connect?: Array<UserWhereUniqueInput>;

  @Field(() => [UserWhereUniqueInput], {
    nullable: true,
  })
  @ApiProperty({
    required: false,
    type: () => [UserWhereUniqueInput],
  })
  disconnect?: Array<UserWhereUniqueInput>;

  @Field(() => [UserWhereUniqueInput], {
    nullable: true,
  })
  @ApiProperty({
    required: false,
    type: () => [UserWhereUniqueInput],
  })
  set?: Array<UserWhereUniqueInput>;
}

export { UserUpdateManyWithoutUsersInput };
",
  "server/src/user/base/UserWhereInput.ts": "/*
------------------------------------------------------------------------------ 
This code was generated by Amplication. 
 
Changes to this file will be lost if the code is regenerated. 

There are other ways to to customize your code, see this doc to learn more
https://docs.amplication.com/how-to/custom-code

------------------------------------------------------------------------------
  */
import { InputType, Field } from \\"@nestjs/graphql\\";
import { ApiProperty } from \\"@nestjs/swagger\\";
import { StringFilter } from \\"../../util/StringFilter\\";
import { Type } from \\"class-transformer\\";
import { IsOptional, ValidateNested, IsEnum } from \\"class-validator\\";
import { IntFilter } from \\"../../util/IntFilter\\";
import { DateTimeFilter } from \\"../../util/DateTimeFilter\\";
import { UserWhereUniqueInput } from \\"./UserWhereUniqueInput\\";
import { OrganizationListRelationFilter } from \\"../../organization/base/OrganizationListRelationFilter\\";
import { EnumUserPriority } from \\"./EnumUserPriority\\";
import { BooleanFilter } from \\"../../util/BooleanFilter\\";
import { JsonFilter } from \\"../../util/JsonFilter\\";
import { ProfileWhereUniqueInput } from \\"../../profile/base/ProfileWhereUniqueInput\\";

@InputType()
class UserWhereInput {
  @ApiProperty({
    required: false,
    type: StringFilter,
  })
  @Type(() => StringFilter)
  @IsOptional()
  @Field(() => StringFilter, {
    nullable: true,
  })
  id?: StringFilter;

  @ApiProperty({
    required: false,
    type: StringFilter,
  })
  @Type(() => StringFilter)
  @IsOptional()
  @Field(() => StringFilter, {
    nullable: true,
  })
  name?: StringFilter;

  @ApiProperty({
    required: false,
    type: StringFilter,
  })
  @Type(() => StringFilter)
  @IsOptional()
  @Field(() => StringFilter, {
    nullable: true,
  })
  bio?: StringFilter;

  @ApiProperty({
    required: false,
    type: IntFilter,
  })
  @Type(() => IntFilter)
  @IsOptional()
  @Field(() => IntFilter, {
    nullable: true,
  })
  age?: IntFilter;

  @ApiProperty({
    required: false,
    type: DateTimeFilter,
  })
  @Type(() => DateTimeFilter)
  @IsOptional()
  @Field(() => DateTimeFilter, {
    nullable: true,
  })
  birthDate?: DateTimeFilter;

  @ApiProperty({
    required: false,
    type: () => UserWhereUniqueInput,
  })
  @ValidateNested()
  @Type(() => UserWhereUniqueInput)
  @IsOptional()
  @Field(() => UserWhereUniqueInput, {
    nullable: true,
  })
  manager?: UserWhereUniqueInput;

  @ApiProperty({
    required: false,
    type: () => OrganizationListRelationFilter,
  })
  @ValidateNested()
  @Type(() => OrganizationListRelationFilter)
  @IsOptional()
  @Field(() => OrganizationListRelationFilter, {
    nullable: true,
  })
  organizations?: OrganizationListRelationFilter;

  @ApiProperty({
    required: false,
    enum: EnumUserPriority,
  })
  @IsEnum(EnumUserPriority)
  @IsOptional()
  @Field(() => EnumUserPriority, {
    nullable: true,
  })
  priority?: \\"high\\" | \\"medium\\" | \\"low\\";

  @ApiProperty({
    required: false,
    type: BooleanFilter,
  })
  @Type(() => BooleanFilter)
  @IsOptional()
  @Field(() => BooleanFilter, {
    nullable: true,
  })
  isCurious?: BooleanFilter;

  @ApiProperty({
    required: false,
    type: StringFilter,
  })
  @Type(() => StringFilter)
  @IsOptional()
  @Field(() => StringFilter, {
    nullable: true,
  })
  location?: StringFilter;

  @ApiProperty({
    required: false,
    type: JsonFilter,
  })
  @Type(() => JsonFilter)
  @IsOptional()
  @Field(() => JsonFilter, {
    nullable: true,
  })
  extendedProperties?: JsonFilter;

  @ApiProperty({
    required: false,
    type: () => ProfileWhereUniqueInput,
  })
  @ValidateNested()
  @Type(() => ProfileWhereUniqueInput)
  @IsOptional()
  @Field(() => ProfileWhereUniqueInput, {
    nullable: true,
  })
  profile?: ProfileWhereUniqueInput;
}

export { UserWhereInput };
",
  "server/src/user/base/UserWhereUniqueInput.ts": "/*
------------------------------------------------------------------------------ 
This code was generated by Amplication. 
 
Changes to this file will be lost if the code is regenerated. 

There are other ways to to customize your code, see this doc to learn more
https://docs.amplication.com/how-to/custom-code

------------------------------------------------------------------------------
  */
import { InputType, Field } from \\"@nestjs/graphql\\";
import { ApiProperty } from \\"@nestjs/swagger\\";
import { IsString } from \\"class-validator\\";

@InputType()
class UserWhereUniqueInput {
  @ApiProperty({
    required: true,
    type: String,
  })
  @IsString()
  @Field(() => String)
  id!: string;
}

export { UserWhereUniqueInput };
",
  "server/src/user/base/user.controller.base.spec.ts": "import { Test } from \\"@nestjs/testing\\";
import { INestApplication, HttpStatus } from \\"@nestjs/common\\";
import request from \\"supertest\\";
import { MorganModule } from \\"nest-morgan\\";
import { UserController } from \\"../user.controller\\";
import { UserService } from \\"../user.service\\";

const nonExistingId = \\"nonExistingId\\";
const existingId = \\"existingId\\";
const CREATE_INPUT = {
  username: \\"exampleUsername\\",
  password: \\"examplePassword\\",
  id: \\"exampleId\\",
  name: \\"exampleName\\",
  bio: \\"exampleBio\\",
  email: \\"exampleEmail\\",
  age: 42,
  birthDate: new Date(),
  score: 42.42,
  isCurious: \\"true\\",
  location: \\"exampleLocation\\",
};
const CREATE_RESULT = {
  username: \\"exampleUsername\\",
  password: \\"examplePassword\\",
  id: \\"exampleId\\",
  name: \\"exampleName\\",
  bio: \\"exampleBio\\",
  email: \\"exampleEmail\\",
  age: 42,
  birthDate: new Date(),
  score: 42.42,
  isCurious: \\"true\\",
  location: \\"exampleLocation\\",
};
const FIND_MANY_RESULT = [
  {
    username: \\"exampleUsername\\",
    password: \\"examplePassword\\",
    id: \\"exampleId\\",
    name: \\"exampleName\\",
    bio: \\"exampleBio\\",
    email: \\"exampleEmail\\",
    age: 42,
    birthDate: new Date(),
    score: 42.42,
    isCurious: \\"true\\",
    location: \\"exampleLocation\\",
  },
];
const FIND_ONE_RESULT = {
  username: \\"exampleUsername\\",
  password: \\"examplePassword\\",
  id: \\"exampleId\\",
  name: \\"exampleName\\",
  bio: \\"exampleBio\\",
  email: \\"exampleEmail\\",
  age: 42,
  birthDate: new Date(),
  score: 42.42,
  isCurious: \\"true\\",
  location: \\"exampleLocation\\",
};

const service = {
  create() {
    return CREATE_RESULT;
  },
  findMany: () => FIND_MANY_RESULT,
  findOne: ({ where }: { where: { id: string } }) => {
    switch (where.id) {
      case existingId:
        return FIND_ONE_RESULT;
      case nonExistingId:
        return null;
    }
  },
};

describe(\\"User\\", () => {
  let app: INestApplication;

  beforeAll(async () => {
    const moduleRef = await Test.createTestingModule({
      providers: [
        {
          provide: UserService,
          useValue: service,
        },
      ],
      controllers: [UserController],
      imports: [MorganModule.forRoot()],
    }).compile();

    app = moduleRef.createNestApplication();
    await app.init();
  });

  test(\\"POST /users\\", async () => {
    await request(app.getHttpServer())
      .post(\\"/users\\")
      .send(CREATE_INPUT)
      .expect(HttpStatus.CREATED)
      .expect({
        ...CREATE_RESULT,
        birthDate: CREATE_RESULT.birthDate.toISOString(),
      });
  });

  test(\\"GET /users\\", async () => {
    await request(app.getHttpServer())
      .get(\\"/users\\")
      .expect(HttpStatus.OK)
      .expect([
        {
          ...FIND_MANY_RESULT[0],
          birthDate: FIND_MANY_RESULT[0].birthDate.toISOString(),
        },
      ]);
  });

  test(\\"GET /users/:id non existing\\", async () => {
    await request(app.getHttpServer())
      .get(\`\${\\"/users\\"}/\${nonExistingId}\`)
      .expect(HttpStatus.NOT_FOUND)
      .expect({
        statusCode: HttpStatus.NOT_FOUND,
        message: \`No resource was found for {\\"\${\\"id\\"}\\":\\"\${nonExistingId}\\"}\`,
        error: \\"Not Found\\",
      });
  });

  test(\\"GET /users/:id existing\\", async () => {
    await request(app.getHttpServer())
      .get(\`\${\\"/users\\"}/\${existingId}\`)
      .expect(HttpStatus.OK)
      .expect({
        ...FIND_ONE_RESULT,
        birthDate: FIND_ONE_RESULT.birthDate.toISOString(),
      });
  });

  test(\\"POST /users existing resource\\", async () => {
    let agent = request(app.getHttpServer());
    await agent
      .post(\\"/users\\")
      .send(CREATE_INPUT)
      .expect(HttpStatus.CREATED)
      .expect({
        ...CREATE_RESULT,
        birthDate: CREATE_RESULT.birthDate.toISOString(),
      })
      .then(function () {
        agent
          .post(\\"/users\\")
          .send(CREATE_INPUT)
          .expect(HttpStatus.CONFLICT)
          .expect({
            statusCode: HttpStatus.CONFLICT,
          });
      });
  });

  afterAll(async () => {
    await app.close();
  });
});
",
  "server/src/user/base/user.controller.base.ts": "/*
------------------------------------------------------------------------------ 
This code was generated by Amplication. 
 
Changes to this file will be lost if the code is regenerated. 

There are other ways to to customize your code, see this doc to learn more
https://docs.amplication.com/how-to/custom-code

------------------------------------------------------------------------------
  */
import * as common from \\"@nestjs/common\\";
import * as swagger from \\"@nestjs/swagger\\";
import { isRecordNotFoundError } from \\"../../prisma.util\\";
import * as errors from \\"../../errors\\";
import { Request } from \\"express\\";
import { plainToClass } from \\"class-transformer\\";
import { ApiNestedQuery } from \\"../../decorators/api-nested-query.decorator\\";
import { UserService } from \\"../user.service\\";
import { Public } from \\"../../decorators/public.decorator\\";
import { UserCreateInput } from \\"./UserCreateInput\\";
import { UserWhereInput } from \\"./UserWhereInput\\";
import { UserWhereUniqueInput } from \\"./UserWhereUniqueInput\\";
import { UserFindManyArgs } from \\"./UserFindManyArgs\\";
import { UserUpdateInput } from \\"./UserUpdateInput\\";
import { User } from \\"./User\\";
import { OrganizationFindManyArgs } from \\"../../organization/base/OrganizationFindManyArgs\\";
import { Organization } from \\"../../organization/base/Organization\\";
import { OrganizationWhereUniqueInput } from \\"../../organization/base/OrganizationWhereUniqueInput\\";

export class UserControllerBase {
  constructor(protected readonly service: UserService) {}
  @Public()
  @common.Post()
  @swagger.ApiCreatedResponse({ type: User })
  async create(@common.Body() data: UserCreateInput): Promise<User> {
    return await this.service.create({
      data: {
        ...data,

        manager: data.manager
          ? {
              connect: data.manager,
            }
          : undefined,

        profile: data.profile
          ? {
              connect: data.profile,
            }
          : undefined,
      },
      select: {
        username: true,
        roles: true,
        id: true,
        name: true,
        bio: true,
        email: true,
        age: true,
        birthDate: true,
        score: true,

        manager: {
          select: {
            id: true,
          },
        },

        interests: true,
        priority: true,
        isCurious: true,
        location: true,
        extendedProperties: true,

        profile: {
          select: {
            id: true,
          },
        },
      },
    });
  }

  @Public()
  @common.Get()
  @swagger.ApiOkResponse({ type: [User] })
  @ApiNestedQuery(UserFindManyArgs)
  async findMany(@common.Req() request: Request): Promise<User[]> {
    const args = plainToClass(UserFindManyArgs, request.query);
    return this.service.findMany({
      ...args,
      select: {
        username: true,
        roles: true,
        id: true,
        name: true,
        bio: true,
        email: true,
        age: true,
        birthDate: true,
        score: true,

        manager: {
          select: {
            id: true,
          },
        },

        interests: true,
        priority: true,
        isCurious: true,
        location: true,
        extendedProperties: true,

        profile: {
          select: {
            id: true,
          },
        },
      },
    });
  }

  @Public()
  @common.Get(\\"/:id\\")
  @swagger.ApiOkResponse({ type: User })
  @swagger.ApiNotFoundResponse({ type: errors.NotFoundException })
  async findOne(
    @common.Param() params: UserWhereUniqueInput
  ): Promise<User | null> {
    const result = await this.service.findOne({
      where: params,
      select: {
        username: true,
        roles: true,
        id: true,
        name: true,
        bio: true,
        email: true,
        age: true,
        birthDate: true,
        score: true,

        manager: {
          select: {
            id: true,
          },
        },

        interests: true,
        priority: true,
        isCurious: true,
        location: true,
        extendedProperties: true,

        profile: {
          select: {
            id: true,
          },
        },
      },
    });
    if (result === null) {
      throw new errors.NotFoundException(
        \`No resource was found for \${JSON.stringify(params)}\`
      );
    }
    return result;
  }

  @Public()
  @common.Patch(\\"/:id\\")
  @swagger.ApiOkResponse({ type: User })
  @swagger.ApiNotFoundResponse({ type: errors.NotFoundException })
  async update(
    @common.Param() params: UserWhereUniqueInput,
    @common.Body() data: UserUpdateInput
  ): Promise<User | null> {
    try {
      return await this.service.update({
        where: params,
        data: {
          ...data,

          manager: data.manager
            ? {
                connect: data.manager,
              }
            : undefined,

          profile: data.profile
            ? {
                connect: data.profile,
              }
            : undefined,
        },
        select: {
          username: true,
          roles: true,
          id: true,
          name: true,
          bio: true,
          email: true,
          age: true,
          birthDate: true,
          score: true,

          manager: {
            select: {
              id: true,
            },
          },

          interests: true,
          priority: true,
          isCurious: true,
          location: true,
          extendedProperties: true,

          profile: {
            select: {
              id: true,
            },
          },
        },
      });
    } catch (error) {
      if (isRecordNotFoundError(error)) {
        throw new errors.NotFoundException(
          \`No resource was found for \${JSON.stringify(params)}\`
        );
      }
      throw error;
    }
  }

  @Public()
  @common.Delete(\\"/:id\\")
  @swagger.ApiOkResponse({ type: User })
  @swagger.ApiNotFoundResponse({ type: errors.NotFoundException })
  async delete(
    @common.Param() params: UserWhereUniqueInput
  ): Promise<User | null> {
    try {
      return await this.service.delete({
        where: params,
        select: {
          username: true,
          roles: true,
          id: true,
          name: true,
          bio: true,
          email: true,
          age: true,
          birthDate: true,
          score: true,

          manager: {
            select: {
              id: true,
            },
          },

          interests: true,
          priority: true,
          isCurious: true,
          location: true,
          extendedProperties: true,

          profile: {
            select: {
              id: true,
            },
          },
        },
      });
    } catch (error) {
      if (isRecordNotFoundError(error)) {
        throw new errors.NotFoundException(
          \`No resource was found for \${JSON.stringify(params)}\`
        );
      }
      throw error;
    }
  }

  @Public()
  @common.Get(\\"/:id/employees\\")
  @ApiNestedQuery(UserFindManyArgs)
  async findManyEmployees(
    @common.Req() request: Request,
    @common.Param() params: UserWhereUniqueInput
  ): Promise<User[]> {
    const query = plainToClass(UserFindManyArgs, request.query);
    const results = await this.service.findEmployees(params.id, {
      ...query,
      select: {
        username: true,
        roles: true,
        id: true,
        name: true,
        bio: true,
        email: true,
        age: true,
        birthDate: true,
        score: true,

        manager: {
          select: {
            id: true,
          },
        },

        interests: true,
        priority: true,
        isCurious: true,
        location: true,
        extendedProperties: true,

        profile: {
          select: {
            id: true,
          },
        },
      },
    });
    if (results === null) {
      throw new errors.NotFoundException(
        \`No resource was found for \${JSON.stringify(params)}\`
      );
    }
    return results;
  }

  @Public()
  @common.Post(\\"/:id/employees\\")
  async connectEmployees(
    @common.Param() params: UserWhereUniqueInput,
    @common.Body() body: UserWhereUniqueInput[]
  ): Promise<void> {
    const data = {
      employees: {
        connect: body,
      },
    };
    await this.service.update({
      where: params,
      data,
      select: { id: true },
    });
  }

  @Public()
  @common.Patch(\\"/:id/employees\\")
  async updateEmployees(
    @common.Param() params: UserWhereUniqueInput,
    @common.Body() body: UserWhereUniqueInput[]
  ): Promise<void> {
    const data = {
      employees: {
        set: body,
      },
    };
    await this.service.update({
      where: params,
      data,
      select: { id: true },
    });
  }

  @Public()
  @common.Delete(\\"/:id/employees\\")
  async disconnectEmployees(
    @common.Param() params: UserWhereUniqueInput,
    @common.Body() body: UserWhereUniqueInput[]
  ): Promise<void> {
    const data = {
      employees: {
        disconnect: body,
      },
    };
    await this.service.update({
      where: params,
      data,
      select: { id: true },
    });
  }

  @Public()
  @common.Get(\\"/:id/organizations\\")
  @ApiNestedQuery(OrganizationFindManyArgs)
  async findManyOrganizations(
    @common.Req() request: Request,
    @common.Param() params: UserWhereUniqueInput
  ): Promise<Organization[]> {
    const query = plainToClass(OrganizationFindManyArgs, request.query);
    const results = await this.service.findOrganizations(params.id, {
      ...query,
      select: {
        id: true,
        createdAt: true,
        updatedAt: true,
        name: true,
      },
    });
    if (results === null) {
      throw new errors.NotFoundException(
        \`No resource was found for \${JSON.stringify(params)}\`
      );
    }
    return results;
  }

  @Public()
  @common.Post(\\"/:id/organizations\\")
  async connectOrganizations(
    @common.Param() params: UserWhereUniqueInput,
    @common.Body() body: OrganizationWhereUniqueInput[]
  ): Promise<void> {
    const data = {
      organizations: {
        connect: body,
      },
    };
    await this.service.update({
      where: params,
      data,
      select: { id: true },
    });
  }

  @Public()
  @common.Patch(\\"/:id/organizations\\")
  async updateOrganizations(
    @common.Param() params: UserWhereUniqueInput,
    @common.Body() body: OrganizationWhereUniqueInput[]
  ): Promise<void> {
    const data = {
      organizations: {
        set: body,
      },
    };
    await this.service.update({
      where: params,
      data,
      select: { id: true },
    });
  }

  @Public()
  @common.Delete(\\"/:id/organizations\\")
  async disconnectOrganizations(
    @common.Param() params: UserWhereUniqueInput,
    @common.Body() body: OrganizationWhereUniqueInput[]
  ): Promise<void> {
    const data = {
      organizations: {
        disconnect: body,
      },
    };
    await this.service.update({
      where: params,
      data,
      select: { id: true },
    });
  }
}
",
  "server/src/user/base/user.module.base.ts": "/*
------------------------------------------------------------------------------ 
This code was generated by Amplication. 
 
Changes to this file will be lost if the code is regenerated. 

There are other ways to to customize your code, see this doc to learn more
https://docs.amplication.com/how-to/custom-code

------------------------------------------------------------------------------
  */
import { Module } from \\"@nestjs/common\\";
import { MorganModule } from \\"nest-morgan\\";
import { PrismaModule } from \\"nestjs-prisma\\";

@Module({
  imports: [MorganModule, PrismaModule],

  exports: [MorganModule, PrismaModule],
})
export class UserModuleBase {}
",
  "server/src/user/base/user.resolver.base.ts": "/*
------------------------------------------------------------------------------ 
This code was generated by Amplication. 
 
Changes to this file will be lost if the code is regenerated. 

There are other ways to to customize your code, see this doc to learn more
https://docs.amplication.com/how-to/custom-code

------------------------------------------------------------------------------
  */
import * as graphql from \\"@nestjs/graphql\\";
import * as apollo from \\"apollo-server-express\\";
import { isRecordNotFoundError } from \\"../../prisma.util\\";
import { MetaQueryPayload } from \\"../../util/MetaQueryPayload\\";
import { Public } from \\"../../decorators/public.decorator\\";
import { CreateUserArgs } from \\"./CreateUserArgs\\";
import { UpdateUserArgs } from \\"./UpdateUserArgs\\";
import { DeleteUserArgs } from \\"./DeleteUserArgs\\";
import { UserFindManyArgs } from \\"./UserFindManyArgs\\";
import { UserFindUniqueArgs } from \\"./UserFindUniqueArgs\\";
import { User } from \\"./User\\";
import { OrganizationFindManyArgs } from \\"../../organization/base/OrganizationFindManyArgs\\";
import { Organization } from \\"../../organization/base/Organization\\";
import { Profile } from \\"../../profile/base/Profile\\";
import { UserService } from \\"../user.service\\";
@graphql.Resolver(() => User)
export class UserResolverBase {
  constructor(protected readonly service: UserService) {}

  async _usersMeta(
    @graphql.Args() args: UserFindManyArgs
  ): Promise<MetaQueryPayload> {
    const results = await this.service.count({
      ...args,
      skip: undefined,
      take: undefined,
    });
    return {
      count: results,
    };
  }

  @graphql.Query(() => [User])
  @Public()
  async users(@graphql.Args() args: UserFindManyArgs): Promise<User[]> {
    return this.service.findMany(args);
  }

  @graphql.Query(() => User, { nullable: true })
  @Public()
  async user(@graphql.Args() args: UserFindUniqueArgs): Promise<User | null> {
    const result = await this.service.findOne(args);
    if (result === null) {
      return null;
    }
    return result;
  }

  @graphql.Mutation(() => User)
  @Public()
  async createUser(@graphql.Args() args: CreateUserArgs): Promise<User> {
    return await this.service.create({
      ...args,
      data: {
        ...args.data,

        manager: args.data.manager
          ? {
              connect: args.data.manager,
            }
          : undefined,

        profile: args.data.profile
          ? {
              connect: args.data.profile,
            }
          : undefined,
      },
    });
  }

  @graphql.Mutation(() => User)
  @Public()
  async updateUser(@graphql.Args() args: UpdateUserArgs): Promise<User | null> {
    try {
      return await this.service.update({
        ...args,
        data: {
          ...args.data,

          manager: args.data.manager
            ? {
                connect: args.data.manager,
              }
            : undefined,

          profile: args.data.profile
            ? {
                connect: args.data.profile,
              }
            : undefined,
        },
      });
    } catch (error) {
      if (isRecordNotFoundError(error)) {
        throw new apollo.ApolloError(
          \`No resource was found for \${JSON.stringify(args.where)}\`
        );
      }
      throw error;
    }
  }

  @graphql.Mutation(() => User)
  @Public()
  async deleteUser(@graphql.Args() args: DeleteUserArgs): Promise<User | null> {
    try {
      return await this.service.delete(args);
    } catch (error) {
      if (isRecordNotFoundError(error)) {
        throw new apollo.ApolloError(
          \`No resource was found for \${JSON.stringify(args.where)}\`
        );
      }
      throw error;
    }
  }

  @graphql.ResolveField(() => [User])
  @Public()
  async employees(
    @graphql.Parent() parent: User,
    @graphql.Args() args: UserFindManyArgs
  ): Promise<User[]> {
    const results = await this.service.findEmployees(parent.id, args);

    if (!results) {
      return [];
    }

    return results;
  }

  @graphql.ResolveField(() => [Organization])
  @Public()
  async organizations(
    @graphql.Parent() parent: User,
    @graphql.Args() args: OrganizationFindManyArgs
  ): Promise<Organization[]> {
    const results = await this.service.findOrganizations(parent.id, args);

    if (!results) {
      return [];
    }

    return results;
  }

  @graphql.ResolveField(() => User, { nullable: true })
  @Public()
  async manager(@graphql.Parent() parent: User): Promise<User | null> {
    const result = await this.service.getManager(parent.id);

    if (!result) {
      return null;
    }
    return result;
  }

  @graphql.ResolveField(() => Profile, { nullable: true })
  @Public()
  async profile(@graphql.Parent() parent: User): Promise<Profile | null> {
    const result = await this.service.getProfile(parent.id);

    if (!result) {
      return null;
    }
    return result;
  }
}
",
  "server/src/user/base/user.service.base.ts": "/*
------------------------------------------------------------------------------ 
This code was generated by Amplication. 
 
Changes to this file will be lost if the code is regenerated. 

There are other ways to to customize your code, see this doc to learn more
https://docs.amplication.com/how-to/custom-code

------------------------------------------------------------------------------
  */
import { PrismaService } from \\"../../prisma/prisma.service\\";
<<<<<<< HEAD
import { Prisma, User, Organization, Profile } from \\"generated-prisma-client\\";
=======
import { Prisma, User, Organization, Profile } from \\"@prisma/client\\";
import { PasswordService } from \\"../../auth/password.service\\";
import { transformStringFieldUpdateInput } from \\"../../prisma.util\\";
>>>>>>> 1d03c887

export class UserServiceBase {
  constructor(protected readonly prisma: PrismaService) {}

  async count<T extends Prisma.UserFindManyArgs>(
    args: Prisma.SelectSubset<T, Prisma.UserFindManyArgs>
  ): Promise<number> {
    return this.prisma.user.count(args);
  }

  async findMany<T extends Prisma.UserFindManyArgs>(
    args: Prisma.SelectSubset<T, Prisma.UserFindManyArgs>
  ): Promise<User[]> {
    return this.prisma.user.findMany(args);
  }
  async findOne<T extends Prisma.UserFindUniqueArgs>(
    args: Prisma.SelectSubset<T, Prisma.UserFindUniqueArgs>
  ): Promise<User | null> {
    return this.prisma.user.findUnique(args);
  }
  async create<T extends Prisma.UserCreateArgs>(
    args: Prisma.SelectSubset<T, Prisma.UserCreateArgs>
  ): Promise<User> {
    return this.prisma.user.create<T>(args);
  }
  async update<T extends Prisma.UserUpdateArgs>(
    args: Prisma.SelectSubset<T, Prisma.UserUpdateArgs>
  ): Promise<User> {
    return this.prisma.user.update<T>(args);
  }
  async delete<T extends Prisma.UserDeleteArgs>(
    args: Prisma.SelectSubset<T, Prisma.UserDeleteArgs>
  ): Promise<User> {
    return this.prisma.user.delete(args);
  }

  async findEmployees(
    parentId: PARENT_ID_TYPE,
    args: Prisma.UserFindManyArgs
  ): Promise<User[]> {
    return this.prisma.user
      .findUniqueOrThrow({
        where: { id: parentId },
      })
      .employees(args);
  }

  async findOrganizations(
    parentId: PARENT_ID_TYPE,
    args: Prisma.OrganizationFindManyArgs
  ): Promise<Organization[]> {
    return this.prisma.user
      .findUniqueOrThrow({
        where: { id: parentId },
      })
      .organizations(args);
  }

  async getManager(parentId: PARENT_ID_TYPE): Promise<User | null> {
    return this.prisma.user
      .findUnique({
        where: { id: parentId },
      })
      .manager();
  }

  async getProfile(parentId: PARENT_ID_TYPE): Promise<Profile | null> {
    return this.prisma.user
      .findUnique({
        where: { id: parentId },
      })
      .profile();
  }
}
",
  "server/src/user/user.controller.ts": "import * as common from \\"@nestjs/common\\";
import * as swagger from \\"@nestjs/swagger\\";
import { UserService } from \\"./user.service\\";
import { UserControllerBase } from \\"./base/user.controller.base\\";

@swagger.ApiTags(\\"users\\")
@common.Controller(\\"users\\")
export class UserController extends UserControllerBase {
  constructor(protected readonly service: UserService) {
    super(service);
  }
}
",
  "server/src/user/user.module.ts": "import { Module } from \\"@nestjs/common\\";
import { UserModuleBase } from \\"./base/user.module.base\\";
import { UserService } from \\"./user.service\\";
import { UserController } from \\"./user.controller\\";
import { UserResolver } from \\"./user.resolver\\";

@Module({
  imports: [UserModuleBase],
  controllers: [UserController],
  providers: [UserService, UserResolver],
  exports: [UserService],
})
export class UserModule {}
",
  "server/src/user/user.resolver.ts": "import * as graphql from \\"@nestjs/graphql\\";
import { UserResolverBase } from \\"./base/user.resolver.base\\";
import { User } from \\"./base/User\\";
import { UserService } from \\"./user.service\\";

@graphql.Resolver(() => User)
export class UserResolver extends UserResolverBase {
  constructor(protected readonly service: UserService) {
    super(service);
  }
}
",
  "server/src/user/user.service.ts": "import { Injectable } from \\"@nestjs/common\\";
import { PrismaService } from \\"../prisma/prisma.service\\";
import { UserServiceBase } from \\"./base/user.service.base\\";

@Injectable()
export class UserService extends UserServiceBase {
  constructor(protected readonly prisma: PrismaService) {
    super(prisma);
  }
}
",
  "server/src/util/BooleanFilter.ts": "import { Field, InputType } from \\"@nestjs/graphql\\";
import { ApiProperty } from \\"@nestjs/swagger\\";
import { IsOptional } from \\"class-validator\\";
import { Type } from \\"class-transformer\\";

@InputType({
  isAbstract: true,
  description: undefined,
})
export class BooleanFilter {
  @ApiProperty({
    required: false,
    type: Boolean,
  })
  @IsOptional()
  @Field(() => Boolean, {
    nullable: true,
  })
  @Type(() => Boolean)
  equals?: boolean;

  @ApiProperty({
    required: false,
    type: Boolean,
  })
  @IsOptional()
  @Field(() => Boolean, {
    nullable: true,
  })
  @Type(() => Boolean)
  not?: boolean;
}
",
  "server/src/util/BooleanNullableFilter.ts": "import { Field, InputType } from \\"@nestjs/graphql\\";
import { ApiProperty } from \\"@nestjs/swagger\\";
import { IsOptional } from \\"class-validator\\";
import { Type } from \\"class-transformer\\";
@InputType({
  isAbstract: true,
  description: undefined,
})
export class BooleanNullableFilter {
  @ApiProperty({
    required: false,
    type: Boolean,
  })
  @IsOptional()
  @Field(() => Boolean, {
    nullable: true,
  })
  @Type(() => Boolean)
  equals?: boolean | null;

  @ApiProperty({
    required: false,
    type: Boolean,
  })
  @IsOptional()
  @Field(() => Boolean, {
    nullable: true,
  })
  @Type(() => Boolean)
  not?: boolean | null;
}
",
  "server/src/util/DateTimeFilter.ts": "import { Field, InputType } from \\"@nestjs/graphql\\";
import { ApiProperty } from \\"@nestjs/swagger\\";
import { IsOptional } from \\"class-validator\\";
import { Type } from \\"class-transformer\\";
@InputType({
  isAbstract: true,
  description: undefined,
})
export class DateTimeFilter {
  @ApiProperty({
    required: false,
    type: Date,
  })
  @IsOptional()
  @Field(() => Date, {
    nullable: true,
  })
  @Type(() => Date)
  equals?: Date;

  @ApiProperty({
    required: false,
    type: Date,
  })
  @IsOptional()
  @Field(() => Date, {
    nullable: true,
  })
  @Type(() => Date)
  not?: Date;

  @ApiProperty({
    required: false,
    type: [Date],
  })
  @IsOptional()
  @Field(() => [Date], {
    nullable: true,
  })
  @Type(() => Date)
  in?: Date[];

  @ApiProperty({
    required: false,
    type: [Date],
  })
  @IsOptional()
  @Field(() => [Date], {
    nullable: true,
  })
  @Type(() => Date)
  notIn?: Date[];

  @ApiProperty({
    required: false,
    type: Date,
  })
  @IsOptional()
  @Field(() => Date, {
    nullable: true,
  })
  @Type(() => Date)
  lt?: Date;

  @ApiProperty({
    required: false,
    type: Date,
  })
  @IsOptional()
  @Field(() => Date, {
    nullable: true,
  })
  @Type(() => Date)
  lte?: Date;

  @ApiProperty({
    required: false,
    type: Date,
  })
  @IsOptional()
  @Field(() => Date, {
    nullable: true,
  })
  @Type(() => Date)
  gt?: Date;

  @ApiProperty({
    required: false,
    type: Date,
  })
  @IsOptional()
  @Field(() => Date, {
    nullable: true,
  })
  @Type(() => Date)
  gte?: Date;
}
",
  "server/src/util/DateTimeNullableFilter.ts": "import { Field, InputType } from \\"@nestjs/graphql\\";
import { ApiProperty } from \\"@nestjs/swagger\\";
import { IsOptional } from \\"class-validator\\";
import { Type } from \\"class-transformer\\";
@InputType({
  isAbstract: true,
  description: undefined,
})
export class DateTimeNullableFilter {
  @ApiProperty({
    required: false,
    type: Date,
  })
  @IsOptional()
  @Field(() => Date, {
    nullable: true,
  })
  @Type(() => Date)
  equals?: Date | null;

  @ApiProperty({
    required: false,
    type: [Date],
  })
  @IsOptional()
  @Field(() => [Date], {
    nullable: true,
  })
  @Type(() => Date)
  in?: Date[] | null;

  @ApiProperty({
    required: false,
    type: [Date],
  })
  @IsOptional()
  @Field(() => [Date], {
    nullable: true,
  })
  @Type(() => Date)
  notIn?: Date[] | null;

  @ApiProperty({
    required: false,
    type: Date,
  })
  @IsOptional()
  @Field(() => Date, {
    nullable: true,
  })
  @Type(() => Date)
  lt?: Date;

  @ApiProperty({
    required: false,
    type: Date,
  })
  @IsOptional()
  @Field(() => Date, {
    nullable: true,
  })
  @Type(() => Date)
  lte?: Date;

  @ApiProperty({
    required: false,
    type: Date,
  })
  @IsOptional()
  @Field(() => Date, {
    nullable: true,
  })
  @Type(() => Date)
  gt?: Date;

  @ApiProperty({
    required: false,
    type: Date,
  })
  @IsOptional()
  @Field(() => Date, {
    nullable: true,
  })
  @Type(() => Date)
  gte?: Date;

  @ApiProperty({
    required: false,
    type: Date,
  })
  @IsOptional()
  @Field(() => Date, {
    nullable: true,
  })
  @Type(() => Date)
  not?: Date;
}
",
  "server/src/util/FloatFilter.ts": "import { Field, InputType, Float } from \\"@nestjs/graphql\\";
import { ApiProperty } from \\"@nestjs/swagger\\";
import { IsOptional } from \\"class-validator\\";
import { Type } from \\"class-transformer\\";

@InputType({
  isAbstract: true,
  description: undefined,
})
export class FloatFilter {
  @ApiProperty({
    required: false,
    type: Number,
  })
  @IsOptional()
  @Field(() => Float, {
    nullable: true,
  })
  @Type(() => Number)
  equals?: number;

  @ApiProperty({
    required: false,
    type: Number,
  })
  @IsOptional()
  @Field(() => [Float], {
    nullable: true,
  })
  @Type(() => Number)
  in?: number[];

  @ApiProperty({
    required: false,
    type: [Number],
  })
  @IsOptional()
  @Field(() => [Float], {
    nullable: true,
  })
  @Type(() => Number)
  notIn?: number[];

  @ApiProperty({
    required: false,
    type: Number,
  })
  @IsOptional()
  @Field(() => Float, {
    nullable: true,
  })
  @Type(() => Number)
  lt?: number;

  @ApiProperty({
    required: false,
    type: Number,
  })
  @IsOptional()
  @Field(() => Float, {
    nullable: true,
  })
  @Type(() => Number)
  lte?: number;

  @ApiProperty({
    required: false,
    type: Number,
  })
  @IsOptional()
  @Field(() => Float, {
    nullable: true,
  })
  @Type(() => Number)
  gt?: number;

  @ApiProperty({
    required: false,
    type: Number,
  })
  @IsOptional()
  @Field(() => Float, {
    nullable: true,
  })
  @Type(() => Number)
  gte?: number;

  @ApiProperty({
    required: false,
    type: Number,
  })
  @IsOptional()
  @Field(() => Float, {
    nullable: true,
  })
  @Type(() => Number)
  not?: number;
}
",
  "server/src/util/FloatNullableFilter.ts": "import { Field, InputType, Float } from \\"@nestjs/graphql\\";
import { ApiProperty } from \\"@nestjs/swagger\\";
import { IsOptional } from \\"class-validator\\";
import { Type } from \\"class-transformer\\";

@InputType({
  isAbstract: true,
  description: undefined,
})
export class FloatNullableFilter {
  @ApiProperty({
    required: false,
    type: Number,
  })
  @IsOptional()
  @Field(() => Float, {
    nullable: true,
  })
  @Type(() => Number)
  equals?: number | null;

  @ApiProperty({
    required: false,
    type: [Number],
  })
  @IsOptional()
  @Field(() => [Float], {
    nullable: true,
  })
  @Type(() => Number)
  in?: number[] | null;

  @ApiProperty({
    required: false,
    type: [Number],
  })
  @IsOptional()
  @Field(() => [Float], {
    nullable: true,
  })
  @Type(() => Number)
  notIn?: number[] | null;

  @ApiProperty({
    required: false,
    type: Number,
  })
  @IsOptional()
  @Field(() => Float, {
    nullable: true,
  })
  @Type(() => Number)
  lt?: number;

  @ApiProperty({
    required: false,
    type: Number,
  })
  @IsOptional()
  @Field(() => Float, {
    nullable: true,
  })
  @Type(() => Number)
  lte?: number;

  @ApiProperty({
    required: false,
    type: Number,
  })
  @IsOptional()
  @Field(() => Float, {
    nullable: true,
  })
  @Type(() => Number)
  gt?: number;

  @ApiProperty({
    required: false,
    type: Number,
  })
  @IsOptional()
  @Field(() => Float, {
    nullable: true,
  })
  @Type(() => Number)
  gte?: number;

  @ApiProperty({
    required: false,
    type: Number,
  })
  @IsOptional()
  @Field(() => Float, {
    nullable: true,
  })
  @Type(() => Number)
  not?: number;
}
",
  "server/src/util/IntFilter.ts": "import { Field, InputType, Int } from \\"@nestjs/graphql\\";
import { ApiProperty } from \\"@nestjs/swagger\\";
import { IsOptional } from \\"class-validator\\";
import { Type } from \\"class-transformer\\";

@InputType({
  isAbstract: true,
  description: undefined,
})
export class IntFilter {
  @ApiProperty({
    required: false,
    type: Number,
  })
  @IsOptional()
  @Field(() => Int, {
    nullable: true,
  })
  @Type(() => Number)
  equals?: number;

  @ApiProperty({
    required: false,
    type: [Number],
  })
  @IsOptional()
  @Field(() => [Int], {
    nullable: true,
  })
  @Type(() => Number)
  in?: number[];

  @ApiProperty({
    required: false,
    type: [Number],
  })
  @IsOptional()
  @Field(() => [Int], {
    nullable: true,
  })
  @Type(() => Number)
  notIn?: number[];

  @ApiProperty({
    required: false,
    type: Number,
  })
  @IsOptional()
  @Field(() => Int, {
    nullable: true,
  })
  @Type(() => Number)
  lt?: number;

  @ApiProperty({
    required: false,
    type: Number,
  })
  @IsOptional()
  @Field(() => Int, {
    nullable: true,
  })
  @Type(() => Number)
  lte?: number;

  @ApiProperty({
    required: false,
    type: Number,
  })
  @IsOptional()
  @Field(() => Int, {
    nullable: true,
  })
  @Type(() => Number)
  gt?: number;

  @ApiProperty({
    required: false,
    type: Number,
  })
  @IsOptional()
  @Field(() => Int, {
    nullable: true,
  })
  @Type(() => Number)
  gte?: number;

  @ApiProperty({
    required: false,
    type: Number,
  })
  @IsOptional()
  @Field(() => Int, {
    nullable: true,
  })
  @Type(() => Number)
  not?: number;
}
",
  "server/src/util/IntNullableFilter.ts": "import { Field, InputType, Int } from \\"@nestjs/graphql\\";
import { ApiProperty } from \\"@nestjs/swagger\\";
import { IsOptional } from \\"class-validator\\";
import { Type } from \\"class-transformer\\";

@InputType({
  isAbstract: true,
  description: undefined,
})
export class IntNullableFilter {
  @ApiProperty({
    required: false,
    type: Number,
  })
  @IsOptional()
  @Field(() => Int, {
    nullable: true,
  })
  @Type(() => Number)
  equals?: number | null;

  @ApiProperty({
    required: false,
    type: [Number],
  })
  @IsOptional()
  @Field(() => [Int], {
    nullable: true,
  })
  @Type(() => Number)
  in?: number[] | null;

  @ApiProperty({
    required: false,
    type: [Number],
  })
  @IsOptional()
  @Field(() => [Int], {
    nullable: true,
  })
  @Type(() => Number)
  notIn?: number[] | null;

  @ApiProperty({
    required: false,
    type: Number,
  })
  @IsOptional()
  @Field(() => Int, {
    nullable: true,
  })
  @Type(() => Number)
  lt?: number;

  @ApiProperty({
    required: false,
    type: Number,
  })
  @IsOptional()
  @Field(() => Int, {
    nullable: true,
  })
  @Type(() => Number)
  lte?: number;

  @ApiProperty({
    required: false,
    type: Number,
  })
  @IsOptional()
  @Field(() => Int, {
    nullable: true,
  })
  @Type(() => Number)
  gt?: number;

  @ApiProperty({
    required: false,
    type: Number,
  })
  @IsOptional()
  @Field(() => Int, {
    nullable: true,
  })
  @Type(() => Number)
  gte?: number;

  @ApiProperty({
    required: false,
    type: Number,
  })
  @IsOptional()
  @Field(() => Int, {
    nullable: true,
  })
  @Type(() => Number)
  not?: number;
}
",
  "server/src/util/JsonFilter.ts": "import { Field, InputType } from \\"@nestjs/graphql\\";
import { ApiProperty } from \\"@nestjs/swagger\\";
import { IsOptional } from \\"class-validator\\";
import { GraphQLJSONObject } from \\"graphql-type-json\\";
import { InputJsonValue } from \\"../types\\";

@InputType({
  isAbstract: true,
  description: undefined,
})
export class JsonFilter {
  @ApiProperty({
    required: false,
    type: GraphQLJSONObject,
  })
  @IsOptional()
  @Field(() => GraphQLJSONObject, {
    nullable: true,
  })
  equals?: InputJsonValue;

  @ApiProperty({
    required: false,
    type: GraphQLJSONObject,
  })
  @IsOptional()
  @Field(() => GraphQLJSONObject, {
    nullable: true,
  })
  not?: InputJsonValue;
}
",
  "server/src/util/JsonNullableFilter.ts": "import type { JsonValue } from \\"type-fest\\";
import { Field, InputType } from \\"@nestjs/graphql\\";
import { ApiProperty } from \\"@nestjs/swagger\\";
import { IsOptional } from \\"class-validator\\";
import { GraphQLJSONObject } from \\"graphql-type-json\\";

@InputType({
  isAbstract: true,
  description: undefined,
})
export class JsonNullableFilter {
  @ApiProperty({
    required: false,
    type: GraphQLJSONObject,
  })
  @IsOptional()
  @Field(() => GraphQLJSONObject, {
    nullable: true,
  })
  equals?: JsonValue;

  @ApiProperty({
    required: false,
    type: GraphQLJSONObject,
  })
  @IsOptional()
  @Field(() => GraphQLJSONObject, {
    nullable: true,
  })
  not?: JsonValue;
}
",
  "server/src/util/MetaQueryPayload.ts": "import { ObjectType, Field } from \\"@nestjs/graphql\\";
import { ApiProperty } from \\"@nestjs/swagger\\";

@ObjectType()
class MetaQueryPayload {
  @ApiProperty({
    required: true,
    type: [Number],
  })
  @Field(() => Number)
  count!: number;
}
export { MetaQueryPayload };
",
  "server/src/util/QueryMode.ts": "import { registerEnumType } from \\"@nestjs/graphql\\";

export enum QueryMode {
  Default = \\"default\\",
  Insensitive = \\"insensitive\\",
}
registerEnumType(QueryMode, {
  name: \\"QueryMode\\",
  description: undefined,
});
",
  "server/src/util/SortOrder.ts": "import { registerEnumType } from \\"@nestjs/graphql\\";

export enum SortOrder {
  Asc = \\"asc\\",
  Desc = \\"desc\\",
}
registerEnumType(SortOrder, {
  name: \\"SortOrder\\",
  description: undefined,
});
",
  "server/src/util/StringFilter.ts": "import { Field, InputType } from \\"@nestjs/graphql\\";
import { QueryMode } from \\"./QueryMode\\";
import { ApiProperty } from \\"@nestjs/swagger\\";
import { IsOptional } from \\"class-validator\\";
import { Type } from \\"class-transformer\\";

@InputType({
  isAbstract: true,
})
export class StringFilter {
  @ApiProperty({
    required: false,
    type: String,
  })
  @IsOptional()
  @Field(() => String, {
    nullable: true,
  })
  @Type(() => String)
  equals?: string;

  @ApiProperty({
    required: false,
    type: [String],
  })
  @IsOptional()
  @Field(() => [String], {
    nullable: true,
  })
  @Type(() => String)
  in?: string[];

  @ApiProperty({
    required: false,
    type: [String],
  })
  @IsOptional()
  @Field(() => [String], {
    nullable: true,
  })
  @Type(() => String)
  notIn?: string[];

  @ApiProperty({
    required: false,
    type: String,
  })
  @IsOptional()
  @Field(() => String, {
    nullable: true,
  })
  @Type(() => String)
  lt?: string;

  @ApiProperty({
    required: false,
    type: String,
  })
  @IsOptional()
  @Field(() => String, {
    nullable: true,
  })
  @Type(() => String)
  lte?: string;

  @ApiProperty({
    required: false,
    type: String,
  })
  @IsOptional()
  @Field(() => String, {
    nullable: true,
  })
  @Type(() => String)
  gt?: string;

  @ApiProperty({
    required: false,
    type: String,
  })
  @IsOptional()
  @Field(() => String, {
    nullable: true,
  })
  @Type(() => String)
  gte?: string;

  @ApiProperty({
    required: false,
    type: String,
  })
  @IsOptional()
  @Field(() => String, {
    nullable: true,
  })
  @Type(() => String)
  contains?: string;

  @ApiProperty({
    required: false,
    type: String,
  })
  @IsOptional()
  @Field(() => String, {
    nullable: true,
  })
  @Type(() => String)
  startsWith?: string;

  @ApiProperty({
    required: false,
    type: String,
  })
  @IsOptional()
  @Field(() => String, {
    nullable: true,
  })
  @Type(() => String)
  endsWith?: string;

  @ApiProperty({
    required: false,
    enum: [\\"Default\\", \\"Insensitive\\"],
  })
  @IsOptional()
  @Field(() => QueryMode, {
    nullable: true,
  })
  mode?: QueryMode;

  @ApiProperty({
    required: false,
    type: String,
  })
  @IsOptional()
  @Field(() => String, {
    nullable: true,
  })
  @Type(() => String)
  not?: string;
}
",
  "server/src/util/StringNullableFilter.ts": "import { Field, InputType } from \\"@nestjs/graphql\\";
import { QueryMode } from \\"./QueryMode\\";
import { ApiProperty } from \\"@nestjs/swagger\\";
import { IsOptional } from \\"class-validator\\";
import { Type } from \\"class-transformer\\";

@InputType({
  isAbstract: true,
})
export class StringNullableFilter {
  @ApiProperty({
    required: false,
    type: String,
  })
  @IsOptional()
  @Field(() => String, {
    nullable: true,
  })
  @Type(() => String)
  equals?: string | null;

  @ApiProperty({
    required: false,
    type: [String],
  })
  @IsOptional()
  @Field(() => [String], {
    nullable: true,
  })
  @Type(() => String)
  in?: string[] | null;

  @ApiProperty({
    required: false,
    type: [String],
  })
  @IsOptional()
  @Field(() => [String], {
    nullable: true,
  })
  @Type(() => String)
  notIn?: string[] | null;

  @ApiProperty({
    required: false,
    type: String,
  })
  @IsOptional()
  @Field(() => String, {
    nullable: true,
  })
  @Type(() => String)
  lt?: string;

  @ApiProperty({
    required: false,
    type: String,
  })
  @IsOptional()
  @Field(() => String, {
    nullable: true,
  })
  @Type(() => String)
  lte?: string;

  @ApiProperty({
    required: false,
    type: String,
  })
  @IsOptional()
  @Field(() => String, {
    nullable: true,
  })
  @Type(() => String)
  gt?: string;

  @ApiProperty({
    required: false,
    type: String,
  })
  @IsOptional()
  @Field(() => String, {
    nullable: true,
  })
  @Type(() => String)
  gte?: string;

  @ApiProperty({
    required: false,
    type: String,
  })
  @IsOptional()
  @Field(() => String, {
    nullable: true,
  })
  @Type(() => String)
  contains?: string;

  @ApiProperty({
    required: false,
    type: String,
  })
  @IsOptional()
  @Field(() => String, {
    nullable: true,
  })
  @Type(() => String)
  startsWith?: string;

  @ApiProperty({
    required: false,
    type: String,
  })
  @IsOptional()
  @Field(() => String, {
    nullable: true,
  })
  @Type(() => String)
  endsWith?: string;

  @ApiProperty({
    required: false,
    enum: [\\"Default\\", \\"Insensitive\\"],
  })
  @IsOptional()
  @Field(() => QueryMode, {
    nullable: true,
  })
  mode?: QueryMode;

  @ApiProperty({
    required: false,
    type: String,
  })
  @IsOptional()
  @Field(() => String, {
    nullable: true,
  })
  @Type(() => String)
  not?: string;
}
",
  "server/tsconfig.build.json": "{
  \\"extends\\": \\"./tsconfig.json\\",
  \\"exclude\\": [\\"node_modules\\", \\"prisma\\", \\"test\\", \\"dist\\", \\"**/*spec.ts\\", \\"admin\\"]
}
",
  "server/tsconfig.json": "{
  \\"compilerOptions\\": {
    \\"module\\": \\"commonjs\\",
    \\"declaration\\": false,
    \\"removeComments\\": true,
    \\"emitDecoratorMetadata\\": true,
    \\"experimentalDecorators\\": true,
    \\"target\\": \\"es2017\\",
    \\"lib\\": [\\"ES2020\\"],
    \\"sourceMap\\": true,
    \\"outDir\\": \\"./dist\\",
    \\"incremental\\": true,
    \\"esModuleInterop\\": true,
    \\"allowSyntheticDefaultImports\\": true,
    \\"resolveJsonModule\\": true,
    \\"skipLibCheck\\": true,
    \\"strict\\": true
  },
  \\"include\\": [\\"src\\"]
}
",
}
`;<|MERGE_RESOLUTION|>--- conflicted
+++ resolved
@@ -3257,13 +3257,9 @@
 }
 ",
   "server/scripts/seed.ts": "import * as dotenv from \\"dotenv\\";
-<<<<<<< HEAD
-import { PrismaClient } from \\"../prisma/generated-prisma-client\\";
-=======
 import { PrismaClient } from \\"@prisma/client\\";
 import { Salt, parseSalt } from \\"../src/auth/password.service\\";
 import { hash } from \\"bcrypt\\";
->>>>>>> 1d03c887
 import { customSeed } from \\"./customSeed\\";
 
 if (require.main === module) {
@@ -3347,8 +3343,6 @@
 })
 export class AppModule {}
 ",
-<<<<<<< HEAD
-=======
   "server/src/auth/Credentials.ts": "import { ApiProperty } from \\"@nestjs/swagger\\";
 import { InputType, Field } from \\"@nestjs/graphql\\";
 import { IsString } from \\"class-validator\\";
@@ -4094,7 +4088,6 @@
   (data, ctx: ExecutionContext) => userFactory(ctx)
 );
 ",
->>>>>>> 1d03c887
   "server/src/constants.ts": "export const JWT_SECRET_KEY = \\"JWT_SECRET_KEY\\";
 export const JWT_EXPIRATION = \\"JWT_EXPIRATION\\";
 ",
@@ -14038,13 +14031,9 @@
 ------------------------------------------------------------------------------
   */
 import { PrismaService } from \\"../../prisma/prisma.service\\";
-<<<<<<< HEAD
-import { Prisma, User, Organization, Profile } from \\"generated-prisma-client\\";
-=======
 import { Prisma, User, Organization, Profile } from \\"@prisma/client\\";
 import { PasswordService } from \\"../../auth/password.service\\";
 import { transformStringFieldUpdateInput } from \\"../../prisma.util\\";
->>>>>>> 1d03c887
 
 export class UserServiceBase {
   constructor(protected readonly prisma: PrismaService) {}
