--- conflicted
+++ resolved
@@ -3257,13 +3257,9 @@
 }
 ",
   "server/scripts/seed.ts": "import * as dotenv from \\"dotenv\\";
-<<<<<<< HEAD
-import { PrismaClient } from \\"../prisma/generated-prisma-client\\";
-=======
 import { PrismaClient } from \\"@prisma/client\\";
 import { Salt, parseSalt } from \\"../src/auth/password.service\\";
 import { hash } from \\"bcrypt\\";
->>>>>>> 1d03c887
 import { customSeed } from \\"./customSeed\\";
 
 if (require.main === module) {
@@ -3347,8 +3343,6 @@
 })
 export class AppModule {}
 ",
-<<<<<<< HEAD
-=======
   "server/src/auth/Credentials.ts": "import { ApiProperty } from \\"@nestjs/swagger\\";
 import { InputType, Field } from \\"@nestjs/graphql\\";
 import { IsString } from \\"class-validator\\";
@@ -4094,7 +4088,6 @@
   (data, ctx: ExecutionContext) => userFactory(ctx)
 );
 ",
->>>>>>> 1d03c887
   "server/src/constants.ts": "export const JWT_SECRET_KEY = \\"JWT_SECRET_KEY\\";
 export const JWT_EXPIRATION = \\"JWT_EXPIRATION\\";
 ",
@@ -7418,89 +7411,6 @@
   }
 }
 ",
-<<<<<<< HEAD
-  "server/src/kafka/base/kafka.service.base.ts": "import { Inject } from \\"@nestjs/common\\";
-import { ClientKafka } from \\"@nestjs/microservices\\";
-
-export class KafkaServiceBase {
-  constructor(@Inject(\\"KAFKA_CLIENT\\") private kafkaClient: ClientKafka) {}
-
-  async onModuleInit() {
-    await this.kafkaClient.connect();
-  }
-}
-",
-  "server/src/kafka/generateKafkaClientOptions.ts": "import { KafkaOptions, Transport } from \\"@nestjs/microservices\\";
-
-export const generateKafkaClientOptions = (): KafkaOptions => {
-  if (!process.env.KAFKA_BROKERS) {
-    throw new Error(\\"KAFKA_BROKERS environment variable must be defined\\");
-  }
-
-  if (!process.env.KAFKA_ENABLE_SSL) {
-    throw new Error(\\"KAFKA_ENABLE_SSL environment variable must be defined\\");
-  }
-
-  if (!process.env.KAFKA_CLIENT_ID) {
-    throw new Error(\\"KAFKA_CLIENT_ID environment variable must be defined\\");
-  }
-
-  if (!process.env.KAFKA_GROUP_ID) {
-    throw new Error(\\"KAFKA_GROUP_ID environment variable must be defined\\");
-  }
-
-  const kafkaBrokersString = process.env.KAFKA_BROKERS;
-  const kafkaEnableSSL = process.env.KAFKA_ENABLE_SSL === \\"true\\";
-  const kafkaClientId = process.env.KAFKA_CLIENT_ID;
-  const kafkaGroupId = process.env.KAFKA_GROUP_ID;
-
-  return {
-    transport: Transport.KAFKA,
-    options: {
-      client: {
-        clientId: kafkaClientId,
-        brokers: [...kafkaBrokersString.split(\\",\\")],
-        ssl: kafkaEnableSSL,
-      },
-      producer: {
-        metadataMaxAge: 3000,
-      },
-      consumer: {
-        rebalanceTimeout: 3000,
-        groupId: kafkaGroupId,
-      },
-    },
-  };
-};
-",
-  "server/src/kafka/kafka.module.ts": "import { Module } from \\"@nestjs/common\\";
-import { ClientsModule } from \\"@nestjs/microservices\\";
-import { generateKafkaClientOptions } from \\"./generateKafkaClientOptions\\";
-import { KafkaService } from \\"./kafka.service\\";
-
-@Module({
-  imports: [
-    ClientsModule.register([
-      {
-        name: \\"KAFKA_CLIENT\\",
-        ...generateKafkaClientOptions(),
-      },
-    ]),
-  ],
-  providers: [KafkaService],
-  exports: [KafkaService, ClientsModule],
-})
-export class KafkaModule {}
-",
-  "server/src/kafka/kafka.service.ts": "import { Injectable } from \\"@nestjs/common\\";
-import { KafkaServiceBase } from \\"./base/kafka.service.base\\";
-
-@Injectable()
-export class KafkaService extends KafkaServiceBase {}
-",
-  "server/src/kafka/topics.ts": "export enum KafkaBrokerTopics {
-  GitPull = \\"git.pull\\",
-=======
   "server/src/interceptors/aclFilterResponse.interceptor.ts": "import {
   CallHandler,
   ExecutionContext,
@@ -7596,7 +7506,6 @@
 
     return next.handle();
   }
->>>>>>> 1d03c887
 }
 ",
   "server/src/main.ts": "import { ValidationPipe } from \\"@nestjs/common\\";
@@ -14223,13 +14132,9 @@
 ------------------------------------------------------------------------------
   */
 import { PrismaService } from \\"../../prisma/prisma.service\\";
-<<<<<<< HEAD
-import { Prisma, User, Organization, Profile } from \\"generated-prisma-client\\";
-=======
 import { Prisma, User, Organization, Profile } from \\"@prisma/client\\";
 import { PasswordService } from \\"../../auth/password.service\\";
 import { transformStringFieldUpdateInput } from \\"../../prisma.util\\";
->>>>>>> 1d03c887
 
 export class UserServiceBase {
   constructor(protected readonly prisma: PrismaService) {}
