--- conflicted
+++ resolved
@@ -6540,8 +6540,6 @@
   }
 }
 ",
-<<<<<<< HEAD
-=======
   "server/src/interceptors/aclFilterResponse.interceptor.ts": "import {
   CallHandler,
   ExecutionContext,
@@ -6722,7 +6720,6 @@
   GitPull = \\"git.pull\\",
 }
 ",
->>>>>>> d35f8513
   "server/src/main.ts": "import { ValidationPipe } from \\"@nestjs/common\\";
 import { HttpAdapterHost, NestFactory } from \\"@nestjs/core\\";
 import { OpenAPIObject, SwaggerModule } from \\"@nestjs/swagger\\";
