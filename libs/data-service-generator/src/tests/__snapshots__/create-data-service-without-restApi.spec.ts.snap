// Jest Snapshot v1, https://goo.gl/fbAQLP

exports[`createDataService creates app as expected 1`] = `
Object {
  "admin-ui/.env": "PORT=3001
REACT_APP_SERVER_URL=http://localhost:3000",
  "admin-ui/.gitignore": "# See https://help.github.com/articles/ignoring-files/ for more about ignoring files.
 
# dependencies
/node_modules
/.pnp
.pnp.js
 
# testing
/coverage
 
# production
/build
 
# misc
.DS_Store
.env.local
.env.development.local
.env.test.local
.env.production.local
 
npm-debug.log*
yarn-debug.log*
yarn-error.log*
",
  "admin-ui/package.json": "{
  \\"name\\": \\"@sample-application/admin\\",
  \\"version\\": \\"0.1.3\\",
  \\"private\\": true,
  \\"dependencies\\": {
    \\"@apollo/client\\": \\"3.6.9\\",
    \\"@material-ui/core\\": \\"4.12.4\\",
    \\"graphql\\": \\"15.6.1\\",
    \\"lodash\\": \\"4.17.21\\",
    \\"pluralize\\": \\"8.0.0\\",
    \\"ra-data-graphql-amplication\\": \\"0.0.13\\",
    \\"react\\": \\"16.14.0\\",
    \\"react-admin\\": \\"3.19.11\\",
    \\"react-dom\\": \\"16.14.0\\",
    \\"react-scripts\\": \\"5.0.0\\",
    \\"sass\\": \\"^1.39.0\\",
    \\"web-vitals\\": \\"1.1.2\\"
  },
  \\"overrides\\": {
    \\"react-scripts\\": {
      \\"@svgr/webpack\\": \\"6.5.1\\"
    }
  },
  \\"scripts\\": {
    \\"start\\": \\"react-scripts start\\",
    \\"build\\": \\"react-scripts build\\",
    \\"test\\": \\"react-scripts test\\",
    \\"eject\\": \\"react-scripts eject\\",
    \\"docker:build\\": \\"docker build .\\"
  },
  \\"eslintConfig\\": {
    \\"extends\\": [
      \\"react-app\\",
      \\"react-app/jest\\"
    ]
  },
  \\"browserslist\\": {
    \\"production\\": [
      \\">0.2%\\",
      \\"not dead\\",
      \\"not op_mini all\\"
    ],
    \\"development\\": [
      \\"last 1 chrome version\\",
      \\"last 1 firefox version\\",
      \\"last 1 safari version\\"
    ]
  },
  \\"devDependencies\\": {
    \\"@testing-library/jest-dom\\": \\"5.14.1\\",
    \\"@testing-library/react\\": \\"11.2.7\\",
    \\"@testing-library/user-event\\": \\"13.2.0\\",
    \\"@types/jest\\": \\"26.0.16\\",
    \\"@types/lodash\\": \\"4.14.178\\",
    \\"@types/node\\": \\"12.20.16\\",
    \\"@types/react\\": \\"16.14.11\\",
    \\"@types/react-dom\\": \\"17.0.0\\",
    \\"type-fest\\": \\"0.13.1\\",
    \\"typescript\\": \\"4.2.4\\"
  }
}",
  "admin-ui/public/manifest.json": "{
  \\"short_name\\": \\"Sample Application\\",
  \\"name\\": \\"Sample Application\\",
  \\"icons\\": [
    {
      \\"src\\": \\"favicon.ico\\",
      \\"sizes\\": \\"64x64 32x32 24x24 16x16\\",
      \\"type\\": \\"image/x-icon\\"
    },
    {
      \\"src\\": \\"logo192.png\\",
      \\"type\\": \\"image/png\\",
      \\"sizes\\": \\"192x192\\"
    },
    {
      \\"src\\": \\"logo512.png\\",
      \\"type\\": \\"image/png\\",
      \\"sizes\\": \\"512x512\\"
    }
  ],
  \\"start_url\\": \\".\\",
  \\"display\\": \\"standalone\\",
  \\"theme_color\\": \\"#000000\\",
  \\"background_color\\": \\"#ffffff\\"
}",
  "admin-ui/src/App.tsx": "import React, { useEffect, useState } from \\"react\\";
import { Admin, DataProvider, Resource } from \\"react-admin\\";
import buildGraphQLProvider from \\"./data-provider/graphqlDataProvider\\";
import { theme } from \\"./theme/theme\\";
import Login from \\"./Login\\";
import \\"./App.scss\\";
import Dashboard from \\"./pages/Dashboard\\";
import { UserList } from \\"./user/UserList\\";
import { UserCreate } from \\"./user/UserCreate\\";
import { UserEdit } from \\"./user/UserEdit\\";
import { UserShow } from \\"./user/UserShow\\";
import { ProfileList } from \\"./profile/ProfileList\\";
import { ProfileCreate } from \\"./profile/ProfileCreate\\";
import { ProfileEdit } from \\"./profile/ProfileEdit\\";
import { ProfileShow } from \\"./profile/ProfileShow\\";
import { OrderList } from \\"./order/OrderList\\";
import { OrderCreate } from \\"./order/OrderCreate\\";
import { OrderEdit } from \\"./order/OrderEdit\\";
import { OrderShow } from \\"./order/OrderShow\\";
import { OrganizationList } from \\"./organization/OrganizationList\\";
import { OrganizationCreate } from \\"./organization/OrganizationCreate\\";
import { OrganizationEdit } from \\"./organization/OrganizationEdit\\";
import { OrganizationShow } from \\"./organization/OrganizationShow\\";
import { CustomerList } from \\"./customer/CustomerList\\";
import { CustomerCreate } from \\"./customer/CustomerCreate\\";
import { CustomerEdit } from \\"./customer/CustomerEdit\\";
import { CustomerShow } from \\"./customer/CustomerShow\\";
import { EmptyList } from \\"./empty/EmptyList\\";
import { EmptyCreate } from \\"./empty/EmptyCreate\\";
import { EmptyEdit } from \\"./empty/EmptyEdit\\";
import { EmptyShow } from \\"./empty/EmptyShow\\";
import { httpAuthProvider } from \\"./auth-provider/ra-auth-http\\";

const App = (): React.ReactElement => {
  const [dataProvider, setDataProvider] = useState<DataProvider | null>(null);
  useEffect(() => {
    buildGraphQLProvider
      .then((provider: any) => {
        setDataProvider(() => provider);
      })
      .catch((error: any) => {
        console.log(error);
      });
  }, []);
  if (!dataProvider) {
    return <div>Loading</div>;
  }
  return (
    <div className=\\"App\\">
      <Admin
        title={\\"Sample Application\\"}
        dataProvider={dataProvider}
        authProvider={httpAuthProvider}
        theme={theme}
        dashboard={Dashboard}
        loginPage={Login}
      >
        <Resource
          name=\\"User\\"
          list={UserList}
          edit={UserEdit}
          create={UserCreate}
          show={UserShow}
        />
        <Resource
          name=\\"Profile\\"
          list={ProfileList}
          edit={ProfileEdit}
          create={ProfileCreate}
          show={ProfileShow}
        />
        <Resource
          name=\\"Order\\"
          list={OrderList}
          edit={OrderEdit}
          create={OrderCreate}
          show={OrderShow}
        />
        <Resource
          name=\\"Organization\\"
          list={OrganizationList}
          edit={OrganizationEdit}
          create={OrganizationCreate}
          show={OrganizationShow}
        />
        <Resource
          name=\\"Customer\\"
          list={CustomerList}
          edit={CustomerEdit}
          create={CustomerCreate}
          show={CustomerShow}
        />
        <Resource
          name=\\"Empty\\"
          list={EmptyList}
          edit={EmptyEdit}
          create={EmptyCreate}
          show={EmptyShow}
        />
      </Admin>
    </div>
  );
};

export default App;
",
  "admin-ui/src/Components/Pagination.tsx": "import React from \\"react\\";
import { Pagination as RAPagination, PaginationProps } from \\"react-admin\\";

const PAGINATION_OPTIONS = [10, 25, 50, 100, 200];

const Pagination = (props: PaginationProps) => (
  <RAPagination rowsPerPageOptions={PAGINATION_OPTIONS} {...props} />
);

export default Pagination;
",
  "admin-ui/src/Login.tsx": "import * as React from \\"react\\";
import { useState } from \\"react\\";
import { useLogin, useNotify, Notification, defaultTheme } from \\"react-admin\\";
import { ThemeProvider } from \\"@material-ui/styles\\";
import { createTheme } from \\"@material-ui/core/styles\\";
import { Button } from \\"@material-ui/core\\";
import \\"./login.scss\\";

const CLASS_NAME = \\"login-page\\";

const Login = ({ theme }: any) => {
  const [username, setUsername] = useState(\\"\\");
  const [password, setPassword] = useState(\\"\\");
  const login = useLogin();
  const notify = useNotify();
  const BASE_URI = process.env.REACT_APP_SERVER_URL;
  const submit = (e: any) => {
    e.preventDefault();
    login({ username, password }).catch(() =>
      notify(\\"Invalid email or password\\")
    );
  };

  return (
    <ThemeProvider theme={createTheme(defaultTheme)}>
      <div className={\`\${CLASS_NAME}\`}>
        <div className={\`\${CLASS_NAME}__wrapper\`}>
          <div className={\`\${CLASS_NAME}__box\`}>
            <img
              src=\\"https://amplication.com/assets/graphql.png\\"
              alt=\\"GraphQL API\\"
            />
            <h2>Connect via GraphQL</h2>
            <div className={\`\${CLASS_NAME}__box__message\`}>
              Connect to the server using GraphQL API with a complete and
              understandable description of the data in your API
            </div>
            <Button
              type=\\"button\\"
              variant=\\"contained\\"
              color=\\"primary\\"
              href={\`\${BASE_URI}/graphql\`}
            >
              Continue
            </Button>
          </div>
          <div className={\`\${CLASS_NAME}__box\`}>
            <img
              src=\\"https://amplication.com/assets/react-admin.png\\"
              alt=\\"React-Admin\\"
            />
            <h2>Admin UI</h2>
            <div className={\`\${CLASS_NAME}__box__message\`}>
              Sign in to a React-Admin client with ready-made forms for creating
              and editing all the data models of your application.
            </div>
            <form onSubmit={submit}>
              <label>
                <span>Username</span>

                <input
                  name=\\"username\\"
                  type=\\"textbox\\"
                  value={username}
                  onChange={(e) => setUsername(e.target.value)}
                />
              </label>
              <label>
                <span>password</span>

                <input
                  name=\\"password\\"
                  type=\\"password\\"
                  value={password}
                  onChange={(e) => setPassword(e.target.value)}
                />
              </label>
              <Button type=\\"submit\\" variant=\\"contained\\" color=\\"primary\\">
                Log in
              </Button>
            </form>
          </div>
          <div className={\`\${CLASS_NAME}__box\`}>
            <img
              src=\\"https://amplication.com/assets/restapi.png\\"
              alt=\\"REST API\\"
            />
            <h2>Connect via REST API</h2>
            <div className={\`\${CLASS_NAME}__box__message\`}>
              Connect to the server using REST API with a built-in Swagger
              documentation
            </div>
            <Button
              type=\\"button\\"
              variant=\\"contained\\"
              color=\\"primary\\"
              href={\`\${BASE_URI}/api\`}
            >
              Continue
            </Button>
          </div>

          <Notification />
        </div>
        <div className={\`\${CLASS_NAME}__read-more\`}>
          <span>Read </span>
          <a href=\\"https://docs.amplication.com/api\\" target=\\"docs\\">
            Amplication docs
          </a>
          <span> to learn more</span>
        </div>
      </div>
    </ThemeProvider>
  );
};

export default Login;
",
  "admin-ui/src/api/customer/CreateCustomerArgs.ts": "import { CustomerCreateInput } from \\"./CustomerCreateInput\\";

export type CreateCustomerArgs = {
  data: CustomerCreateInput;
};
",
  "admin-ui/src/api/customer/Customer.ts": "import { Organization } from \\"../organization/Organization\\";
import { Order } from \\"../order/Order\\";

export type Customer = {
  id: number;
  createdAt: Date;
  updatedAt: Date;
  email: string;
  firstName: string | null;
  lastName: string | null;
  isVip: boolean | null;
  birthData: Date | null;
  averageSale: number | null;
  favoriteNumber: number | null;
  geoLocation: string | null;
  comments: string | null;
  favoriteColors?: Array<\\"red\\" | \\"green\\" | \\"purple\\" | \\"yellow\\">;
  customerType?: \\"platinum\\" | \\"gold\\" | \\"bronze\\" | \\"regular\\" | null;
  organization?: Organization | null;
  vipOrganization?: Organization | null;
  orders?: Array<Order>;
};
",
  "admin-ui/src/api/customer/CustomerCreateInput.ts": "import { OrganizationWhereUniqueInput } from \\"../organization/OrganizationWhereUniqueInput\\";
import { OrderCreateNestedManyWithoutCustomersInput } from \\"./OrderCreateNestedManyWithoutCustomersInput\\";

export type CustomerCreateInput = {
  email: string;
  firstName?: string | null;
  lastName?: string | null;
  isVip?: boolean | null;
  birthData?: Date | null;
  averageSale?: number | null;
  favoriteNumber?: number | null;
  geoLocation?: string | null;
  comments?: string | null;
  favoriteColors?: Array<\\"red\\" | \\"green\\" | \\"purple\\" | \\"yellow\\">;
  customerType?: \\"platinum\\" | \\"gold\\" | \\"bronze\\" | \\"regular\\" | null;
  organization?: OrganizationWhereUniqueInput | null;
  vipOrganization?: OrganizationWhereUniqueInput | null;
  orders?: OrderCreateNestedManyWithoutCustomersInput;
};
",
  "admin-ui/src/api/customer/CustomerFindManyArgs.ts": "import { CustomerWhereInput } from \\"./CustomerWhereInput\\";
import { CustomerOrderByInput } from \\"./CustomerOrderByInput\\";

export type CustomerFindManyArgs = {
  where?: CustomerWhereInput;
  orderBy?: Array<CustomerOrderByInput>;
  skip?: number;
  take?: number;
};
",
  "admin-ui/src/api/customer/CustomerFindUniqueArgs.ts": "import { CustomerWhereUniqueInput } from \\"./CustomerWhereUniqueInput\\";

export type CustomerFindUniqueArgs = {
  where: CustomerWhereUniqueInput;
};
",
  "admin-ui/src/api/customer/CustomerListRelationFilter.ts": "import { CustomerWhereInput } from \\"./CustomerWhereInput\\";

export type CustomerListRelationFilter = {
  every?: CustomerWhereInput;
  some?: CustomerWhereInput;
  none?: CustomerWhereInput;
};
",
  "admin-ui/src/api/customer/CustomerOrderByInput.ts": "import { SortOrder } from \\"../../util/SortOrder\\";

export type CustomerOrderByInput = {
  id?: SortOrder;
  createdAt?: SortOrder;
  updatedAt?: SortOrder;
  email?: SortOrder;
  firstName?: SortOrder;
  lastName?: SortOrder;
  isVip?: SortOrder;
  birthData?: SortOrder;
  averageSale?: SortOrder;
  favoriteNumber?: SortOrder;
  geoLocation?: SortOrder;
  comments?: SortOrder;
  favoriteColors?: SortOrder;
  customerType?: SortOrder;
  organizationId?: SortOrder;
  vipOrganizationId?: SortOrder;
};
",
  "admin-ui/src/api/customer/CustomerUpdateInput.ts": "import { OrganizationWhereUniqueInput } from \\"../organization/OrganizationWhereUniqueInput\\";
import { OrderUpdateManyWithoutCustomersInput } from \\"./OrderUpdateManyWithoutCustomersInput\\";

export type CustomerUpdateInput = {
  email?: string;
  firstName?: string | null;
  lastName?: string | null;
  isVip?: boolean | null;
  birthData?: Date | null;
  averageSale?: number | null;
  favoriteNumber?: number | null;
  geoLocation?: string | null;
  comments?: string | null;
  favoriteColors?: Array<\\"red\\" | \\"green\\" | \\"purple\\" | \\"yellow\\">;
  customerType?: \\"platinum\\" | \\"gold\\" | \\"bronze\\" | \\"regular\\" | null;
  organization?: OrganizationWhereUniqueInput | null;
  vipOrganization?: OrganizationWhereUniqueInput | null;
  orders?: OrderUpdateManyWithoutCustomersInput;
};
",
  "admin-ui/src/api/customer/CustomerWhereInput.ts": "import { IntFilter } from \\"../../util/IntFilter\\";
import { DateTimeFilter } from \\"../../util/DateTimeFilter\\";
import { StringFilter } from \\"../../util/StringFilter\\";
import { StringNullableFilter } from \\"../../util/StringNullableFilter\\";
import { BooleanNullableFilter } from \\"../../util/BooleanNullableFilter\\";
import { DateTimeNullableFilter } from \\"../../util/DateTimeNullableFilter\\";
import { FloatNullableFilter } from \\"../../util/FloatNullableFilter\\";
import { IntNullableFilter } from \\"../../util/IntNullableFilter\\";
import { OrganizationWhereUniqueInput } from \\"../organization/OrganizationWhereUniqueInput\\";
import { OrderListRelationFilter } from \\"../order/OrderListRelationFilter\\";

export type CustomerWhereInput = {
  id?: IntFilter;
  createdAt?: DateTimeFilter;
  updatedAt?: DateTimeFilter;
  email?: StringFilter;
  firstName?: StringNullableFilter;
  lastName?: StringNullableFilter;
  isVip?: BooleanNullableFilter;
  birthData?: DateTimeNullableFilter;
  averageSale?: FloatNullableFilter;
  favoriteNumber?: IntNullableFilter;
  geoLocation?: StringNullableFilter;
  comments?: StringNullableFilter;
  customerType?: \\"platinum\\" | \\"gold\\" | \\"bronze\\" | \\"regular\\";
  organization?: OrganizationWhereUniqueInput;
  vipOrganization?: OrganizationWhereUniqueInput;
  orders?: OrderListRelationFilter;
};
",
  "admin-ui/src/api/customer/CustomerWhereUniqueInput.ts": "export type CustomerWhereUniqueInput = {
  id: number;
};
",
  "admin-ui/src/api/customer/DeleteCustomerArgs.ts": "import { CustomerWhereUniqueInput } from \\"./CustomerWhereUniqueInput\\";

export type DeleteCustomerArgs = {
  where: CustomerWhereUniqueInput;
};
",
  "admin-ui/src/api/customer/EnumCustomerCustomerType.ts": "export enum EnumCustomerCustomerType {
  Platinum = \\"platinum\\",
  Gold = \\"gold\\",
  Bronze = \\"bronze\\",
  Regular = \\"regular\\",
}
",
  "admin-ui/src/api/customer/EnumCustomerFavoriteColors.ts": "export enum EnumCustomerFavoriteColors {
  Red = \\"red\\",
  Green = \\"green\\",
  Purple = \\"purple\\",
  Yellow = \\"yellow\\",
}
",
  "admin-ui/src/api/customer/OrderCreateNestedManyWithoutCustomersInput.ts": "import { OrderWhereUniqueInput } from \\"../order/OrderWhereUniqueInput\\";

export type OrderCreateNestedManyWithoutCustomersInput = {
  connect?: Array<OrderWhereUniqueInput>;
};
",
  "admin-ui/src/api/customer/OrderUpdateManyWithoutCustomersInput.ts": "import { OrderWhereUniqueInput } from \\"../order/OrderWhereUniqueInput\\";

export type OrderUpdateManyWithoutCustomersInput = {
  connect?: Array<OrderWhereUniqueInput>;
  disconnect?: Array<OrderWhereUniqueInput>;
  set?: Array<OrderWhereUniqueInput>;
};
",
  "admin-ui/src/api/customer/UpdateCustomerArgs.ts": "import { CustomerWhereUniqueInput } from \\"./CustomerWhereUniqueInput\\";
import { CustomerUpdateInput } from \\"./CustomerUpdateInput\\";

export type UpdateCustomerArgs = {
  where: CustomerWhereUniqueInput;
  data: CustomerUpdateInput;
};
",
  "admin-ui/src/api/empty/DeleteEmptyArgs.ts": "import { EmptyWhereUniqueInput } from \\"./EmptyWhereUniqueInput\\";

export type DeleteEmptyArgs = {
  where: EmptyWhereUniqueInput;
};
",
  "admin-ui/src/api/empty/Empty.ts": "export type Empty = {
  id: string;
  createdAt: Date;
  updatedAt: Date;
};
",
  "admin-ui/src/api/empty/EmptyCreateInput.ts": "export type EmptyCreateInput = {};
",
  "admin-ui/src/api/empty/EmptyFindManyArgs.ts": "import { EmptyWhereInput } from \\"./EmptyWhereInput\\";
import { EmptyOrderByInput } from \\"./EmptyOrderByInput\\";

export type EmptyFindManyArgs = {
  where?: EmptyWhereInput;
  orderBy?: Array<EmptyOrderByInput>;
  skip?: number;
  take?: number;
};
",
  "admin-ui/src/api/empty/EmptyFindUniqueArgs.ts": "import { EmptyWhereUniqueInput } from \\"./EmptyWhereUniqueInput\\";

export type EmptyFindUniqueArgs = {
  where: EmptyWhereUniqueInput;
};
",
  "admin-ui/src/api/empty/EmptyListRelationFilter.ts": "import { EmptyWhereInput } from \\"./EmptyWhereInput\\";

export type EmptyListRelationFilter = {
  every?: EmptyWhereInput;
  some?: EmptyWhereInput;
  none?: EmptyWhereInput;
};
",
  "admin-ui/src/api/empty/EmptyOrderByInput.ts": "import { SortOrder } from \\"../../util/SortOrder\\";

export type EmptyOrderByInput = {
  id?: SortOrder;
  createdAt?: SortOrder;
  updatedAt?: SortOrder;
};
",
  "admin-ui/src/api/empty/EmptyUpdateInput.ts": "export type EmptyUpdateInput = {};
",
  "admin-ui/src/api/empty/EmptyWhereInput.ts": "import { StringFilter } from \\"../../util/StringFilter\\";
import { DateTimeFilter } from \\"../../util/DateTimeFilter\\";

export type EmptyWhereInput = {
  id?: StringFilter;
  createdAt?: DateTimeFilter;
  updatedAt?: DateTimeFilter;
};
",
  "admin-ui/src/api/empty/EmptyWhereUniqueInput.ts": "export type EmptyWhereUniqueInput = {
  id: string;
};
",
  "admin-ui/src/api/order/CreateOrderArgs.ts": "import { OrderCreateInput } from \\"./OrderCreateInput\\";

export type CreateOrderArgs = {
  data: OrderCreateInput;
};
",
  "admin-ui/src/api/order/DeleteOrderArgs.ts": "import { OrderWhereUniqueInput } from \\"./OrderWhereUniqueInput\\";

export type DeleteOrderArgs = {
  where: OrderWhereUniqueInput;
};
",
  "admin-ui/src/api/order/EnumOrderLabel.ts": "export enum EnumOrderLabel {
  Fragile = \\"fragile\\",
}
",
  "admin-ui/src/api/order/EnumOrderStatus.ts": "export enum EnumOrderStatus {
  Pending = \\"pending\\",
  InProgress = \\"inProgress\\",
  Done = \\"done\\",
}
",
  "admin-ui/src/api/order/Order.ts": "import { Customer } from \\"../customer/Customer\\";

export type Order = {
  id: string;
  createdAt: Date;
  updatedAt: Date;
  customer?: Customer;
  status?: \\"pending\\" | \\"inProgress\\" | \\"done\\";
  label?: \\"fragile\\" | null;
};
",
  "admin-ui/src/api/order/OrderCreateInput.ts": "import { CustomerWhereUniqueInput } from \\"../customer/CustomerWhereUniqueInput\\";

export type OrderCreateInput = {
  customer: CustomerWhereUniqueInput;
  status: \\"pending\\" | \\"inProgress\\" | \\"done\\";
  label?: \\"fragile\\" | null;
};
",
  "admin-ui/src/api/order/OrderFindManyArgs.ts": "import { OrderWhereInput } from \\"./OrderWhereInput\\";
import { OrderOrderByInput } from \\"./OrderOrderByInput\\";

export type OrderFindManyArgs = {
  where?: OrderWhereInput;
  orderBy?: Array<OrderOrderByInput>;
  skip?: number;
  take?: number;
};
",
  "admin-ui/src/api/order/OrderFindUniqueArgs.ts": "import { OrderWhereUniqueInput } from \\"./OrderWhereUniqueInput\\";

export type OrderFindUniqueArgs = {
  where: OrderWhereUniqueInput;
};
",
  "admin-ui/src/api/order/OrderListRelationFilter.ts": "import { OrderWhereInput } from \\"./OrderWhereInput\\";

export type OrderListRelationFilter = {
  every?: OrderWhereInput;
  some?: OrderWhereInput;
  none?: OrderWhereInput;
};
",
  "admin-ui/src/api/order/OrderOrderByInput.ts": "import { SortOrder } from \\"../../util/SortOrder\\";

export type OrderOrderByInput = {
  id?: SortOrder;
  createdAt?: SortOrder;
  updatedAt?: SortOrder;
  customerId?: SortOrder;
  status?: SortOrder;
  label?: SortOrder;
};
",
  "admin-ui/src/api/order/OrderUpdateInput.ts": "import { CustomerWhereUniqueInput } from \\"../customer/CustomerWhereUniqueInput\\";

export type OrderUpdateInput = {
  customer?: CustomerWhereUniqueInput;
  status?: \\"pending\\" | \\"inProgress\\" | \\"done\\";
  label?: \\"fragile\\" | null;
};
",
  "admin-ui/src/api/order/OrderWhereInput.ts": "import { StringFilter } from \\"../../util/StringFilter\\";
import { DateTimeFilter } from \\"../../util/DateTimeFilter\\";
import { CustomerWhereUniqueInput } from \\"../customer/CustomerWhereUniqueInput\\";

export type OrderWhereInput = {
  id?: StringFilter;
  createdAt?: DateTimeFilter;
  updatedAt?: DateTimeFilter;
  customer?: CustomerWhereUniqueInput;
  status?: \\"pending\\" | \\"inProgress\\" | \\"done\\";
  label?: \\"fragile\\";
};
",
  "admin-ui/src/api/order/OrderWhereUniqueInput.ts": "export type OrderWhereUniqueInput = {
  id: string;
};
",
  "admin-ui/src/api/order/UpdateOrderArgs.ts": "import { OrderWhereUniqueInput } from \\"./OrderWhereUniqueInput\\";
import { OrderUpdateInput } from \\"./OrderUpdateInput\\";

export type UpdateOrderArgs = {
  where: OrderWhereUniqueInput;
  data: OrderUpdateInput;
};
",
  "admin-ui/src/api/organization/CreateOrganizationArgs.ts": "import { OrganizationCreateInput } from \\"./OrganizationCreateInput\\";

export type CreateOrganizationArgs = {
  data: OrganizationCreateInput;
};
",
  "admin-ui/src/api/organization/CustomerCreateNestedManyWithoutOrganizationsInput.ts": "import { CustomerWhereUniqueInput } from \\"../customer/CustomerWhereUniqueInput\\";

export type CustomerCreateNestedManyWithoutOrganizationsInput = {
  connect?: Array<CustomerWhereUniqueInput>;
};
",
  "admin-ui/src/api/organization/CustomerUpdateManyWithoutOrganizationsInput.ts": "import { CustomerWhereUniqueInput } from \\"../customer/CustomerWhereUniqueInput\\";

export type CustomerUpdateManyWithoutOrganizationsInput = {
  connect?: Array<CustomerWhereUniqueInput>;
  disconnect?: Array<CustomerWhereUniqueInput>;
  set?: Array<CustomerWhereUniqueInput>;
};
",
  "admin-ui/src/api/organization/DeleteOrganizationArgs.ts": "import { OrganizationWhereUniqueInput } from \\"./OrganizationWhereUniqueInput\\";

export type DeleteOrganizationArgs = {
  where: OrganizationWhereUniqueInput;
};
",
  "admin-ui/src/api/organization/Organization.ts": "import { User } from \\"../user/User\\";
import { Customer } from \\"../customer/Customer\\";

export type Organization = {
  id: string;
  createdAt: Date;
  updatedAt: Date;
  name: string;
  users?: Array<User>;
  customers?: Array<Customer>;
  vipCustomers?: Array<Customer>;
};
",
  "admin-ui/src/api/organization/OrganizationCreateInput.ts": "import { UserCreateNestedManyWithoutOrganizationsInput } from \\"./UserCreateNestedManyWithoutOrganizationsInput\\";
import { CustomerCreateNestedManyWithoutOrganizationsInput } from \\"./CustomerCreateNestedManyWithoutOrganizationsInput\\";

export type OrganizationCreateInput = {
  name: string;
  users?: UserCreateNestedManyWithoutOrganizationsInput;
  customers?: CustomerCreateNestedManyWithoutOrganizationsInput;
  vipCustomers?: CustomerCreateNestedManyWithoutOrganizationsInput;
};
",
  "admin-ui/src/api/organization/OrganizationFindManyArgs.ts": "import { OrganizationWhereInput } from \\"./OrganizationWhereInput\\";
import { OrganizationOrderByInput } from \\"./OrganizationOrderByInput\\";

export type OrganizationFindManyArgs = {
  where?: OrganizationWhereInput;
  orderBy?: Array<OrganizationOrderByInput>;
  skip?: number;
  take?: number;
};
",
  "admin-ui/src/api/organization/OrganizationFindUniqueArgs.ts": "import { OrganizationWhereUniqueInput } from \\"./OrganizationWhereUniqueInput\\";

export type OrganizationFindUniqueArgs = {
  where: OrganizationWhereUniqueInput;
};
",
  "admin-ui/src/api/organization/OrganizationListRelationFilter.ts": "import { OrganizationWhereInput } from \\"./OrganizationWhereInput\\";

export type OrganizationListRelationFilter = {
  every?: OrganizationWhereInput;
  some?: OrganizationWhereInput;
  none?: OrganizationWhereInput;
};
",
  "admin-ui/src/api/organization/OrganizationOrderByInput.ts": "import { SortOrder } from \\"../../util/SortOrder\\";

export type OrganizationOrderByInput = {
  id?: SortOrder;
  createdAt?: SortOrder;
  updatedAt?: SortOrder;
  name?: SortOrder;
};
",
  "admin-ui/src/api/organization/OrganizationUpdateInput.ts": "import { UserUpdateManyWithoutOrganizationsInput } from \\"./UserUpdateManyWithoutOrganizationsInput\\";
import { CustomerUpdateManyWithoutOrganizationsInput } from \\"./CustomerUpdateManyWithoutOrganizationsInput\\";

export type OrganizationUpdateInput = {
  name?: string;
  users?: UserUpdateManyWithoutOrganizationsInput;
  customers?: CustomerUpdateManyWithoutOrganizationsInput;
  vipCustomers?: CustomerUpdateManyWithoutOrganizationsInput;
};
",
  "admin-ui/src/api/organization/OrganizationWhereInput.ts": "import { StringFilter } from \\"../../util/StringFilter\\";
import { DateTimeFilter } from \\"../../util/DateTimeFilter\\";
import { UserListRelationFilter } from \\"../user/UserListRelationFilter\\";
import { CustomerListRelationFilter } from \\"../customer/CustomerListRelationFilter\\";

export type OrganizationWhereInput = {
  id?: StringFilter;
  createdAt?: DateTimeFilter;
  updatedAt?: DateTimeFilter;
  name?: StringFilter;
  users?: UserListRelationFilter;
  customers?: CustomerListRelationFilter;
  vipCustomers?: CustomerListRelationFilter;
};
",
  "admin-ui/src/api/organization/OrganizationWhereUniqueInput.ts": "export type OrganizationWhereUniqueInput = {
  id: string;
};
",
  "admin-ui/src/api/organization/UpdateOrganizationArgs.ts": "import { OrganizationWhereUniqueInput } from \\"./OrganizationWhereUniqueInput\\";
import { OrganizationUpdateInput } from \\"./OrganizationUpdateInput\\";

export type UpdateOrganizationArgs = {
  where: OrganizationWhereUniqueInput;
  data: OrganizationUpdateInput;
};
",
  "admin-ui/src/api/organization/UserCreateNestedManyWithoutOrganizationsInput.ts": "import { UserWhereUniqueInput } from \\"../user/UserWhereUniqueInput\\";

export type UserCreateNestedManyWithoutOrganizationsInput = {
  connect?: Array<UserWhereUniqueInput>;
};
",
  "admin-ui/src/api/organization/UserUpdateManyWithoutOrganizationsInput.ts": "import { UserWhereUniqueInput } from \\"../user/UserWhereUniqueInput\\";

export type UserUpdateManyWithoutOrganizationsInput = {
  connect?: Array<UserWhereUniqueInput>;
  disconnect?: Array<UserWhereUniqueInput>;
  set?: Array<UserWhereUniqueInput>;
};
",
  "admin-ui/src/api/profile/CreateProfileArgs.ts": "import { ProfileCreateInput } from \\"./ProfileCreateInput\\";

export type CreateProfileArgs = {
  data: ProfileCreateInput;
};
",
  "admin-ui/src/api/profile/DeleteProfileArgs.ts": "import { ProfileWhereUniqueInput } from \\"./ProfileWhereUniqueInput\\";

export type DeleteProfileArgs = {
  where: ProfileWhereUniqueInput;
};
",
  "admin-ui/src/api/profile/Profile.ts": "import { User } from \\"../user/User\\";

export type Profile = {
  id: number;
  createdAt: Date;
  updatedAt: Date;
  email: string;
  user?: User | null;
};
",
  "admin-ui/src/api/profile/ProfileCreateInput.ts": "import { UserWhereUniqueInput } from \\"../user/UserWhereUniqueInput\\";

export type ProfileCreateInput = {
  email: string;
  user?: UserWhereUniqueInput | null;
};
",
  "admin-ui/src/api/profile/ProfileFindManyArgs.ts": "import { ProfileWhereInput } from \\"./ProfileWhereInput\\";
import { ProfileOrderByInput } from \\"./ProfileOrderByInput\\";

export type ProfileFindManyArgs = {
  where?: ProfileWhereInput;
  orderBy?: Array<ProfileOrderByInput>;
  skip?: number;
  take?: number;
};
",
  "admin-ui/src/api/profile/ProfileFindUniqueArgs.ts": "import { ProfileWhereUniqueInput } from \\"./ProfileWhereUniqueInput\\";

export type ProfileFindUniqueArgs = {
  where: ProfileWhereUniqueInput;
};
",
  "admin-ui/src/api/profile/ProfileListRelationFilter.ts": "import { ProfileWhereInput } from \\"./ProfileWhereInput\\";

export type ProfileListRelationFilter = {
  every?: ProfileWhereInput;
  some?: ProfileWhereInput;
  none?: ProfileWhereInput;
};
",
  "admin-ui/src/api/profile/ProfileOrderByInput.ts": "import { SortOrder } from \\"../../util/SortOrder\\";

export type ProfileOrderByInput = {
  id?: SortOrder;
  createdAt?: SortOrder;
  updatedAt?: SortOrder;
  email?: SortOrder;
  userId?: SortOrder;
};
",
  "admin-ui/src/api/profile/ProfileUpdateInput.ts": "import { UserWhereUniqueInput } from \\"../user/UserWhereUniqueInput\\";

export type ProfileUpdateInput = {
  email?: string;
  user?: UserWhereUniqueInput | null;
};
",
  "admin-ui/src/api/profile/ProfileWhereInput.ts": "import { IntFilter } from \\"../../util/IntFilter\\";
import { DateTimeFilter } from \\"../../util/DateTimeFilter\\";
import { StringFilter } from \\"../../util/StringFilter\\";
import { UserWhereUniqueInput } from \\"../user/UserWhereUniqueInput\\";

export type ProfileWhereInput = {
  id?: IntFilter;
  createdAt?: DateTimeFilter;
  updatedAt?: DateTimeFilter;
  email?: StringFilter;
  user?: UserWhereUniqueInput;
};
",
  "admin-ui/src/api/profile/ProfileWhereUniqueInput.ts": "export type ProfileWhereUniqueInput = {
  id: number;
};
",
  "admin-ui/src/api/profile/UpdateProfileArgs.ts": "import { ProfileWhereUniqueInput } from \\"./ProfileWhereUniqueInput\\";
import { ProfileUpdateInput } from \\"./ProfileUpdateInput\\";

export type UpdateProfileArgs = {
  where: ProfileWhereUniqueInput;
  data: ProfileUpdateInput;
};
",
  "admin-ui/src/api/user/CreateUserArgs.ts": "import { UserCreateInput } from \\"./UserCreateInput\\";

export type CreateUserArgs = {
  data: UserCreateInput;
};
",
  "admin-ui/src/api/user/DeleteUserArgs.ts": "import { UserWhereUniqueInput } from \\"./UserWhereUniqueInput\\";

export type DeleteUserArgs = {
  where: UserWhereUniqueInput;
};
",
  "admin-ui/src/api/user/EnumUserInterests.ts": "export enum EnumUserInterests {
  Programming = \\"programming\\",
  Design = \\"design\\",
}
",
  "admin-ui/src/api/user/EnumUserPriority.ts": "export enum EnumUserPriority {
  High = \\"high\\",
  Medium = \\"medium\\",
  Low = \\"low\\",
}
",
  "admin-ui/src/api/user/OrganizationCreateNestedManyWithoutUsersInput.ts": "import { OrganizationWhereUniqueInput } from \\"../organization/OrganizationWhereUniqueInput\\";

export type OrganizationCreateNestedManyWithoutUsersInput = {
  connect?: Array<OrganizationWhereUniqueInput>;
};
",
  "admin-ui/src/api/user/OrganizationUpdateManyWithoutUsersInput.ts": "import { OrganizationWhereUniqueInput } from \\"../organization/OrganizationWhereUniqueInput\\";

export type OrganizationUpdateManyWithoutUsersInput = {
  connect?: Array<OrganizationWhereUniqueInput>;
  disconnect?: Array<OrganizationWhereUniqueInput>;
  set?: Array<OrganizationWhereUniqueInput>;
};
",
  "admin-ui/src/api/user/UpdateUserArgs.ts": "import { UserWhereUniqueInput } from \\"./UserWhereUniqueInput\\";
import { UserUpdateInput } from \\"./UserUpdateInput\\";

export type UpdateUserArgs = {
  where: UserWhereUniqueInput;
  data: UserUpdateInput;
};
",
  "admin-ui/src/api/user/User.ts": "import { JsonValue } from \\"type-fest\\";
import { Organization } from \\"../organization/Organization\\";
import { Profile } from \\"../profile/Profile\\";

export type User = {
  username: string;
  roles: JsonValue;
  id: string;
  name: string;
  bio: string;
  email: string;
  age: number;
  birthDate: Date;
  score: number;
  manager?: User | null;
  employees?: Array<User>;
  organizations?: Array<Organization>;
  interests?: Array<\\"programming\\" | \\"design\\">;
  priority?: \\"high\\" | \\"medium\\" | \\"low\\";
  isCurious: boolean;
  location: string;
  extendedProperties: JsonValue;
  profile?: Profile | null;
};
",
  "admin-ui/src/api/user/UserCreateInput.ts": "import { InputJsonValue } from \\"../../types\\";
import { UserWhereUniqueInput } from \\"./UserWhereUniqueInput\\";
import { UserCreateNestedManyWithoutUsersInput } from \\"./UserCreateNestedManyWithoutUsersInput\\";
import { OrganizationCreateNestedManyWithoutUsersInput } from \\"./OrganizationCreateNestedManyWithoutUsersInput\\";
import { ProfileWhereUniqueInput } from \\"../profile/ProfileWhereUniqueInput\\";

export type UserCreateInput = {
  username: string;
  password: string;
  roles: InputJsonValue;
  name: string;
  bio: string;
  email: string;
  age: number;
  birthDate: Date;
  score: number;
  manager?: UserWhereUniqueInput | null;
  employees?: UserCreateNestedManyWithoutUsersInput;
  organizations?: OrganizationCreateNestedManyWithoutUsersInput;
  interests?: Array<\\"programming\\" | \\"design\\">;
  priority: \\"high\\" | \\"medium\\" | \\"low\\";
  isCurious: boolean;
  location: string;
  extendedProperties: InputJsonValue;
  profile?: ProfileWhereUniqueInput | null;
};
",
  "admin-ui/src/api/user/UserCreateNestedManyWithoutUsersInput.ts": "import { UserWhereUniqueInput } from \\"./UserWhereUniqueInput\\";

export type UserCreateNestedManyWithoutUsersInput = {
  connect?: Array<UserWhereUniqueInput>;
};
",
  "admin-ui/src/api/user/UserFindManyArgs.ts": "import { UserWhereInput } from \\"./UserWhereInput\\";
import { UserOrderByInput } from \\"./UserOrderByInput\\";

export type UserFindManyArgs = {
  where?: UserWhereInput;
  orderBy?: Array<UserOrderByInput>;
  skip?: number;
  take?: number;
};
",
  "admin-ui/src/api/user/UserFindUniqueArgs.ts": "import { UserWhereUniqueInput } from \\"./UserWhereUniqueInput\\";

export type UserFindUniqueArgs = {
  where: UserWhereUniqueInput;
};
",
  "admin-ui/src/api/user/UserListRelationFilter.ts": "import { UserWhereInput } from \\"./UserWhereInput\\";

export type UserListRelationFilter = {
  every?: UserWhereInput;
  some?: UserWhereInput;
  none?: UserWhereInput;
};
",
  "admin-ui/src/api/user/UserOrderByInput.ts": "import { SortOrder } from \\"../../util/SortOrder\\";

export type UserOrderByInput = {
  username?: SortOrder;
  password?: SortOrder;
  roles?: SortOrder;
  id?: SortOrder;
  name?: SortOrder;
  bio?: SortOrder;
  email?: SortOrder;
  age?: SortOrder;
  birthDate?: SortOrder;
  score?: SortOrder;
  managerId?: SortOrder;
  interests?: SortOrder;
  priority?: SortOrder;
  isCurious?: SortOrder;
  location?: SortOrder;
  extendedProperties?: SortOrder;
  profileId?: SortOrder;
};
",
  "admin-ui/src/api/user/UserUpdateInput.ts": "import { InputJsonValue } from \\"../../types\\";
import { UserWhereUniqueInput } from \\"./UserWhereUniqueInput\\";
import { UserUpdateManyWithoutUsersInput } from \\"./UserUpdateManyWithoutUsersInput\\";
import { OrganizationUpdateManyWithoutUsersInput } from \\"./OrganizationUpdateManyWithoutUsersInput\\";
import { ProfileWhereUniqueInput } from \\"../profile/ProfileWhereUniqueInput\\";

export type UserUpdateInput = {
  username?: string;
  password?: string;
  roles?: InputJsonValue;
  name?: string;
  bio?: string;
  email?: string;
  age?: number;
  birthDate?: Date;
  score?: number;
  manager?: UserWhereUniqueInput | null;
  employees?: UserUpdateManyWithoutUsersInput;
  organizations?: OrganizationUpdateManyWithoutUsersInput;
  interests?: Array<\\"programming\\" | \\"design\\">;
  priority?: \\"high\\" | \\"medium\\" | \\"low\\";
  isCurious?: boolean;
  location?: string;
  extendedProperties?: InputJsonValue;
  profile?: ProfileWhereUniqueInput | null;
};
",
  "admin-ui/src/api/user/UserUpdateManyWithoutUsersInput.ts": "import { UserWhereUniqueInput } from \\"./UserWhereUniqueInput\\";

export type UserUpdateManyWithoutUsersInput = {
  connect?: Array<UserWhereUniqueInput>;
  disconnect?: Array<UserWhereUniqueInput>;
  set?: Array<UserWhereUniqueInput>;
};
",
  "admin-ui/src/api/user/UserWhereInput.ts": "import { StringFilter } from \\"../../util/StringFilter\\";
import { IntFilter } from \\"../../util/IntFilter\\";
import { DateTimeFilter } from \\"../../util/DateTimeFilter\\";
import { UserWhereUniqueInput } from \\"./UserWhereUniqueInput\\";
import { OrganizationListRelationFilter } from \\"../organization/OrganizationListRelationFilter\\";
import { BooleanFilter } from \\"../../util/BooleanFilter\\";
import { JsonFilter } from \\"../../util/JsonFilter\\";
import { ProfileWhereUniqueInput } from \\"../profile/ProfileWhereUniqueInput\\";

export type UserWhereInput = {
  id?: StringFilter;
  name?: StringFilter;
  bio?: StringFilter;
  age?: IntFilter;
  birthDate?: DateTimeFilter;
  manager?: UserWhereUniqueInput;
  organizations?: OrganizationListRelationFilter;
  priority?: \\"high\\" | \\"medium\\" | \\"low\\";
  isCurious?: BooleanFilter;
  location?: StringFilter;
  extendedProperties?: JsonFilter;
  profile?: ProfileWhereUniqueInput;
};
",
  "admin-ui/src/api/user/UserWhereUniqueInput.ts": "export type UserWhereUniqueInput = {
  id: string;
};
",
  "admin-ui/src/auth-provider/ra-auth-http.ts": "import { gql } from \\"@apollo/client/core\\";
import { AuthProvider } from \\"react-admin\\";
import {
  CREDENTIALS_LOCAL_STORAGE_ITEM,
  USER_DATA_LOCAL_STORAGE_ITEM,
} from \\"../constants\\";
import { Credentials, LoginMutateResult } from \\"../types\\";
import { apolloClient } from \\"../data-provider/graphqlDataProvider\\";

const LOGIN = gql\`
  mutation login($username: String!, $password: String!) {
    login(credentials: { username: $username, password: $password }) {
      username
      roles
    }
  }
\`;

export const httpAuthProvider: AuthProvider = {
  login: async (credentials: Credentials) => {
    const userData = await apolloClient.mutate<LoginMutateResult>({
      mutation: LOGIN,
      variables: {
        ...credentials,
      },
    });

    if (userData && userData.data?.login.username) {
      localStorage.setItem(
        CREDENTIALS_LOCAL_STORAGE_ITEM,
        createBasicAuthorizationHeader(
          credentials.username,
          credentials.password
        )
      );
      localStorage.setItem(
        USER_DATA_LOCAL_STORAGE_ITEM,
        JSON.stringify(userData.data)
      );
      return Promise.resolve();
    }
    return Promise.reject();
  },
  logout: () => {
    localStorage.removeItem(CREDENTIALS_LOCAL_STORAGE_ITEM);
    return Promise.resolve();
  },
  checkError: ({ status }: any) => {
    if (status === 401 || status === 403) {
      localStorage.removeItem(CREDENTIALS_LOCAL_STORAGE_ITEM);
      return Promise.reject();
    }
    return Promise.resolve();
  },
  checkAuth: () => {
    return localStorage.getItem(CREDENTIALS_LOCAL_STORAGE_ITEM)
      ? Promise.resolve()
      : Promise.reject();
  },
  getPermissions: () => Promise.reject(\\"Unknown method\\"),
  getIdentity: () => {
    const str = localStorage.getItem(USER_DATA_LOCAL_STORAGE_ITEM);
    const userData: LoginMutateResult = JSON.parse(str || \\"\\");

    return Promise.resolve({
      id: userData.login.username,
      fullName: userData.login.username,
      avatar: undefined,
    });
  },
};

function createBasicAuthorizationHeader(
  username: string,
  password: string
): string {
  return \`Basic \${btoa(\`\${username}:\${password}\`)}\`;
}
",
  "admin-ui/src/auth-provider/ra-auth-jwt.ts": "import { gql } from \\"@apollo/client/core\\";
import { AuthProvider } from \\"react-admin\\";
import {
  CREDENTIALS_LOCAL_STORAGE_ITEM,
  USER_DATA_LOCAL_STORAGE_ITEM,
} from \\"../constants\\";
import { Credentials, LoginMutateResult } from \\"../types\\";
import { apolloClient } from \\"../data-provider/graphqlDataProvider\\";

const LOGIN = gql\`
  mutation login($username: String!, $password: String!) {
    login(credentials: { username: $username, password: $password }) {
      username
      accessToken
    }
  }
\`;

export const jwtAuthProvider: AuthProvider = {
  login: async (credentials: Credentials) => {
    const userData = await apolloClient.mutate<LoginMutateResult>({
      mutation: LOGIN,
      variables: {
        ...credentials,
      },
    });

    if (userData && userData.data?.login.username) {
      localStorage.setItem(
        CREDENTIALS_LOCAL_STORAGE_ITEM,
        createBearerAuthorizationHeader(userData.data.login?.accessToken)
      );
      localStorage.setItem(
        USER_DATA_LOCAL_STORAGE_ITEM,
        JSON.stringify(userData.data)
      );
      return Promise.resolve();
    }
    return Promise.reject();
  },
  logout: () => {
    localStorage.removeItem(CREDENTIALS_LOCAL_STORAGE_ITEM);
    return Promise.resolve();
  },
  checkError: ({ status }: any) => {
    if (status === 401 || status === 403) {
      localStorage.removeItem(CREDENTIALS_LOCAL_STORAGE_ITEM);
      return Promise.reject();
    }
    return Promise.resolve();
  },
  checkAuth: () => {
    return localStorage.getItem(CREDENTIALS_LOCAL_STORAGE_ITEM)
      ? Promise.resolve()
      : Promise.reject();
  },
  getPermissions: () => Promise.reject(\\"Unknown method\\"),
  getIdentity: () => {
    const str = localStorage.getItem(USER_DATA_LOCAL_STORAGE_ITEM);
    const userData: LoginMutateResult = JSON.parse(str || \\"\\");

    return Promise.resolve({
      id: userData.login.username,
      fullName: userData.login.username,
      avatar: undefined,
    });
  },
};

export function createBearerAuthorizationHeader(accessToken: string) {
  return \`Bearer \${accessToken}\`;
}
",
  "admin-ui/src/auth.ts": "import { EventEmitter } from \\"events\\";
import { CREDENTIALS_LOCAL_STORAGE_ITEM } from \\"./constants\\";
import { Credentials } from \\"./types\\";

const eventEmitter = new EventEmitter();

export function isAuthenticated(): boolean {
  return Boolean(getCredentials());
}

export function listen(listener: (authenticated: boolean) => void): void {
  eventEmitter.on(\\"change\\", () => {
    listener(isAuthenticated());
  });
}

export function setCredentials(credentials: Credentials) {
  localStorage.setItem(
    CREDENTIALS_LOCAL_STORAGE_ITEM,
    JSON.stringify(credentials)
  );
}

export function getCredentials(): Credentials | null {
  const raw = localStorage.getItem(CREDENTIALS_LOCAL_STORAGE_ITEM);
  if (raw === null) {
    return null;
  }
  return JSON.parse(raw);
}

export function removeCredentials(): void {
  localStorage.removeItem(CREDENTIALS_LOCAL_STORAGE_ITEM);
}
",
  "admin-ui/src/constants.ts": "export const CREDENTIALS_LOCAL_STORAGE_ITEM = \\"credentials\\";
export const USER_DATA_LOCAL_STORAGE_ITEM = \\"userData\\";
",
  "admin-ui/src/customer/CustomerCreate.tsx": "import * as React from \\"react\\";

import {
  Create,
  SimpleForm,
  CreateProps,
  TextInput,
  BooleanInput,
  DateInput,
  NumberInput,
  SelectArrayInput,
  SelectInput,
  ReferenceInput,
  ReferenceArrayInput,
} from \\"react-admin\\";

import { OrganizationTitle } from \\"../organization/OrganizationTitle\\";
import { OrderTitle } from \\"../order/OrderTitle\\";

export const CustomerCreate = (props: CreateProps): React.ReactElement => {
  return (
    <Create {...props}>
      <SimpleForm>
        <TextInput label=\\"Email\\" source=\\"email\\" type=\\"email\\" />
        <TextInput label=\\"First Name\\" source=\\"firstName\\" />
        <TextInput label=\\"Last Name\\" source=\\"lastName\\" />
        <BooleanInput label=\\"VIP\\" source=\\"isVip\\" />
        <DateInput label=\\"Birth Data\\" source=\\"birthData\\" />
        <NumberInput
          label=\\"Average Sale (-1500.00 - 1500.00)\\"
          source=\\"averageSale\\"
        />
        <NumberInput
          step={1}
          label=\\"Favorite Number (1 - 20)\\"
          source=\\"favoriteNumber\\"
        />
        <TextInput label=\\"Geographic Location\\" source=\\"geoLocation\\" />
        <TextInput
          label=\\"Comments (up to 500 characters)\\"
          multiline
          source=\\"comments\\"
        />
        <SelectArrayInput
          label=\\"Favorite Colors (multi-select)\\"
          source=\\"favoriteColors\\"
          choices={[
            { label: \\"Red\\", value: \\"red\\" },
            { label: \\"Green\\", value: \\"green\\" },
            { label: \\"Purple\\", value: \\"purple\\" },
            { label: \\"yellow\\", value: \\"yellow\\" },
          ]}
          optionText=\\"label\\"
          optionValue=\\"value\\"
        />
        <SelectInput
          source=\\"customerType\\"
          label=\\"Customer Type\\"
          choices={[
            { label: \\"Platinum\\", value: \\"platinum\\" },
            { label: \\"Gold\\", value: \\"gold\\" },
            { label: \\"Bronze\\", value: \\"bronze\\" },
            { label: \\"Regular\\", value: \\"regular\\" },
          ]}
          optionText=\\"label\\"
          allowEmpty
          optionValue=\\"value\\"
        />
        <ReferenceInput
          source=\\"organization.id\\"
          reference=\\"Organization\\"
          label=\\"Organization\\"
        >
          <SelectInput optionText={OrganizationTitle} />
        </ReferenceInput>
        <ReferenceInput
          source=\\"organization.id\\"
          reference=\\"Organization\\"
          label=\\"VIP Organization\\"
        >
          <SelectInput optionText={OrganizationTitle} />
        </ReferenceInput>
        <ReferenceArrayInput
          source=\\"orders\\"
          reference=\\"Order\\"
          parse={(value: any) => value && value.map((v: any) => ({ id: v }))}
          format={(value: any) => value && value.map((v: any) => v.id)}
        >
          <SelectArrayInput optionText={OrderTitle} />
        </ReferenceArrayInput>
      </SimpleForm>
    </Create>
  );
};
",
  "admin-ui/src/customer/CustomerEdit.tsx": "import * as React from \\"react\\";

import {
  Edit,
  SimpleForm,
  EditProps,
  TextInput,
  BooleanInput,
  DateInput,
  NumberInput,
  SelectArrayInput,
  SelectInput,
  ReferenceInput,
  ReferenceArrayInput,
} from \\"react-admin\\";

import { OrganizationTitle } from \\"../organization/OrganizationTitle\\";
import { OrderTitle } from \\"../order/OrderTitle\\";

export const CustomerEdit = (props: EditProps): React.ReactElement => {
  return (
    <Edit {...props}>
      <SimpleForm>
        <TextInput label=\\"Email\\" source=\\"email\\" type=\\"email\\" />
        <TextInput label=\\"First Name\\" source=\\"firstName\\" />
        <TextInput label=\\"Last Name\\" source=\\"lastName\\" />
        <BooleanInput label=\\"VIP\\" source=\\"isVip\\" />
        <DateInput label=\\"Birth Data\\" source=\\"birthData\\" />
        <NumberInput
          label=\\"Average Sale (-1500.00 - 1500.00)\\"
          source=\\"averageSale\\"
        />
        <NumberInput
          step={1}
          label=\\"Favorite Number (1 - 20)\\"
          source=\\"favoriteNumber\\"
        />
        <TextInput label=\\"Geographic Location\\" source=\\"geoLocation\\" />
        <TextInput
          label=\\"Comments (up to 500 characters)\\"
          multiline
          source=\\"comments\\"
        />
        <SelectArrayInput
          label=\\"Favorite Colors (multi-select)\\"
          source=\\"favoriteColors\\"
          choices={[
            { label: \\"Red\\", value: \\"red\\" },
            { label: \\"Green\\", value: \\"green\\" },
            { label: \\"Purple\\", value: \\"purple\\" },
            { label: \\"yellow\\", value: \\"yellow\\" },
          ]}
          optionText=\\"label\\"
          optionValue=\\"value\\"
        />
        <SelectInput
          source=\\"customerType\\"
          label=\\"Customer Type\\"
          choices={[
            { label: \\"Platinum\\", value: \\"platinum\\" },
            { label: \\"Gold\\", value: \\"gold\\" },
            { label: \\"Bronze\\", value: \\"bronze\\" },
            { label: \\"Regular\\", value: \\"regular\\" },
          ]}
          optionText=\\"label\\"
          allowEmpty
          optionValue=\\"value\\"
        />
        <ReferenceInput
          source=\\"organization.id\\"
          reference=\\"Organization\\"
          label=\\"Organization\\"
        >
          <SelectInput optionText={OrganizationTitle} />
        </ReferenceInput>
        <ReferenceInput
          source=\\"organization.id\\"
          reference=\\"Organization\\"
          label=\\"VIP Organization\\"
        >
          <SelectInput optionText={OrganizationTitle} />
        </ReferenceInput>
        <ReferenceArrayInput
          source=\\"orders\\"
          reference=\\"Order\\"
          parse={(value: any) => value && value.map((v: any) => ({ id: v }))}
          format={(value: any) => value && value.map((v: any) => v.id)}
        >
          <SelectArrayInput optionText={OrderTitle} />
        </ReferenceArrayInput>
      </SimpleForm>
    </Edit>
  );
};
",
  "admin-ui/src/customer/CustomerList.tsx": "import * as React from \\"react\\";

import {
  List,
  Datagrid,
  ListProps,
  TextField,
  DateField,
  BooleanField,
  ReferenceField,
} from \\"react-admin\\";

import Pagination from \\"../Components/Pagination\\";
import { ORGANIZATION_TITLE_FIELD } from \\"../organization/OrganizationTitle\\";

export const CustomerList = (props: ListProps): React.ReactElement => {
  return (
    <List
      {...props}
      bulkActionButtons={false}
      title={\\"The Customers\\"}
      perPage={50}
      pagination={<Pagination />}
    >
      <Datagrid rowClick=\\"show\\">
        <TextField label=\\"Id\\" source=\\"id\\" />
        <DateField source=\\"createdAt\\" label=\\"Created At\\" />
        <DateField source=\\"updatedAt\\" label=\\"Updated At\\" />
        <TextField label=\\"Email\\" source=\\"email\\" />
        <TextField label=\\"First Name\\" source=\\"firstName\\" />
        <TextField label=\\"Last Name\\" source=\\"lastName\\" />
        <BooleanField label=\\"VIP\\" source=\\"isVip\\" />
        <TextField label=\\"Birth Data\\" source=\\"birthData\\" />
        <TextField
          label=\\"Average Sale (-1500.00 - 1500.00)\\"
          source=\\"averageSale\\"
        />
        <TextField label=\\"Favorite Number (1 - 20)\\" source=\\"favoriteNumber\\" />
        <TextField label=\\"Geographic Location\\" source=\\"geoLocation\\" />
        <TextField label=\\"Comments (up to 500 characters)\\" source=\\"comments\\" />
        <TextField
          label=\\"Favorite Colors (multi-select)\\"
          source=\\"favoriteColors\\"
        />
        <TextField label=\\"Customer Type\\" source=\\"customerType\\" />
        <ReferenceField
          label=\\"Organization\\"
          source=\\"organization.id\\"
          reference=\\"Organization\\"
        >
          <TextField source={ORGANIZATION_TITLE_FIELD} />
        </ReferenceField>
        <ReferenceField
          label=\\"VIP Organization\\"
          source=\\"organization.id\\"
          reference=\\"Organization\\"
        >
          <TextField source={ORGANIZATION_TITLE_FIELD} />
        </ReferenceField>
      </Datagrid>
    </List>
  );
};
",
  "admin-ui/src/customer/CustomerShow.tsx": "import * as React from \\"react\\";

import {
  Show,
  SimpleShowLayout,
  ShowProps,
  TextField,
  DateField,
  BooleanField,
  ReferenceField,
  ReferenceManyField,
  Datagrid,
} from \\"react-admin\\";

import { CUSTOMER_TITLE_FIELD } from \\"./CustomerTitle\\";
import { ORGANIZATION_TITLE_FIELD } from \\"../organization/OrganizationTitle\\";

export const CustomerShow = (props: ShowProps): React.ReactElement => {
  return (
    <Show {...props}>
      <SimpleShowLayout>
        <TextField label=\\"Id\\" source=\\"id\\" />
        <DateField source=\\"createdAt\\" label=\\"Created At\\" />
        <DateField source=\\"updatedAt\\" label=\\"Updated At\\" />
        <TextField label=\\"Email\\" source=\\"email\\" />
        <TextField label=\\"First Name\\" source=\\"firstName\\" />
        <TextField label=\\"Last Name\\" source=\\"lastName\\" />
        <BooleanField label=\\"VIP\\" source=\\"isVip\\" />
        <TextField label=\\"Birth Data\\" source=\\"birthData\\" />
        <TextField
          label=\\"Average Sale (-1500.00 - 1500.00)\\"
          source=\\"averageSale\\"
        />
        <TextField label=\\"Favorite Number (1 - 20)\\" source=\\"favoriteNumber\\" />
        <TextField label=\\"Geographic Location\\" source=\\"geoLocation\\" />
        <TextField label=\\"Comments (up to 500 characters)\\" source=\\"comments\\" />
        <TextField
          label=\\"Favorite Colors (multi-select)\\"
          source=\\"favoriteColors\\"
        />
        <TextField label=\\"Customer Type\\" source=\\"customerType\\" />
        <ReferenceField
          label=\\"Organization\\"
          source=\\"organization.id\\"
          reference=\\"Organization\\"
        >
          <TextField source={ORGANIZATION_TITLE_FIELD} />
        </ReferenceField>
        <ReferenceField
          label=\\"VIP Organization\\"
          source=\\"organization.id\\"
          reference=\\"Organization\\"
        >
          <TextField source={ORGANIZATION_TITLE_FIELD} />
        </ReferenceField>
        <ReferenceManyField
          reference=\\"Order\\"
          target=\\"CustomerId\\"
          label=\\"Orders\\"
        >
          <Datagrid rowClick=\\"show\\">
            <TextField label=\\"Id\\" source=\\"id\\" />
            <DateField source=\\"createdAt\\" label=\\"Created At\\" />
            <DateField source=\\"updatedAt\\" label=\\"Updated At\\" />
            <ReferenceField
              label=\\"Customer\\"
              source=\\"customer.id\\"
              reference=\\"Customer\\"
            >
              <TextField source={CUSTOMER_TITLE_FIELD} />
            </ReferenceField>
            <TextField label=\\"Status\\" source=\\"status\\" />
            <TextField label=\\"Label\\" source=\\"label\\" />
          </Datagrid>
        </ReferenceManyField>
      </SimpleShowLayout>
    </Show>
  );
};
",
  "admin-ui/src/customer/CustomerTitle.ts": "import { Customer as TCustomer } from \\"../api/customer/Customer\\";

export const CUSTOMER_TITLE_FIELD = \\"firstName\\";

export const CustomerTitle = (record: TCustomer): string => {
  return record.firstName || String(record.id);
};
",
  "admin-ui/src/data-provider/graphqlDataProvider.ts": "import buildGraphQLProvider from \\"ra-data-graphql-amplication\\";
import { ApolloClient, InMemoryCache, createHttpLink } from \\"@apollo/client\\";
import { setContext } from \\"@apollo/client/link/context\\";
import { CREDENTIALS_LOCAL_STORAGE_ITEM } from \\"../constants\\";

const httpLink = createHttpLink({
  uri: \`\${process.env.REACT_APP_SERVER_URL}/graphql\`,
});

// eslint-disable-next-line @typescript-eslint/naming-convention
const authLink = setContext((_, { headers }) => {
  const token = localStorage.getItem(CREDENTIALS_LOCAL_STORAGE_ITEM);
  return {
    headers: {
      ...headers,
      authorization: token ? token : \\"\\",
    },
  };
});

export const apolloClient = new ApolloClient({
  cache: new InMemoryCache(),
  link: authLink.concat(httpLink),
});

export default buildGraphQLProvider({
  client: apolloClient,
});
",
  "admin-ui/src/empty/EmptyCreate.tsx": "import * as React from \\"react\\";
import { Create, SimpleForm, CreateProps } from \\"react-admin\\";

export const EmptyCreate = (props: CreateProps): React.ReactElement => {
  return (
    <Create {...props}>
      <SimpleForm>
        <div />
      </SimpleForm>
    </Create>
  );
};
",
  "admin-ui/src/empty/EmptyEdit.tsx": "import * as React from \\"react\\";
import { Edit, SimpleForm, EditProps } from \\"react-admin\\";

export const EmptyEdit = (props: EditProps): React.ReactElement => {
  return (
    <Edit {...props}>
      <SimpleForm>
        <div />
      </SimpleForm>
    </Edit>
  );
};
",
  "admin-ui/src/empty/EmptyList.tsx": "import * as React from \\"react\\";
import { List, Datagrid, ListProps, TextField, DateField } from \\"react-admin\\";
import Pagination from \\"../Components/Pagination\\";

export const EmptyList = (props: ListProps): React.ReactElement => {
  return (
    <List
      {...props}
      bulkActionButtons={false}
      title={\\"Empties\\"}
      perPage={50}
      pagination={<Pagination />}
    >
      <Datagrid rowClick=\\"show\\">
        <TextField label=\\"Id\\" source=\\"id\\" />
        <DateField source=\\"createdAt\\" label=\\"Created At\\" />
        <DateField source=\\"updatedAt\\" label=\\"Updated At\\" />
      </Datagrid>
    </List>
  );
};
",
  "admin-ui/src/empty/EmptyShow.tsx": "import * as React from \\"react\\";
import {
  Show,
  SimpleShowLayout,
  ShowProps,
  TextField,
  DateField,
} from \\"react-admin\\";

export const EmptyShow = (props: ShowProps): React.ReactElement => {
  return (
    <Show {...props}>
      <SimpleShowLayout>
        <TextField label=\\"Id\\" source=\\"id\\" />
        <DateField source=\\"createdAt\\" label=\\"Created At\\" />
        <DateField source=\\"updatedAt\\" label=\\"Updated At\\" />
      </SimpleShowLayout>
    </Show>
  );
};
",
  "admin-ui/src/empty/EmptyTitle.ts": "import { Empty as TEmpty } from \\"../api/empty/Empty\\";

export const EMPTY_TITLE_FIELD = \\"id\\";

export const EmptyTitle = (record: TEmpty): string => {
  return record.id || String(record.id);
};
",
  "admin-ui/src/index.tsx": "import React from \\"react\\";
import ReactDOM from \\"react-dom\\";
import \\"./index.css\\";
// @ts-ignore
// eslint-disable-next-line import/no-unresolved
import App from \\"./App\\";
import reportWebVitals from \\"./reportWebVitals\\";

ReactDOM.render(
  <React.StrictMode>
    <App />
  </React.StrictMode>,
  document.getElementById(\\"root\\")
);

// If you want to start measuring performance in your app, pass a function
// to log results (for example: reportWebVitals(console.log))
// or send to an analytics endpoint. Learn more: https://bit.ly/CRA-vitals
reportWebVitals();
",
  "admin-ui/src/order/OrderCreate.tsx": "import * as React from \\"react\\";
import {
  Create,
  SimpleForm,
  CreateProps,
  ReferenceInput,
  SelectInput,
} from \\"react-admin\\";
import { CustomerTitle } from \\"../customer/CustomerTitle\\";

export const OrderCreate = (props: CreateProps): React.ReactElement => {
  return (
    <Create {...props}>
      <SimpleForm>
        <ReferenceInput
          source=\\"customer.id\\"
          reference=\\"Customer\\"
          label=\\"Customer\\"
        >
          <SelectInput optionText={CustomerTitle} />
        </ReferenceInput>
        <SelectInput
          source=\\"status\\"
          label=\\"Status\\"
          choices={[
            { label: \\"Pending\\", value: \\"pending\\" },
            { label: \\"In Progress\\", value: \\"inProgress\\" },
            { label: \\"Done\\", value: \\"done\\" },
          ]}
          optionText=\\"label\\"
          optionValue=\\"value\\"
        />
        <SelectInput
          source=\\"label\\"
          label=\\"Label\\"
          choices={[{ label: \\"Fragile\\", value: \\"fragile\\" }]}
          optionText=\\"label\\"
          allowEmpty
          optionValue=\\"value\\"
        />
      </SimpleForm>
    </Create>
  );
};
",
  "admin-ui/src/order/OrderEdit.tsx": "import * as React from \\"react\\";
import {
  Edit,
  SimpleForm,
  EditProps,
  ReferenceInput,
  SelectInput,
} from \\"react-admin\\";
import { CustomerTitle } from \\"../customer/CustomerTitle\\";

export const OrderEdit = (props: EditProps): React.ReactElement => {
  return (
    <Edit {...props}>
      <SimpleForm>
        <ReferenceInput
          source=\\"customer.id\\"
          reference=\\"Customer\\"
          label=\\"Customer\\"
        >
          <SelectInput optionText={CustomerTitle} />
        </ReferenceInput>
        <SelectInput
          source=\\"status\\"
          label=\\"Status\\"
          choices={[
            { label: \\"Pending\\", value: \\"pending\\" },
            { label: \\"In Progress\\", value: \\"inProgress\\" },
            { label: \\"Done\\", value: \\"done\\" },
          ]}
          optionText=\\"label\\"
          optionValue=\\"value\\"
        />
        <SelectInput
          source=\\"label\\"
          label=\\"Label\\"
          choices={[{ label: \\"Fragile\\", value: \\"fragile\\" }]}
          optionText=\\"label\\"
          allowEmpty
          optionValue=\\"value\\"
        />
      </SimpleForm>
    </Edit>
  );
};
",
  "admin-ui/src/order/OrderList.tsx": "import * as React from \\"react\\";
import {
  List,
  Datagrid,
  ListProps,
  TextField,
  DateField,
  ReferenceField,
} from \\"react-admin\\";
import Pagination from \\"../Components/Pagination\\";
import { CUSTOMER_TITLE_FIELD } from \\"../customer/CustomerTitle\\";

export const OrderList = (props: ListProps): React.ReactElement => {
  return (
    <List
      {...props}
      bulkActionButtons={false}
      title={\\"Orders\\"}
      perPage={50}
      pagination={<Pagination />}
    >
      <Datagrid rowClick=\\"show\\">
        <TextField label=\\"Id\\" source=\\"id\\" />
        <DateField source=\\"createdAt\\" label=\\"Created At\\" />
        <DateField source=\\"updatedAt\\" label=\\"Updated At\\" />
        <ReferenceField
          label=\\"Customer\\"
          source=\\"customer.id\\"
          reference=\\"Customer\\"
        >
          <TextField source={CUSTOMER_TITLE_FIELD} />
        </ReferenceField>
        <TextField label=\\"Status\\" source=\\"status\\" />
        <TextField label=\\"Label\\" source=\\"label\\" />
      </Datagrid>
    </List>
  );
};
",
  "admin-ui/src/order/OrderShow.tsx": "import * as React from \\"react\\";
import {
  Show,
  SimpleShowLayout,
  ShowProps,
  TextField,
  DateField,
  ReferenceField,
} from \\"react-admin\\";
import { CUSTOMER_TITLE_FIELD } from \\"../customer/CustomerTitle\\";

export const OrderShow = (props: ShowProps): React.ReactElement => {
  return (
    <Show {...props}>
      <SimpleShowLayout>
        <TextField label=\\"Id\\" source=\\"id\\" />
        <DateField source=\\"createdAt\\" label=\\"Created At\\" />
        <DateField source=\\"updatedAt\\" label=\\"Updated At\\" />
        <ReferenceField
          label=\\"Customer\\"
          source=\\"customer.id\\"
          reference=\\"Customer\\"
        >
          <TextField source={CUSTOMER_TITLE_FIELD} />
        </ReferenceField>
        <TextField label=\\"Status\\" source=\\"status\\" />
        <TextField label=\\"Label\\" source=\\"label\\" />
      </SimpleShowLayout>
    </Show>
  );
};
",
  "admin-ui/src/order/OrderTitle.ts": "import { Order as TOrder } from \\"../api/order/Order\\";

export const ORDER_TITLE_FIELD = \\"id\\";

export const OrderTitle = (record: TOrder): string => {
  return record.id || String(record.id);
};
",
  "admin-ui/src/organization/OrganizationCreate.tsx": "import * as React from \\"react\\";

import {
  Create,
  SimpleForm,
  CreateProps,
  TextInput,
  ReferenceArrayInput,
  SelectArrayInput,
} from \\"react-admin\\";

import { UserTitle } from \\"../user/UserTitle\\";
import { CustomerTitle } from \\"../customer/CustomerTitle\\";

export const OrganizationCreate = (props: CreateProps): React.ReactElement => {
  return (
    <Create {...props}>
      <SimpleForm>
        <TextInput label=\\"Name\\" source=\\"name\\" />
        <ReferenceArrayInput
          source=\\"users\\"
          reference=\\"User\\"
          parse={(value: any) => value && value.map((v: any) => ({ id: v }))}
          format={(value: any) => value && value.map((v: any) => v.id)}
        >
          <SelectArrayInput optionText={UserTitle} />
        </ReferenceArrayInput>
        <ReferenceArrayInput
          source=\\"customers\\"
          reference=\\"Customer\\"
          parse={(value: any) => value && value.map((v: any) => ({ id: v }))}
          format={(value: any) => value && value.map((v: any) => v.id)}
        >
          <SelectArrayInput optionText={CustomerTitle} />
        </ReferenceArrayInput>
        <ReferenceArrayInput
          source=\\"vipCustomers\\"
          reference=\\"Customer\\"
          parse={(value: any) => value && value.map((v: any) => ({ id: v }))}
          format={(value: any) => value && value.map((v: any) => v.id)}
        >
          <SelectArrayInput optionText={CustomerTitle} />
        </ReferenceArrayInput>
      </SimpleForm>
    </Create>
  );
};
",
  "admin-ui/src/organization/OrganizationEdit.tsx": "import * as React from \\"react\\";

import {
  Edit,
  SimpleForm,
  EditProps,
  TextInput,
  ReferenceArrayInput,
  SelectArrayInput,
} from \\"react-admin\\";

import { UserTitle } from \\"../user/UserTitle\\";
import { CustomerTitle } from \\"../customer/CustomerTitle\\";

export const OrganizationEdit = (props: EditProps): React.ReactElement => {
  return (
    <Edit {...props}>
      <SimpleForm>
        <TextInput label=\\"Name\\" source=\\"name\\" />
        <ReferenceArrayInput
          source=\\"users\\"
          reference=\\"User\\"
          parse={(value: any) => value && value.map((v: any) => ({ id: v }))}
          format={(value: any) => value && value.map((v: any) => v.id)}
        >
          <SelectArrayInput optionText={UserTitle} />
        </ReferenceArrayInput>
        <ReferenceArrayInput
          source=\\"customers\\"
          reference=\\"Customer\\"
          parse={(value: any) => value && value.map((v: any) => ({ id: v }))}
          format={(value: any) => value && value.map((v: any) => v.id)}
        >
          <SelectArrayInput optionText={CustomerTitle} />
        </ReferenceArrayInput>
        <ReferenceArrayInput
          source=\\"vipCustomers\\"
          reference=\\"Customer\\"
          parse={(value: any) => value && value.map((v: any) => ({ id: v }))}
          format={(value: any) => value && value.map((v: any) => v.id)}
        >
          <SelectArrayInput optionText={CustomerTitle} />
        </ReferenceArrayInput>
      </SimpleForm>
    </Edit>
  );
};
",
  "admin-ui/src/organization/OrganizationList.tsx": "import * as React from \\"react\\";
import { List, Datagrid, ListProps, TextField, DateField } from \\"react-admin\\";
import Pagination from \\"../Components/Pagination\\";

export const OrganizationList = (props: ListProps): React.ReactElement => {
  return (
    <List
      {...props}
      bulkActionButtons={false}
      title={\\"Organizations\\"}
      perPage={50}
      pagination={<Pagination />}
    >
      <Datagrid rowClick=\\"show\\">
        <TextField label=\\"Id\\" source=\\"id\\" />
        <DateField source=\\"createdAt\\" label=\\"Created At\\" />
        <DateField source=\\"updatedAt\\" label=\\"Updated At\\" />
        <TextField label=\\"Name\\" source=\\"name\\" />
      </Datagrid>
    </List>
  );
};
",
  "admin-ui/src/organization/OrganizationShow.tsx": "import * as React from \\"react\\";

import {
  Show,
  SimpleShowLayout,
  ShowProps,
  TextField,
  DateField,
  ReferenceManyField,
  Datagrid,
  BooleanField,
  ReferenceField,
} from \\"react-admin\\";

import { ORGANIZATION_TITLE_FIELD } from \\"./OrganizationTitle\\";

export const OrganizationShow = (props: ShowProps): React.ReactElement => {
  return (
    <Show {...props}>
      <SimpleShowLayout>
        <TextField label=\\"Id\\" source=\\"id\\" />
        <DateField source=\\"createdAt\\" label=\\"Created At\\" />
        <DateField source=\\"updatedAt\\" label=\\"Updated At\\" />
        <TextField label=\\"Name\\" source=\\"name\\" />
        <ReferenceManyField
          reference=\\"Customer\\"
          target=\\"OrganizationId\\"
          label=\\"The Customers\\"
        >
          <Datagrid rowClick=\\"show\\">
            <TextField label=\\"Id\\" source=\\"id\\" />
            <DateField source=\\"createdAt\\" label=\\"Created At\\" />
            <DateField source=\\"updatedAt\\" label=\\"Updated At\\" />
            <TextField label=\\"Email\\" source=\\"email\\" />
            <TextField label=\\"First Name\\" source=\\"firstName\\" />
            <TextField label=\\"Last Name\\" source=\\"lastName\\" />
            <BooleanField label=\\"VIP\\" source=\\"isVip\\" />
            <TextField label=\\"Birth Data\\" source=\\"birthData\\" />
            <TextField
              label=\\"Average Sale (-1500.00 - 1500.00)\\"
              source=\\"averageSale\\"
            />
            <TextField
              label=\\"Favorite Number (1 - 20)\\"
              source=\\"favoriteNumber\\"
            />
            <TextField label=\\"Geographic Location\\" source=\\"geoLocation\\" />
            <TextField
              label=\\"Comments (up to 500 characters)\\"
              source=\\"comments\\"
            />
            <TextField
              label=\\"Favorite Colors (multi-select)\\"
              source=\\"favoriteColors\\"
            />
            <TextField label=\\"Customer Type\\" source=\\"customerType\\" />
            <ReferenceField
              label=\\"Organization\\"
              source=\\"organization.id\\"
              reference=\\"Organization\\"
            >
              <TextField source={ORGANIZATION_TITLE_FIELD} />
            </ReferenceField>
            <ReferenceField
              label=\\"VIP Organization\\"
              source=\\"organization.id\\"
              reference=\\"Organization\\"
            >
              <TextField source={ORGANIZATION_TITLE_FIELD} />
            </ReferenceField>
          </Datagrid>
        </ReferenceManyField>
        <ReferenceManyField
          reference=\\"Customer\\"
          target=\\"OrganizationId\\"
          label=\\"The Customers\\"
        >
          <Datagrid rowClick=\\"show\\">
            <TextField label=\\"Id\\" source=\\"id\\" />
            <DateField source=\\"createdAt\\" label=\\"Created At\\" />
            <DateField source=\\"updatedAt\\" label=\\"Updated At\\" />
            <TextField label=\\"Email\\" source=\\"email\\" />
            <TextField label=\\"First Name\\" source=\\"firstName\\" />
            <TextField label=\\"Last Name\\" source=\\"lastName\\" />
            <BooleanField label=\\"VIP\\" source=\\"isVip\\" />
            <TextField label=\\"Birth Data\\" source=\\"birthData\\" />
            <TextField
              label=\\"Average Sale (-1500.00 - 1500.00)\\"
              source=\\"averageSale\\"
            />
            <TextField
              label=\\"Favorite Number (1 - 20)\\"
              source=\\"favoriteNumber\\"
            />
            <TextField label=\\"Geographic Location\\" source=\\"geoLocation\\" />
            <TextField
              label=\\"Comments (up to 500 characters)\\"
              source=\\"comments\\"
            />
            <TextField
              label=\\"Favorite Colors (multi-select)\\"
              source=\\"favoriteColors\\"
            />
            <TextField label=\\"Customer Type\\" source=\\"customerType\\" />
            <ReferenceField
              label=\\"Organization\\"
              source=\\"organization.id\\"
              reference=\\"Organization\\"
            >
              <TextField source={ORGANIZATION_TITLE_FIELD} />
            </ReferenceField>
            <ReferenceField
              label=\\"VIP Organization\\"
              source=\\"organization.id\\"
              reference=\\"Organization\\"
            >
              <TextField source={ORGANIZATION_TITLE_FIELD} />
            </ReferenceField>
          </Datagrid>
        </ReferenceManyField>
      </SimpleShowLayout>
    </Show>
  );
};
",
  "admin-ui/src/organization/OrganizationTitle.ts": "import { Organization as TOrganization } from \\"../api/organization/Organization\\";

export const ORGANIZATION_TITLE_FIELD = \\"name\\";

export const OrganizationTitle = (record: TOrganization): string => {
  return record.name || String(record.id);
};
",
  "admin-ui/src/pages/Dashboard.tsx": "import * as React from \\"react\\";
import Card from \\"@material-ui/core/Card\\";
import CardContent from \\"@material-ui/core/CardContent\\";
import { Title } from \\"react-admin\\";
const Dashboard = () => (
  <Card>
    <Title title=\\"Welcome to the administration\\" />
    <CardContent>Welcome</CardContent>
  </Card>
);

export default Dashboard;
",
  "admin-ui/src/profile/ProfileCreate.tsx": "import * as React from \\"react\\";
import {
  Create,
  SimpleForm,
  CreateProps,
  TextInput,
  ReferenceInput,
  SelectInput,
} from \\"react-admin\\";
import { UserTitle } from \\"../user/UserTitle\\";

export const ProfileCreate = (props: CreateProps): React.ReactElement => {
  return (
    <Create {...props}>
      <SimpleForm>
        <TextInput label=\\"Email\\" source=\\"email\\" type=\\"email\\" />
        <ReferenceInput source=\\"user.id\\" reference=\\"User\\" label=\\"User\\">
          <SelectInput optionText={UserTitle} />
        </ReferenceInput>
      </SimpleForm>
    </Create>
  );
};
",
  "admin-ui/src/profile/ProfileEdit.tsx": "import * as React from \\"react\\";
import {
  Edit,
  SimpleForm,
  EditProps,
  TextInput,
  ReferenceInput,
  SelectInput,
} from \\"react-admin\\";
import { UserTitle } from \\"../user/UserTitle\\";

export const ProfileEdit = (props: EditProps): React.ReactElement => {
  return (
    <Edit {...props}>
      <SimpleForm>
        <TextInput label=\\"Email\\" source=\\"email\\" type=\\"email\\" />
        <ReferenceInput source=\\"user.id\\" reference=\\"User\\" label=\\"User\\">
          <SelectInput optionText={UserTitle} />
        </ReferenceInput>
      </SimpleForm>
    </Edit>
  );
};
",
  "admin-ui/src/profile/ProfileList.tsx": "import * as React from \\"react\\";
import {
  List,
  Datagrid,
  ListProps,
  TextField,
  DateField,
  ReferenceField,
} from \\"react-admin\\";
import Pagination from \\"../Components/Pagination\\";
import { USER_TITLE_FIELD } from \\"../user/UserTitle\\";

export const ProfileList = (props: ListProps): React.ReactElement => {
  return (
    <List
      {...props}
      bulkActionButtons={false}
      title={\\"Profiles\\"}
      perPage={50}
      pagination={<Pagination />}
    >
      <Datagrid rowClick=\\"show\\">
        <TextField label=\\"Id\\" source=\\"id\\" />
        <DateField source=\\"createdAt\\" label=\\"Created At\\" />
        <DateField source=\\"updatedAt\\" label=\\"Updated At\\" />
        <TextField label=\\"Email\\" source=\\"email\\" />
        <ReferenceField label=\\"User\\" source=\\"user.id\\" reference=\\"User\\">
          <TextField source={USER_TITLE_FIELD} />
        </ReferenceField>
      </Datagrid>
    </List>
  );
};
",
  "admin-ui/src/profile/ProfileShow.tsx": "import * as React from \\"react\\";
import {
  Show,
  SimpleShowLayout,
  ShowProps,
  TextField,
  DateField,
  ReferenceField,
} from \\"react-admin\\";
import { USER_TITLE_FIELD } from \\"../user/UserTitle\\";

export const ProfileShow = (props: ShowProps): React.ReactElement => {
  return (
    <Show {...props}>
      <SimpleShowLayout>
        <TextField label=\\"Id\\" source=\\"id\\" />
        <DateField source=\\"createdAt\\" label=\\"Created At\\" />
        <DateField source=\\"updatedAt\\" label=\\"Updated At\\" />
        <TextField label=\\"Email\\" source=\\"email\\" />
        <ReferenceField label=\\"User\\" source=\\"user.id\\" reference=\\"User\\">
          <TextField source={USER_TITLE_FIELD} />
        </ReferenceField>
      </SimpleShowLayout>
    </Show>
  );
};
",
  "admin-ui/src/profile/ProfileTitle.ts": "import { Profile as TProfile } from \\"../api/profile/Profile\\";

export const PROFILE_TITLE_FIELD = \\"id\\";

export const ProfileTitle = (record: TProfile): string => {
  return record.id || String(record.id);
};
",
  "admin-ui/src/reportWebVitals.ts": "import { ReportHandler } from \\"web-vitals\\";

const reportWebVitals = (onPerfEntry?: ReportHandler): void => {
  if (onPerfEntry && onPerfEntry instanceof Function) {
    void import(\\"web-vitals\\").then(
      ({ getCLS, getFID, getFCP, getLCP, getTTFB }) => {
        getCLS(onPerfEntry);
        getFID(onPerfEntry);
        getFCP(onPerfEntry);
        getLCP(onPerfEntry);
        getTTFB(onPerfEntry);
      }
    );
  }
};

export default reportWebVitals;
",
  "admin-ui/src/setupTests.ts": "// jest-dom adds custom jest matchers for asserting on DOM nodes.
// allows you to do things like:
// expect(element).toHaveTextContent(/react/i)
// learn more: https://github.com/testing-library/jest-dom
import \\"@testing-library/jest-dom\\";
",
  "admin-ui/src/theme/theme.ts": "import { defaultTheme } from \\"react-admin\\";
import { createTheme, ThemeOptions } from \\"@material-ui/core/styles\\";
import { merge } from \\"lodash\\";
import createPalette from \\"@material-ui/core/styles/createPalette\\";

const palette = createPalette(
  merge({}, defaultTheme.palette, {
    primary: {
      main: \\"#20a4f3\\",
    },
    secondary: {
      main: \\"#7950ed\\",
    },
    error: {
      main: \\"#e93c51\\",
    },
    warning: {
      main: \\"#f6aa50\\",
    },
    info: {
      main: \\"#144bc1\\",
    },
    success: {
      main: \\"#31c587\\",
    },
  })
);

const themeOptions: ThemeOptions = {
  palette,
};

export const theme = createTheme(merge({}, defaultTheme, themeOptions));
",
  "admin-ui/src/types.ts": "import { JsonValue } from \\"type-fest\\";

export type Credentials = {
  username: string;
  password: string;
};
export type LoginMutateResult = {
  login: {
    username: string;
    accessToken: string;
  };
};
export type InputJsonValue = Omit<JsonValue, \\"null\\">;
",
  "admin-ui/src/user/EnumRoles.ts": "export enum EnumRoles {
  User = \\"user\\",
  Admin = \\"admin\\",
  AreaManager = \\"areaManager\\",
}
",
  "admin-ui/src/user/RolesOptions.ts": "//@ts-ignore
import { ROLES } from \\"./roles\\";

declare interface Role {
  name: string;
  displayName: string;
}

export const ROLES_OPTIONS = ROLES.map((role: Role) => ({
  value: role.name,
  label: role.displayName,
}));
",
  "admin-ui/src/user/UserCreate.tsx": "import * as React from \\"react\\";

import {
  Create,
  SimpleForm,
  CreateProps,
  TextInput,
  PasswordInput,
  SelectArrayInput,
  NumberInput,
  DateTimeInput,
  ReferenceInput,
  SelectInput,
  ReferenceArrayInput,
  BooleanInput,
} from \\"react-admin\\";

import { UserTitle } from \\"./UserTitle\\";
import { OrganizationTitle } from \\"../organization/OrganizationTitle\\";
import { ProfileTitle } from \\"../profile/ProfileTitle\\";
import { ROLES_OPTIONS } from \\"../user/RolesOptions\\";

export const UserCreate = (props: CreateProps): React.ReactElement => {
  return (
    <Create {...props}>
      <SimpleForm>
        <TextInput label=\\"Username\\" source=\\"username\\" />
        <PasswordInput label=\\"Password\\" source=\\"password\\" />
        <SelectArrayInput
          source=\\"roles\\"
          choices={ROLES_OPTIONS}
          optionText=\\"label\\"
          optionValue=\\"value\\"
        />
        <TextInput label=\\"Name\\" source=\\"name\\" />
        <TextInput label=\\"Bio\\" multiline source=\\"bio\\" />
        <TextInput label=\\"Email\\" source=\\"email\\" type=\\"email\\" />
        <NumberInput step={1} label=\\"Age\\" source=\\"age\\" />
        <DateTimeInput label=\\"Birth Date\\" source=\\"birthDate\\" />
        <NumberInput label=\\"Score\\" source=\\"score\\" />
        <ReferenceInput source=\\"user.id\\" reference=\\"User\\" label=\\"Manager\\">
          <SelectInput optionText={UserTitle} />
        </ReferenceInput>
        <ReferenceArrayInput
          source=\\"employees\\"
          reference=\\"User\\"
          parse={(value: any) => value && value.map((v: any) => ({ id: v }))}
          format={(value: any) => value && value.map((v: any) => v.id)}
        >
          <SelectArrayInput optionText={UserTitle} />
        </ReferenceArrayInput>
        <ReferenceArrayInput
          source=\\"organizations\\"
          reference=\\"Organization\\"
          parse={(value: any) => value && value.map((v: any) => ({ id: v }))}
          format={(value: any) => value && value.map((v: any) => v.id)}
        >
          <SelectArrayInput optionText={OrganizationTitle} />
        </ReferenceArrayInput>
        <SelectArrayInput
          label=\\"Interests\\"
          source=\\"interests\\"
          choices={[
            { label: \\"Programming\\", value: \\"programming\\" },
            { label: \\"Design\\", value: \\"design\\" },
          ]}
          optionText=\\"label\\"
          optionValue=\\"value\\"
        />
        <SelectInput
          source=\\"priority\\"
          label=\\"Priority\\"
          choices={[
            { label: \\"High\\", value: \\"high\\" },
            { label: \\"Medium\\", value: \\"medium\\" },
            { label: \\"Low\\", value: \\"low\\" },
          ]}
          optionText=\\"label\\"
          optionValue=\\"value\\"
        />
        <BooleanInput label=\\"Is Curious\\" source=\\"isCurious\\" />
        <TextInput label=\\"Location\\" source=\\"location\\" />
        <div />
        <ReferenceInput source=\\"profile.id\\" reference=\\"Profile\\" label=\\"Profile\\">
          <SelectInput optionText={ProfileTitle} />
        </ReferenceInput>
      </SimpleForm>
    </Create>
  );
};
",
  "admin-ui/src/user/UserEdit.tsx": "import * as React from \\"react\\";

import {
  Edit,
  SimpleForm,
  EditProps,
  TextInput,
  PasswordInput,
  SelectArrayInput,
  NumberInput,
  DateTimeInput,
  ReferenceInput,
  SelectInput,
  ReferenceArrayInput,
  BooleanInput,
} from \\"react-admin\\";

import { UserTitle } from \\"./UserTitle\\";
import { OrganizationTitle } from \\"../organization/OrganizationTitle\\";
import { ProfileTitle } from \\"../profile/ProfileTitle\\";
import { ROLES_OPTIONS } from \\"../user/RolesOptions\\";

export const UserEdit = (props: EditProps): React.ReactElement => {
  return (
    <Edit {...props}>
      <SimpleForm>
        <TextInput label=\\"Username\\" source=\\"username\\" />
        <PasswordInput label=\\"Password\\" source=\\"password\\" />
        <SelectArrayInput
          source=\\"roles\\"
          choices={ROLES_OPTIONS}
          optionText=\\"label\\"
          optionValue=\\"value\\"
        />
        <TextInput label=\\"Name\\" source=\\"name\\" />
        <TextInput label=\\"Bio\\" multiline source=\\"bio\\" />
        <TextInput label=\\"Email\\" source=\\"email\\" type=\\"email\\" />
        <NumberInput step={1} label=\\"Age\\" source=\\"age\\" />
        <DateTimeInput label=\\"Birth Date\\" source=\\"birthDate\\" />
        <NumberInput label=\\"Score\\" source=\\"score\\" />
        <ReferenceInput source=\\"user.id\\" reference=\\"User\\" label=\\"Manager\\">
          <SelectInput optionText={UserTitle} />
        </ReferenceInput>
        <ReferenceArrayInput
          source=\\"employees\\"
          reference=\\"User\\"
          parse={(value: any) => value && value.map((v: any) => ({ id: v }))}
          format={(value: any) => value && value.map((v: any) => v.id)}
        >
          <SelectArrayInput optionText={UserTitle} />
        </ReferenceArrayInput>
        <ReferenceArrayInput
          source=\\"organizations\\"
          reference=\\"Organization\\"
          parse={(value: any) => value && value.map((v: any) => ({ id: v }))}
          format={(value: any) => value && value.map((v: any) => v.id)}
        >
          <SelectArrayInput optionText={OrganizationTitle} />
        </ReferenceArrayInput>
        <SelectArrayInput
          label=\\"Interests\\"
          source=\\"interests\\"
          choices={[
            { label: \\"Programming\\", value: \\"programming\\" },
            { label: \\"Design\\", value: \\"design\\" },
          ]}
          optionText=\\"label\\"
          optionValue=\\"value\\"
        />
        <SelectInput
          source=\\"priority\\"
          label=\\"Priority\\"
          choices={[
            { label: \\"High\\", value: \\"high\\" },
            { label: \\"Medium\\", value: \\"medium\\" },
            { label: \\"Low\\", value: \\"low\\" },
          ]}
          optionText=\\"label\\"
          optionValue=\\"value\\"
        />
        <BooleanInput label=\\"Is Curious\\" source=\\"isCurious\\" />
        <TextInput label=\\"Location\\" source=\\"location\\" />
        <div />
        <ReferenceInput source=\\"profile.id\\" reference=\\"Profile\\" label=\\"Profile\\">
          <SelectInput optionText={ProfileTitle} />
        </ReferenceInput>
      </SimpleForm>
    </Edit>
  );
};
",
  "admin-ui/src/user/UserList.tsx": "import * as React from \\"react\\";
import {
  List,
  Datagrid,
  ListProps,
  TextField,
  ReferenceField,
  BooleanField,
} from \\"react-admin\\";
import Pagination from \\"../Components/Pagination\\";
import { USER_TITLE_FIELD } from \\"./UserTitle\\";
import { PROFILE_TITLE_FIELD } from \\"../profile/ProfileTitle\\";

export const UserList = (props: ListProps): React.ReactElement => {
  return (
    <List
      {...props}
      bulkActionButtons={false}
      title={\\"Users\\"}
      perPage={50}
      pagination={<Pagination />}
    >
      <Datagrid rowClick=\\"show\\">
        <TextField label=\\"Username\\" source=\\"username\\" />
        <TextField label=\\"Roles\\" source=\\"roles\\" />
        <TextField label=\\"Id\\" source=\\"id\\" />
        <TextField label=\\"Name\\" source=\\"name\\" />
        <TextField label=\\"Bio\\" source=\\"bio\\" />
        <TextField label=\\"Email\\" source=\\"email\\" />
        <TextField label=\\"Age\\" source=\\"age\\" />
        <TextField label=\\"Birth Date\\" source=\\"birthDate\\" />
        <TextField label=\\"Score\\" source=\\"score\\" />
        <ReferenceField label=\\"Manager\\" source=\\"user.id\\" reference=\\"User\\">
          <TextField source={USER_TITLE_FIELD} />
        </ReferenceField>
        <TextField label=\\"Interests\\" source=\\"interests\\" />
        <TextField label=\\"Priority\\" source=\\"priority\\" />
        <BooleanField label=\\"Is Curious\\" source=\\"isCurious\\" />
        <TextField label=\\"Location\\" source=\\"location\\" />
        <TextField label=\\"Extended Properties\\" source=\\"extendedProperties\\" />
        <ReferenceField label=\\"Profile\\" source=\\"profile.id\\" reference=\\"Profile\\">
          <TextField source={PROFILE_TITLE_FIELD} />
        </ReferenceField>
      </Datagrid>
    </List>
  );
};
",
  "admin-ui/src/user/UserShow.tsx": "import * as React from \\"react\\";
import {
  Show,
  SimpleShowLayout,
  ShowProps,
  TextField,
  ReferenceField,
  BooleanField,
} from \\"react-admin\\";
import { USER_TITLE_FIELD } from \\"./UserTitle\\";
import { PROFILE_TITLE_FIELD } from \\"../profile/ProfileTitle\\";

export const UserShow = (props: ShowProps): React.ReactElement => {
  return (
    <Show {...props}>
      <SimpleShowLayout>
        <TextField label=\\"Username\\" source=\\"username\\" />
        <TextField label=\\"Roles\\" source=\\"roles\\" />
        <TextField label=\\"Id\\" source=\\"id\\" />
        <TextField label=\\"Name\\" source=\\"name\\" />
        <TextField label=\\"Bio\\" source=\\"bio\\" />
        <TextField label=\\"Email\\" source=\\"email\\" />
        <TextField label=\\"Age\\" source=\\"age\\" />
        <TextField label=\\"Birth Date\\" source=\\"birthDate\\" />
        <TextField label=\\"Score\\" source=\\"score\\" />
        <ReferenceField label=\\"Manager\\" source=\\"user.id\\" reference=\\"User\\">
          <TextField source={USER_TITLE_FIELD} />
        </ReferenceField>
        <TextField label=\\"Interests\\" source=\\"interests\\" />
        <TextField label=\\"Priority\\" source=\\"priority\\" />
        <BooleanField label=\\"Is Curious\\" source=\\"isCurious\\" />
        <TextField label=\\"Location\\" source=\\"location\\" />
        <TextField label=\\"Extended Properties\\" source=\\"extendedProperties\\" />
        <ReferenceField label=\\"Profile\\" source=\\"profile.id\\" reference=\\"Profile\\">
          <TextField source={PROFILE_TITLE_FIELD} />
        </ReferenceField>
      </SimpleShowLayout>
    </Show>
  );
};
",
  "admin-ui/src/user/UserTitle.ts": "import { User as TUser } from \\"../api/user/User\\";

export const USER_TITLE_FIELD = \\"username\\";

export const UserTitle = (record: TUser): string => {
  return record.username || String(record.id);
};
",
  "admin-ui/src/user/roles.ts": "export const ROLES = [
  {
    name: \\"user\\",
    displayName: \\"User\\",
  },
  {
    name: \\"admin\\",
    displayName: \\"Admin\\",
  },
  {
    name: \\"areaManager\\",
    displayName: \\"Area Manager\\",
  },
];
",
  "admin-ui/src/util/BooleanFilter.ts": "export class BooleanFilter {
  equals?: boolean;
  not?: boolean;
}
",
  "admin-ui/src/util/BooleanNullableFilter.ts": "export class BooleanNullableFilter {
  equals?: boolean | null;
  not?: boolean | null;
}
",
  "admin-ui/src/util/DateTimeFilter.ts": "export class DateTimeFilter {
  equals?: Date;
  not?: Date;
  in?: Date[];
  notIn?: Date[];
  lt?: Date;
  lte?: Date;
  gt?: Date;
  gte?: Date;
}
",
  "admin-ui/src/util/DateTimeNullableFilter.ts": "export class DateTimeNullableFilter {
  equals?: Date | null;
  in?: Date[] | null;
  notIn?: Date[] | null;
  lt?: Date;
  lte?: Date;
  gt?: Date;
  gte?: Date;
  not?: Date;
}
",
  "admin-ui/src/util/FloatFilter.ts": "export class FloatFilter {
  equals?: number;
  in?: number[];
  notIn?: number[];
  lt?: number;
  lte?: number;
  gt?: number;
  gte?: number;
  not?: number;
}
",
  "admin-ui/src/util/FloatNullableFilter.ts": "export class FloatNullableFilter {
  equals?: number | null;
  in?: number[] | null;
  notIn?: number[] | null;
  lt?: number;
  lte?: number;
  gt?: number;
  gte?: number;
  not?: number;
}
",
  "admin-ui/src/util/IntFilter.ts": "export class IntFilter {
  equals?: number;
  in?: number[];
  notIn?: number[];
  lt?: number;
  lte?: number;
  gt?: number;
  gte?: number;
  not?: number;
}
",
  "admin-ui/src/util/IntNullableFilter.ts": "export class IntNullableFilter {
  equals?: number | null;
  in?: number[] | null;
  notIn?: number[] | null;
  lt?: number;
  lte?: number;
  gt?: number;
  gte?: number;
  not?: number;
}
",
  "admin-ui/src/util/JsonFilter.ts": "import { InputJsonValue } from \\"../types\\";
export class JsonFilter {
  equals?: InputJsonValue;
  not?: InputJsonValue;
}
",
  "admin-ui/src/util/JsonNullableFilter.ts": "import { JsonValue } from \\"type-fest\\";
export class JsonNullableFilter {
  equals?: JsonValue | null;
  not?: JsonValue | null;
}
",
  "admin-ui/src/util/MetaQueryPayload.ts": "export class MetaQueryPayload {
  count!: number;
}
",
  "admin-ui/src/util/QueryMode.ts": "export enum QueryMode {
  Default = \\"default\\",
  Insensitive = \\"insensitive\\",
}
",
  "admin-ui/src/util/SortOrder.ts": "export enum SortOrder {
  Asc = \\"asc\\",
  Desc = \\"desc\\",
}
",
  "admin-ui/src/util/StringFilter.ts": "import { QueryMode } from \\"./QueryMode\\";

export class StringFilter {
  equals?: string;
  in?: string[];
  notIn?: string[];
  lt?: string;
  lte?: string;
  gt?: string;
  gte?: string;
  contains?: string;
  startsWith?: string;
  endsWith?: string;
  mode?: QueryMode;
  not?: string;
}
",
  "admin-ui/src/util/StringNullableFilter.ts": "import { QueryMode } from \\"./QueryMode\\";
export class StringNullableFilter {
  equals?: string | null;
  in?: string[] | null;
  notIn?: string[] | null;
  lt?: string;
  lte?: string;
  gt?: string;
  gte?: string;
  contains?: string;
  startsWith?: string;
  endsWith?: string;
  mode?: QueryMode;
  not?: string;
}
",
  "admin-ui/tsconfig.json": "{
  \\"compilerOptions\\": {
    \\"target\\": \\"es5\\",
    \\"lib\\": [\\"dom\\", \\"dom.iterable\\", \\"esnext\\"],
    \\"allowJs\\": true,
    \\"skipLibCheck\\": true,
    \\"esModuleInterop\\": true,
    \\"allowSyntheticDefaultImports\\": true,
    \\"forceConsistentCasingInFileNames\\": true,
    \\"noFallthroughCasesInSwitch\\": true,
    \\"module\\": \\"esnext\\",
    \\"moduleResolution\\": \\"node\\",
    \\"resolveJsonModule\\": true,
    \\"isolatedModules\\": true,
    \\"noEmit\\": true,
    \\"jsx\\": \\"react-jsx\\",
    \\"strict\\": true
  },
  \\"include\\": [\\"src\\"],
  \\"exclude\\": [\\"./node_modules\\"]
}
",
  "server/.env": "BCRYPT_SALT=10
COMPOSE_PROJECT_NAME=amp_\${resourceId}
PORT=3000
DB_USER=testUsername
DB_PASSWORD=1234
DB_PORT=5433
DB_URL=postgres://testUsername:1234@localhost:5433/db-name",
  "server/.gitignore": "# See https://help.github.com/articles/ignoring-files/ for more about ignoring files.
 
/node_modules
/dist
.DS_Store
",
  "server/docker-compose.db.yml": "version: \\"3\\"
services:
  db:
    image: postgres:12
    ports:
      - \${DB_PORT}:5432
    environment:
      POSTGRES_USER: \${DB_USER}
      POSTGRES_PASSWORD: \${DB_PASSWORD}
    volumes:
      - postgres:/var/lib/postgresql/data
volumes:
  postgres: ~
",
  "server/docker-compose.yml": "version: \\"3\\"
services:
  server:
    build:
      context: .
      args:
        NPM_LOG_LEVEL: notice
    ports:
      - \${PORT}:3000
    environment:
      BCRYPT_SALT: \${BCRYPT_SALT}
      JWT_SECRET_KEY: \${JWT_SECRET_KEY}
      JWT_EXPIRATION: \${JWT_EXPIRATION}
      DB_URL: postgres://\${DB_USER}:\${DB_PASSWORD}@db:\${DB_PORT}
    depends_on:
      - migrate
  migrate:
    build:
      context: .
      args:
        NPM_LOG_LEVEL: notice
    command: npm run db:init
    working_dir: /app/server
    environment:
      BCRYPT_SALT: \${BCRYPT_SALT}
      DB_URL: postgres://\${DB_USER}:\${DB_PASSWORD}@db:\${DB_PORT}
    depends_on:
      db:
        condition: service_healthy
  db:
    image: postgres:12
    ports:
      - \${DB_PORT}:5432
    environment:
      POSTGRES_USER: \${DB_USER}
      POSTGRES_PASSWORD: \${DB_PASSWORD}
    volumes:
      - postgres:/var/lib/postgresql/data
    healthcheck:
      test:
        - CMD
        - pg_isready
        - -q
        - -d
        - \${DB_NAME}
        - -U
        - \${DB_USER}
      timeout: 45s
      interval: 10s
      retries: 10
volumes:
  postgres: ~
",
  "server/nest-cli.json": "{
  \\"sourceRoot\\": \\"src\\",
  \\"compilerOptions\\": {
    \\"assets\\": [\\"swagger\\"]
  }
}
",
  "server/package.json": "{
  \\"name\\": \\"@sample-application/server\\",
  \\"version\\": \\"0.1.3\\",
  \\"private\\": true,
  \\"scripts\\": {
    \\"start\\": \\"nest start\\",
    \\"start:watch\\": \\"nest start --watch\\",
    \\"start:debug\\": \\"nest start --debug --watch\\",
    \\"build\\": \\"nest build\\",
    \\"test\\": \\"jest\\",
    \\"seed\\": \\"ts-node scripts/seed.ts\\",
    \\"db:migrate-save\\": \\"prisma migrate dev\\",
    \\"db:migrate-up\\": \\"prisma migrate deploy\\",
    \\"db:clean\\": \\"ts-node scripts/clean.ts\\",
    \\"db:init\\": \\"run-s \\\\\\"db:migrate-save -- --name 'initial version'\\\\\\" db:migrate-up seed\\",
    \\"prisma:generate\\": \\"prisma generate\\",
    \\"docker:db\\": \\"docker-compose -f docker-compose.db.yml up -d\\",
    \\"docker:build\\": \\"docker build .\\",
    \\"compose:up\\": \\"docker-compose up -d\\",
    \\"compose:down\\": \\"docker-compose down --volumes\\"
  },
  \\"dependencies\\": {
    \\"@nestjs/common\\": \\"8.4.7\\",
    \\"@nestjs/config\\": \\"1.1.5\\",
    \\"@nestjs/core\\": \\"8.4.7\\",
    \\"@nestjs/graphql\\": \\"9.1.2\\",
    \\"@nestjs/platform-express\\": \\"8.4.7\\",
    \\"@nestjs/serve-static\\": \\"2.2.2\\",
    \\"@nestjs/swagger\\": \\"5.1.5\\",
    \\"@prisma/client\\": \\"4.6.1\\",
    \\"apollo-server-express\\": \\"3.6.1\\",
    \\"bcrypt\\": \\"5.0.1\\",
    \\"class-transformer\\": \\"0.5.1\\",
    \\"class-validator\\": \\"0.13.2\\",
    \\"graphql\\": \\"15.7.2\\",
    \\"graphql-type-json\\": \\"0.3.2\\",
    \\"nest-access-control\\": \\"2.0.3\\",
    \\"nest-morgan\\": \\"1.0.1\\",
    \\"nestjs-prisma\\": \\"0.19.0\\",
    \\"npm-run-all\\": \\"4.1.5\\",
    \\"reflect-metadata\\": \\"0.1.13\\",
    \\"swagger-ui-express\\": \\"4.3.0\\",
    \\"ts-node\\": \\"9.1.1\\"
  },
  \\"devDependencies\\": {
    \\"@nestjs/cli\\": \\"8.2.5\\",
    \\"@nestjs/testing\\": \\"8.4.7\\",
    \\"@types/bcrypt\\": \\"5.0.0\\",
    \\"@types/express\\": \\"4.17.9\\",
    \\"@types/graphql-type-json\\": \\"0.3.2\\",
    \\"@types/jest\\": \\"26.0.19\\",
    \\"@types/normalize-path\\": \\"3.0.0\\",
    \\"@types/supertest\\": \\"2.0.11\\",
    \\"jest\\": \\"27.0.6\\",
    \\"jest-mock-extended\\": \\"^2.0.4\\",
    \\"prisma\\": \\"4.6.1\\",
    \\"supertest\\": \\"4.0.2\\",
    \\"ts-jest\\": \\"27.0.3\\",
    \\"type-fest\\": \\"0.11.0\\",
    \\"typescript\\": \\"4.2.3\\"
  },
  \\"jest\\": {
    \\"preset\\": \\"ts-jest\\",
    \\"testEnvironment\\": \\"node\\",
    \\"modulePathIgnorePatterns\\": [\\"<rootDir>/dist/\\"]
  }
}
",
  "server/prisma/schema.prisma": "datasource postgres {
  provider = \\"postgresql\\"
  url      = env(\\"DB_URL\\")
}

generator client {
  provider = \\"prisma-client-js\\"
}

model User {
  username           String              @unique
  password           String
  roles              Json
  id                 String              @id @default(cuid())
  name               String
  bio                String
  email              String
  age                Int
  birthDate          DateTime
  score              Float
  manager            User?               @relation(name: \\"employees\\", fields: [managerId], references: [id])
  managerId          String?
  employees          User[]              @relation(name: \\"employees\\")
  organizations      Organization[]
  interests          EnumUserInterests[]
  priority           EnumUserPriority
  isCurious          Boolean
  location           String
  extendedProperties Json
  profile            Profile?            @relation(fields: [profileId], references: [id])
  profileId          Int?                @unique
}

model Profile {
  id        Int      @id @default(autoincrement())
  createdAt DateTime @default(now())
  updatedAt DateTime @updatedAt
  email     String
  user      User?
}

model Order {
  id         String          @id @default(cuid())
  createdAt  DateTime        @default(now())
  updatedAt  DateTime        @updatedAt
  customer   Customer        @relation(fields: [customerId], references: [id])
  customerId Int
  status     EnumOrderStatus
  label      EnumOrderLabel?
}

model Organization {
  id           String     @id @default(cuid())
  createdAt    DateTime   @default(now())
  updatedAt    DateTime   @updatedAt
  name         String
  users        User[]
  customers    Customer[] @relation(name: \\"CustomersOnOrganization\\")
  vipCustomers Customer[] @relation(name: \\"vipCustomers\\")
}

model Customer {
  id                Int                          @id @default(autoincrement())
  createdAt         DateTime                     @default(now())
  updatedAt         DateTime                     @updatedAt
  email             String
  firstName         String?
  lastName          String?
  isVip             Boolean?
  birthData         DateTime?
  averageSale       Float?
  favoriteNumber    Int?
  geoLocation       String?
  comments          String?
  favoriteColors    EnumCustomerFavoriteColors[]
  customerType      EnumCustomerCustomerType?
  organization      Organization?                @relation(name: \\"CustomersOnOrganization\\", fields: [organizationId], references: [id])
  organizationId    String?
  vipOrganization   Organization?                @relation(name: \\"vipCustomers\\", fields: [vipOrganizationId], references: [id])
  vipOrganizationId String?
  orders            Order[]
}

model Empty {
  id        String   @id @default(cuid())
  createdAt DateTime @default(now())
  updatedAt DateTime @updatedAt
}

enum EnumUserInterests {
  programming
  design
}

enum EnumUserPriority {
  high
  medium
  low
}

enum EnumOrderStatus {
  pending
  inProgress
  done
}

enum EnumOrderLabel {
  fragile
}

enum EnumCustomerFavoriteColors {
  red
  green
  purple
  yellow
}

enum EnumCustomerCustomerType {
  platinum
  gold
  bronze
  regular
}
",
  "server/scripts/clean.ts": "/**
 * Clean all the tables and types created by Prisma in the database
 */

import { PrismaClient } from \\"@prisma/client\\";

if (require.main === module) {
  clean().catch((error) => {
    console.error(error);
    process.exit(1);
  });
}

async function clean() {
  console.info(\\"Dropping all tables in the database...\\");
  const prisma = new PrismaClient();
  const tables = await getTables(prisma);
  const types = await getTypes(prisma);
  await dropTables(prisma, tables);
  await dropTypes(prisma, types);
  console.info(\\"Cleaned database successfully\\");
  await prisma.$disconnect();
}

async function dropTables(
  prisma: PrismaClient,
  tables: string[]
): Promise<void> {
  for (const table of tables) {
    await prisma.$executeRawUnsafe(\`DROP TABLE public.\\"\${table}\\" CASCADE;\`);
  }
}

async function dropTypes(prisma: PrismaClient, types: string[]) {
  for (const type of types) {
    await prisma.$executeRawUnsafe(\`DROP TYPE IF EXISTS \\"\${type}\\" CASCADE;\`);
  }
}

async function getTables(prisma: PrismaClient): Promise<string[]> {
  const results: Array<{
    tablename: string;
  }> =
    await prisma.$queryRaw\`SELECT tablename from pg_tables where schemaname = 'public';\`;
  return results.map((result) => result.tablename);
}

async function getTypes(prisma: PrismaClient): Promise<string[]> {
  const results: Array<{
    typname: string;
  }> = await prisma.$queryRaw\`
 SELECT t.typname
 FROM pg_type t 
 JOIN pg_catalog.pg_namespace n ON n.oid = t.typnamespace
 WHERE n.nspname = 'public';
 \`;
  return results.map((result) => result.typname);
}
",
  "server/scripts/customSeed.ts": "import { PrismaClient } from \\"@prisma/client\\";

export async function customSeed() {
  const client = new PrismaClient();
  const username = \\"admin\\";

  //replace this sample code to populate your database
  //with data that is required for your service to start
  await client.user.update({
    where: { username: username },
    data: {
      username,
    },
  });

  client.$disconnect();
}
",
  "server/scripts/seed.ts": "import * as dotenv from \\"dotenv\\";
<<<<<<< HEAD
import { PrismaClient } from \\"../prisma/generated-prisma-client\\";
=======
import { PrismaClient } from \\"@prisma/client\\";
import { Salt, parseSalt } from \\"../src/auth/password.service\\";
import { hash } from \\"bcrypt\\";
>>>>>>> 1d03c887
import { customSeed } from \\"./customSeed\\";

if (require.main === module) {
  dotenv.config();

  const { BCRYPT_SALT } = process.env;

  if (!BCRYPT_SALT) {
    throw new Error(\\"BCRYPT_SALT environment variable must be defined\\");
  }
}

async function seed() {
  console.info(\\"Seeding database...\\");

  const client = new PrismaClient();
  void client.$disconnect();

  console.info(\\"Seeding database with custom seed...\\");
  customSeed();

  console.info(\\"Seeded database successfully\\");
}
",
  "server/src/app.module.ts": "import { Module, Scope } from \\"@nestjs/common\\";
import { APP_INTERCEPTOR } from \\"@nestjs/core\\";
import { MorganInterceptor, MorganModule } from \\"nest-morgan\\";
import { UserModule } from \\"./user/user.module\\";
import { ProfileModule } from \\"./profile/profile.module\\";
import { OrderModule } from \\"./order/order.module\\";
import { OrganizationModule } from \\"./organization/organization.module\\";
import { CustomerModule } from \\"./customer/customer.module\\";
import { EmptyModule } from \\"./empty/empty.module\\";
import { HealthModule } from \\"./health/health.module\\";
import { PrismaModule } from \\"./prisma/prisma.module\\";
import { SecretsManagerModule } from \\"./providers/secrets/secretsManager.module\\";
import { ConfigModule, ConfigService } from \\"@nestjs/config\\";
import { ServeStaticModule } from \\"@nestjs/serve-static\\";
import { ServeStaticOptionsService } from \\"./serveStaticOptions.service\\";
import { GraphQLModule } from \\"@nestjs/graphql\\";

@Module({
  controllers: [],
  imports: [
    UserModule,
    ProfileModule,
    OrderModule,
    OrganizationModule,
    CustomerModule,
    EmptyModule,
    HealthModule,
    PrismaModule,
    SecretsManagerModule,
    MorganModule,
    ConfigModule.forRoot({ isGlobal: true }),
    ServeStaticModule.forRootAsync({
      useClass: ServeStaticOptionsService,
    }),
    GraphQLModule.forRootAsync({
      useFactory: (configService) => {
        const playground = configService.get(\\"GRAPHQL_PLAYGROUND\\");
        const introspection = configService.get(\\"GRAPHQL_INTROSPECTION\\");
        return {
          autoSchemaFile: \\"schema.graphql\\",
          sortSchema: true,
          playground,
          introspection: playground || introspection,
        };
      },
      inject: [ConfigService],
      imports: [ConfigModule],
    }),
  ],
  providers: [
    {
      provide: APP_INTERCEPTOR,
      scope: Scope.REQUEST,
      useClass: MorganInterceptor(\\"combined\\"),
    },
  ],
})
export class AppModule {}
",
<<<<<<< HEAD
=======
  "server/src/auth/Credentials.ts": "import { ApiProperty } from \\"@nestjs/swagger\\";
import { InputType, Field } from \\"@nestjs/graphql\\";
import { IsString } from \\"class-validator\\";

@InputType()
export class Credentials {
  @ApiProperty({
    required: true,
    type: String,
  })
  @IsString()
  @Field(() => String, { nullable: false })
  username!: string;
  @ApiProperty({
    required: true,
    type: String,
  })
  @IsString()
  @Field(() => String, { nullable: false })
  password!: string;
}
",
  "server/src/auth/IAuthStrategy.ts": "import { UserInfo } from \\"./UserInfo\\";

export interface IAuthStrategy {
  validate: (...any: any) => Promise<UserInfo>;
}
",
  "server/src/auth/ITokenService.ts": "export interface ITokenPayload {
  id: string;
  username: string;
  password: string;
}

export interface ITokenService {
  createToken: ({ id, username, password }: ITokenPayload) => Promise<string>;
}
",
  "server/src/auth/LoginArgs.ts": "import { ArgsType, Field } from \\"@nestjs/graphql\\";
import { Credentials } from \\"./Credentials\\";

@ArgsType()
export class LoginArgs {
  @Field(() => Credentials, { nullable: false })
  credentials!: Credentials;
}
",
  "server/src/auth/UserInfo.ts": "import { Field, ObjectType } from \\"@nestjs/graphql\\";
import { User } from \\"../user/base/User\\";

@ObjectType()
export class UserInfo implements Partial<User> {
  @Field(() => String)
  id!: string;
  @Field(() => String)
  username!: string;
  @Field(() => [String])
  roles!: string[];
  @Field(() => String, { nullable: true })
  accessToken?: string;
}
",
  "server/src/auth/abac.util.ts": "import { Permission } from \\"accesscontrol\\";

/**
 * @returns attributes not allowed to appear on given data according to given
 * attributeMatchers
 */
export function getInvalidAttributes(
  permission: Permission,
  // eslint-disable-next-line @typescript-eslint/ban-types
  data: Object
): string[] {
  const filteredData = permission.filter(data);
  return Object.keys(data).filter((key) => !(key in filteredData));
}
",
  "server/src/auth/acl.module.ts": "import { AccessControlModule, RolesBuilder } from \\"nest-access-control\\";
// @ts-ignore
// eslint-disable-next-line import/no-unresolved
import grants from \\"../grants.json\\";

// eslint-disable-next-line @typescript-eslint/naming-convention
export const ACLModule = AccessControlModule.forRoles(new RolesBuilder(grants));
",
  "server/src/auth/auth.controller.ts": "import { Body, Controller, Post } from \\"@nestjs/common\\";
import { ApiTags } from \\"@nestjs/swagger\\";
import { AuthService } from \\"./auth.service\\";
import { Credentials } from \\"./Credentials\\";
import { UserInfo } from \\"./UserInfo\\";

@ApiTags(\\"auth\\")
@Controller()
export class AuthController {
  constructor(private readonly authService: AuthService) {}
  @Post(\\"login\\")
  async login(@Body() body: Credentials): Promise<UserInfo> {
    return this.authService.login(body);
  }
}
",
  "server/src/auth/auth.module.ts": "import { forwardRef, Module } from \\"@nestjs/common\\";
import { ConfigService } from \\"@nestjs/config\\";
import { JwtModule } from \\"@nestjs/jwt\\";
import { PassportModule } from \\"@nestjs/passport\\";
import { JWT_EXPIRATION, JWT_SECRET_KEY } from \\"../constants\\";
import { SecretsManagerModule } from \\"../providers/secrets/secretsManager.module\\";
import { SecretsManagerService } from \\"../providers/secrets/secretsManager.service\\";
// @ts-ignore
// eslint-disable-next-line
import { UserModule } from \\"../user/user.module\\";
import { AuthController } from \\"./auth.controller\\";
import { AuthResolver } from \\"./auth.resolver\\";
import { AuthService } from \\"./auth.service\\";
import { BasicStrategy } from \\"./basic/basic.strategy\\";
import { JwtStrategy } from \\"./jwt/jwt.strategy\\";
import { jwtSecretFactory } from \\"./jwt/jwtSecretFactory\\";
import { PasswordService } from \\"./password.service\\";
//@ts-ignore
import { TokenService } from \\"./token.service\\";

@Module({
  imports: [
    forwardRef(() => UserModule),
    PassportModule,
    SecretsManagerModule,
    JwtModule.registerAsync({
      imports: [SecretsManagerModule],
      inject: [SecretsManagerService, ConfigService],
      useFactory: async (
        secretsService: SecretsManagerService,
        configService: ConfigService
      ) => {
        const secret = await secretsService.getSecret<string>(JWT_SECRET_KEY);
        const expiresIn = configService.get(JWT_EXPIRATION);
        if (!secret) {
          throw new Error(\\"Didn't get a valid jwt secret\\");
        }
        if (!expiresIn) {
          throw new Error(\\"Jwt expire in value is not valid\\");
        }
        return {
          secret: secret,
          signOptions: { expiresIn },
        };
      },
    }),
  ],
  providers: [
    AuthService,
    BasicStrategy,
    PasswordService,
    AuthResolver,
    JwtStrategy,
    jwtSecretFactory,
    TokenService,
  ],
  controllers: [AuthController],
  exports: [AuthService, PasswordService],
})
export class AuthModule {}
",
  "server/src/auth/auth.resolver.ts": "import * as common from \\"@nestjs/common\\";
import { Args, Mutation, Query, Resolver } from \\"@nestjs/graphql\\";
import * as gqlACGuard from \\"../auth/gqlAC.guard\\";
import { AuthService } from \\"./auth.service\\";
import { GqlDefaultAuthGuard } from \\"./gqlDefaultAuth.guard\\";
import { UserData } from \\"./userData.decorator\\";
import { LoginArgs } from \\"./LoginArgs\\";
import { UserInfo } from \\"./UserInfo\\";

@Resolver(UserInfo)
export class AuthResolver {
  constructor(private readonly authService: AuthService) {}
  @Mutation(() => UserInfo)
  async login(@Args() args: LoginArgs): Promise<UserInfo> {
    return this.authService.login(args.credentials);
  }

  @Query(() => UserInfo)
  @common.UseGuards(GqlDefaultAuthGuard, gqlACGuard.GqlACGuard)
  async userInfo(@UserData() userInfo: UserInfo): Promise<UserInfo> {
    return userInfo;
  }
}
",
  "server/src/auth/auth.service.spec.ts": "import { Test, TestingModule } from \\"@nestjs/testing\\";
// @ts-ignore
// eslint-disable-next-line
import { UserService } from \\"../user/user.service\\";
import { AuthService } from \\"./auth.service\\";
import { Credentials } from \\"./Credentials\\";
import { PasswordService } from \\"./password.service\\";
// @ts-ignore
// eslint-disable-next-line
import { TokenService } from \\"./token.service\\";
import { VALID_ID } from \\"../tests/auth/constants\\";

const VALID_CREDENTIALS: Credentials = {
  username: \\"Valid User\\",
  password: \\"Valid User Password\\",
};
const INVALID_CREDENTIALS: Credentials = {
  username: \\"Invalid User\\",
  password: \\"Invalid User Password\\",
};
const USER: any = {
  ...VALID_CREDENTIALS,
  createdAt: new Date(),
  firstName: \\"ofek\\",
  id: VALID_ID,
  lastName: \\"gabay\\",
  roles: [\\"admin\\"],
  updatedAt: new Date(),
};

const SIGN_TOKEN = \\"SIGN_TOKEN\\";

const userService = {
  findOne(args: { where: { username: string } }): any | null {
    if (args.where.username === VALID_CREDENTIALS.username) {
      return USER;
    }
    return null;
  },
};

const passwordService = {
  compare(password: string, encrypted: string) {
    return true;
  },
};

const tokenService = {
  createToken(username: string, password: string) {
    return SIGN_TOKEN;
  },
};

describe(\\"AuthService\\", () => {
  //ARRANGE
  let service: AuthService;
  beforeEach(async () => {
    const module: TestingModule = await Test.createTestingModule({
      providers: [
        {
          provide: UserService,
          useValue: userService,
        },
        {
          provide: PasswordService,
          useValue: passwordService,
        },
        {
          provide: TokenService,
          useValue: tokenService,
        },
        AuthService,
      ],
    }).compile();

    service = module.get<AuthService>(AuthService);
  });

  it(\\"should be defined\\", () => {
    expect(service).toBeDefined();
  });

  describe(\\"Testing the authService.validateUser()\\", () => {
    it(\\"should validate a valid user\\", async () => {
      await expect(
        service.validateUser(
          VALID_CREDENTIALS.username,
          VALID_CREDENTIALS.password
        )
      ).resolves.toEqual({
        username: USER.username,
        roles: USER.roles,
        id: USER.id,
      });
    });

    it(\\"should not validate a invalid user\\", async () => {
      await expect(
        service.validateUser(
          INVALID_CREDENTIALS.username,
          INVALID_CREDENTIALS.password
        )
      ).resolves.toBe(null);
    });
  });

  describe(\\"Testing the authService.login()\\", () => {
    it(\\"should return userInfo object for correct username and password\\", async () => {
      const loginResult = await service.login(VALID_CREDENTIALS);
      expect(loginResult).toEqual({
        username: USER.username,
        roles: USER.roles,
        accessToken: SIGN_TOKEN,
        id: USER.id,
      });
    });
  });
});
",
  "server/src/auth/auth.service.ts": "import { Injectable, UnauthorizedException } from \\"@nestjs/common\\";
// @ts-ignore
// eslint-disable-next-line
import { UserService } from \\"../user/user.service\\";
import { Credentials } from \\"./Credentials\\";
import { PasswordService } from \\"./password.service\\";
import { TokenService } from \\"./token.service\\";
import { UserInfo } from \\"./UserInfo\\";

@Injectable()
export class AuthService {
  constructor(
    private readonly userService: UserService,
    private readonly passwordService: PasswordService,
    private readonly tokenService: TokenService
  ) {}

  async validateUser(
    username: string,
    password: string
  ): Promise<UserInfo | null> {
    const user = await this.userService.findOne({
      where: { username },
    });
    if (user && (await this.passwordService.compare(password, user.password))) {
      const { id, roles } = user;
      const roleList = roles as string[];
      return { id, username, roles: roleList };
    }
    return null;
  }
  async login(credentials: Credentials): Promise<UserInfo> {
    const { username, password } = credentials;
    const user = await this.validateUser(
      credentials.username,
      credentials.password
    );
    if (!user) {
      throw new UnauthorizedException(\\"The passed credentials are incorrect\\");
    }
    //@ts-ignore
    const accessToken = await this.tokenService.createToken({
      id: user.id,
      username,
      password,
    });
    return {
      accessToken,
      ...user,
    };
  }
}
",
  "server/src/auth/base/token.service.base.ts": "import { Injectable } from \\"@nestjs/common\\";
import { INVALID_PASSWORD_ERROR, INVALID_USERNAME_ERROR } from \\"../constants\\";
import { ITokenService, ITokenPayload } from \\"../ITokenService\\";
/**
 * TokenServiceBase is a basic http implementation of ITokenService
 */
@Injectable()
export class TokenServiceBase implements ITokenService {
  /**
   *
   * @object { username: String, password: String }
   * @returns a base64 string of the username and password
   */
  createToken({ username, password }: ITokenPayload): Promise<string> {
    if (!username) return Promise.reject(INVALID_USERNAME_ERROR);
    if (!password) return Promise.reject(INVALID_PASSWORD_ERROR);
    return Promise.resolve(
      Buffer.from(\`\${username}:\${password}\`).toString(\\"base64\\")
    );
  }
}
",
  "server/src/auth/basic/base/basic.strategy.base.ts": "import { UnauthorizedException } from \\"@nestjs/common\\";
import { PassportStrategy } from \\"@nestjs/passport\\";
import { BasicStrategy as Strategy } from \\"passport-http\\";
import { AuthService } from \\"../../auth.service\\";
import { IAuthStrategy } from \\"../../IAuthStrategy\\";
import { UserInfo } from \\"../../UserInfo\\";

export class BasicStrategyBase
  extends PassportStrategy(Strategy)
  implements IAuthStrategy
{
  constructor(protected readonly authService: AuthService) {
    super();
  }

  async validate(username: string, password: string): Promise<UserInfo> {
    const user = await this.authService.validateUser(username, password);
    if (!user) {
      throw new UnauthorizedException();
    }
    return user;
  }
}
",
  "server/src/auth/basic/basic.strategy.ts": "import { Injectable } from \\"@nestjs/common\\";
import { AuthService } from \\"../auth.service\\";
import { BasicStrategyBase } from \\"./base/basic.strategy.base\\";

@Injectable()
export class BasicStrategy extends BasicStrategyBase {
  constructor(protected readonly authService: AuthService) {
    super(authService);
  }
}
",
  "server/src/auth/basic/basicAuth.guard.ts": "import { AuthGuard } from \\"@nestjs/passport\\";

export class BasicAuthGuard extends AuthGuard(\\"basic\\") {}
",
  "server/src/auth/constants.ts": "export const INVALID_USERNAME_ERROR = \\"Invalid username\\";
export const INVALID_PASSWORD_ERROR = \\"Invalid password\\";
",
  "server/src/auth/defaultAuth.guard.ts": "import { Observable } from \\"rxjs\\";
import { ExecutionContext, Injectable } from \\"@nestjs/common\\";
import { Reflector } from \\"@nestjs/core\\";
import { IS_PUBLIC_KEY } from \\"../decorators/public.decorator\\";
import { BasicAuthGuard } from \\"./basic/basicAuth.guard\\";

@Injectable()
export class DefaultAuthGuard extends BasicAuthGuard {
  constructor(private readonly reflector: Reflector) {
    super();
  }

  canActivate(
    context: ExecutionContext
  ): boolean | Promise<boolean> | Observable<any> {
    const isPublic = this.reflector.get<boolean>(
      IS_PUBLIC_KEY,
      context.getHandler()
    );

    if (isPublic) {
      return true;
    }

    return super.canActivate(context);
  }
}
",
  "server/src/auth/gqlAC.guard.ts": "import { ExecutionContext } from \\"@nestjs/common\\";
import { GqlExecutionContext } from \\"@nestjs/graphql\\";
import { ACGuard } from \\"nest-access-control\\";

export class GqlACGuard<User extends any = any> extends ACGuard<User> {
  async getUser(context: ExecutionContext): Promise<User> {
    const ctx = GqlExecutionContext.create(context);
    const request = ctx.getContext<{ req: { user: User } }>().req;
    return request.user;
  }
}
",
  "server/src/auth/gqlDefaultAuth.guard.ts": "import { ExecutionContext } from \\"@nestjs/common\\";
import { GqlExecutionContext } from \\"@nestjs/graphql\\";
import type { Request } from \\"express\\";
// @ts-ignore
// eslint-disable-next-line
import { DefaultAuthGuard } from \\"./defaultAuth.guard\\";

export class GqlDefaultAuthGuard extends DefaultAuthGuard {
  // This method is required for the interface - do not delete it.
  getRequest(context: ExecutionContext): Request {
    const ctx = GqlExecutionContext.create(context);
    return ctx.getContext<{ req: Request }>().req;
  }
}
",
  "server/src/auth/gqlUserRoles.decorator.ts": "import { createParamDecorator, ExecutionContext } from \\"@nestjs/common\\";
import { GqlExecutionContext } from \\"@nestjs/graphql\\";

/**
 * Access the user roles from the request object i.e \`req.user.roles\`.
 *
 * You can pass an optional property key to the decorator to get it from the user object
 * e.g \`@UserRoles('permissions')\` will return the \`req.user.permissions\` instead.
 */
export const UserRoles = createParamDecorator(
  (data: string, context: ExecutionContext) => {
    const ctx = GqlExecutionContext.create(context);
    const request = ctx.getContext<{ req: { user: any } }>().req;
    if (!request.user) {
      return null;
    }
    return data ? request.user[data] : request.user.roles;
  }
);
",
  "server/src/auth/jwt/base/jwt.strategy.base.ts": "import { UnauthorizedException } from \\"@nestjs/common\\";
import { PassportStrategy } from \\"@nestjs/passport\\";
import { ExtractJwt, Strategy } from \\"passport-jwt\\";
import { IAuthStrategy } from \\"../../IAuthStrategy\\";
import { UserService } from \\"../../../user/user.service\\";
import { UserInfo } from \\"../../UserInfo\\";

export class JwtStrategyBase
  extends PassportStrategy(Strategy)
  implements IAuthStrategy
{
  constructor(
    protected readonly userService: UserService,
    protected readonly secretOrKey: string
  ) {
    super({
      jwtFromRequest: ExtractJwt.fromAuthHeaderAsBearerToken(),
      ignoreExpiration: false,
      secretOrKey,
    });
  }

  async validate(payload: UserInfo): Promise<UserInfo> {
    const { username } = payload;
    const user = await this.userService.findOne({
      where: { username },
    });
    if (!user) {
      throw new UnauthorizedException();
    }
    if (
      !Array.isArray(user.roles) ||
      typeof user.roles !== \\"object\\" ||
      user.roles === null
    ) {
      throw new Error(\\"User roles is not a valid value\\");
    }
    return { ...user, roles: user.roles as string[] };
  }
}
",
  "server/src/auth/jwt/jwt.strategy.ts": "import { Inject, Injectable } from \\"@nestjs/common\\";
import { JWT_SECRET_KEY } from \\"../../constants\\";
import { UserService } from \\"../../user/user.service\\";
import { JwtStrategyBase } from \\"./base/jwt.strategy.base\\";
@Injectable()
export class JwtStrategy extends JwtStrategyBase {
  constructor(
    protected readonly userService: UserService,
    @Inject(JWT_SECRET_KEY) secretOrKey: string
  ) {
    super(userService, secretOrKey);
  }
}
",
  "server/src/auth/jwt/jwtAuth.guard.ts": "import { AuthGuard } from \\"@nestjs/passport\\";

export class JwtAuthGuard extends AuthGuard(\\"jwt\\") {}
",
  "server/src/auth/jwt/jwtSecretFactory.ts": "import { JWT_SECRET_KEY } from \\"../../constants\\";
import { SecretsManagerService } from \\"../../providers/secrets/secretsManager.service\\";

export const jwtSecretFactory = {
  provide: JWT_SECRET_KEY,
  useFactory: async (
    secretsService: SecretsManagerService
  ): Promise<string> => {
    const secret = await secretsService.getSecret<string>(JWT_SECRET_KEY);
    if (secret) {
      return secret;
    }
    throw new Error(\\"jwtSecretFactory missing secret\\");
  },
  inject: [SecretsManagerService],
};
",
  "server/src/auth/password.service.spec.ts": "import { ConfigService } from \\"@nestjs/config\\";
import { Test, TestingModule } from \\"@nestjs/testing\\";
import { PasswordService } from \\"./password.service\\";
import * as bcrypt from \\"bcrypt\\";

const EXAMPLE_PASSWORD = \\"examplePassword\\";
const EXAMPLE_HASHED_PASSWORD = \\"exampleHashedPassword\\";

const EXAMPLE_SALT_OR_ROUNDS = 1;

const configServiceGetMock = jest.fn(() => {
  return EXAMPLE_SALT_OR_ROUNDS;
});

jest.mock(\\"bcrypt\\");

//@ts-ignore
bcrypt.hash.mockImplementation(async () => EXAMPLE_HASHED_PASSWORD);

//@ts-ignore
bcrypt.compare.mockImplementation(async () => true);

describe(\\"PasswordService\\", () => {
  let service: PasswordService;

  beforeEach(async () => {
    jest.clearAllMocks();
    const module: TestingModule = await Test.createTestingModule({
      providers: [
        PasswordService,
        {
          provide: ConfigService,
          useClass: jest.fn(() => ({
            get: configServiceGetMock,
          })),
        },
      ],
      imports: [],
    }).compile();

    service = module.get<PasswordService>(PasswordService);
  });

  it(\\"should be defined\\", () => {
    expect(service).toBeDefined();
  });

  it(\\"should have salt defined\\", () => {
    expect(service.salt).toEqual(EXAMPLE_SALT_OR_ROUNDS);
  });

  it(\\"should compare a password\\", async () => {
    const args = {
      password: EXAMPLE_PASSWORD,
      hashedPassword: EXAMPLE_HASHED_PASSWORD,
    };
    await expect(
      service.compare(args.password, args.hashedPassword)
    ).resolves.toEqual(true);
  });

  it(\\"should hash a password\\", async () => {
    await expect(service.hash(EXAMPLE_PASSWORD)).resolves.toEqual(
      EXAMPLE_HASHED_PASSWORD
    );
  });
});
",
  "server/src/auth/password.service.ts": "import { Injectable } from \\"@nestjs/common\\";
import { hash, compare } from \\"bcrypt\\";
import { ConfigService } from \\"@nestjs/config\\";

/** Salt or number of rounds to generate a salt */
export type Salt = string | number;

const BCRYPT_SALT_VAR = \\"BCRYPT_SALT\\";
const UNDEFINED_SALT_OR_ROUNDS_ERROR = \`\${BCRYPT_SALT_VAR} is not defined\`;
const SALT_OR_ROUNDS_TYPE_ERROR = \`\${BCRYPT_SALT_VAR} must be a positive integer or text\`;

@Injectable()
export class PasswordService {
  /**
   * the salt to be used to hash the password. if specified as a number then a
   * salt will be generated with the specified number of rounds and used
   */
  salt: Salt;

  constructor(private configService: ConfigService) {
    const saltOrRounds = this.configService.get(BCRYPT_SALT_VAR);
    this.salt = parseSalt(saltOrRounds);
  }

  /**
   *
   * @param password the password to be encrypted.
   * @param encrypted the encrypted password to be compared against.
   * @returns whether the password match the encrypted password
   */
  compare(password: string, encrypted: string): Promise<boolean> {
    return compare(password, encrypted);
  }

  /**
   * @param password the password to be encrypted
   * @return encrypted password
   */
  hash(password: string): Promise<string> {
    return hash(password, this.salt);
  }
}

/**
 * Parses a salt environment variable value.
 * If a number string value is given tries to parse it as a number of rounds to generate a salt
 * @param value salt environment variable value
 * @returns salt or number of rounds to generate a salt
 */
export function parseSalt(value: string | undefined): Salt {
  if (value === undefined) {
    throw new Error(UNDEFINED_SALT_OR_ROUNDS_ERROR);
  }

  const rounds = Number(value);

  if (Number.isNaN(rounds)) {
    return value;
  }
  if (!Number.isInteger(rounds) || rounds < 0) {
    throw new Error(SALT_OR_ROUNDS_TYPE_ERROR);
  }
  return rounds;
}
",
  "server/src/auth/token.service.ts": "import { ITokenService } from \\"./ITokenService\\";
//@ts-ignore
// eslint-disable-next-line import/no-unresolved
import { TokenServiceBase } from \\"./base/token.service.base\\";
//@ts-ignore
export class TokenService extends TokenServiceBase implements ITokenService {}
",
  "server/src/auth/userData.decorator.ts": "import { createParamDecorator, ExecutionContext } from \\"@nestjs/common\\";
import { GqlContextType, GqlExecutionContext } from \\"@nestjs/graphql\\";
//@ts-ignore
import { User } from \\"@prisma/client\\";

/**
 * Access the user data from the request object i.e \`req.user\`.
 */
function userFactory(ctx: ExecutionContext): User {
  const contextType = ctx.getType();
  if (contextType === \\"http\\") {
    // do something that is only important in the context of regular HTTP requests (REST)
    const { user } = ctx.switchToHttp().getRequest();
    return user;
  } else if (contextType === \\"rpc\\") {
    // do something that is only important in the context of Microservice requests
    throw new Error(\\"Rpc context is not implemented yet\\");
  } else if (contextType === \\"ws\\") {
    // do something that is only important in the context of Websockets requests
    throw new Error(\\"Websockets context is not implemented yet\\");
  } else if (ctx.getType<GqlContextType>() === \\"graphql\\") {
    // do something that is only important in the context of GraphQL requests
    const gqlExecutionContext = GqlExecutionContext.create(ctx);
    return gqlExecutionContext.getContext().req.user;
  }
  throw new Error(\\"Invalid context\\");
}

export const UserData = createParamDecorator<undefined, ExecutionContext, User>(
  (data, ctx: ExecutionContext) => userFactory(ctx)
);
",
>>>>>>> 1d03c887
  "server/src/constants.ts": "export const JWT_SECRET_KEY = \\"JWT_SECRET_KEY\\";
export const JWT_EXPIRATION = \\"JWT_EXPIRATION\\";
",
  "server/src/customer/base/CreateCustomerArgs.ts": "/*
------------------------------------------------------------------------------ 
This code was generated by Amplication. 
 
Changes to this file will be lost if the code is regenerated. 

There are other ways to to customize your code, see this doc to learn more
https://docs.amplication.com/how-to/custom-code

------------------------------------------------------------------------------
  */
import { ArgsType, Field } from \\"@nestjs/graphql\\";
import { CustomerCreateInput } from \\"./CustomerCreateInput\\";

@ArgsType()
class CreateCustomerArgs {
  @Field(() => CustomerCreateInput, { nullable: false })
  data!: CustomerCreateInput;
}

export { CreateCustomerArgs };
",
  "server/src/customer/base/Customer.ts": "/*
------------------------------------------------------------------------------ 
This code was generated by Amplication. 
 
Changes to this file will be lost if the code is regenerated. 

There are other ways to to customize your code, see this doc to learn more
https://docs.amplication.com/how-to/custom-code

------------------------------------------------------------------------------
  */
import { ObjectType, Field } from \\"@nestjs/graphql\\";
import { ApiProperty } from \\"@nestjs/swagger\\";

import {
  IsInt,
  IsDate,
  IsString,
  IsOptional,
  IsBoolean,
  IsNumber,
  IsEnum,
  ValidateNested,
} from \\"class-validator\\";

import { Type } from \\"class-transformer\\";
import { EnumCustomerFavoriteColors } from \\"./EnumCustomerFavoriteColors\\";
import { EnumCustomerCustomerType } from \\"./EnumCustomerCustomerType\\";
import { Organization } from \\"../../organization/base/Organization\\";
import { Order } from \\"../../order/base/Order\\";

@ObjectType()
class Customer {
  @ApiProperty({
    required: true,
    type: Number,
  })
  @IsInt()
  @Field(() => Number)
  id!: number;

  @ApiProperty({
    required: true,
  })
  @IsDate()
  @Type(() => Date)
  @Field(() => Date)
  createdAt!: Date;

  @ApiProperty({
    required: true,
  })
  @IsDate()
  @Type(() => Date)
  @Field(() => Date)
  updatedAt!: Date;

  @ApiProperty({
    required: true,
    type: String,
  })
  @IsString()
  @Field(() => String)
  email!: string;

  @ApiProperty({
    required: false,
    type: String,
  })
  @IsString()
  @IsOptional()
  @Field(() => String, {
    nullable: true,
  })
  firstName!: string | null;

  @ApiProperty({
    required: false,
    type: String,
  })
  @IsString()
  @IsOptional()
  @Field(() => String, {
    nullable: true,
  })
  lastName!: string | null;

  @ApiProperty({
    required: false,
    type: Boolean,
  })
  @IsBoolean()
  @IsOptional()
  @Field(() => Boolean, {
    nullable: true,
  })
  isVip!: boolean | null;

  @ApiProperty({
    required: false,
  })
  @IsDate()
  @Type(() => Date)
  @IsOptional()
  @Field(() => Date, {
    nullable: true,
  })
  birthData!: Date | null;

  @ApiProperty({
    required: false,
    type: Number,
  })
  @IsNumber()
  @IsOptional()
  @Field(() => Number, {
    nullable: true,
  })
  averageSale!: number | null;

  @ApiProperty({
    required: false,
    type: Number,
  })
  @IsInt()
  @IsOptional()
  @Field(() => Number, {
    nullable: true,
  })
  favoriteNumber!: number | null;

  @ApiProperty({
    required: false,
    type: String,
  })
  @IsString()
  @IsOptional()
  @Field(() => String, {
    nullable: true,
  })
  geoLocation!: string | null;

  @ApiProperty({
    required: false,
    type: String,
  })
  @IsString()
  @IsOptional()
  @Field(() => String, {
    nullable: true,
  })
  comments!: string | null;

  @ApiProperty({
    required: false,
    enum: EnumCustomerFavoriteColors,
    isArray: true,
  })
  @IsEnum(EnumCustomerFavoriteColors, {
    each: true,
  })
  @IsOptional()
  @Field(() => [EnumCustomerFavoriteColors], {
    nullable: true,
  })
  favoriteColors?: Array<\\"red\\" | \\"green\\" | \\"purple\\" | \\"yellow\\">;

  @ApiProperty({
    required: false,
    enum: EnumCustomerCustomerType,
  })
  @IsEnum(EnumCustomerCustomerType)
  @IsOptional()
  @Field(() => EnumCustomerCustomerType, {
    nullable: true,
  })
  customerType?: \\"platinum\\" | \\"gold\\" | \\"bronze\\" | \\"regular\\" | null;

  @ApiProperty({
    required: false,
    type: () => Organization,
  })
  @ValidateNested()
  @Type(() => Organization)
  @IsOptional()
  organization?: Organization | null;

  @ApiProperty({
    required: false,
    type: () => Organization,
  })
  @ValidateNested()
  @Type(() => Organization)
  @IsOptional()
  vipOrganization?: Organization | null;

  @ApiProperty({
    required: false,
    type: () => [Order],
  })
  @ValidateNested()
  @Type(() => Order)
  @IsOptional()
  orders?: Array<Order>;
}

export { Customer };
",
  "server/src/customer/base/CustomerCreateInput.ts": "/*
------------------------------------------------------------------------------ 
This code was generated by Amplication. 
 
Changes to this file will be lost if the code is regenerated. 

There are other ways to to customize your code, see this doc to learn more
https://docs.amplication.com/how-to/custom-code

------------------------------------------------------------------------------
  */
import { InputType, Field } from \\"@nestjs/graphql\\";
import { ApiProperty } from \\"@nestjs/swagger\\";

import {
  IsString,
  IsOptional,
  IsBoolean,
  IsDate,
  IsNumber,
  IsInt,
  IsEnum,
  ValidateNested,
} from \\"class-validator\\";

import { Type } from \\"class-transformer\\";
import { EnumCustomerFavoriteColors } from \\"./EnumCustomerFavoriteColors\\";
import { EnumCustomerCustomerType } from \\"./EnumCustomerCustomerType\\";
import { OrganizationWhereUniqueInput } from \\"../../organization/base/OrganizationWhereUniqueInput\\";
import { OrderCreateNestedManyWithoutCustomersInput } from \\"./OrderCreateNestedManyWithoutCustomersInput\\";

@InputType()
class CustomerCreateInput {
  @ApiProperty({
    required: true,
    type: String,
  })
  @IsString()
  @Field(() => String)
  email!: string;

  @ApiProperty({
    required: false,
    type: String,
  })
  @IsString()
  @IsOptional()
  @Field(() => String, {
    nullable: true,
  })
  firstName?: string | null;

  @ApiProperty({
    required: false,
    type: String,
  })
  @IsString()
  @IsOptional()
  @Field(() => String, {
    nullable: true,
  })
  lastName?: string | null;

  @ApiProperty({
    required: false,
    type: Boolean,
  })
  @IsBoolean()
  @IsOptional()
  @Field(() => Boolean, {
    nullable: true,
  })
  isVip?: boolean | null;

  @ApiProperty({
    required: false,
  })
  @IsDate()
  @Type(() => Date)
  @IsOptional()
  @Field(() => Date, {
    nullable: true,
  })
  birthData?: Date | null;

  @ApiProperty({
    required: false,
    type: Number,
  })
  @IsNumber()
  @IsOptional()
  @Field(() => Number, {
    nullable: true,
  })
  averageSale?: number | null;

  @ApiProperty({
    required: false,
    type: Number,
  })
  @IsInt()
  @IsOptional()
  @Field(() => Number, {
    nullable: true,
  })
  favoriteNumber?: number | null;

  @ApiProperty({
    required: false,
    type: String,
  })
  @IsString()
  @IsOptional()
  @Field(() => String, {
    nullable: true,
  })
  geoLocation?: string | null;

  @ApiProperty({
    required: false,
    type: String,
  })
  @IsString()
  @IsOptional()
  @Field(() => String, {
    nullable: true,
  })
  comments?: string | null;

  @ApiProperty({
    required: false,
    enum: EnumCustomerFavoriteColors,
    isArray: true,
  })
  @IsEnum(EnumCustomerFavoriteColors, {
    each: true,
  })
  @IsOptional()
  @Field(() => [EnumCustomerFavoriteColors], {
    nullable: true,
  })
  favoriteColors?: Array<\\"red\\" | \\"green\\" | \\"purple\\" | \\"yellow\\">;

  @ApiProperty({
    required: false,
    enum: EnumCustomerCustomerType,
  })
  @IsEnum(EnumCustomerCustomerType)
  @IsOptional()
  @Field(() => EnumCustomerCustomerType, {
    nullable: true,
  })
  customerType?: \\"platinum\\" | \\"gold\\" | \\"bronze\\" | \\"regular\\" | null;

  @ApiProperty({
    required: false,
    type: () => OrganizationWhereUniqueInput,
  })
  @ValidateNested()
  @Type(() => OrganizationWhereUniqueInput)
  @IsOptional()
  @Field(() => OrganizationWhereUniqueInput, {
    nullable: true,
  })
  organization?: OrganizationWhereUniqueInput | null;

  @ApiProperty({
    required: false,
    type: () => OrganizationWhereUniqueInput,
  })
  @ValidateNested()
  @Type(() => OrganizationWhereUniqueInput)
  @IsOptional()
  @Field(() => OrganizationWhereUniqueInput, {
    nullable: true,
  })
  vipOrganization?: OrganizationWhereUniqueInput | null;

  @ApiProperty({
    required: false,
    type: () => OrderCreateNestedManyWithoutCustomersInput,
  })
  @ValidateNested()
  @Type(() => OrderCreateNestedManyWithoutCustomersInput)
  @IsOptional()
  @Field(() => OrderCreateNestedManyWithoutCustomersInput, {
    nullable: true,
  })
  orders?: OrderCreateNestedManyWithoutCustomersInput;
}

export { CustomerCreateInput };
",
  "server/src/customer/base/CustomerFindManyArgs.ts": "/*
------------------------------------------------------------------------------ 
This code was generated by Amplication. 
 
Changes to this file will be lost if the code is regenerated. 

There are other ways to to customize your code, see this doc to learn more
https://docs.amplication.com/how-to/custom-code

------------------------------------------------------------------------------
  */
import { ArgsType, Field } from \\"@nestjs/graphql\\";
import { ApiProperty } from \\"@nestjs/swagger\\";
import { CustomerWhereInput } from \\"./CustomerWhereInput\\";
import { Type } from \\"class-transformer\\";
import { CustomerOrderByInput } from \\"./CustomerOrderByInput\\";

@ArgsType()
class CustomerFindManyArgs {
  @ApiProperty({
    required: false,
    type: () => CustomerWhereInput,
  })
  @Field(() => CustomerWhereInput, { nullable: true })
  @Type(() => CustomerWhereInput)
  where?: CustomerWhereInput;

  @ApiProperty({
    required: false,
    type: [CustomerOrderByInput],
  })
  @Field(() => [CustomerOrderByInput], { nullable: true })
  @Type(() => CustomerOrderByInput)
  orderBy?: Array<CustomerOrderByInput>;

  @ApiProperty({
    required: false,
    type: Number,
  })
  @Field(() => Number, { nullable: true })
  @Type(() => Number)
  skip?: number;

  @ApiProperty({
    required: false,
    type: Number,
  })
  @Field(() => Number, { nullable: true })
  @Type(() => Number)
  take?: number;
}

export { CustomerFindManyArgs };
",
  "server/src/customer/base/CustomerFindUniqueArgs.ts": "/*
------------------------------------------------------------------------------ 
This code was generated by Amplication. 
 
Changes to this file will be lost if the code is regenerated. 

There are other ways to to customize your code, see this doc to learn more
https://docs.amplication.com/how-to/custom-code

------------------------------------------------------------------------------
  */
import { ArgsType, Field } from \\"@nestjs/graphql\\";
import { CustomerWhereUniqueInput } from \\"./CustomerWhereUniqueInput\\";

@ArgsType()
class CustomerFindUniqueArgs {
  @Field(() => CustomerWhereUniqueInput, { nullable: false })
  where!: CustomerWhereUniqueInput;
}

export { CustomerFindUniqueArgs };
",
  "server/src/customer/base/CustomerListRelationFilter.ts": "/*
------------------------------------------------------------------------------ 
This code was generated by Amplication. 
 
Changes to this file will be lost if the code is regenerated. 

There are other ways to to customize your code, see this doc to learn more
https://docs.amplication.com/how-to/custom-code

------------------------------------------------------------------------------
  */
import { InputType, Field } from \\"@nestjs/graphql\\";
import { ApiProperty } from \\"@nestjs/swagger\\";
import { CustomerWhereInput } from \\"./CustomerWhereInput\\";
import { ValidateNested, IsOptional } from \\"class-validator\\";
import { Type } from \\"class-transformer\\";

@InputType()
class CustomerListRelationFilter {
  @ApiProperty({
    required: false,
    type: () => CustomerWhereInput,
  })
  @ValidateNested()
  @Type(() => CustomerWhereInput)
  @IsOptional()
  @Field(() => CustomerWhereInput, {
    nullable: true,
  })
  every?: CustomerWhereInput;

  @ApiProperty({
    required: false,
    type: () => CustomerWhereInput,
  })
  @ValidateNested()
  @Type(() => CustomerWhereInput)
  @IsOptional()
  @Field(() => CustomerWhereInput, {
    nullable: true,
  })
  some?: CustomerWhereInput;

  @ApiProperty({
    required: false,
    type: () => CustomerWhereInput,
  })
  @ValidateNested()
  @Type(() => CustomerWhereInput)
  @IsOptional()
  @Field(() => CustomerWhereInput, {
    nullable: true,
  })
  none?: CustomerWhereInput;
}
export { CustomerListRelationFilter };
",
  "server/src/customer/base/CustomerOrderByInput.ts": "/*
------------------------------------------------------------------------------ 
This code was generated by Amplication. 
 
Changes to this file will be lost if the code is regenerated. 

There are other ways to to customize your code, see this doc to learn more
https://docs.amplication.com/how-to/custom-code

------------------------------------------------------------------------------
  */
import { InputType, Field } from \\"@nestjs/graphql\\";
import { ApiProperty } from \\"@nestjs/swagger\\";
import { SortOrder } from \\"../../util/SortOrder\\";

@InputType({
  isAbstract: true,
  description: undefined,
})
class CustomerOrderByInput {
  @ApiProperty({
    required: false,
    enum: [\\"asc\\", \\"desc\\"],
  })
  @Field(() => SortOrder, {
    nullable: true,
  })
  id?: SortOrder;

  @ApiProperty({
    required: false,
    enum: [\\"asc\\", \\"desc\\"],
  })
  @Field(() => SortOrder, {
    nullable: true,
  })
  createdAt?: SortOrder;

  @ApiProperty({
    required: false,
    enum: [\\"asc\\", \\"desc\\"],
  })
  @Field(() => SortOrder, {
    nullable: true,
  })
  updatedAt?: SortOrder;

  @ApiProperty({
    required: false,
    enum: [\\"asc\\", \\"desc\\"],
  })
  @Field(() => SortOrder, {
    nullable: true,
  })
  email?: SortOrder;

  @ApiProperty({
    required: false,
    enum: [\\"asc\\", \\"desc\\"],
  })
  @Field(() => SortOrder, {
    nullable: true,
  })
  firstName?: SortOrder;

  @ApiProperty({
    required: false,
    enum: [\\"asc\\", \\"desc\\"],
  })
  @Field(() => SortOrder, {
    nullable: true,
  })
  lastName?: SortOrder;

  @ApiProperty({
    required: false,
    enum: [\\"asc\\", \\"desc\\"],
  })
  @Field(() => SortOrder, {
    nullable: true,
  })
  isVip?: SortOrder;

  @ApiProperty({
    required: false,
    enum: [\\"asc\\", \\"desc\\"],
  })
  @Field(() => SortOrder, {
    nullable: true,
  })
  birthData?: SortOrder;

  @ApiProperty({
    required: false,
    enum: [\\"asc\\", \\"desc\\"],
  })
  @Field(() => SortOrder, {
    nullable: true,
  })
  averageSale?: SortOrder;

  @ApiProperty({
    required: false,
    enum: [\\"asc\\", \\"desc\\"],
  })
  @Field(() => SortOrder, {
    nullable: true,
  })
  favoriteNumber?: SortOrder;

  @ApiProperty({
    required: false,
    enum: [\\"asc\\", \\"desc\\"],
  })
  @Field(() => SortOrder, {
    nullable: true,
  })
  geoLocation?: SortOrder;

  @ApiProperty({
    required: false,
    enum: [\\"asc\\", \\"desc\\"],
  })
  @Field(() => SortOrder, {
    nullable: true,
  })
  comments?: SortOrder;

  @ApiProperty({
    required: false,
    enum: [\\"asc\\", \\"desc\\"],
  })
  @Field(() => SortOrder, {
    nullable: true,
  })
  favoriteColors?: SortOrder;

  @ApiProperty({
    required: false,
    enum: [\\"asc\\", \\"desc\\"],
  })
  @Field(() => SortOrder, {
    nullable: true,
  })
  customerType?: SortOrder;

  @ApiProperty({
    required: false,
    enum: [\\"asc\\", \\"desc\\"],
  })
  @Field(() => SortOrder, {
    nullable: true,
  })
  organizationId?: SortOrder;

  @ApiProperty({
    required: false,
    enum: [\\"asc\\", \\"desc\\"],
  })
  @Field(() => SortOrder, {
    nullable: true,
  })
  vipOrganizationId?: SortOrder;
}

export { CustomerOrderByInput };
",
  "server/src/customer/base/CustomerUpdateInput.ts": "/*
------------------------------------------------------------------------------ 
This code was generated by Amplication. 
 
Changes to this file will be lost if the code is regenerated. 

There are other ways to to customize your code, see this doc to learn more
https://docs.amplication.com/how-to/custom-code

------------------------------------------------------------------------------
  */
import { InputType, Field } from \\"@nestjs/graphql\\";
import { ApiProperty } from \\"@nestjs/swagger\\";

import {
  IsString,
  IsOptional,
  IsBoolean,
  IsDate,
  IsNumber,
  IsInt,
  IsEnum,
  ValidateNested,
} from \\"class-validator\\";

import { Type } from \\"class-transformer\\";
import { EnumCustomerFavoriteColors } from \\"./EnumCustomerFavoriteColors\\";
import { EnumCustomerCustomerType } from \\"./EnumCustomerCustomerType\\";
import { OrganizationWhereUniqueInput } from \\"../../organization/base/OrganizationWhereUniqueInput\\";
import { OrderUpdateManyWithoutCustomersInput } from \\"./OrderUpdateManyWithoutCustomersInput\\";

@InputType()
class CustomerUpdateInput {
  @ApiProperty({
    required: false,
    type: String,
  })
  @IsString()
  @IsOptional()
  @Field(() => String, {
    nullable: true,
  })
  email?: string;

  @ApiProperty({
    required: false,
    type: String,
  })
  @IsString()
  @IsOptional()
  @Field(() => String, {
    nullable: true,
  })
  firstName?: string | null;

  @ApiProperty({
    required: false,
    type: String,
  })
  @IsString()
  @IsOptional()
  @Field(() => String, {
    nullable: true,
  })
  lastName?: string | null;

  @ApiProperty({
    required: false,
    type: Boolean,
  })
  @IsBoolean()
  @IsOptional()
  @Field(() => Boolean, {
    nullable: true,
  })
  isVip?: boolean | null;

  @ApiProperty({
    required: false,
  })
  @IsDate()
  @Type(() => Date)
  @IsOptional()
  @Field(() => Date, {
    nullable: true,
  })
  birthData?: Date | null;

  @ApiProperty({
    required: false,
    type: Number,
  })
  @IsNumber()
  @IsOptional()
  @Field(() => Number, {
    nullable: true,
  })
  averageSale?: number | null;

  @ApiProperty({
    required: false,
    type: Number,
  })
  @IsInt()
  @IsOptional()
  @Field(() => Number, {
    nullable: true,
  })
  favoriteNumber?: number | null;

  @ApiProperty({
    required: false,
    type: String,
  })
  @IsString()
  @IsOptional()
  @Field(() => String, {
    nullable: true,
  })
  geoLocation?: string | null;

  @ApiProperty({
    required: false,
    type: String,
  })
  @IsString()
  @IsOptional()
  @Field(() => String, {
    nullable: true,
  })
  comments?: string | null;

  @ApiProperty({
    required: false,
    enum: EnumCustomerFavoriteColors,
    isArray: true,
  })
  @IsEnum(EnumCustomerFavoriteColors, {
    each: true,
  })
  @IsOptional()
  @Field(() => [EnumCustomerFavoriteColors], {
    nullable: true,
  })
  favoriteColors?: Array<\\"red\\" | \\"green\\" | \\"purple\\" | \\"yellow\\">;

  @ApiProperty({
    required: false,
    enum: EnumCustomerCustomerType,
  })
  @IsEnum(EnumCustomerCustomerType)
  @IsOptional()
  @Field(() => EnumCustomerCustomerType, {
    nullable: true,
  })
  customerType?: \\"platinum\\" | \\"gold\\" | \\"bronze\\" | \\"regular\\" | null;

  @ApiProperty({
    required: false,
    type: () => OrganizationWhereUniqueInput,
  })
  @ValidateNested()
  @Type(() => OrganizationWhereUniqueInput)
  @IsOptional()
  @Field(() => OrganizationWhereUniqueInput, {
    nullable: true,
  })
  organization?: OrganizationWhereUniqueInput | null;

  @ApiProperty({
    required: false,
    type: () => OrganizationWhereUniqueInput,
  })
  @ValidateNested()
  @Type(() => OrganizationWhereUniqueInput)
  @IsOptional()
  @Field(() => OrganizationWhereUniqueInput, {
    nullable: true,
  })
  vipOrganization?: OrganizationWhereUniqueInput | null;

  @ApiProperty({
    required: false,
    type: () => OrderUpdateManyWithoutCustomersInput,
  })
  @ValidateNested()
  @Type(() => OrderUpdateManyWithoutCustomersInput)
  @IsOptional()
  @Field(() => OrderUpdateManyWithoutCustomersInput, {
    nullable: true,
  })
  orders?: OrderUpdateManyWithoutCustomersInput;
}

export { CustomerUpdateInput };
",
  "server/src/customer/base/CustomerWhereInput.ts": "/*
------------------------------------------------------------------------------ 
This code was generated by Amplication. 
 
Changes to this file will be lost if the code is regenerated. 

There are other ways to to customize your code, see this doc to learn more
https://docs.amplication.com/how-to/custom-code

------------------------------------------------------------------------------
  */
import { InputType, Field } from \\"@nestjs/graphql\\";
import { ApiProperty } from \\"@nestjs/swagger\\";
import { IntFilter } from \\"../../util/IntFilter\\";
import { Type } from \\"class-transformer\\";
import { IsOptional, IsEnum, ValidateNested } from \\"class-validator\\";
import { DateTimeFilter } from \\"../../util/DateTimeFilter\\";
import { StringFilter } from \\"../../util/StringFilter\\";
import { StringNullableFilter } from \\"../../util/StringNullableFilter\\";
import { BooleanNullableFilter } from \\"../../util/BooleanNullableFilter\\";
import { DateTimeNullableFilter } from \\"../../util/DateTimeNullableFilter\\";
import { FloatNullableFilter } from \\"../../util/FloatNullableFilter\\";
import { IntNullableFilter } from \\"../../util/IntNullableFilter\\";
import { EnumCustomerCustomerType } from \\"./EnumCustomerCustomerType\\";
import { OrganizationWhereUniqueInput } from \\"../../organization/base/OrganizationWhereUniqueInput\\";
import { OrderListRelationFilter } from \\"../../order/base/OrderListRelationFilter\\";

@InputType()
class CustomerWhereInput {
  @ApiProperty({
    required: false,
    type: IntFilter,
  })
  @Type(() => IntFilter)
  @IsOptional()
  @Field(() => IntFilter, {
    nullable: true,
  })
  id?: IntFilter;

  @ApiProperty({
    required: false,
    type: DateTimeFilter,
  })
  @Type(() => DateTimeFilter)
  @IsOptional()
  @Field(() => DateTimeFilter, {
    nullable: true,
  })
  createdAt?: DateTimeFilter;

  @ApiProperty({
    required: false,
    type: DateTimeFilter,
  })
  @Type(() => DateTimeFilter)
  @IsOptional()
  @Field(() => DateTimeFilter, {
    nullable: true,
  })
  updatedAt?: DateTimeFilter;

  @ApiProperty({
    required: false,
    type: StringFilter,
  })
  @Type(() => StringFilter)
  @IsOptional()
  @Field(() => StringFilter, {
    nullable: true,
  })
  email?: StringFilter;

  @ApiProperty({
    required: false,
    type: StringNullableFilter,
  })
  @Type(() => StringNullableFilter)
  @IsOptional()
  @Field(() => StringNullableFilter, {
    nullable: true,
  })
  firstName?: StringNullableFilter;

  @ApiProperty({
    required: false,
    type: StringNullableFilter,
  })
  @Type(() => StringNullableFilter)
  @IsOptional()
  @Field(() => StringNullableFilter, {
    nullable: true,
  })
  lastName?: StringNullableFilter;

  @ApiProperty({
    required: false,
    type: BooleanNullableFilter,
  })
  @Type(() => BooleanNullableFilter)
  @IsOptional()
  @Field(() => BooleanNullableFilter, {
    nullable: true,
  })
  isVip?: BooleanNullableFilter;

  @ApiProperty({
    required: false,
    type: DateTimeNullableFilter,
  })
  @Type(() => DateTimeNullableFilter)
  @IsOptional()
  @Field(() => DateTimeNullableFilter, {
    nullable: true,
  })
  birthData?: DateTimeNullableFilter;

  @ApiProperty({
    required: false,
    type: FloatNullableFilter,
  })
  @Type(() => FloatNullableFilter)
  @IsOptional()
  @Field(() => FloatNullableFilter, {
    nullable: true,
  })
  averageSale?: FloatNullableFilter;

  @ApiProperty({
    required: false,
    type: IntNullableFilter,
  })
  @Type(() => IntNullableFilter)
  @IsOptional()
  @Field(() => IntNullableFilter, {
    nullable: true,
  })
  favoriteNumber?: IntNullableFilter;

  @ApiProperty({
    required: false,
    type: StringNullableFilter,
  })
  @Type(() => StringNullableFilter)
  @IsOptional()
  @Field(() => StringNullableFilter, {
    nullable: true,
  })
  geoLocation?: StringNullableFilter;

  @ApiProperty({
    required: false,
    type: StringNullableFilter,
  })
  @Type(() => StringNullableFilter)
  @IsOptional()
  @Field(() => StringNullableFilter, {
    nullable: true,
  })
  comments?: StringNullableFilter;

  @ApiProperty({
    required: false,
    enum: EnumCustomerCustomerType,
  })
  @IsEnum(EnumCustomerCustomerType)
  @IsOptional()
  @Field(() => EnumCustomerCustomerType, {
    nullable: true,
  })
  customerType?: \\"platinum\\" | \\"gold\\" | \\"bronze\\" | \\"regular\\";

  @ApiProperty({
    required: false,
    type: () => OrganizationWhereUniqueInput,
  })
  @ValidateNested()
  @Type(() => OrganizationWhereUniqueInput)
  @IsOptional()
  @Field(() => OrganizationWhereUniqueInput, {
    nullable: true,
  })
  organization?: OrganizationWhereUniqueInput;

  @ApiProperty({
    required: false,
    type: () => OrganizationWhereUniqueInput,
  })
  @ValidateNested()
  @Type(() => OrganizationWhereUniqueInput)
  @IsOptional()
  @Field(() => OrganizationWhereUniqueInput, {
    nullable: true,
  })
  vipOrganization?: OrganizationWhereUniqueInput;

  @ApiProperty({
    required: false,
    type: () => OrderListRelationFilter,
  })
  @ValidateNested()
  @Type(() => OrderListRelationFilter)
  @IsOptional()
  @Field(() => OrderListRelationFilter, {
    nullable: true,
  })
  orders?: OrderListRelationFilter;
}

export { CustomerWhereInput };
",
  "server/src/customer/base/CustomerWhereUniqueInput.ts": "/*
------------------------------------------------------------------------------ 
This code was generated by Amplication. 
 
Changes to this file will be lost if the code is regenerated. 

There are other ways to to customize your code, see this doc to learn more
https://docs.amplication.com/how-to/custom-code

------------------------------------------------------------------------------
  */
import { InputType, Field } from \\"@nestjs/graphql\\";
import { ApiProperty } from \\"@nestjs/swagger\\";
import { IsInt } from \\"class-validator\\";

@InputType()
class CustomerWhereUniqueInput {
  @ApiProperty({
    required: true,
    type: Number,
  })
  @IsInt()
  @Field(() => Number)
  id!: number;
}

export { CustomerWhereUniqueInput };
",
  "server/src/customer/base/DeleteCustomerArgs.ts": "/*
------------------------------------------------------------------------------ 
This code was generated by Amplication. 
 
Changes to this file will be lost if the code is regenerated. 

There are other ways to to customize your code, see this doc to learn more
https://docs.amplication.com/how-to/custom-code

------------------------------------------------------------------------------
  */
import { ArgsType, Field } from \\"@nestjs/graphql\\";
import { CustomerWhereUniqueInput } from \\"./CustomerWhereUniqueInput\\";

@ArgsType()
class DeleteCustomerArgs {
  @Field(() => CustomerWhereUniqueInput, { nullable: false })
  where!: CustomerWhereUniqueInput;
}

export { DeleteCustomerArgs };
",
  "server/src/customer/base/EnumCustomerCustomerType.ts": "/*
------------------------------------------------------------------------------ 
This code was generated by Amplication. 
 
Changes to this file will be lost if the code is regenerated. 

There are other ways to to customize your code, see this doc to learn more
https://docs.amplication.com/how-to/custom-code

------------------------------------------------------------------------------
  */
import { registerEnumType } from \\"@nestjs/graphql\\";

export enum EnumCustomerCustomerType {
  Platinum = \\"platinum\\",
  Gold = \\"gold\\",
  Bronze = \\"bronze\\",
  Regular = \\"regular\\",
}

registerEnumType(EnumCustomerCustomerType, {
  name: \\"EnumCustomerCustomerType\\",
});
",
  "server/src/customer/base/EnumCustomerFavoriteColors.ts": "/*
------------------------------------------------------------------------------ 
This code was generated by Amplication. 
 
Changes to this file will be lost if the code is regenerated. 

There are other ways to to customize your code, see this doc to learn more
https://docs.amplication.com/how-to/custom-code

------------------------------------------------------------------------------
  */
import { registerEnumType } from \\"@nestjs/graphql\\";

export enum EnumCustomerFavoriteColors {
  Red = \\"red\\",
  Green = \\"green\\",
  Purple = \\"purple\\",
  Yellow = \\"yellow\\",
}

registerEnumType(EnumCustomerFavoriteColors, {
  name: \\"EnumCustomerFavoriteColors\\",
});
",
  "server/src/customer/base/OrderCreateNestedManyWithoutCustomersInput.ts": "/*
------------------------------------------------------------------------------ 
This code was generated by Amplication. 
 
Changes to this file will be lost if the code is regenerated. 

There are other ways to to customize your code, see this doc to learn more
https://docs.amplication.com/how-to/custom-code

------------------------------------------------------------------------------
  */
import { InputType, Field } from \\"@nestjs/graphql\\";
import { OrderWhereUniqueInput } from \\"../../order/base/OrderWhereUniqueInput\\";
import { ApiProperty } from \\"@nestjs/swagger\\";

@InputType()
class OrderCreateNestedManyWithoutCustomersInput {
  @Field(() => [OrderWhereUniqueInput], {
    nullable: true,
  })
  @ApiProperty({
    required: false,
    type: () => [OrderWhereUniqueInput],
  })
  connect?: Array<OrderWhereUniqueInput>;
}

export { OrderCreateNestedManyWithoutCustomersInput };
",
  "server/src/customer/base/OrderUpdateManyWithoutCustomersInput.ts": "/*
------------------------------------------------------------------------------ 
This code was generated by Amplication. 
 
Changes to this file will be lost if the code is regenerated. 

There are other ways to to customize your code, see this doc to learn more
https://docs.amplication.com/how-to/custom-code

------------------------------------------------------------------------------
  */
import { InputType, Field } from \\"@nestjs/graphql\\";
import { OrderWhereUniqueInput } from \\"../../order/base/OrderWhereUniqueInput\\";
import { ApiProperty } from \\"@nestjs/swagger\\";

@InputType()
class OrderUpdateManyWithoutCustomersInput {
  @Field(() => [OrderWhereUniqueInput], {
    nullable: true,
  })
  @ApiProperty({
    required: false,
    type: () => [OrderWhereUniqueInput],
  })
  connect?: Array<OrderWhereUniqueInput>;

  @Field(() => [OrderWhereUniqueInput], {
    nullable: true,
  })
  @ApiProperty({
    required: false,
    type: () => [OrderWhereUniqueInput],
  })
  disconnect?: Array<OrderWhereUniqueInput>;

  @Field(() => [OrderWhereUniqueInput], {
    nullable: true,
  })
  @ApiProperty({
    required: false,
    type: () => [OrderWhereUniqueInput],
  })
  set?: Array<OrderWhereUniqueInput>;
}

export { OrderUpdateManyWithoutCustomersInput };
",
  "server/src/customer/base/UpdateCustomerArgs.ts": "/*
------------------------------------------------------------------------------ 
This code was generated by Amplication. 
 
Changes to this file will be lost if the code is regenerated. 

There are other ways to to customize your code, see this doc to learn more
https://docs.amplication.com/how-to/custom-code

------------------------------------------------------------------------------
  */
import { ArgsType, Field } from \\"@nestjs/graphql\\";
import { CustomerWhereUniqueInput } from \\"./CustomerWhereUniqueInput\\";
import { CustomerUpdateInput } from \\"./CustomerUpdateInput\\";

@ArgsType()
class UpdateCustomerArgs {
  @Field(() => CustomerWhereUniqueInput, { nullable: false })
  where!: CustomerWhereUniqueInput;
  @Field(() => CustomerUpdateInput, { nullable: false })
  data!: CustomerUpdateInput;
}

export { UpdateCustomerArgs };
",
  "server/src/customer/base/customer.module.base.ts": "/*
------------------------------------------------------------------------------ 
This code was generated by Amplication. 
 
Changes to this file will be lost if the code is regenerated. 

There are other ways to to customize your code, see this doc to learn more
https://docs.amplication.com/how-to/custom-code

------------------------------------------------------------------------------
  */
import { Module } from \\"@nestjs/common\\";
import { MorganModule } from \\"nest-morgan\\";
import { PrismaModule } from \\"nestjs-prisma\\";

@Module({
  imports: [MorganModule, PrismaModule],

  exports: [MorganModule, PrismaModule],
})
export class CustomerModuleBase {}
",
  "server/src/customer/base/customer.resolver.base.ts": "/*
------------------------------------------------------------------------------ 
This code was generated by Amplication. 
 
Changes to this file will be lost if the code is regenerated. 

There are other ways to to customize your code, see this doc to learn more
https://docs.amplication.com/how-to/custom-code

------------------------------------------------------------------------------
  */
import * as graphql from \\"@nestjs/graphql\\";
import * as apollo from \\"apollo-server-express\\";
import { isRecordNotFoundError } from \\"../../prisma.util\\";
import { MetaQueryPayload } from \\"../../util/MetaQueryPayload\\";
import { Public } from \\"../../decorators/public.decorator\\";
import { CreateCustomerArgs } from \\"./CreateCustomerArgs\\";
import { UpdateCustomerArgs } from \\"./UpdateCustomerArgs\\";
import { DeleteCustomerArgs } from \\"./DeleteCustomerArgs\\";
import { CustomerFindManyArgs } from \\"./CustomerFindManyArgs\\";
import { CustomerFindUniqueArgs } from \\"./CustomerFindUniqueArgs\\";
import { Customer } from \\"./Customer\\";
import { OrderFindManyArgs } from \\"../../order/base/OrderFindManyArgs\\";
import { Order } from \\"../../order/base/Order\\";
import { Organization } from \\"../../organization/base/Organization\\";
import { CustomerService } from \\"../customer.service\\";
@graphql.Resolver(() => Customer)
export class CustomerResolverBase {
  constructor(protected readonly service: CustomerService) {}

  async _customersMeta(
    @graphql.Args() args: CustomerFindManyArgs
  ): Promise<MetaQueryPayload> {
    const results = await this.service.count({
      ...args,
      skip: undefined,
      take: undefined,
    });
    return {
      count: results,
    };
  }

  @graphql.Query(() => [Customer])
  @Public()
  async customers(
    @graphql.Args() args: CustomerFindManyArgs
  ): Promise<Customer[]> {
    return this.service.findMany(args);
  }

  @graphql.Query(() => Customer, { nullable: true })
  @Public()
  async customer(
    @graphql.Args() args: CustomerFindUniqueArgs
  ): Promise<Customer | null> {
    const result = await this.service.findOne(args);
    if (result === null) {
      return null;
    }
    return result;
  }

  @graphql.Mutation(() => Customer)
  @Public()
  async createCustomer(
    @graphql.Args() args: CreateCustomerArgs
  ): Promise<Customer> {
    return await this.service.create({
      ...args,
      data: {
        ...args.data,

        organization: args.data.organization
          ? {
              connect: args.data.organization,
            }
          : undefined,

        vipOrganization: args.data.vipOrganization
          ? {
              connect: args.data.vipOrganization,
            }
          : undefined,
      },
    });
  }

  @graphql.Mutation(() => Customer)
  @Public()
  async updateCustomer(
    @graphql.Args() args: UpdateCustomerArgs
  ): Promise<Customer | null> {
    try {
      return await this.service.update({
        ...args,
        data: {
          ...args.data,

          organization: args.data.organization
            ? {
                connect: args.data.organization,
              }
            : undefined,

          vipOrganization: args.data.vipOrganization
            ? {
                connect: args.data.vipOrganization,
              }
            : undefined,
        },
      });
    } catch (error) {
      if (isRecordNotFoundError(error)) {
        throw new apollo.ApolloError(
          \`No resource was found for \${JSON.stringify(args.where)}\`
        );
      }
      throw error;
    }
  }

  @graphql.Mutation(() => Customer)
  @Public()
  async deleteCustomer(
    @graphql.Args() args: DeleteCustomerArgs
  ): Promise<Customer | null> {
    try {
      return await this.service.delete(args);
    } catch (error) {
      if (isRecordNotFoundError(error)) {
        throw new apollo.ApolloError(
          \`No resource was found for \${JSON.stringify(args.where)}\`
        );
      }
      throw error;
    }
  }

  @Public()
  @graphql.ResolveField(() => [Order])
  @Public()
  async orders(
    @graphql.Parent() parent: Customer,
    @graphql.Args() args: OrderFindManyArgs
  ): Promise<Order[]> {
    const results = await this.service.findOrders(parent.id, args);

    if (!results) {
      return [];
    }

    return results;
  }

  @graphql.ResolveField(() => Organization, { nullable: true })
  @Public()
  async organization(
    @graphql.Parent() parent: Customer
  ): Promise<Organization | null> {
    const result = await this.service.getOrganization(parent.id);

    if (!result) {
      return null;
    }
    return result;
  }

  @graphql.ResolveField(() => Organization, { nullable: true })
  @Public()
  async vipOrganization(
    @graphql.Parent() parent: Customer
  ): Promise<Organization | null> {
    const result = await this.service.getVipOrganization(parent.id);

    if (!result) {
      return null;
    }
    return result;
  }
}
",
  "server/src/customer/base/customer.service.base.ts": "/*
------------------------------------------------------------------------------ 
This code was generated by Amplication. 
 
Changes to this file will be lost if the code is regenerated. 

There are other ways to to customize your code, see this doc to learn more
https://docs.amplication.com/how-to/custom-code

------------------------------------------------------------------------------
  */
import { PrismaService } from \\"../../prisma/prisma.service\\";
import { Prisma, Customer, Order, Organization } from \\"@prisma/client\\";

export class CustomerServiceBase {
  constructor(protected readonly prisma: PrismaService) {}

  async count<T extends Prisma.CustomerFindManyArgs>(
    args: Prisma.SelectSubset<T, Prisma.CustomerFindManyArgs>
  ): Promise<number> {
    return this.prisma.customer.count(args);
  }

  async findMany<T extends Prisma.CustomerFindManyArgs>(
    args: Prisma.SelectSubset<T, Prisma.CustomerFindManyArgs>
  ): Promise<Customer[]> {
    return this.prisma.customer.findMany(args);
  }
  async findOne<T extends Prisma.CustomerFindUniqueArgs>(
    args: Prisma.SelectSubset<T, Prisma.CustomerFindUniqueArgs>
  ): Promise<Customer | null> {
    return this.prisma.customer.findUnique(args);
  }
  async create<T extends Prisma.CustomerCreateArgs>(
    args: Prisma.SelectSubset<T, Prisma.CustomerCreateArgs>
  ): Promise<Customer> {
    return this.prisma.customer.create<T>(args);
  }
  async update<T extends Prisma.CustomerUpdateArgs>(
    args: Prisma.SelectSubset<T, Prisma.CustomerUpdateArgs>
  ): Promise<Customer> {
    return this.prisma.customer.update<T>(args);
  }
  async delete<T extends Prisma.CustomerDeleteArgs>(
    args: Prisma.SelectSubset<T, Prisma.CustomerDeleteArgs>
  ): Promise<Customer> {
    return this.prisma.customer.delete(args);
  }

  async findOrders(
    parentId: PARENT_ID_TYPE,
    args: Prisma.OrderFindManyArgs
  ): Promise<Order[]> {
    return this.prisma.customer
      .findUniqueOrThrow({
        where: { id: parentId },
      })
      .orders(args);
  }

  async getOrganization(
    parentId: PARENT_ID_TYPE
  ): Promise<Organization | null> {
    return this.prisma.customer
      .findUnique({
        where: { id: parentId },
      })
      .organization();
  }

  async getVipOrganization(
    parentId: PARENT_ID_TYPE
  ): Promise<Organization | null> {
    return this.prisma.customer
      .findUnique({
        where: { id: parentId },
      })
      .vipOrganization();
  }
}
",
  "server/src/customer/customer.module.ts": "import { Module } from \\"@nestjs/common\\";
import { CustomerModuleBase } from \\"./base/customer.module.base\\";
import { CustomerService } from \\"./customer.service\\";
import { CustomerResolver } from \\"./customer.resolver\\";

@Module({
  imports: [CustomerModuleBase],
  providers: [CustomerService, CustomerResolver],
  exports: [CustomerService],
})
export class CustomerModule {}
",
  "server/src/customer/customer.resolver.ts": "import * as graphql from \\"@nestjs/graphql\\";
import { CustomerResolverBase } from \\"./base/customer.resolver.base\\";
import { Customer } from \\"./base/Customer\\";
import { CustomerService } from \\"./customer.service\\";

@graphql.Resolver(() => Customer)
export class CustomerResolver extends CustomerResolverBase {
  constructor(protected readonly service: CustomerService) {
    super(service);
  }
}
",
  "server/src/customer/customer.service.ts": "import { Injectable } from \\"@nestjs/common\\";
import { PrismaService } from \\"../prisma/prisma.service\\";
import { CustomerServiceBase } from \\"./base/customer.service.base\\";

@Injectable()
export class CustomerService extends CustomerServiceBase {
  constructor(protected readonly prisma: PrismaService) {
    super(prisma);
  }
}
",
  "server/src/decorators/api-nested-query.decorator.ts": "import { applyDecorators } from \\"@nestjs/common\\";
import {
  ApiExtraModels,
  ApiQuery,
  ApiQueryOptions,
  getSchemaPath,
} from \\"@nestjs/swagger\\";
import \\"reflect-metadata\\";

const generateApiQueryObject = (
  prop: any,
  propType: any,
  required: boolean,
  isArray: boolean
): ApiQueryOptions => {
  if (propType === Number) {
    return {
      required,
      name: prop,
      style: \\"deepObject\\",
      explode: true,
      type: \\"number\\",
      isArray,
    };
  } else if (propType === String) {
    return {
      required,
      name: prop,
      style: \\"deepObject\\",
      explode: true,
      type: \\"string\\",
      isArray,
    };
  } else {
    return {
      required,
      name: prop,
      style: \\"deepObject\\",
      explode: true,
      type: \\"object\\",
      isArray,
      schema: {
        $ref: getSchemaPath(propType),
      },
    };
  }
};

// eslint-disable-next-line @typescript-eslint/ban-types,@typescript-eslint/explicit-module-boundary-types,@typescript-eslint/naming-convention
export function ApiNestedQuery(query: Function) {
  const constructor = query.prototype;
  const properties = Reflect.getMetadata(
    \\"swagger/apiModelPropertiesArray\\",
    constructor
  ).map((prop: any) => prop.slice(1));

  const decorators = properties
    .map((property: any) => {
      const { required, isArray } = Reflect.getMetadata(
        \\"swagger/apiModelProperties\\",
        constructor,
        property
      );
      const propertyType = Reflect.getMetadata(
        \\"design:type\\",
        constructor,
        property
      );
      const typedQuery = generateApiQueryObject(
        property,
        propertyType,
        required,
        isArray
      );
      return [ApiExtraModels(propertyType), ApiQuery(typedQuery)];
    })
    .flat();

  return applyDecorators(...decorators);
}
",
  "server/src/decorators/public.decorator.ts": "import { applyDecorators, SetMetadata } from \\"@nestjs/common\\";

export const IS_PUBLIC_KEY = \\"isPublic\\";

const PublicAuthMiddleware = SetMetadata(IS_PUBLIC_KEY, true);
const PublicAuthSwagger = SetMetadata(\\"swagger/apiSecurity\\", [\\"isPublic\\"]);

// eslint-disable-next-line @typescript-eslint/explicit-module-boundary-types
export const Public = () =>
  applyDecorators(PublicAuthMiddleware, PublicAuthSwagger);
",
  "server/src/empty/base/DeleteEmptyArgs.ts": "/*
------------------------------------------------------------------------------ 
This code was generated by Amplication. 
 
Changes to this file will be lost if the code is regenerated. 

There are other ways to to customize your code, see this doc to learn more
https://docs.amplication.com/how-to/custom-code

------------------------------------------------------------------------------
  */
import { ArgsType, Field } from \\"@nestjs/graphql\\";
import { EmptyWhereUniqueInput } from \\"./EmptyWhereUniqueInput\\";

@ArgsType()
class DeleteEmptyArgs {
  @Field(() => EmptyWhereUniqueInput, { nullable: false })
  where!: EmptyWhereUniqueInput;
}

export { DeleteEmptyArgs };
",
  "server/src/empty/base/Empty.ts": "/*
------------------------------------------------------------------------------ 
This code was generated by Amplication. 
 
Changes to this file will be lost if the code is regenerated. 

There are other ways to to customize your code, see this doc to learn more
https://docs.amplication.com/how-to/custom-code

------------------------------------------------------------------------------
  */
import { ObjectType, Field } from \\"@nestjs/graphql\\";
import { ApiProperty } from \\"@nestjs/swagger\\";
import { IsString, IsDate } from \\"class-validator\\";
import { Type } from \\"class-transformer\\";

@ObjectType()
class Empty {
  @ApiProperty({
    required: true,
    type: String,
  })
  @IsString()
  @Field(() => String)
  id!: string;

  @ApiProperty({
    required: true,
  })
  @IsDate()
  @Type(() => Date)
  @Field(() => Date)
  createdAt!: Date;

  @ApiProperty({
    required: true,
  })
  @IsDate()
  @Type(() => Date)
  @Field(() => Date)
  updatedAt!: Date;
}

export { Empty };
",
  "server/src/empty/base/EmptyCreateInput.ts": "/*
------------------------------------------------------------------------------ 
This code was generated by Amplication. 
 
Changes to this file will be lost if the code is regenerated. 

There are other ways to to customize your code, see this doc to learn more
https://docs.amplication.com/how-to/custom-code

------------------------------------------------------------------------------
  */
class EmptyCreateInput {}
export { EmptyCreateInput };
",
  "server/src/empty/base/EmptyFindManyArgs.ts": "/*
------------------------------------------------------------------------------ 
This code was generated by Amplication. 
 
Changes to this file will be lost if the code is regenerated. 

There are other ways to to customize your code, see this doc to learn more
https://docs.amplication.com/how-to/custom-code

------------------------------------------------------------------------------
  */
import { ArgsType, Field } from \\"@nestjs/graphql\\";
import { ApiProperty } from \\"@nestjs/swagger\\";
import { EmptyWhereInput } from \\"./EmptyWhereInput\\";
import { Type } from \\"class-transformer\\";
import { EmptyOrderByInput } from \\"./EmptyOrderByInput\\";

@ArgsType()
class EmptyFindManyArgs {
  @ApiProperty({
    required: false,
    type: () => EmptyWhereInput,
  })
  @Field(() => EmptyWhereInput, { nullable: true })
  @Type(() => EmptyWhereInput)
  where?: EmptyWhereInput;

  @ApiProperty({
    required: false,
    type: [EmptyOrderByInput],
  })
  @Field(() => [EmptyOrderByInput], { nullable: true })
  @Type(() => EmptyOrderByInput)
  orderBy?: Array<EmptyOrderByInput>;

  @ApiProperty({
    required: false,
    type: Number,
  })
  @Field(() => Number, { nullable: true })
  @Type(() => Number)
  skip?: number;

  @ApiProperty({
    required: false,
    type: Number,
  })
  @Field(() => Number, { nullable: true })
  @Type(() => Number)
  take?: number;
}

export { EmptyFindManyArgs };
",
  "server/src/empty/base/EmptyFindUniqueArgs.ts": "/*
------------------------------------------------------------------------------ 
This code was generated by Amplication. 
 
Changes to this file will be lost if the code is regenerated. 

There are other ways to to customize your code, see this doc to learn more
https://docs.amplication.com/how-to/custom-code

------------------------------------------------------------------------------
  */
import { ArgsType, Field } from \\"@nestjs/graphql\\";
import { EmptyWhereUniqueInput } from \\"./EmptyWhereUniqueInput\\";

@ArgsType()
class EmptyFindUniqueArgs {
  @Field(() => EmptyWhereUniqueInput, { nullable: false })
  where!: EmptyWhereUniqueInput;
}

export { EmptyFindUniqueArgs };
",
  "server/src/empty/base/EmptyListRelationFilter.ts": "/*
------------------------------------------------------------------------------ 
This code was generated by Amplication. 
 
Changes to this file will be lost if the code is regenerated. 

There are other ways to to customize your code, see this doc to learn more
https://docs.amplication.com/how-to/custom-code

------------------------------------------------------------------------------
  */
import { InputType, Field } from \\"@nestjs/graphql\\";
import { ApiProperty } from \\"@nestjs/swagger\\";
import { EmptyWhereInput } from \\"./EmptyWhereInput\\";
import { ValidateNested, IsOptional } from \\"class-validator\\";
import { Type } from \\"class-transformer\\";

@InputType()
class EmptyListRelationFilter {
  @ApiProperty({
    required: false,
    type: () => EmptyWhereInput,
  })
  @ValidateNested()
  @Type(() => EmptyWhereInput)
  @IsOptional()
  @Field(() => EmptyWhereInput, {
    nullable: true,
  })
  every?: EmptyWhereInput;

  @ApiProperty({
    required: false,
    type: () => EmptyWhereInput,
  })
  @ValidateNested()
  @Type(() => EmptyWhereInput)
  @IsOptional()
  @Field(() => EmptyWhereInput, {
    nullable: true,
  })
  some?: EmptyWhereInput;

  @ApiProperty({
    required: false,
    type: () => EmptyWhereInput,
  })
  @ValidateNested()
  @Type(() => EmptyWhereInput)
  @IsOptional()
  @Field(() => EmptyWhereInput, {
    nullable: true,
  })
  none?: EmptyWhereInput;
}
export { EmptyListRelationFilter };
",
  "server/src/empty/base/EmptyOrderByInput.ts": "/*
------------------------------------------------------------------------------ 
This code was generated by Amplication. 
 
Changes to this file will be lost if the code is regenerated. 

There are other ways to to customize your code, see this doc to learn more
https://docs.amplication.com/how-to/custom-code

------------------------------------------------------------------------------
  */
import { InputType, Field } from \\"@nestjs/graphql\\";
import { ApiProperty } from \\"@nestjs/swagger\\";
import { SortOrder } from \\"../../util/SortOrder\\";

@InputType({
  isAbstract: true,
  description: undefined,
})
class EmptyOrderByInput {
  @ApiProperty({
    required: false,
    enum: [\\"asc\\", \\"desc\\"],
  })
  @Field(() => SortOrder, {
    nullable: true,
  })
  id?: SortOrder;

  @ApiProperty({
    required: false,
    enum: [\\"asc\\", \\"desc\\"],
  })
  @Field(() => SortOrder, {
    nullable: true,
  })
  createdAt?: SortOrder;

  @ApiProperty({
    required: false,
    enum: [\\"asc\\", \\"desc\\"],
  })
  @Field(() => SortOrder, {
    nullable: true,
  })
  updatedAt?: SortOrder;
}

export { EmptyOrderByInput };
",
  "server/src/empty/base/EmptyUpdateInput.ts": "/*
------------------------------------------------------------------------------ 
This code was generated by Amplication. 
 
Changes to this file will be lost if the code is regenerated. 

There are other ways to to customize your code, see this doc to learn more
https://docs.amplication.com/how-to/custom-code

------------------------------------------------------------------------------
  */
class EmptyUpdateInput {}
export { EmptyUpdateInput };
",
  "server/src/empty/base/EmptyWhereInput.ts": "/*
------------------------------------------------------------------------------ 
This code was generated by Amplication. 
 
Changes to this file will be lost if the code is regenerated. 

There are other ways to to customize your code, see this doc to learn more
https://docs.amplication.com/how-to/custom-code

------------------------------------------------------------------------------
  */
import { InputType, Field } from \\"@nestjs/graphql\\";
import { ApiProperty } from \\"@nestjs/swagger\\";
import { StringFilter } from \\"../../util/StringFilter\\";
import { Type } from \\"class-transformer\\";
import { IsOptional } from \\"class-validator\\";
import { DateTimeFilter } from \\"../../util/DateTimeFilter\\";

@InputType()
class EmptyWhereInput {
  @ApiProperty({
    required: false,
    type: StringFilter,
  })
  @Type(() => StringFilter)
  @IsOptional()
  @Field(() => StringFilter, {
    nullable: true,
  })
  id?: StringFilter;

  @ApiProperty({
    required: false,
    type: DateTimeFilter,
  })
  @Type(() => DateTimeFilter)
  @IsOptional()
  @Field(() => DateTimeFilter, {
    nullable: true,
  })
  createdAt?: DateTimeFilter;

  @ApiProperty({
    required: false,
    type: DateTimeFilter,
  })
  @Type(() => DateTimeFilter)
  @IsOptional()
  @Field(() => DateTimeFilter, {
    nullable: true,
  })
  updatedAt?: DateTimeFilter;
}

export { EmptyWhereInput };
",
  "server/src/empty/base/EmptyWhereUniqueInput.ts": "/*
------------------------------------------------------------------------------ 
This code was generated by Amplication. 
 
Changes to this file will be lost if the code is regenerated. 

There are other ways to to customize your code, see this doc to learn more
https://docs.amplication.com/how-to/custom-code

------------------------------------------------------------------------------
  */
import { InputType, Field } from \\"@nestjs/graphql\\";
import { ApiProperty } from \\"@nestjs/swagger\\";
import { IsString } from \\"class-validator\\";

@InputType()
class EmptyWhereUniqueInput {
  @ApiProperty({
    required: true,
    type: String,
  })
  @IsString()
  @Field(() => String)
  id!: string;
}

export { EmptyWhereUniqueInput };
",
  "server/src/empty/base/empty.module.base.ts": "/*
------------------------------------------------------------------------------ 
This code was generated by Amplication. 
 
Changes to this file will be lost if the code is regenerated. 

There are other ways to to customize your code, see this doc to learn more
https://docs.amplication.com/how-to/custom-code

------------------------------------------------------------------------------
  */
import { Module } from \\"@nestjs/common\\";
import { MorganModule } from \\"nest-morgan\\";
import { PrismaModule } from \\"nestjs-prisma\\";

@Module({
  imports: [MorganModule, PrismaModule],

  exports: [MorganModule, PrismaModule],
})
export class EmptyModuleBase {}
",
  "server/src/empty/base/empty.resolver.base.ts": "/*
------------------------------------------------------------------------------ 
This code was generated by Amplication. 
 
Changes to this file will be lost if the code is regenerated. 

There are other ways to to customize your code, see this doc to learn more
https://docs.amplication.com/how-to/custom-code

------------------------------------------------------------------------------
  */
import * as graphql from \\"@nestjs/graphql\\";
import * as apollo from \\"apollo-server-express\\";
import { isRecordNotFoundError } from \\"../../prisma.util\\";
import { MetaQueryPayload } from \\"../../util/MetaQueryPayload\\";
import { Public } from \\"../../decorators/public.decorator\\";
import { DeleteEmptyArgs } from \\"./DeleteEmptyArgs\\";
import { EmptyFindManyArgs } from \\"./EmptyFindManyArgs\\";
import { EmptyFindUniqueArgs } from \\"./EmptyFindUniqueArgs\\";
import { Empty } from \\"./Empty\\";
import { EmptyService } from \\"../empty.service\\";
@graphql.Resolver(() => Empty)
export class EmptyResolverBase {
  constructor(protected readonly service: EmptyService) {}

  async _emptiesMeta(
    @graphql.Args() args: EmptyFindManyArgs
  ): Promise<MetaQueryPayload> {
    const results = await this.service.count({
      ...args,
      skip: undefined,
      take: undefined,
    });
    return {
      count: results,
    };
  }

  @graphql.Query(() => [Empty])
  @Public()
  async empties(@graphql.Args() args: EmptyFindManyArgs): Promise<Empty[]> {
    return this.service.findMany(args);
  }

  @graphql.Query(() => Empty, { nullable: true })
  @Public()
  async empty(
    @graphql.Args() args: EmptyFindUniqueArgs
  ): Promise<Empty | null> {
    const result = await this.service.findOne(args);
    if (result === null) {
      return null;
    }
    return result;
  }

  @graphql.Mutation(() => Empty)
  @Public()
  async deleteEmpty(
    @graphql.Args() args: DeleteEmptyArgs
  ): Promise<Empty | null> {
    try {
      return await this.service.delete(args);
    } catch (error) {
      if (isRecordNotFoundError(error)) {
        throw new apollo.ApolloError(
          \`No resource was found for \${JSON.stringify(args.where)}\`
        );
      }
      throw error;
    }
  }
}
",
  "server/src/empty/base/empty.service.base.ts": "/*
------------------------------------------------------------------------------ 
This code was generated by Amplication. 
 
Changes to this file will be lost if the code is regenerated. 

There are other ways to to customize your code, see this doc to learn more
https://docs.amplication.com/how-to/custom-code

------------------------------------------------------------------------------
  */
import { PrismaService } from \\"../../prisma/prisma.service\\";
import { Prisma, Empty } from \\"@prisma/client\\";

export class EmptyServiceBase {
  constructor(protected readonly prisma: PrismaService) {}

  async count<T extends Prisma.EmptyFindManyArgs>(
    args: Prisma.SelectSubset<T, Prisma.EmptyFindManyArgs>
  ): Promise<number> {
    return this.prisma.empty.count(args);
  }

  async findMany<T extends Prisma.EmptyFindManyArgs>(
    args: Prisma.SelectSubset<T, Prisma.EmptyFindManyArgs>
  ): Promise<Empty[]> {
    return this.prisma.empty.findMany(args);
  }
  async findOne<T extends Prisma.EmptyFindUniqueArgs>(
    args: Prisma.SelectSubset<T, Prisma.EmptyFindUniqueArgs>
  ): Promise<Empty | null> {
    return this.prisma.empty.findUnique(args);
  }
  async create<T extends Prisma.EmptyCreateArgs>(
    args: Prisma.SelectSubset<T, Prisma.EmptyCreateArgs>
  ): Promise<Empty> {
    return this.prisma.empty.create<T>(args);
  }
  async update<T extends Prisma.EmptyUpdateArgs>(
    args: Prisma.SelectSubset<T, Prisma.EmptyUpdateArgs>
  ): Promise<Empty> {
    return this.prisma.empty.update<T>(args);
  }
  async delete<T extends Prisma.EmptyDeleteArgs>(
    args: Prisma.SelectSubset<T, Prisma.EmptyDeleteArgs>
  ): Promise<Empty> {
    return this.prisma.empty.delete(args);
  }
}
",
  "server/src/empty/empty.module.ts": "import { Module } from \\"@nestjs/common\\";
import { EmptyModuleBase } from \\"./base/empty.module.base\\";
import { EmptyService } from \\"./empty.service\\";
import { EmptyResolver } from \\"./empty.resolver\\";

@Module({
  imports: [EmptyModuleBase],
  providers: [EmptyService, EmptyResolver],
  exports: [EmptyService],
})
export class EmptyModule {}
",
  "server/src/empty/empty.resolver.ts": "import * as graphql from \\"@nestjs/graphql\\";
import { EmptyResolverBase } from \\"./base/empty.resolver.base\\";
import { Empty } from \\"./base/Empty\\";
import { EmptyService } from \\"./empty.service\\";

@graphql.Resolver(() => Empty)
export class EmptyResolver extends EmptyResolverBase {
  constructor(protected readonly service: EmptyService) {
    super(service);
  }
}
",
  "server/src/empty/empty.service.ts": "import { Injectable } from \\"@nestjs/common\\";
import { PrismaService } from \\"../prisma/prisma.service\\";
import { EmptyServiceBase } from \\"./base/empty.service.base\\";

@Injectable()
export class EmptyService extends EmptyServiceBase {
  constructor(protected readonly prisma: PrismaService) {
    super(prisma);
  }
}
",
  "server/src/errors.ts": "import * as common from \\"@nestjs/common\\";
import { ApiProperty } from \\"@nestjs/swagger\\";

export class ForbiddenException extends common.ForbiddenException {
  @ApiProperty()
  statusCode!: number;
  @ApiProperty()
  message!: string;
}

export class NotFoundException extends common.NotFoundException {
  @ApiProperty()
  statusCode!: number;
  @ApiProperty()
  message!: string;
}
",
  "server/src/filters/HttpExceptions.filter.ts": "import {
  ArgumentsHost,
  Catch,
  HttpException,
  HttpServer,
  HttpStatus,
} from \\"@nestjs/common\\";
import { BaseExceptionFilter } from \\"@nestjs/core\\";
import {
  // @ts-ignore
  Prisma,
<<<<<<< HEAD
} from \\"generated-prisma-client\\";
=======
} from \\"@prisma/client\\";
>>>>>>> 1d03c887
import { Response } from \\"express\\";

export type ErrorCodesStatusMapping = {
  [key: string]: number;
};

/**
 * {@link PrismaClientExceptionFilter} handling {@link Prisma.PrismaClientKnownRequestError} exceptions.
 */
@Catch(Prisma?.PrismaClientKnownRequestError)
export class HttpExceptionFilter extends BaseExceptionFilter {
  /**
   * default error codes mapping
   *
   * Error codes definition for Prisma Client (Query Engine)
   * @see https://www.prisma.io/docs/reference/api-reference/error-reference#prisma-client-query-engine
   */
  private errorCodesStatusMapping: ErrorCodesStatusMapping = {
    P2000: HttpStatus.BAD_REQUEST,
    P2002: HttpStatus.CONFLICT,
    P2025: HttpStatus.NOT_FOUND,
  };

  /**
   * @param applicationRef
   */
  // eslint-disable-next-line @typescript-eslint/no-useless-constructor
  constructor(applicationRef?: HttpServer) {
    super(applicationRef);
  }

  /**
   * @param exception
   * @param host
   * @returns
   */
  // eslint-disable-next-line @typescript-eslint/explicit-module-boundary-types
  catch(exception: Prisma.PrismaClientKnownRequestError, host: ArgumentsHost) {
    const statusCode = this.errorCodesStatusMapping[exception.code];
    let message;
    if (host.getType() === \\"http\\") {
      // for http requests (REST)
      // Todo : Add all other exception types and also add mapping
      const ctx = host.switchToHttp();
      const response = ctx.getResponse<Response>();
      if (exception.code === \\"P2002\\") {
        // Handling Unique Key Constraint Violation Error
        const fields = (exception.meta as { target: string[] }).target;
        message = \`Another record with the requested (\${fields.join(
          \\", \\"
        )}) already exists\`;
      } else {
        message =
          \`[\${exception.code}]: \` +
          this.exceptionShortMessage(exception.message);
      }
      if (!Object.keys(this.errorCodesStatusMapping).includes(exception.code)) {
        return super.catch(exception, host);
      }
      const errorResponse = {
        message: message,
        statusCode: statusCode,
      };
      response.status(statusCode).send(errorResponse);
    }
    return new HttpException({ statusCode, message }, statusCode);
  }

  /**
   * @param exception
   * @returns short message for the exception
   */
  exceptionShortMessage(message: string): string {
    const shortMessage = message.substring(message.indexOf(\\"→\\"));
    return shortMessage
      .substring(shortMessage.indexOf(\\"\\\\n\\"))
      .replace(/\\\\n/g, \\"\\")
      .trim();
<<<<<<< HEAD
=======
  }
}
",
  "server/src/grants.json": "[
  {
    \\"role\\": \\"user\\",
    \\"resource\\": \\"User\\",
    \\"action\\": \\"create:any\\",
    \\"attributes\\": \\"*\\"
  },
  {
    \\"role\\": \\"admin\\",
    \\"resource\\": \\"User\\",
    \\"action\\": \\"create:any\\",
    \\"attributes\\": \\"*\\"
  },
  {
    \\"role\\": \\"areaManager\\",
    \\"resource\\": \\"User\\",
    \\"action\\": \\"create:any\\",
    \\"attributes\\": \\"*\\"
  },
  {
    \\"role\\": \\"user\\",
    \\"resource\\": \\"User\\",
    \\"action\\": \\"delete:any\\",
    \\"attributes\\": \\"*\\"
  },
  {
    \\"role\\": \\"admin\\",
    \\"resource\\": \\"User\\",
    \\"action\\": \\"delete:any\\",
    \\"attributes\\": \\"*\\"
  },
  {
    \\"role\\": \\"areaManager\\",
    \\"resource\\": \\"User\\",
    \\"action\\": \\"delete:any\\",
    \\"attributes\\": \\"*\\"
  },
  {
    \\"role\\": \\"user\\",
    \\"resource\\": \\"User\\",
    \\"action\\": \\"read:any\\",
    \\"attributes\\": \\"*\\"
  },
  {
    \\"role\\": \\"admin\\",
    \\"resource\\": \\"User\\",
    \\"action\\": \\"read:any\\",
    \\"attributes\\": \\"*\\"
  },
  {
    \\"role\\": \\"areaManager\\",
    \\"resource\\": \\"User\\",
    \\"action\\": \\"read:any\\",
    \\"attributes\\": \\"*\\"
  },
  {
    \\"role\\": \\"user\\",
    \\"resource\\": \\"User\\",
    \\"action\\": \\"update:any\\",
    \\"attributes\\": \\"*\\"
  },
  {
    \\"role\\": \\"admin\\",
    \\"resource\\": \\"User\\",
    \\"action\\": \\"update:any\\",
    \\"attributes\\": \\"*\\"
  },
  {
    \\"role\\": \\"areaManager\\",
    \\"resource\\": \\"User\\",
    \\"action\\": \\"update:any\\",
    \\"attributes\\": \\"*\\"
  },
  {
    \\"role\\": \\"user\\",
    \\"resource\\": \\"User\\",
    \\"action\\": \\"read:own\\",
    \\"attributes\\": \\"*\\"
  },
  {
    \\"role\\": \\"admin\\",
    \\"resource\\": \\"User\\",
    \\"action\\": \\"read:own\\",
    \\"attributes\\": \\"*\\"
  },
  {
    \\"role\\": \\"areaManager\\",
    \\"resource\\": \\"User\\",
    \\"action\\": \\"read:own\\",
    \\"attributes\\": \\"*\\"
  },
  {
    \\"role\\": \\"user\\",
    \\"resource\\": \\"Profile\\",
    \\"action\\": \\"create:any\\",
    \\"attributes\\": \\"*\\"
  },
  {
    \\"role\\": \\"admin\\",
    \\"resource\\": \\"Profile\\",
    \\"action\\": \\"create:any\\",
    \\"attributes\\": \\"*\\"
  },
  {
    \\"role\\": \\"areaManager\\",
    \\"resource\\": \\"Profile\\",
    \\"action\\": \\"create:any\\",
    \\"attributes\\": \\"*\\"
  },
  {
    \\"role\\": \\"user\\",
    \\"resource\\": \\"Profile\\",
    \\"action\\": \\"delete:any\\",
    \\"attributes\\": \\"*\\"
  },
  {
    \\"role\\": \\"admin\\",
    \\"resource\\": \\"Profile\\",
    \\"action\\": \\"delete:any\\",
    \\"attributes\\": \\"*\\"
  },
  {
    \\"role\\": \\"areaManager\\",
    \\"resource\\": \\"Profile\\",
    \\"action\\": \\"delete:any\\",
    \\"attributes\\": \\"*\\"
  },
  {
    \\"role\\": \\"user\\",
    \\"resource\\": \\"Profile\\",
    \\"action\\": \\"read:any\\",
    \\"attributes\\": \\"*\\"
  },
  {
    \\"role\\": \\"admin\\",
    \\"resource\\": \\"Profile\\",
    \\"action\\": \\"read:any\\",
    \\"attributes\\": \\"*\\"
  },
  {
    \\"role\\": \\"areaManager\\",
    \\"resource\\": \\"Profile\\",
    \\"action\\": \\"read:any\\",
    \\"attributes\\": \\"*\\"
  },
  {
    \\"role\\": \\"user\\",
    \\"resource\\": \\"Profile\\",
    \\"action\\": \\"update:any\\",
    \\"attributes\\": \\"*\\"
  },
  {
    \\"role\\": \\"admin\\",
    \\"resource\\": \\"Profile\\",
    \\"action\\": \\"update:any\\",
    \\"attributes\\": \\"*\\"
  },
  {
    \\"role\\": \\"areaManager\\",
    \\"resource\\": \\"Profile\\",
    \\"action\\": \\"update:any\\",
    \\"attributes\\": \\"*\\"
  },
  {
    \\"role\\": \\"user\\",
    \\"resource\\": \\"Profile\\",
    \\"action\\": \\"read:own\\",
    \\"attributes\\": \\"*\\"
  },
  {
    \\"role\\": \\"admin\\",
    \\"resource\\": \\"Profile\\",
    \\"action\\": \\"read:own\\",
    \\"attributes\\": \\"*\\"
  },
  {
    \\"role\\": \\"areaManager\\",
    \\"resource\\": \\"Profile\\",
    \\"action\\": \\"read:own\\",
    \\"attributes\\": \\"*\\"
  },
  {
    \\"role\\": \\"user\\",
    \\"resource\\": \\"Organization\\",
    \\"action\\": \\"create:any\\",
    \\"attributes\\": \\"*\\"
  },
  {
    \\"role\\": \\"admin\\",
    \\"resource\\": \\"Organization\\",
    \\"action\\": \\"create:any\\",
    \\"attributes\\": \\"*\\"
  },
  {
    \\"role\\": \\"areaManager\\",
    \\"resource\\": \\"Organization\\",
    \\"action\\": \\"create:any\\",
    \\"attributes\\": \\"*\\"
  },
  {
    \\"role\\": \\"user\\",
    \\"resource\\": \\"Organization\\",
    \\"action\\": \\"delete:any\\",
    \\"attributes\\": \\"*\\"
  },
  {
    \\"role\\": \\"admin\\",
    \\"resource\\": \\"Organization\\",
    \\"action\\": \\"delete:any\\",
    \\"attributes\\": \\"*\\"
  },
  {
    \\"role\\": \\"areaManager\\",
    \\"resource\\": \\"Organization\\",
    \\"action\\": \\"delete:any\\",
    \\"attributes\\": \\"*\\"
  },
  {
    \\"role\\": \\"user\\",
    \\"resource\\": \\"Organization\\",
    \\"action\\": \\"read:any\\",
    \\"attributes\\": \\"*\\"
  },
  {
    \\"role\\": \\"admin\\",
    \\"resource\\": \\"Organization\\",
    \\"action\\": \\"read:any\\",
    \\"attributes\\": \\"*\\"
  },
  {
    \\"role\\": \\"areaManager\\",
    \\"resource\\": \\"Organization\\",
    \\"action\\": \\"read:any\\",
    \\"attributes\\": \\"*\\"
  },
  {
    \\"role\\": \\"user\\",
    \\"resource\\": \\"Organization\\",
    \\"action\\": \\"update:any\\",
    \\"attributes\\": \\"*\\"
  },
  {
    \\"role\\": \\"admin\\",
    \\"resource\\": \\"Organization\\",
    \\"action\\": \\"update:any\\",
    \\"attributes\\": \\"*\\"
  },
  {
    \\"role\\": \\"areaManager\\",
    \\"resource\\": \\"Organization\\",
    \\"action\\": \\"update:any\\",
    \\"attributes\\": \\"*\\"
  },
  {
    \\"role\\": \\"user\\",
    \\"resource\\": \\"Organization\\",
    \\"action\\": \\"read:own\\",
    \\"attributes\\": \\"*\\"
  },
  {
    \\"role\\": \\"admin\\",
    \\"resource\\": \\"Organization\\",
    \\"action\\": \\"read:own\\",
    \\"attributes\\": \\"*\\"
  },
  {
    \\"role\\": \\"areaManager\\",
    \\"resource\\": \\"Organization\\",
    \\"action\\": \\"read:own\\",
    \\"attributes\\": \\"*\\"
  },
  {
    \\"role\\": \\"user\\",
    \\"resource\\": \\"Customer\\",
    \\"action\\": \\"create:any\\",
    \\"attributes\\": \\"*\\"
  },
  {
    \\"role\\": \\"admin\\",
    \\"resource\\": \\"Customer\\",
    \\"action\\": \\"create:any\\",
    \\"attributes\\": \\"*\\"
  },
  {
    \\"role\\": \\"areaManager\\",
    \\"resource\\": \\"Customer\\",
    \\"action\\": \\"create:any\\",
    \\"attributes\\": \\"*\\"
  },
  {
    \\"role\\": \\"user\\",
    \\"resource\\": \\"Customer\\",
    \\"action\\": \\"delete:any\\",
    \\"attributes\\": \\"*\\"
  },
  {
    \\"role\\": \\"admin\\",
    \\"resource\\": \\"Customer\\",
    \\"action\\": \\"delete:any\\",
    \\"attributes\\": \\"*\\"
  },
  {
    \\"role\\": \\"areaManager\\",
    \\"resource\\": \\"Customer\\",
    \\"action\\": \\"delete:any\\",
    \\"attributes\\": \\"*\\"
  },
  {
    \\"role\\": \\"user\\",
    \\"resource\\": \\"Customer\\",
    \\"action\\": \\"read:any\\",
    \\"attributes\\": \\"*\\"
  },
  {
    \\"role\\": \\"admin\\",
    \\"resource\\": \\"Customer\\",
    \\"action\\": \\"read:any\\",
    \\"attributes\\": \\"*\\"
  },
  {
    \\"role\\": \\"areaManager\\",
    \\"resource\\": \\"Customer\\",
    \\"action\\": \\"read:any\\",
    \\"attributes\\": \\"*\\"
  },
  {
    \\"role\\": \\"user\\",
    \\"resource\\": \\"Customer\\",
    \\"action\\": \\"update:any\\",
    \\"attributes\\": \\"*\\"
  },
  {
    \\"role\\": \\"admin\\",
    \\"resource\\": \\"Customer\\",
    \\"action\\": \\"update:any\\",
    \\"attributes\\": \\"*\\"
  },
  {
    \\"role\\": \\"areaManager\\",
    \\"resource\\": \\"Customer\\",
    \\"action\\": \\"update:any\\",
    \\"attributes\\": \\"*\\"
  },
  {
    \\"role\\": \\"user\\",
    \\"resource\\": \\"Customer\\",
    \\"action\\": \\"read:own\\",
    \\"attributes\\": \\"*\\"
  },
  {
    \\"role\\": \\"admin\\",
    \\"resource\\": \\"Customer\\",
    \\"action\\": \\"read:own\\",
    \\"attributes\\": \\"*\\"
  },
  {
    \\"role\\": \\"areaManager\\",
    \\"resource\\": \\"Customer\\",
    \\"action\\": \\"read:own\\",
    \\"attributes\\": \\"*\\"
  },
  {
    \\"role\\": \\"user\\",
    \\"resource\\": \\"Empty\\",
    \\"action\\": \\"create:any\\",
    \\"attributes\\": \\"*\\"
  },
  {
    \\"role\\": \\"admin\\",
    \\"resource\\": \\"Empty\\",
    \\"action\\": \\"create:any\\",
    \\"attributes\\": \\"*\\"
  },
  {
    \\"role\\": \\"areaManager\\",
    \\"resource\\": \\"Empty\\",
    \\"action\\": \\"create:any\\",
    \\"attributes\\": \\"*\\"
  },
  {
    \\"role\\": \\"user\\",
    \\"resource\\": \\"Empty\\",
    \\"action\\": \\"delete:any\\",
    \\"attributes\\": \\"*\\"
  },
  {
    \\"role\\": \\"admin\\",
    \\"resource\\": \\"Empty\\",
    \\"action\\": \\"delete:any\\",
    \\"attributes\\": \\"*\\"
  },
  {
    \\"role\\": \\"areaManager\\",
    \\"resource\\": \\"Empty\\",
    \\"action\\": \\"delete:any\\",
    \\"attributes\\": \\"*\\"
  },
  {
    \\"role\\": \\"user\\",
    \\"resource\\": \\"Empty\\",
    \\"action\\": \\"read:any\\",
    \\"attributes\\": \\"*\\"
  },
  {
    \\"role\\": \\"admin\\",
    \\"resource\\": \\"Empty\\",
    \\"action\\": \\"read:any\\",
    \\"attributes\\": \\"*\\"
  },
  {
    \\"role\\": \\"areaManager\\",
    \\"resource\\": \\"Empty\\",
    \\"action\\": \\"read:any\\",
    \\"attributes\\": \\"*\\"
  },
  {
    \\"role\\": \\"user\\",
    \\"resource\\": \\"Empty\\",
    \\"action\\": \\"update:any\\",
    \\"attributes\\": \\"*\\"
  },
  {
    \\"role\\": \\"admin\\",
    \\"resource\\": \\"Empty\\",
    \\"action\\": \\"update:any\\",
    \\"attributes\\": \\"*\\"
  },
  {
    \\"role\\": \\"areaManager\\",
    \\"resource\\": \\"Empty\\",
    \\"action\\": \\"update:any\\",
    \\"attributes\\": \\"*\\"
  },
  {
    \\"role\\": \\"user\\",
    \\"resource\\": \\"Empty\\",
    \\"action\\": \\"read:own\\",
    \\"attributes\\": \\"*\\"
  },
  {
    \\"role\\": \\"admin\\",
    \\"resource\\": \\"Empty\\",
    \\"action\\": \\"read:own\\",
    \\"attributes\\": \\"*\\"
  },
  {
    \\"role\\": \\"areaManager\\",
    \\"resource\\": \\"Empty\\",
    \\"action\\": \\"read:own\\",
    \\"attributes\\": \\"*\\"
>>>>>>> 1d03c887
  }
}
",
  "server/src/health/base/health.controller.base.ts": "import { Get, HttpStatus, Res } from \\"@nestjs/common\\";
import { Response } from \\"express\\";
import { HealthService } from \\"../health.service\\";

export class HealthControllerBase {
  constructor(protected readonly healthService: HealthService) {}
  @Get(\\"live\\")
  healthLive(@Res() response: Response): Response<void> {
    return response.status(HttpStatus.NO_CONTENT).send();
  }
  @Get(\\"ready\\")
  async healthReady(@Res() response: Response): Promise<Response<void>> {
    const dbConnection = await this.healthService.isDbReady();
    if (!dbConnection) {
      return response.status(HttpStatus.NOT_FOUND).send();
    }
    return response.status(HttpStatus.NO_CONTENT).send();
  }
}
",
  "server/src/health/base/health.service.base.ts": "import { Injectable } from \\"@nestjs/common\\";
import { PrismaService } from \\"../../prisma/prisma.service\\";

@Injectable()
export class HealthServiceBase {
  constructor(protected readonly prisma: PrismaService) {}
  async isDbReady(): Promise<boolean> {
    try {
      await this.prisma.$queryRaw\`SELECT 1\`;
      return true;
    } catch (error) {
      return false;
    }
  }
}
",
  "server/src/health/health.controller.ts": "import { Controller } from \\"@nestjs/common\\";
import { HealthControllerBase } from \\"./base/health.controller.base\\";
import { HealthService } from \\"./health.service\\";

@Controller(\\"_health\\")
export class HealthController extends HealthControllerBase {
  constructor(protected readonly healthService: HealthService) {
    super(healthService);
  }
}
",
  "server/src/health/health.module.ts": "import { Module } from \\"@nestjs/common\\";
import { HealthController } from \\"./health.controller\\";
import { HealthService } from \\"./health.service\\";

@Module({
  controllers: [HealthController],
  providers: [HealthService],
  exports: [HealthService],
})
export class HealthModule {}
",
  "server/src/health/health.service.ts": "import { Injectable } from \\"@nestjs/common\\";
import { PrismaService } from \\"../prisma/prisma.service\\";
import { HealthServiceBase } from \\"./base/health.service.base\\";

@Injectable()
export class HealthService extends HealthServiceBase {
  constructor(protected readonly prisma: PrismaService) {
    super(prisma);
  }
}
",
  "server/src/main.ts": "import { ValidationPipe } from \\"@nestjs/common\\";
import { HttpAdapterHost, NestFactory } from \\"@nestjs/core\\";
import { OpenAPIObject, SwaggerModule } from \\"@nestjs/swagger\\";
import { HttpExceptionFilter } from \\"./filters/HttpExceptions.filter\\";
// @ts-ignore
// eslint-disable-next-line
import { AppModule } from \\"./app.module\\";
import {
  swaggerPath,
  swaggerDocumentOptions,
  swaggerSetupOptions,
  // @ts-ignore
  // eslint-disable-next-line
} from \\"./swagger\\";

const { PORT = 3000 } = process.env;

async function main() {
  const app = await NestFactory.create(AppModule, { cors: true });

  app.setGlobalPrefix(\\"api\\");
  app.useGlobalPipes(
    new ValidationPipe({
      transform: true,
    })
  );

  const document = SwaggerModule.createDocument(app, swaggerDocumentOptions);

  /** check if there is Public decorator for each path (action) and its method (findMany / findOne) on each controller */
  Object.values((document as OpenAPIObject).paths).forEach((path: any) => {
    Object.values(path).forEach((method: any) => {
      if (
        Array.isArray(method.security) &&
        method.security.includes(\\"isPublic\\")
      ) {
        method.security = [];
      }
    });
  });

  SwaggerModule.setup(swaggerPath, app, document, swaggerSetupOptions);

  const { httpAdapter } = app.get(HttpAdapterHost);
  app.useGlobalFilters(new HttpExceptionFilter(httpAdapter));

  void app.listen(PORT);

  return app;
}

module.exports = main();
",
  "server/src/order/base/CreateOrderArgs.ts": "/*
------------------------------------------------------------------------------ 
This code was generated by Amplication. 
 
Changes to this file will be lost if the code is regenerated. 

There are other ways to to customize your code, see this doc to learn more
https://docs.amplication.com/how-to/custom-code

------------------------------------------------------------------------------
  */
import { ArgsType, Field } from \\"@nestjs/graphql\\";
import { OrderCreateInput } from \\"./OrderCreateInput\\";

@ArgsType()
class CreateOrderArgs {
  @Field(() => OrderCreateInput, { nullable: false })
  data!: OrderCreateInput;
}

export { CreateOrderArgs };
",
  "server/src/order/base/DeleteOrderArgs.ts": "/*
------------------------------------------------------------------------------ 
This code was generated by Amplication. 
 
Changes to this file will be lost if the code is regenerated. 

There are other ways to to customize your code, see this doc to learn more
https://docs.amplication.com/how-to/custom-code

------------------------------------------------------------------------------
  */
import { ArgsType, Field } from \\"@nestjs/graphql\\";
import { OrderWhereUniqueInput } from \\"./OrderWhereUniqueInput\\";

@ArgsType()
class DeleteOrderArgs {
  @Field(() => OrderWhereUniqueInput, { nullable: false })
  where!: OrderWhereUniqueInput;
}

export { DeleteOrderArgs };
",
  "server/src/order/base/EnumOrderLabel.ts": "/*
------------------------------------------------------------------------------ 
This code was generated by Amplication. 
 
Changes to this file will be lost if the code is regenerated. 

There are other ways to to customize your code, see this doc to learn more
https://docs.amplication.com/how-to/custom-code

------------------------------------------------------------------------------
  */
import { registerEnumType } from \\"@nestjs/graphql\\";

export enum EnumOrderLabel {
  Fragile = \\"fragile\\",
}

registerEnumType(EnumOrderLabel, {
  name: \\"EnumOrderLabel\\",
});
",
  "server/src/order/base/EnumOrderStatus.ts": "/*
------------------------------------------------------------------------------ 
This code was generated by Amplication. 
 
Changes to this file will be lost if the code is regenerated. 

There are other ways to to customize your code, see this doc to learn more
https://docs.amplication.com/how-to/custom-code

------------------------------------------------------------------------------
  */
import { registerEnumType } from \\"@nestjs/graphql\\";

export enum EnumOrderStatus {
  Pending = \\"pending\\",
  InProgress = \\"inProgress\\",
  Done = \\"done\\",
}

registerEnumType(EnumOrderStatus, {
  name: \\"EnumOrderStatus\\",
});
",
  "server/src/order/base/Order.ts": "/*
------------------------------------------------------------------------------ 
This code was generated by Amplication. 
 
Changes to this file will be lost if the code is regenerated. 

There are other ways to to customize your code, see this doc to learn more
https://docs.amplication.com/how-to/custom-code

------------------------------------------------------------------------------
  */
import { ObjectType, Field } from \\"@nestjs/graphql\\";
import { ApiProperty } from \\"@nestjs/swagger\\";
import {
  IsString,
  IsDate,
  ValidateNested,
  IsEnum,
  IsOptional,
} from \\"class-validator\\";
import { Type } from \\"class-transformer\\";
import { Customer } from \\"../../customer/base/Customer\\";
import { EnumOrderStatus } from \\"./EnumOrderStatus\\";
import { EnumOrderLabel } from \\"./EnumOrderLabel\\";

@ObjectType()
class Order {
  @ApiProperty({
    required: true,
    type: String,
  })
  @IsString()
  @Field(() => String)
  id!: string;

  @ApiProperty({
    required: true,
  })
  @IsDate()
  @Type(() => Date)
  @Field(() => Date)
  createdAt!: Date;

  @ApiProperty({
    required: true,
  })
  @IsDate()
  @Type(() => Date)
  @Field(() => Date)
  updatedAt!: Date;

  @ApiProperty({
    required: true,
    type: () => Customer,
  })
  @ValidateNested()
  @Type(() => Customer)
  customer?: Customer;

  @ApiProperty({
    required: true,
    enum: EnumOrderStatus,
  })
  @IsEnum(EnumOrderStatus)
  @Field(() => EnumOrderStatus, {
    nullable: true,
  })
  status?: \\"pending\\" | \\"inProgress\\" | \\"done\\";

  @ApiProperty({
    required: false,
    enum: EnumOrderLabel,
  })
  @IsEnum(EnumOrderLabel)
  @IsOptional()
  @Field(() => EnumOrderLabel, {
    nullable: true,
  })
  label?: \\"fragile\\" | null;
}

export { Order };
",
  "server/src/order/base/OrderCreateInput.ts": "/*
------------------------------------------------------------------------------ 
This code was generated by Amplication. 
 
Changes to this file will be lost if the code is regenerated. 

There are other ways to to customize your code, see this doc to learn more
https://docs.amplication.com/how-to/custom-code

------------------------------------------------------------------------------
  */
import { InputType, Field } from \\"@nestjs/graphql\\";
import { ApiProperty } from \\"@nestjs/swagger\\";
import { CustomerWhereUniqueInput } from \\"../../customer/base/CustomerWhereUniqueInput\\";
import { ValidateNested, IsEnum, IsOptional } from \\"class-validator\\";
import { Type } from \\"class-transformer\\";
import { EnumOrderStatus } from \\"./EnumOrderStatus\\";
import { EnumOrderLabel } from \\"./EnumOrderLabel\\";

@InputType()
class OrderCreateInput {
  @ApiProperty({
    required: true,
    type: () => CustomerWhereUniqueInput,
  })
  @ValidateNested()
  @Type(() => CustomerWhereUniqueInput)
  @Field(() => CustomerWhereUniqueInput)
  customer!: CustomerWhereUniqueInput;

  @ApiProperty({
    required: true,
    enum: EnumOrderStatus,
  })
  @IsEnum(EnumOrderStatus)
  @Field(() => EnumOrderStatus)
  status!: \\"pending\\" | \\"inProgress\\" | \\"done\\";

  @ApiProperty({
    required: false,
    enum: EnumOrderLabel,
  })
  @IsEnum(EnumOrderLabel)
  @IsOptional()
  @Field(() => EnumOrderLabel, {
    nullable: true,
  })
  label?: \\"fragile\\" | null;
}

export { OrderCreateInput };
",
  "server/src/order/base/OrderFindManyArgs.ts": "/*
------------------------------------------------------------------------------ 
This code was generated by Amplication. 
 
Changes to this file will be lost if the code is regenerated. 

There are other ways to to customize your code, see this doc to learn more
https://docs.amplication.com/how-to/custom-code

------------------------------------------------------------------------------
  */
import { ArgsType, Field } from \\"@nestjs/graphql\\";
import { ApiProperty } from \\"@nestjs/swagger\\";
import { OrderWhereInput } from \\"./OrderWhereInput\\";
import { Type } from \\"class-transformer\\";
import { OrderOrderByInput } from \\"./OrderOrderByInput\\";

@ArgsType()
class OrderFindManyArgs {
  @ApiProperty({
    required: false,
    type: () => OrderWhereInput,
  })
  @Field(() => OrderWhereInput, { nullable: true })
  @Type(() => OrderWhereInput)
  where?: OrderWhereInput;

  @ApiProperty({
    required: false,
    type: [OrderOrderByInput],
  })
  @Field(() => [OrderOrderByInput], { nullable: true })
  @Type(() => OrderOrderByInput)
  orderBy?: Array<OrderOrderByInput>;

  @ApiProperty({
    required: false,
    type: Number,
  })
  @Field(() => Number, { nullable: true })
  @Type(() => Number)
  skip?: number;

  @ApiProperty({
    required: false,
    type: Number,
  })
  @Field(() => Number, { nullable: true })
  @Type(() => Number)
  take?: number;
}

export { OrderFindManyArgs };
",
  "server/src/order/base/OrderFindUniqueArgs.ts": "/*
------------------------------------------------------------------------------ 
This code was generated by Amplication. 
 
Changes to this file will be lost if the code is regenerated. 

There are other ways to to customize your code, see this doc to learn more
https://docs.amplication.com/how-to/custom-code

------------------------------------------------------------------------------
  */
import { ArgsType, Field } from \\"@nestjs/graphql\\";
import { OrderWhereUniqueInput } from \\"./OrderWhereUniqueInput\\";

@ArgsType()
class OrderFindUniqueArgs {
  @Field(() => OrderWhereUniqueInput, { nullable: false })
  where!: OrderWhereUniqueInput;
}

export { OrderFindUniqueArgs };
",
  "server/src/order/base/OrderListRelationFilter.ts": "/*
------------------------------------------------------------------------------ 
This code was generated by Amplication. 
 
Changes to this file will be lost if the code is regenerated. 

There are other ways to to customize your code, see this doc to learn more
https://docs.amplication.com/how-to/custom-code

------------------------------------------------------------------------------
  */
import { InputType, Field } from \\"@nestjs/graphql\\";
import { ApiProperty } from \\"@nestjs/swagger\\";
import { OrderWhereInput } from \\"./OrderWhereInput\\";
import { ValidateNested, IsOptional } from \\"class-validator\\";
import { Type } from \\"class-transformer\\";

@InputType()
class OrderListRelationFilter {
  @ApiProperty({
    required: false,
    type: () => OrderWhereInput,
  })
  @ValidateNested()
  @Type(() => OrderWhereInput)
  @IsOptional()
  @Field(() => OrderWhereInput, {
    nullable: true,
  })
  every?: OrderWhereInput;

  @ApiProperty({
    required: false,
    type: () => OrderWhereInput,
  })
  @ValidateNested()
  @Type(() => OrderWhereInput)
  @IsOptional()
  @Field(() => OrderWhereInput, {
    nullable: true,
  })
  some?: OrderWhereInput;

  @ApiProperty({
    required: false,
    type: () => OrderWhereInput,
  })
  @ValidateNested()
  @Type(() => OrderWhereInput)
  @IsOptional()
  @Field(() => OrderWhereInput, {
    nullable: true,
  })
  none?: OrderWhereInput;
}
export { OrderListRelationFilter };
",
  "server/src/order/base/OrderOrderByInput.ts": "/*
------------------------------------------------------------------------------ 
This code was generated by Amplication. 
 
Changes to this file will be lost if the code is regenerated. 

There are other ways to to customize your code, see this doc to learn more
https://docs.amplication.com/how-to/custom-code

------------------------------------------------------------------------------
  */
import { InputType, Field } from \\"@nestjs/graphql\\";
import { ApiProperty } from \\"@nestjs/swagger\\";
import { SortOrder } from \\"../../util/SortOrder\\";

@InputType({
  isAbstract: true,
  description: undefined,
})
class OrderOrderByInput {
  @ApiProperty({
    required: false,
    enum: [\\"asc\\", \\"desc\\"],
  })
  @Field(() => SortOrder, {
    nullable: true,
  })
  id?: SortOrder;

  @ApiProperty({
    required: false,
    enum: [\\"asc\\", \\"desc\\"],
  })
  @Field(() => SortOrder, {
    nullable: true,
  })
  createdAt?: SortOrder;

  @ApiProperty({
    required: false,
    enum: [\\"asc\\", \\"desc\\"],
  })
  @Field(() => SortOrder, {
    nullable: true,
  })
  updatedAt?: SortOrder;

  @ApiProperty({
    required: false,
    enum: [\\"asc\\", \\"desc\\"],
  })
  @Field(() => SortOrder, {
    nullable: true,
  })
  customerId?: SortOrder;

  @ApiProperty({
    required: false,
    enum: [\\"asc\\", \\"desc\\"],
  })
  @Field(() => SortOrder, {
    nullable: true,
  })
  status?: SortOrder;

  @ApiProperty({
    required: false,
    enum: [\\"asc\\", \\"desc\\"],
  })
  @Field(() => SortOrder, {
    nullable: true,
  })
  label?: SortOrder;
}

export { OrderOrderByInput };
",
  "server/src/order/base/OrderUpdateInput.ts": "/*
------------------------------------------------------------------------------ 
This code was generated by Amplication. 
 
Changes to this file will be lost if the code is regenerated. 

There are other ways to to customize your code, see this doc to learn more
https://docs.amplication.com/how-to/custom-code

------------------------------------------------------------------------------
  */
import { InputType, Field } from \\"@nestjs/graphql\\";
import { ApiProperty } from \\"@nestjs/swagger\\";
import { CustomerWhereUniqueInput } from \\"../../customer/base/CustomerWhereUniqueInput\\";
import { ValidateNested, IsOptional, IsEnum } from \\"class-validator\\";
import { Type } from \\"class-transformer\\";
import { EnumOrderStatus } from \\"./EnumOrderStatus\\";
import { EnumOrderLabel } from \\"./EnumOrderLabel\\";

@InputType()
class OrderUpdateInput {
  @ApiProperty({
    required: false,
    type: () => CustomerWhereUniqueInput,
  })
  @ValidateNested()
  @Type(() => CustomerWhereUniqueInput)
  @IsOptional()
  @Field(() => CustomerWhereUniqueInput, {
    nullable: true,
  })
  customer?: CustomerWhereUniqueInput;

  @ApiProperty({
    required: false,
    enum: EnumOrderStatus,
  })
  @IsEnum(EnumOrderStatus)
  @IsOptional()
  @Field(() => EnumOrderStatus, {
    nullable: true,
  })
  status?: \\"pending\\" | \\"inProgress\\" | \\"done\\";

  @ApiProperty({
    required: false,
    enum: EnumOrderLabel,
  })
  @IsEnum(EnumOrderLabel)
  @IsOptional()
  @Field(() => EnumOrderLabel, {
    nullable: true,
  })
  label?: \\"fragile\\" | null;
}

export { OrderUpdateInput };
",
  "server/src/order/base/OrderWhereInput.ts": "/*
------------------------------------------------------------------------------ 
This code was generated by Amplication. 
 
Changes to this file will be lost if the code is regenerated. 

There are other ways to to customize your code, see this doc to learn more
https://docs.amplication.com/how-to/custom-code

------------------------------------------------------------------------------
  */
import { InputType, Field } from \\"@nestjs/graphql\\";
import { ApiProperty } from \\"@nestjs/swagger\\";
import { StringFilter } from \\"../../util/StringFilter\\";
import { Type } from \\"class-transformer\\";
import { IsOptional, ValidateNested, IsEnum } from \\"class-validator\\";
import { DateTimeFilter } from \\"../../util/DateTimeFilter\\";
import { CustomerWhereUniqueInput } from \\"../../customer/base/CustomerWhereUniqueInput\\";
import { EnumOrderStatus } from \\"./EnumOrderStatus\\";
import { EnumOrderLabel } from \\"./EnumOrderLabel\\";

@InputType()
class OrderWhereInput {
  @ApiProperty({
    required: false,
    type: StringFilter,
  })
  @Type(() => StringFilter)
  @IsOptional()
  @Field(() => StringFilter, {
    nullable: true,
  })
  id?: StringFilter;

  @ApiProperty({
    required: false,
    type: DateTimeFilter,
  })
  @Type(() => DateTimeFilter)
  @IsOptional()
  @Field(() => DateTimeFilter, {
    nullable: true,
  })
  createdAt?: DateTimeFilter;

  @ApiProperty({
    required: false,
    type: DateTimeFilter,
  })
  @Type(() => DateTimeFilter)
  @IsOptional()
  @Field(() => DateTimeFilter, {
    nullable: true,
  })
  updatedAt?: DateTimeFilter;

  @ApiProperty({
    required: false,
    type: () => CustomerWhereUniqueInput,
  })
  @ValidateNested()
  @Type(() => CustomerWhereUniqueInput)
  @IsOptional()
  @Field(() => CustomerWhereUniqueInput, {
    nullable: true,
  })
  customer?: CustomerWhereUniqueInput;

  @ApiProperty({
    required: false,
    enum: EnumOrderStatus,
  })
  @IsEnum(EnumOrderStatus)
  @IsOptional()
  @Field(() => EnumOrderStatus, {
    nullable: true,
  })
  status?: \\"pending\\" | \\"inProgress\\" | \\"done\\";

  @ApiProperty({
    required: false,
    enum: EnumOrderLabel,
  })
  @IsEnum(EnumOrderLabel)
  @IsOptional()
  @Field(() => EnumOrderLabel, {
    nullable: true,
  })
  label?: \\"fragile\\";
}

export { OrderWhereInput };
",
  "server/src/order/base/OrderWhereUniqueInput.ts": "/*
------------------------------------------------------------------------------ 
This code was generated by Amplication. 
 
Changes to this file will be lost if the code is regenerated. 

There are other ways to to customize your code, see this doc to learn more
https://docs.amplication.com/how-to/custom-code

------------------------------------------------------------------------------
  */
import { InputType, Field } from \\"@nestjs/graphql\\";
import { ApiProperty } from \\"@nestjs/swagger\\";
import { IsString } from \\"class-validator\\";

@InputType()
class OrderWhereUniqueInput {
  @ApiProperty({
    required: true,
    type: String,
  })
  @IsString()
  @Field(() => String)
  id!: string;
}

export { OrderWhereUniqueInput };
",
  "server/src/order/base/UpdateOrderArgs.ts": "/*
------------------------------------------------------------------------------ 
This code was generated by Amplication. 
 
Changes to this file will be lost if the code is regenerated. 

There are other ways to to customize your code, see this doc to learn more
https://docs.amplication.com/how-to/custom-code

------------------------------------------------------------------------------
  */
import { ArgsType, Field } from \\"@nestjs/graphql\\";
import { OrderWhereUniqueInput } from \\"./OrderWhereUniqueInput\\";
import { OrderUpdateInput } from \\"./OrderUpdateInput\\";

@ArgsType()
class UpdateOrderArgs {
  @Field(() => OrderWhereUniqueInput, { nullable: false })
  where!: OrderWhereUniqueInput;
  @Field(() => OrderUpdateInput, { nullable: false })
  data!: OrderUpdateInput;
}

export { UpdateOrderArgs };
",
  "server/src/order/base/order.module.base.ts": "/*
------------------------------------------------------------------------------ 
This code was generated by Amplication. 
 
Changes to this file will be lost if the code is regenerated. 

There are other ways to to customize your code, see this doc to learn more
https://docs.amplication.com/how-to/custom-code

------------------------------------------------------------------------------
  */
import { Module } from \\"@nestjs/common\\";
import { MorganModule } from \\"nest-morgan\\";
import { PrismaModule } from \\"nestjs-prisma\\";

@Module({
  imports: [MorganModule, PrismaModule],

  exports: [MorganModule, PrismaModule],
})
export class OrderModuleBase {}
",
  "server/src/order/base/order.resolver.base.ts": "/*
------------------------------------------------------------------------------ 
This code was generated by Amplication. 
 
Changes to this file will be lost if the code is regenerated. 

There are other ways to to customize your code, see this doc to learn more
https://docs.amplication.com/how-to/custom-code

------------------------------------------------------------------------------
  */
import * as graphql from \\"@nestjs/graphql\\";
import * as apollo from \\"apollo-server-express\\";
import { isRecordNotFoundError } from \\"../../prisma.util\\";
import { MetaQueryPayload } from \\"../../util/MetaQueryPayload\\";
import { Public } from \\"../../decorators/public.decorator\\";
import { CreateOrderArgs } from \\"./CreateOrderArgs\\";
import { UpdateOrderArgs } from \\"./UpdateOrderArgs\\";
import { DeleteOrderArgs } from \\"./DeleteOrderArgs\\";
import { OrderFindManyArgs } from \\"./OrderFindManyArgs\\";
import { OrderFindUniqueArgs } from \\"./OrderFindUniqueArgs\\";
import { Order } from \\"./Order\\";
import { Customer } from \\"../../customer/base/Customer\\";
import { OrderService } from \\"../order.service\\";
@graphql.Resolver(() => Order)
export class OrderResolverBase {
  constructor(protected readonly service: OrderService) {}

  async _ordersMeta(
    @graphql.Args() args: OrderFindManyArgs
  ): Promise<MetaQueryPayload> {
    const results = await this.service.count({
      ...args,
      skip: undefined,
      take: undefined,
    });
    return {
      count: results,
    };
  }

  @graphql.Query(() => [Order])
  @Public()
  async orders(@graphql.Args() args: OrderFindManyArgs): Promise<Order[]> {
    return this.service.findMany(args);
  }

  @graphql.Query(() => Order, { nullable: true })
  @Public()
  async order(
    @graphql.Args() args: OrderFindUniqueArgs
  ): Promise<Order | null> {
    const result = await this.service.findOne(args);
    if (result === null) {
      return null;
    }
    return result;
  }

  @graphql.Mutation(() => Order)
  @Public()
  async createOrder(@graphql.Args() args: CreateOrderArgs): Promise<Order> {
    return await this.service.create({
      ...args,
      data: {
        ...args.data,

        customer: {
          connect: args.data.customer,
        },
      },
    });
  }

  @graphql.Mutation(() => Order)
  @Public()
  async updateOrder(
    @graphql.Args() args: UpdateOrderArgs
  ): Promise<Order | null> {
    try {
      return await this.service.update({
        ...args,
        data: {
          ...args.data,

          customer: {
            connect: args.data.customer,
          },
        },
      });
    } catch (error) {
      if (isRecordNotFoundError(error)) {
        throw new apollo.ApolloError(
          \`No resource was found for \${JSON.stringify(args.where)}\`
        );
      }
      throw error;
    }
  }

  @graphql.Mutation(() => Order)
  @Public()
  async deleteOrder(
    @graphql.Args() args: DeleteOrderArgs
  ): Promise<Order | null> {
    try {
      return await this.service.delete(args);
    } catch (error) {
      if (isRecordNotFoundError(error)) {
        throw new apollo.ApolloError(
          \`No resource was found for \${JSON.stringify(args.where)}\`
        );
      }
      throw error;
    }
  }

  @graphql.ResolveField(() => Customer, { nullable: true })
  @Public()
  async customer(@graphql.Parent() parent: Order): Promise<Customer | null> {
    const result = await this.service.getCustomer(parent.id);

    if (!result) {
      return null;
    }
    return result;
  }
}
",
  "server/src/order/base/order.service.base.ts": "/*
------------------------------------------------------------------------------ 
This code was generated by Amplication. 
 
Changes to this file will be lost if the code is regenerated. 

There are other ways to to customize your code, see this doc to learn more
https://docs.amplication.com/how-to/custom-code

------------------------------------------------------------------------------
  */
import { PrismaService } from \\"../../prisma/prisma.service\\";
import { Prisma, Order, Customer } from \\"@prisma/client\\";

export class OrderServiceBase {
  constructor(protected readonly prisma: PrismaService) {}

  async count<T extends Prisma.OrderFindManyArgs>(
    args: Prisma.SelectSubset<T, Prisma.OrderFindManyArgs>
  ): Promise<number> {
    return this.prisma.order.count(args);
  }

  async findMany<T extends Prisma.OrderFindManyArgs>(
    args: Prisma.SelectSubset<T, Prisma.OrderFindManyArgs>
  ): Promise<Order[]> {
    return this.prisma.order.findMany(args);
  }
  async findOne<T extends Prisma.OrderFindUniqueArgs>(
    args: Prisma.SelectSubset<T, Prisma.OrderFindUniqueArgs>
  ): Promise<Order | null> {
    return this.prisma.order.findUnique(args);
  }
  async create<T extends Prisma.OrderCreateArgs>(
    args: Prisma.SelectSubset<T, Prisma.OrderCreateArgs>
  ): Promise<Order> {
    return this.prisma.order.create<T>(args);
  }
  async update<T extends Prisma.OrderUpdateArgs>(
    args: Prisma.SelectSubset<T, Prisma.OrderUpdateArgs>
  ): Promise<Order> {
    return this.prisma.order.update<T>(args);
  }
  async delete<T extends Prisma.OrderDeleteArgs>(
    args: Prisma.SelectSubset<T, Prisma.OrderDeleteArgs>
  ): Promise<Order> {
    return this.prisma.order.delete(args);
  }

  async getCustomer(parentId: PARENT_ID_TYPE): Promise<Customer | null> {
    return this.prisma.order
      .findUnique({
        where: { id: parentId },
      })
      .customer();
  }
}
",
  "server/src/order/order.module.ts": "import { Module } from \\"@nestjs/common\\";
import { OrderModuleBase } from \\"./base/order.module.base\\";
import { OrderService } from \\"./order.service\\";
import { OrderResolver } from \\"./order.resolver\\";

@Module({
  imports: [OrderModuleBase],
  providers: [OrderService, OrderResolver],
  exports: [OrderService],
})
export class OrderModule {}
",
  "server/src/order/order.resolver.ts": "import * as graphql from \\"@nestjs/graphql\\";
import { OrderResolverBase } from \\"./base/order.resolver.base\\";
import { Order } from \\"./base/Order\\";
import { OrderService } from \\"./order.service\\";

@graphql.Resolver(() => Order)
export class OrderResolver extends OrderResolverBase {
  constructor(protected readonly service: OrderService) {
    super(service);
  }
}
",
  "server/src/order/order.service.ts": "import { Injectable } from \\"@nestjs/common\\";
import { PrismaService } from \\"../prisma/prisma.service\\";
import { OrderServiceBase } from \\"./base/order.service.base\\";

@Injectable()
export class OrderService extends OrderServiceBase {
  constructor(protected readonly prisma: PrismaService) {
    super(prisma);
  }
}
",
  "server/src/organization/base/CreateOrganizationArgs.ts": "/*
------------------------------------------------------------------------------ 
This code was generated by Amplication. 
 
Changes to this file will be lost if the code is regenerated. 

There are other ways to to customize your code, see this doc to learn more
https://docs.amplication.com/how-to/custom-code

------------------------------------------------------------------------------
  */
import { ArgsType, Field } from \\"@nestjs/graphql\\";
import { OrganizationCreateInput } from \\"./OrganizationCreateInput\\";

@ArgsType()
class CreateOrganizationArgs {
  @Field(() => OrganizationCreateInput, { nullable: false })
  data!: OrganizationCreateInput;
}

export { CreateOrganizationArgs };
",
  "server/src/organization/base/CustomerCreateNestedManyWithoutOrganizationsInput.ts": "/*
------------------------------------------------------------------------------ 
This code was generated by Amplication. 
 
Changes to this file will be lost if the code is regenerated. 

There are other ways to to customize your code, see this doc to learn more
https://docs.amplication.com/how-to/custom-code

------------------------------------------------------------------------------
  */
import { InputType, Field } from \\"@nestjs/graphql\\";
import { CustomerWhereUniqueInput } from \\"../../customer/base/CustomerWhereUniqueInput\\";
import { ApiProperty } from \\"@nestjs/swagger\\";

@InputType()
class CustomerCreateNestedManyWithoutOrganizationsInput {
  @Field(() => [CustomerWhereUniqueInput], {
    nullable: true,
  })
  @ApiProperty({
    required: false,
    type: () => [CustomerWhereUniqueInput],
  })
  connect?: Array<CustomerWhereUniqueInput>;
}

export { CustomerCreateNestedManyWithoutOrganizationsInput };
",
  "server/src/organization/base/CustomerUpdateManyWithoutOrganizationsInput.ts": "/*
------------------------------------------------------------------------------ 
This code was generated by Amplication. 
 
Changes to this file will be lost if the code is regenerated. 

There are other ways to to customize your code, see this doc to learn more
https://docs.amplication.com/how-to/custom-code

------------------------------------------------------------------------------
  */
import { InputType, Field } from \\"@nestjs/graphql\\";
import { CustomerWhereUniqueInput } from \\"../../customer/base/CustomerWhereUniqueInput\\";
import { ApiProperty } from \\"@nestjs/swagger\\";

@InputType()
class CustomerUpdateManyWithoutOrganizationsInput {
  @Field(() => [CustomerWhereUniqueInput], {
    nullable: true,
  })
  @ApiProperty({
    required: false,
    type: () => [CustomerWhereUniqueInput],
  })
  connect?: Array<CustomerWhereUniqueInput>;

  @Field(() => [CustomerWhereUniqueInput], {
    nullable: true,
  })
  @ApiProperty({
    required: false,
    type: () => [CustomerWhereUniqueInput],
  })
  disconnect?: Array<CustomerWhereUniqueInput>;

  @Field(() => [CustomerWhereUniqueInput], {
    nullable: true,
  })
  @ApiProperty({
    required: false,
    type: () => [CustomerWhereUniqueInput],
  })
  set?: Array<CustomerWhereUniqueInput>;
}

export { CustomerUpdateManyWithoutOrganizationsInput };
",
  "server/src/organization/base/DeleteOrganizationArgs.ts": "/*
------------------------------------------------------------------------------ 
This code was generated by Amplication. 
 
Changes to this file will be lost if the code is regenerated. 

There are other ways to to customize your code, see this doc to learn more
https://docs.amplication.com/how-to/custom-code

------------------------------------------------------------------------------
  */
import { ArgsType, Field } from \\"@nestjs/graphql\\";
import { OrganizationWhereUniqueInput } from \\"./OrganizationWhereUniqueInput\\";

@ArgsType()
class DeleteOrganizationArgs {
  @Field(() => OrganizationWhereUniqueInput, { nullable: false })
  where!: OrganizationWhereUniqueInput;
}

export { DeleteOrganizationArgs };
",
  "server/src/organization/base/Organization.ts": "/*
------------------------------------------------------------------------------ 
This code was generated by Amplication. 
 
Changes to this file will be lost if the code is regenerated. 

There are other ways to to customize your code, see this doc to learn more
https://docs.amplication.com/how-to/custom-code

------------------------------------------------------------------------------
  */
import { ObjectType, Field } from \\"@nestjs/graphql\\";
import { ApiProperty } from \\"@nestjs/swagger\\";
import { IsString, IsDate, ValidateNested, IsOptional } from \\"class-validator\\";
import { Type } from \\"class-transformer\\";
import { User } from \\"../../user/base/User\\";
import { Customer } from \\"../../customer/base/Customer\\";

@ObjectType()
class Organization {
  @ApiProperty({
    required: true,
    type: String,
  })
  @IsString()
  @Field(() => String)
  id!: string;

  @ApiProperty({
    required: true,
  })
  @IsDate()
  @Type(() => Date)
  @Field(() => Date)
  createdAt!: Date;

  @ApiProperty({
    required: true,
  })
  @IsDate()
  @Type(() => Date)
  @Field(() => Date)
  updatedAt!: Date;

  @ApiProperty({
    required: true,
    type: String,
  })
  @IsString()
  @Field(() => String)
  name!: string;

  @ApiProperty({
    required: true,
    type: () => [User],
  })
  @ValidateNested()
  @Type(() => User)
  @IsOptional()
  users?: Array<User>;

  @ApiProperty({
    required: true,
    type: () => [Customer],
  })
  @ValidateNested()
  @Type(() => Customer)
  @IsOptional()
  customers?: Array<Customer>;

  @ApiProperty({
    required: true,
    type: () => [Customer],
  })
  @ValidateNested()
  @Type(() => Customer)
  @IsOptional()
  vipCustomers?: Array<Customer>;
}

export { Organization };
",
  "server/src/organization/base/OrganizationCreateInput.ts": "/*
------------------------------------------------------------------------------ 
This code was generated by Amplication. 
 
Changes to this file will be lost if the code is regenerated. 

There are other ways to to customize your code, see this doc to learn more
https://docs.amplication.com/how-to/custom-code

------------------------------------------------------------------------------
  */
import { InputType, Field } from \\"@nestjs/graphql\\";
import { ApiProperty } from \\"@nestjs/swagger\\";
import { IsString, ValidateNested, IsOptional } from \\"class-validator\\";
import { UserCreateNestedManyWithoutOrganizationsInput } from \\"./UserCreateNestedManyWithoutOrganizationsInput\\";
import { Type } from \\"class-transformer\\";
import { CustomerCreateNestedManyWithoutOrganizationsInput } from \\"./CustomerCreateNestedManyWithoutOrganizationsInput\\";

@InputType()
class OrganizationCreateInput {
  @ApiProperty({
    required: true,
    type: String,
  })
  @IsString()
  @Field(() => String)
  name!: string;

  @ApiProperty({
    required: true,
    type: () => UserCreateNestedManyWithoutOrganizationsInput,
  })
  @ValidateNested()
  @Type(() => UserCreateNestedManyWithoutOrganizationsInput)
  @IsOptional()
  @Field(() => UserCreateNestedManyWithoutOrganizationsInput, {
    nullable: true,
  })
  users?: UserCreateNestedManyWithoutOrganizationsInput;

  @ApiProperty({
    required: true,
    type: () => CustomerCreateNestedManyWithoutOrganizationsInput,
  })
  @ValidateNested()
  @Type(() => CustomerCreateNestedManyWithoutOrganizationsInput)
  @IsOptional()
  @Field(() => CustomerCreateNestedManyWithoutOrganizationsInput, {
    nullable: true,
  })
  customers?: CustomerCreateNestedManyWithoutOrganizationsInput;

  @ApiProperty({
    required: true,
    type: () => CustomerCreateNestedManyWithoutOrganizationsInput,
  })
  @ValidateNested()
  @Type(() => CustomerCreateNestedManyWithoutOrganizationsInput)
  @IsOptional()
  @Field(() => CustomerCreateNestedManyWithoutOrganizationsInput, {
    nullable: true,
  })
  vipCustomers?: CustomerCreateNestedManyWithoutOrganizationsInput;
}

export { OrganizationCreateInput };
",
  "server/src/organization/base/OrganizationFindManyArgs.ts": "/*
------------------------------------------------------------------------------ 
This code was generated by Amplication. 
 
Changes to this file will be lost if the code is regenerated. 

There are other ways to to customize your code, see this doc to learn more
https://docs.amplication.com/how-to/custom-code

------------------------------------------------------------------------------
  */
import { ArgsType, Field } from \\"@nestjs/graphql\\";
import { ApiProperty } from \\"@nestjs/swagger\\";
import { OrganizationWhereInput } from \\"./OrganizationWhereInput\\";
import { Type } from \\"class-transformer\\";
import { OrganizationOrderByInput } from \\"./OrganizationOrderByInput\\";

@ArgsType()
class OrganizationFindManyArgs {
  @ApiProperty({
    required: false,
    type: () => OrganizationWhereInput,
  })
  @Field(() => OrganizationWhereInput, { nullable: true })
  @Type(() => OrganizationWhereInput)
  where?: OrganizationWhereInput;

  @ApiProperty({
    required: false,
    type: [OrganizationOrderByInput],
  })
  @Field(() => [OrganizationOrderByInput], { nullable: true })
  @Type(() => OrganizationOrderByInput)
  orderBy?: Array<OrganizationOrderByInput>;

  @ApiProperty({
    required: false,
    type: Number,
  })
  @Field(() => Number, { nullable: true })
  @Type(() => Number)
  skip?: number;

  @ApiProperty({
    required: false,
    type: Number,
  })
  @Field(() => Number, { nullable: true })
  @Type(() => Number)
  take?: number;
}

export { OrganizationFindManyArgs };
",
  "server/src/organization/base/OrganizationFindUniqueArgs.ts": "/*
------------------------------------------------------------------------------ 
This code was generated by Amplication. 
 
Changes to this file will be lost if the code is regenerated. 

There are other ways to to customize your code, see this doc to learn more
https://docs.amplication.com/how-to/custom-code

------------------------------------------------------------------------------
  */
import { ArgsType, Field } from \\"@nestjs/graphql\\";
import { OrganizationWhereUniqueInput } from \\"./OrganizationWhereUniqueInput\\";

@ArgsType()
class OrganizationFindUniqueArgs {
  @Field(() => OrganizationWhereUniqueInput, { nullable: false })
  where!: OrganizationWhereUniqueInput;
}

export { OrganizationFindUniqueArgs };
",
  "server/src/organization/base/OrganizationListRelationFilter.ts": "/*
------------------------------------------------------------------------------ 
This code was generated by Amplication. 
 
Changes to this file will be lost if the code is regenerated. 

There are other ways to to customize your code, see this doc to learn more
https://docs.amplication.com/how-to/custom-code

------------------------------------------------------------------------------
  */
import { InputType, Field } from \\"@nestjs/graphql\\";
import { ApiProperty } from \\"@nestjs/swagger\\";
import { OrganizationWhereInput } from \\"./OrganizationWhereInput\\";
import { ValidateNested, IsOptional } from \\"class-validator\\";
import { Type } from \\"class-transformer\\";

@InputType()
class OrganizationListRelationFilter {
  @ApiProperty({
    required: false,
    type: () => OrganizationWhereInput,
  })
  @ValidateNested()
  @Type(() => OrganizationWhereInput)
  @IsOptional()
  @Field(() => OrganizationWhereInput, {
    nullable: true,
  })
  every?: OrganizationWhereInput;

  @ApiProperty({
    required: false,
    type: () => OrganizationWhereInput,
  })
  @ValidateNested()
  @Type(() => OrganizationWhereInput)
  @IsOptional()
  @Field(() => OrganizationWhereInput, {
    nullable: true,
  })
  some?: OrganizationWhereInput;

  @ApiProperty({
    required: false,
    type: () => OrganizationWhereInput,
  })
  @ValidateNested()
  @Type(() => OrganizationWhereInput)
  @IsOptional()
  @Field(() => OrganizationWhereInput, {
    nullable: true,
  })
  none?: OrganizationWhereInput;
}
export { OrganizationListRelationFilter };
",
  "server/src/organization/base/OrganizationOrderByInput.ts": "/*
------------------------------------------------------------------------------ 
This code was generated by Amplication. 
 
Changes to this file will be lost if the code is regenerated. 

There are other ways to to customize your code, see this doc to learn more
https://docs.amplication.com/how-to/custom-code

------------------------------------------------------------------------------
  */
import { InputType, Field } from \\"@nestjs/graphql\\";
import { ApiProperty } from \\"@nestjs/swagger\\";
import { SortOrder } from \\"../../util/SortOrder\\";

@InputType({
  isAbstract: true,
  description: undefined,
})
class OrganizationOrderByInput {
  @ApiProperty({
    required: false,
    enum: [\\"asc\\", \\"desc\\"],
  })
  @Field(() => SortOrder, {
    nullable: true,
  })
  id?: SortOrder;

  @ApiProperty({
    required: false,
    enum: [\\"asc\\", \\"desc\\"],
  })
  @Field(() => SortOrder, {
    nullable: true,
  })
  createdAt?: SortOrder;

  @ApiProperty({
    required: false,
    enum: [\\"asc\\", \\"desc\\"],
  })
  @Field(() => SortOrder, {
    nullable: true,
  })
  updatedAt?: SortOrder;

  @ApiProperty({
    required: false,
    enum: [\\"asc\\", \\"desc\\"],
  })
  @Field(() => SortOrder, {
    nullable: true,
  })
  name?: SortOrder;
}

export { OrganizationOrderByInput };
",
  "server/src/organization/base/OrganizationUpdateInput.ts": "/*
------------------------------------------------------------------------------ 
This code was generated by Amplication. 
 
Changes to this file will be lost if the code is regenerated. 

There are other ways to to customize your code, see this doc to learn more
https://docs.amplication.com/how-to/custom-code

------------------------------------------------------------------------------
  */
import { InputType, Field } from \\"@nestjs/graphql\\";
import { ApiProperty } from \\"@nestjs/swagger\\";
import { IsString, IsOptional, ValidateNested } from \\"class-validator\\";
import { UserUpdateManyWithoutOrganizationsInput } from \\"./UserUpdateManyWithoutOrganizationsInput\\";
import { Type } from \\"class-transformer\\";
import { CustomerUpdateManyWithoutOrganizationsInput } from \\"./CustomerUpdateManyWithoutOrganizationsInput\\";

@InputType()
class OrganizationUpdateInput {
  @ApiProperty({
    required: false,
    type: String,
  })
  @IsString()
  @IsOptional()
  @Field(() => String, {
    nullable: true,
  })
  name?: string;

  @ApiProperty({
    required: false,
    type: () => UserUpdateManyWithoutOrganizationsInput,
  })
  @ValidateNested()
  @Type(() => UserUpdateManyWithoutOrganizationsInput)
  @IsOptional()
  @Field(() => UserUpdateManyWithoutOrganizationsInput, {
    nullable: true,
  })
  users?: UserUpdateManyWithoutOrganizationsInput;

  @ApiProperty({
    required: false,
    type: () => CustomerUpdateManyWithoutOrganizationsInput,
  })
  @ValidateNested()
  @Type(() => CustomerUpdateManyWithoutOrganizationsInput)
  @IsOptional()
  @Field(() => CustomerUpdateManyWithoutOrganizationsInput, {
    nullable: true,
  })
  customers?: CustomerUpdateManyWithoutOrganizationsInput;

  @ApiProperty({
    required: false,
    type: () => CustomerUpdateManyWithoutOrganizationsInput,
  })
  @ValidateNested()
  @Type(() => CustomerUpdateManyWithoutOrganizationsInput)
  @IsOptional()
  @Field(() => CustomerUpdateManyWithoutOrganizationsInput, {
    nullable: true,
  })
  vipCustomers?: CustomerUpdateManyWithoutOrganizationsInput;
}

export { OrganizationUpdateInput };
",
  "server/src/organization/base/OrganizationWhereInput.ts": "/*
------------------------------------------------------------------------------ 
This code was generated by Amplication. 
 
Changes to this file will be lost if the code is regenerated. 

There are other ways to to customize your code, see this doc to learn more
https://docs.amplication.com/how-to/custom-code

------------------------------------------------------------------------------
  */
import { InputType, Field } from \\"@nestjs/graphql\\";
import { ApiProperty } from \\"@nestjs/swagger\\";
import { StringFilter } from \\"../../util/StringFilter\\";
import { Type } from \\"class-transformer\\";
import { IsOptional, ValidateNested } from \\"class-validator\\";
import { DateTimeFilter } from \\"../../util/DateTimeFilter\\";
import { UserListRelationFilter } from \\"../../user/base/UserListRelationFilter\\";
import { CustomerListRelationFilter } from \\"../../customer/base/CustomerListRelationFilter\\";

@InputType()
class OrganizationWhereInput {
  @ApiProperty({
    required: false,
    type: StringFilter,
  })
  @Type(() => StringFilter)
  @IsOptional()
  @Field(() => StringFilter, {
    nullable: true,
  })
  id?: StringFilter;

  @ApiProperty({
    required: false,
    type: DateTimeFilter,
  })
  @Type(() => DateTimeFilter)
  @IsOptional()
  @Field(() => DateTimeFilter, {
    nullable: true,
  })
  createdAt?: DateTimeFilter;

  @ApiProperty({
    required: false,
    type: DateTimeFilter,
  })
  @Type(() => DateTimeFilter)
  @IsOptional()
  @Field(() => DateTimeFilter, {
    nullable: true,
  })
  updatedAt?: DateTimeFilter;

  @ApiProperty({
    required: false,
    type: StringFilter,
  })
  @Type(() => StringFilter)
  @IsOptional()
  @Field(() => StringFilter, {
    nullable: true,
  })
  name?: StringFilter;

  @ApiProperty({
    required: false,
    type: () => UserListRelationFilter,
  })
  @ValidateNested()
  @Type(() => UserListRelationFilter)
  @IsOptional()
  @Field(() => UserListRelationFilter, {
    nullable: true,
  })
  users?: UserListRelationFilter;

  @ApiProperty({
    required: false,
    type: () => CustomerListRelationFilter,
  })
  @ValidateNested()
  @Type(() => CustomerListRelationFilter)
  @IsOptional()
  @Field(() => CustomerListRelationFilter, {
    nullable: true,
  })
  customers?: CustomerListRelationFilter;

  @ApiProperty({
    required: false,
    type: () => CustomerListRelationFilter,
  })
  @ValidateNested()
  @Type(() => CustomerListRelationFilter)
  @IsOptional()
  @Field(() => CustomerListRelationFilter, {
    nullable: true,
  })
  vipCustomers?: CustomerListRelationFilter;
}

export { OrganizationWhereInput };
",
  "server/src/organization/base/OrganizationWhereUniqueInput.ts": "/*
------------------------------------------------------------------------------ 
This code was generated by Amplication. 
 
Changes to this file will be lost if the code is regenerated. 

There are other ways to to customize your code, see this doc to learn more
https://docs.amplication.com/how-to/custom-code

------------------------------------------------------------------------------
  */
import { InputType, Field } from \\"@nestjs/graphql\\";
import { ApiProperty } from \\"@nestjs/swagger\\";
import { IsString } from \\"class-validator\\";

@InputType()
class OrganizationWhereUniqueInput {
  @ApiProperty({
    required: true,
    type: String,
  })
  @IsString()
  @Field(() => String)
  id!: string;
}

export { OrganizationWhereUniqueInput };
",
  "server/src/organization/base/UpdateOrganizationArgs.ts": "/*
------------------------------------------------------------------------------ 
This code was generated by Amplication. 
 
Changes to this file will be lost if the code is regenerated. 

There are other ways to to customize your code, see this doc to learn more
https://docs.amplication.com/how-to/custom-code

------------------------------------------------------------------------------
  */
import { ArgsType, Field } from \\"@nestjs/graphql\\";
import { OrganizationWhereUniqueInput } from \\"./OrganizationWhereUniqueInput\\";
import { OrganizationUpdateInput } from \\"./OrganizationUpdateInput\\";

@ArgsType()
class UpdateOrganizationArgs {
  @Field(() => OrganizationWhereUniqueInput, { nullable: false })
  where!: OrganizationWhereUniqueInput;
  @Field(() => OrganizationUpdateInput, { nullable: false })
  data!: OrganizationUpdateInput;
}

export { UpdateOrganizationArgs };
",
  "server/src/organization/base/UserCreateNestedManyWithoutOrganizationsInput.ts": "/*
------------------------------------------------------------------------------ 
This code was generated by Amplication. 
 
Changes to this file will be lost if the code is regenerated. 

There are other ways to to customize your code, see this doc to learn more
https://docs.amplication.com/how-to/custom-code

------------------------------------------------------------------------------
  */
import { InputType, Field } from \\"@nestjs/graphql\\";
import { UserWhereUniqueInput } from \\"../../user/base/UserWhereUniqueInput\\";
import { ApiProperty } from \\"@nestjs/swagger\\";

@InputType()
class UserCreateNestedManyWithoutOrganizationsInput {
  @Field(() => [UserWhereUniqueInput], {
    nullable: true,
  })
  @ApiProperty({
    required: false,
    type: () => [UserWhereUniqueInput],
  })
  connect?: Array<UserWhereUniqueInput>;
}

export { UserCreateNestedManyWithoutOrganizationsInput };
",
  "server/src/organization/base/UserUpdateManyWithoutOrganizationsInput.ts": "/*
------------------------------------------------------------------------------ 
This code was generated by Amplication. 
 
Changes to this file will be lost if the code is regenerated. 

There are other ways to to customize your code, see this doc to learn more
https://docs.amplication.com/how-to/custom-code

------------------------------------------------------------------------------
  */
import { InputType, Field } from \\"@nestjs/graphql\\";
import { UserWhereUniqueInput } from \\"../../user/base/UserWhereUniqueInput\\";
import { ApiProperty } from \\"@nestjs/swagger\\";

@InputType()
class UserUpdateManyWithoutOrganizationsInput {
  @Field(() => [UserWhereUniqueInput], {
    nullable: true,
  })
  @ApiProperty({
    required: false,
    type: () => [UserWhereUniqueInput],
  })
  connect?: Array<UserWhereUniqueInput>;

  @Field(() => [UserWhereUniqueInput], {
    nullable: true,
  })
  @ApiProperty({
    required: false,
    type: () => [UserWhereUniqueInput],
  })
  disconnect?: Array<UserWhereUniqueInput>;

  @Field(() => [UserWhereUniqueInput], {
    nullable: true,
  })
  @ApiProperty({
    required: false,
    type: () => [UserWhereUniqueInput],
  })
  set?: Array<UserWhereUniqueInput>;
}

export { UserUpdateManyWithoutOrganizationsInput };
",
  "server/src/organization/base/organization.module.base.ts": "/*
------------------------------------------------------------------------------ 
This code was generated by Amplication. 
 
Changes to this file will be lost if the code is regenerated. 

There are other ways to to customize your code, see this doc to learn more
https://docs.amplication.com/how-to/custom-code

------------------------------------------------------------------------------
  */
import { Module } from \\"@nestjs/common\\";
import { MorganModule } from \\"nest-morgan\\";
import { PrismaModule } from \\"nestjs-prisma\\";

@Module({
  imports: [MorganModule, PrismaModule],

  exports: [MorganModule, PrismaModule],
})
export class OrganizationModuleBase {}
",
  "server/src/organization/base/organization.resolver.base.ts": "/*
------------------------------------------------------------------------------ 
This code was generated by Amplication. 
 
Changes to this file will be lost if the code is regenerated. 

There are other ways to to customize your code, see this doc to learn more
https://docs.amplication.com/how-to/custom-code

------------------------------------------------------------------------------
  */
import * as graphql from \\"@nestjs/graphql\\";
import * as apollo from \\"apollo-server-express\\";
import { isRecordNotFoundError } from \\"../../prisma.util\\";
import { MetaQueryPayload } from \\"../../util/MetaQueryPayload\\";
import { Public } from \\"../../decorators/public.decorator\\";
import { CreateOrganizationArgs } from \\"./CreateOrganizationArgs\\";
import { UpdateOrganizationArgs } from \\"./UpdateOrganizationArgs\\";
import { DeleteOrganizationArgs } from \\"./DeleteOrganizationArgs\\";
import { OrganizationFindManyArgs } from \\"./OrganizationFindManyArgs\\";
import { OrganizationFindUniqueArgs } from \\"./OrganizationFindUniqueArgs\\";
import { Organization } from \\"./Organization\\";
import { UserFindManyArgs } from \\"../../user/base/UserFindManyArgs\\";
import { User } from \\"../../user/base/User\\";
import { CustomerFindManyArgs } from \\"../../customer/base/CustomerFindManyArgs\\";
import { Customer } from \\"../../customer/base/Customer\\";
import { OrganizationService } from \\"../organization.service\\";
@graphql.Resolver(() => Organization)
export class OrganizationResolverBase {
  constructor(protected readonly service: OrganizationService) {}

  async _organizationsMeta(
    @graphql.Args() args: OrganizationFindManyArgs
  ): Promise<MetaQueryPayload> {
    const results = await this.service.count({
      ...args,
      skip: undefined,
      take: undefined,
    });
    return {
      count: results,
    };
  }

  @graphql.Query(() => [Organization])
  @Public()
  async organizations(
    @graphql.Args() args: OrganizationFindManyArgs
  ): Promise<Organization[]> {
    return this.service.findMany(args);
  }

  @graphql.Query(() => Organization, { nullable: true })
  @Public()
  async organization(
    @graphql.Args() args: OrganizationFindUniqueArgs
  ): Promise<Organization | null> {
    const result = await this.service.findOne(args);
    if (result === null) {
      return null;
    }
    return result;
  }

  @graphql.Mutation(() => Organization)
  @Public()
  async createOrganization(
    @graphql.Args() args: CreateOrganizationArgs
  ): Promise<Organization> {
    return await this.service.create({
      ...args,
      data: args.data,
    });
  }

  @graphql.Mutation(() => Organization)
  @Public()
  async updateOrganization(
    @graphql.Args() args: UpdateOrganizationArgs
  ): Promise<Organization | null> {
    try {
      return await this.service.update({
        ...args,
        data: args.data,
      });
    } catch (error) {
      if (isRecordNotFoundError(error)) {
        throw new apollo.ApolloError(
          \`No resource was found for \${JSON.stringify(args.where)}\`
        );
      }
      throw error;
    }
  }

  @graphql.Mutation(() => Organization)
  @Public()
  async deleteOrganization(
    @graphql.Args() args: DeleteOrganizationArgs
  ): Promise<Organization | null> {
    try {
      return await this.service.delete(args);
    } catch (error) {
      if (isRecordNotFoundError(error)) {
        throw new apollo.ApolloError(
          \`No resource was found for \${JSON.stringify(args.where)}\`
        );
      }
      throw error;
    }
  }

  @graphql.ResolveField(() => [User])
  @Public()
  async users(
    @graphql.Parent() parent: Organization,
    @graphql.Args() args: UserFindManyArgs
  ): Promise<User[]> {
    const results = await this.service.findUsers(parent.id, args);

    if (!results) {
      return [];
    }

    return results;
  }

  @graphql.ResolveField(() => [Customer])
  @Public()
  async customers(
    @graphql.Parent() parent: Organization,
    @graphql.Args() args: CustomerFindManyArgs
  ): Promise<Customer[]> {
    const results = await this.service.findCustomers(parent.id, args);

    if (!results) {
      return [];
    }

    return results;
  }

  @graphql.ResolveField(() => [Customer])
  @Public()
  async vipCustomers(
    @graphql.Parent() parent: Organization,
    @graphql.Args() args: CustomerFindManyArgs
  ): Promise<Customer[]> {
    const results = await this.service.findVipCustomers(parent.id, args);

    if (!results) {
      return [];
    }

    return results;
  }
}
",
  "server/src/organization/base/organization.service.base.ts": "/*
------------------------------------------------------------------------------ 
This code was generated by Amplication. 
 
Changes to this file will be lost if the code is regenerated. 

There are other ways to to customize your code, see this doc to learn more
https://docs.amplication.com/how-to/custom-code

------------------------------------------------------------------------------
  */
import { PrismaService } from \\"../../prisma/prisma.service\\";
import { Prisma, Organization, User, Customer } from \\"@prisma/client\\";

export class OrganizationServiceBase {
  constructor(protected readonly prisma: PrismaService) {}

  async count<T extends Prisma.OrganizationFindManyArgs>(
    args: Prisma.SelectSubset<T, Prisma.OrganizationFindManyArgs>
  ): Promise<number> {
    return this.prisma.organization.count(args);
  }

  async findMany<T extends Prisma.OrganizationFindManyArgs>(
    args: Prisma.SelectSubset<T, Prisma.OrganizationFindManyArgs>
  ): Promise<Organization[]> {
    return this.prisma.organization.findMany(args);
  }
  async findOne<T extends Prisma.OrganizationFindUniqueArgs>(
    args: Prisma.SelectSubset<T, Prisma.OrganizationFindUniqueArgs>
  ): Promise<Organization | null> {
    return this.prisma.organization.findUnique(args);
  }
  async create<T extends Prisma.OrganizationCreateArgs>(
    args: Prisma.SelectSubset<T, Prisma.OrganizationCreateArgs>
  ): Promise<Organization> {
    return this.prisma.organization.create<T>(args);
  }
  async update<T extends Prisma.OrganizationUpdateArgs>(
    args: Prisma.SelectSubset<T, Prisma.OrganizationUpdateArgs>
  ): Promise<Organization> {
    return this.prisma.organization.update<T>(args);
  }
  async delete<T extends Prisma.OrganizationDeleteArgs>(
    args: Prisma.SelectSubset<T, Prisma.OrganizationDeleteArgs>
  ): Promise<Organization> {
    return this.prisma.organization.delete(args);
  }

  async findUsers(
    parentId: PARENT_ID_TYPE,
    args: Prisma.UserFindManyArgs
  ): Promise<User[]> {
    return this.prisma.organization
      .findUniqueOrThrow({
        where: { id: parentId },
      })
      .users(args);
  }

  async findCustomers(
    parentId: PARENT_ID_TYPE,
    args: Prisma.CustomerFindManyArgs
  ): Promise<Customer[]> {
    return this.prisma.organization
      .findUniqueOrThrow({
        where: { id: parentId },
      })
      .customers(args);
  }

  async findVipCustomers(
    parentId: PARENT_ID_TYPE,
    args: Prisma.CustomerFindManyArgs
  ): Promise<Customer[]> {
    return this.prisma.organization
      .findUniqueOrThrow({
        where: { id: parentId },
      })
      .vipCustomers(args);
  }
}
",
  "server/src/organization/organization.module.ts": "import { Module } from \\"@nestjs/common\\";
import { OrganizationModuleBase } from \\"./base/organization.module.base\\";
import { OrganizationService } from \\"./organization.service\\";
import { OrganizationResolver } from \\"./organization.resolver\\";

@Module({
  imports: [OrganizationModuleBase],
  providers: [OrganizationService, OrganizationResolver],
  exports: [OrganizationService],
})
export class OrganizationModule {}
",
  "server/src/organization/organization.resolver.ts": "import * as graphql from \\"@nestjs/graphql\\";
import { OrganizationResolverBase } from \\"./base/organization.resolver.base\\";
import { Organization } from \\"./base/Organization\\";
import { OrganizationService } from \\"./organization.service\\";

@graphql.Resolver(() => Organization)
export class OrganizationResolver extends OrganizationResolverBase {
  constructor(protected readonly service: OrganizationService) {
    super(service);
  }
}
",
  "server/src/organization/organization.service.ts": "import { Injectable } from \\"@nestjs/common\\";
import { PrismaService } from \\"../prisma/prisma.service\\";
import { OrganizationServiceBase } from \\"./base/organization.service.base\\";

@Injectable()
export class OrganizationService extends OrganizationServiceBase {
  constructor(protected readonly prisma: PrismaService) {
    super(prisma);
  }
}
",
  "server/src/prisma.util.spec.ts": "import {
  isRecordNotFoundError,
  PRISMA_QUERY_INTERPRETATION_ERROR,
} from \\"./prisma.util\\";

describe(\\"isRecordNotFoundError\\", () => {
  test(\\"returns true for record not found error\\", () => {
    expect(
      isRecordNotFoundError(
        Object.assign(
          new Error(\`Error occurred during query execution:
        InterpretationError(\\"Error for binding '0': RecordNotFound(\\"Record to update not found.\\")\\")\`),
          {
            code: PRISMA_QUERY_INTERPRETATION_ERROR,
          }
        )
      )
    ).toBe(true);
  });
  test(\\"returns false for any other error\\", () => {
    expect(isRecordNotFoundError(new Error())).toBe(false);
  });
});
",
  "server/src/prisma.util.ts": "export const PRISMA_QUERY_INTERPRETATION_ERROR = \\"P2016\\";
export const PRISMA_RECORD_NOT_FOUND = \\"RecordNotFound\\";

export function isRecordNotFoundError(
  error: Error & { code?: string }
): boolean {
  return (
    \\"code\\" in error &&
    error.code === PRISMA_QUERY_INTERPRETATION_ERROR &&
    error.message.includes(PRISMA_RECORD_NOT_FOUND)
  );
}

export async function transformStringFieldUpdateInput<
  T extends undefined | string | { set?: string }
>(input: T, transform: (input: string) => Promise<string>): Promise<T> {
  if (typeof input === \\"object\\" && typeof input?.set === \\"string\\") {
    return { set: await transform(input.set) } as T;
  }
  if (typeof input === \\"object\\") {
    if (typeof input.set === \\"string\\") {
      return { set: await transform(input.set) } as T;
    }
    return input;
  }
  if (typeof input === \\"string\\") {
    return (await transform(input)) as T;
  }
  return input;
}
",
  "server/src/prisma/prisma.module.ts": "import { Global, Module } from \\"@nestjs/common\\";
import { PrismaService } from \\"./prisma.service\\";

@Global()
@Module({
  providers: [PrismaService],
  exports: [PrismaService],
})
export class PrismaModule {}
",
  "server/src/prisma/prisma.service.ts": "import { Injectable, OnModuleInit, INestApplication } from \\"@nestjs/common\\";
import { PrismaClient } from \\"@prisma/client\\";

@Injectable()
export class PrismaService extends PrismaClient implements OnModuleInit {
  async onModuleInit() {
    await this.$connect();
  }

  async enableShutdownHooks(app: INestApplication) {
    this.$on(\\"beforeExit\\", async () => {
      await app.close();
    });
  }
}
",
  "server/src/profile/base/CreateProfileArgs.ts": "/*
------------------------------------------------------------------------------ 
This code was generated by Amplication. 
 
Changes to this file will be lost if the code is regenerated. 

There are other ways to to customize your code, see this doc to learn more
https://docs.amplication.com/how-to/custom-code

------------------------------------------------------------------------------
  */
import { ArgsType, Field } from \\"@nestjs/graphql\\";
import { ProfileCreateInput } from \\"./ProfileCreateInput\\";

@ArgsType()
class CreateProfileArgs {
  @Field(() => ProfileCreateInput, { nullable: false })
  data!: ProfileCreateInput;
}

export { CreateProfileArgs };
",
  "server/src/profile/base/DeleteProfileArgs.ts": "/*
------------------------------------------------------------------------------ 
This code was generated by Amplication. 
 
Changes to this file will be lost if the code is regenerated. 

There are other ways to to customize your code, see this doc to learn more
https://docs.amplication.com/how-to/custom-code

------------------------------------------------------------------------------
  */
import { ArgsType, Field } from \\"@nestjs/graphql\\";
import { ProfileWhereUniqueInput } from \\"./ProfileWhereUniqueInput\\";

@ArgsType()
class DeleteProfileArgs {
  @Field(() => ProfileWhereUniqueInput, { nullable: false })
  where!: ProfileWhereUniqueInput;
}

export { DeleteProfileArgs };
",
  "server/src/profile/base/Profile.ts": "/*
------------------------------------------------------------------------------ 
This code was generated by Amplication. 
 
Changes to this file will be lost if the code is regenerated. 

There are other ways to to customize your code, see this doc to learn more
https://docs.amplication.com/how-to/custom-code

------------------------------------------------------------------------------
  */
import { ObjectType, Field } from \\"@nestjs/graphql\\";
import { ApiProperty } from \\"@nestjs/swagger\\";
import {
  IsInt,
  IsDate,
  IsString,
  ValidateNested,
  IsOptional,
} from \\"class-validator\\";
import { Type } from \\"class-transformer\\";
import { User } from \\"../../user/base/User\\";

@ObjectType()
class Profile {
  @ApiProperty({
    required: true,
    type: Number,
  })
  @IsInt()
  @Field(() => Number)
  id!: number;

  @ApiProperty({
    required: true,
  })
  @IsDate()
  @Type(() => Date)
  @Field(() => Date)
  createdAt!: Date;

  @ApiProperty({
    required: true,
  })
  @IsDate()
  @Type(() => Date)
  @Field(() => Date)
  updatedAt!: Date;

  @ApiProperty({
    required: true,
    type: String,
  })
  @IsString()
  @Field(() => String)
  email!: string;

  @ApiProperty({
    required: false,
    type: () => User,
  })
  @ValidateNested()
  @Type(() => User)
  @IsOptional()
  user?: User | null;
}

export { Profile };
",
  "server/src/profile/base/ProfileCreateInput.ts": "/*
------------------------------------------------------------------------------ 
This code was generated by Amplication. 
 
Changes to this file will be lost if the code is regenerated. 

There are other ways to to customize your code, see this doc to learn more
https://docs.amplication.com/how-to/custom-code

------------------------------------------------------------------------------
  */
import { InputType, Field } from \\"@nestjs/graphql\\";
import { ApiProperty } from \\"@nestjs/swagger\\";
import { IsString, ValidateNested, IsOptional } from \\"class-validator\\";
import { UserWhereUniqueInput } from \\"../../user/base/UserWhereUniqueInput\\";
import { Type } from \\"class-transformer\\";

@InputType()
class ProfileCreateInput {
  @ApiProperty({
    required: true,
    type: String,
  })
  @IsString()
  @Field(() => String)
  email!: string;

  @ApiProperty({
    required: false,
    type: () => UserWhereUniqueInput,
  })
  @ValidateNested()
  @Type(() => UserWhereUniqueInput)
  @IsOptional()
  @Field(() => UserWhereUniqueInput, {
    nullable: true,
  })
  user?: UserWhereUniqueInput | null;
}

export { ProfileCreateInput };
",
  "server/src/profile/base/ProfileFindManyArgs.ts": "/*
------------------------------------------------------------------------------ 
This code was generated by Amplication. 
 
Changes to this file will be lost if the code is regenerated. 

There are other ways to to customize your code, see this doc to learn more
https://docs.amplication.com/how-to/custom-code

------------------------------------------------------------------------------
  */
import { ArgsType, Field } from \\"@nestjs/graphql\\";
import { ApiProperty } from \\"@nestjs/swagger\\";
import { ProfileWhereInput } from \\"./ProfileWhereInput\\";
import { Type } from \\"class-transformer\\";
import { ProfileOrderByInput } from \\"./ProfileOrderByInput\\";

@ArgsType()
class ProfileFindManyArgs {
  @ApiProperty({
    required: false,
    type: () => ProfileWhereInput,
  })
  @Field(() => ProfileWhereInput, { nullable: true })
  @Type(() => ProfileWhereInput)
  where?: ProfileWhereInput;

  @ApiProperty({
    required: false,
    type: [ProfileOrderByInput],
  })
  @Field(() => [ProfileOrderByInput], { nullable: true })
  @Type(() => ProfileOrderByInput)
  orderBy?: Array<ProfileOrderByInput>;

  @ApiProperty({
    required: false,
    type: Number,
  })
  @Field(() => Number, { nullable: true })
  @Type(() => Number)
  skip?: number;

  @ApiProperty({
    required: false,
    type: Number,
  })
  @Field(() => Number, { nullable: true })
  @Type(() => Number)
  take?: number;
}

export { ProfileFindManyArgs };
",
  "server/src/profile/base/ProfileFindUniqueArgs.ts": "/*
------------------------------------------------------------------------------ 
This code was generated by Amplication. 
 
Changes to this file will be lost if the code is regenerated. 

There are other ways to to customize your code, see this doc to learn more
https://docs.amplication.com/how-to/custom-code

------------------------------------------------------------------------------
  */
import { ArgsType, Field } from \\"@nestjs/graphql\\";
import { ProfileWhereUniqueInput } from \\"./ProfileWhereUniqueInput\\";

@ArgsType()
class ProfileFindUniqueArgs {
  @Field(() => ProfileWhereUniqueInput, { nullable: false })
  where!: ProfileWhereUniqueInput;
}

export { ProfileFindUniqueArgs };
",
  "server/src/profile/base/ProfileListRelationFilter.ts": "/*
------------------------------------------------------------------------------ 
This code was generated by Amplication. 
 
Changes to this file will be lost if the code is regenerated. 

There are other ways to to customize your code, see this doc to learn more
https://docs.amplication.com/how-to/custom-code

------------------------------------------------------------------------------
  */
import { InputType, Field } from \\"@nestjs/graphql\\";
import { ApiProperty } from \\"@nestjs/swagger\\";
import { ProfileWhereInput } from \\"./ProfileWhereInput\\";
import { ValidateNested, IsOptional } from \\"class-validator\\";
import { Type } from \\"class-transformer\\";

@InputType()
class ProfileListRelationFilter {
  @ApiProperty({
    required: false,
    type: () => ProfileWhereInput,
  })
  @ValidateNested()
  @Type(() => ProfileWhereInput)
  @IsOptional()
  @Field(() => ProfileWhereInput, {
    nullable: true,
  })
  every?: ProfileWhereInput;

  @ApiProperty({
    required: false,
    type: () => ProfileWhereInput,
  })
  @ValidateNested()
  @Type(() => ProfileWhereInput)
  @IsOptional()
  @Field(() => ProfileWhereInput, {
    nullable: true,
  })
  some?: ProfileWhereInput;

  @ApiProperty({
    required: false,
    type: () => ProfileWhereInput,
  })
  @ValidateNested()
  @Type(() => ProfileWhereInput)
  @IsOptional()
  @Field(() => ProfileWhereInput, {
    nullable: true,
  })
  none?: ProfileWhereInput;
}
export { ProfileListRelationFilter };
",
  "server/src/profile/base/ProfileOrderByInput.ts": "/*
------------------------------------------------------------------------------ 
This code was generated by Amplication. 
 
Changes to this file will be lost if the code is regenerated. 

There are other ways to to customize your code, see this doc to learn more
https://docs.amplication.com/how-to/custom-code

------------------------------------------------------------------------------
  */
import { InputType, Field } from \\"@nestjs/graphql\\";
import { ApiProperty } from \\"@nestjs/swagger\\";
import { SortOrder } from \\"../../util/SortOrder\\";

@InputType({
  isAbstract: true,
  description: undefined,
})
class ProfileOrderByInput {
  @ApiProperty({
    required: false,
    enum: [\\"asc\\", \\"desc\\"],
  })
  @Field(() => SortOrder, {
    nullable: true,
  })
  id?: SortOrder;

  @ApiProperty({
    required: false,
    enum: [\\"asc\\", \\"desc\\"],
  })
  @Field(() => SortOrder, {
    nullable: true,
  })
  createdAt?: SortOrder;

  @ApiProperty({
    required: false,
    enum: [\\"asc\\", \\"desc\\"],
  })
  @Field(() => SortOrder, {
    nullable: true,
  })
  updatedAt?: SortOrder;

  @ApiProperty({
    required: false,
    enum: [\\"asc\\", \\"desc\\"],
  })
  @Field(() => SortOrder, {
    nullable: true,
  })
  email?: SortOrder;

  @ApiProperty({
    required: false,
    enum: [\\"asc\\", \\"desc\\"],
  })
  @Field(() => SortOrder, {
    nullable: true,
  })
  userId?: SortOrder;
}

export { ProfileOrderByInput };
",
  "server/src/profile/base/ProfileUpdateInput.ts": "/*
------------------------------------------------------------------------------ 
This code was generated by Amplication. 
 
Changes to this file will be lost if the code is regenerated. 

There are other ways to to customize your code, see this doc to learn more
https://docs.amplication.com/how-to/custom-code

------------------------------------------------------------------------------
  */
import { InputType, Field } from \\"@nestjs/graphql\\";
import { ApiProperty } from \\"@nestjs/swagger\\";
import { IsString, IsOptional, ValidateNested } from \\"class-validator\\";
import { UserWhereUniqueInput } from \\"../../user/base/UserWhereUniqueInput\\";
import { Type } from \\"class-transformer\\";

@InputType()
class ProfileUpdateInput {
  @ApiProperty({
    required: false,
    type: String,
  })
  @IsString()
  @IsOptional()
  @Field(() => String, {
    nullable: true,
  })
  email?: string;

  @ApiProperty({
    required: false,
    type: () => UserWhereUniqueInput,
  })
  @ValidateNested()
  @Type(() => UserWhereUniqueInput)
  @IsOptional()
  @Field(() => UserWhereUniqueInput, {
    nullable: true,
  })
  user?: UserWhereUniqueInput | null;
}

export { ProfileUpdateInput };
",
  "server/src/profile/base/ProfileWhereInput.ts": "/*
------------------------------------------------------------------------------ 
This code was generated by Amplication. 
 
Changes to this file will be lost if the code is regenerated. 

There are other ways to to customize your code, see this doc to learn more
https://docs.amplication.com/how-to/custom-code

------------------------------------------------------------------------------
  */
import { InputType, Field } from \\"@nestjs/graphql\\";
import { ApiProperty } from \\"@nestjs/swagger\\";
import { IntFilter } from \\"../../util/IntFilter\\";
import { Type } from \\"class-transformer\\";
import { IsOptional, ValidateNested } from \\"class-validator\\";
import { DateTimeFilter } from \\"../../util/DateTimeFilter\\";
import { StringFilter } from \\"../../util/StringFilter\\";
import { UserWhereUniqueInput } from \\"../../user/base/UserWhereUniqueInput\\";

@InputType()
class ProfileWhereInput {
  @ApiProperty({
    required: false,
    type: IntFilter,
  })
  @Type(() => IntFilter)
  @IsOptional()
  @Field(() => IntFilter, {
    nullable: true,
  })
  id?: IntFilter;

  @ApiProperty({
    required: false,
    type: DateTimeFilter,
  })
  @Type(() => DateTimeFilter)
  @IsOptional()
  @Field(() => DateTimeFilter, {
    nullable: true,
  })
  createdAt?: DateTimeFilter;

  @ApiProperty({
    required: false,
    type: DateTimeFilter,
  })
  @Type(() => DateTimeFilter)
  @IsOptional()
  @Field(() => DateTimeFilter, {
    nullable: true,
  })
  updatedAt?: DateTimeFilter;

  @ApiProperty({
    required: false,
    type: StringFilter,
  })
  @Type(() => StringFilter)
  @IsOptional()
  @Field(() => StringFilter, {
    nullable: true,
  })
  email?: StringFilter;

  @ApiProperty({
    required: false,
    type: () => UserWhereUniqueInput,
  })
  @ValidateNested()
  @Type(() => UserWhereUniqueInput)
  @IsOptional()
  @Field(() => UserWhereUniqueInput, {
    nullable: true,
  })
  user?: UserWhereUniqueInput;
}

export { ProfileWhereInput };
",
  "server/src/profile/base/ProfileWhereUniqueInput.ts": "/*
------------------------------------------------------------------------------ 
This code was generated by Amplication. 
 
Changes to this file will be lost if the code is regenerated. 

There are other ways to to customize your code, see this doc to learn more
https://docs.amplication.com/how-to/custom-code

------------------------------------------------------------------------------
  */
import { InputType, Field } from \\"@nestjs/graphql\\";
import { ApiProperty } from \\"@nestjs/swagger\\";
import { IsInt } from \\"class-validator\\";

@InputType()
class ProfileWhereUniqueInput {
  @ApiProperty({
    required: true,
    type: Number,
  })
  @IsInt()
  @Field(() => Number)
  id!: number;
}

export { ProfileWhereUniqueInput };
",
  "server/src/profile/base/UpdateProfileArgs.ts": "/*
------------------------------------------------------------------------------ 
This code was generated by Amplication. 
 
Changes to this file will be lost if the code is regenerated. 

There are other ways to to customize your code, see this doc to learn more
https://docs.amplication.com/how-to/custom-code

------------------------------------------------------------------------------
  */
import { ArgsType, Field } from \\"@nestjs/graphql\\";
import { ProfileWhereUniqueInput } from \\"./ProfileWhereUniqueInput\\";
import { ProfileUpdateInput } from \\"./ProfileUpdateInput\\";

@ArgsType()
class UpdateProfileArgs {
  @Field(() => ProfileWhereUniqueInput, { nullable: false })
  where!: ProfileWhereUniqueInput;
  @Field(() => ProfileUpdateInput, { nullable: false })
  data!: ProfileUpdateInput;
}

export { UpdateProfileArgs };
",
  "server/src/profile/base/profile.module.base.ts": "/*
------------------------------------------------------------------------------ 
This code was generated by Amplication. 
 
Changes to this file will be lost if the code is regenerated. 

There are other ways to to customize your code, see this doc to learn more
https://docs.amplication.com/how-to/custom-code

------------------------------------------------------------------------------
  */
import { Module } from \\"@nestjs/common\\";
import { MorganModule } from \\"nest-morgan\\";
import { PrismaModule } from \\"nestjs-prisma\\";

@Module({
  imports: [MorganModule, PrismaModule],

  exports: [MorganModule, PrismaModule],
})
export class ProfileModuleBase {}
",
  "server/src/profile/base/profile.resolver.base.ts": "/*
------------------------------------------------------------------------------ 
This code was generated by Amplication. 
 
Changes to this file will be lost if the code is regenerated. 

There are other ways to to customize your code, see this doc to learn more
https://docs.amplication.com/how-to/custom-code

------------------------------------------------------------------------------
  */
import * as graphql from \\"@nestjs/graphql\\";
import * as apollo from \\"apollo-server-express\\";
import { isRecordNotFoundError } from \\"../../prisma.util\\";
import { MetaQueryPayload } from \\"../../util/MetaQueryPayload\\";
import { Public } from \\"../../decorators/public.decorator\\";
import { CreateProfileArgs } from \\"./CreateProfileArgs\\";
import { UpdateProfileArgs } from \\"./UpdateProfileArgs\\";
import { DeleteProfileArgs } from \\"./DeleteProfileArgs\\";
import { ProfileFindManyArgs } from \\"./ProfileFindManyArgs\\";
import { ProfileFindUniqueArgs } from \\"./ProfileFindUniqueArgs\\";
import { Profile } from \\"./Profile\\";
import { User } from \\"../../user/base/User\\";
import { ProfileService } from \\"../profile.service\\";
@graphql.Resolver(() => Profile)
export class ProfileResolverBase {
  constructor(protected readonly service: ProfileService) {}

  async _profilesMeta(
    @graphql.Args() args: ProfileFindManyArgs
  ): Promise<MetaQueryPayload> {
    const results = await this.service.count({
      ...args,
      skip: undefined,
      take: undefined,
    });
    return {
      count: results,
    };
  }

  @graphql.Query(() => [Profile])
  @Public()
  async profiles(
    @graphql.Args() args: ProfileFindManyArgs
  ): Promise<Profile[]> {
    return this.service.findMany(args);
  }

  @graphql.Query(() => Profile, { nullable: true })
  @Public()
  async profile(
    @graphql.Args() args: ProfileFindUniqueArgs
  ): Promise<Profile | null> {
    const result = await this.service.findOne(args);
    if (result === null) {
      return null;
    }
    return result;
  }

  @graphql.Mutation(() => Profile)
  @Public()
  async createProfile(
    @graphql.Args() args: CreateProfileArgs
  ): Promise<Profile> {
    return await this.service.create({
      ...args,
      data: {
        ...args.data,

        user: args.data.user
          ? {
              connect: args.data.user,
            }
          : undefined,
      },
    });
  }

  @graphql.Mutation(() => Profile)
  @Public()
  async updateProfile(
    @graphql.Args() args: UpdateProfileArgs
  ): Promise<Profile | null> {
    try {
      return await this.service.update({
        ...args,
        data: {
          ...args.data,

          user: args.data.user
            ? {
                connect: args.data.user,
              }
            : undefined,
        },
      });
    } catch (error) {
      if (isRecordNotFoundError(error)) {
        throw new apollo.ApolloError(
          \`No resource was found for \${JSON.stringify(args.where)}\`
        );
      }
      throw error;
    }
  }

  @graphql.Mutation(() => Profile)
  @Public()
  async deleteProfile(
    @graphql.Args() args: DeleteProfileArgs
  ): Promise<Profile | null> {
    try {
      return await this.service.delete(args);
    } catch (error) {
      if (isRecordNotFoundError(error)) {
        throw new apollo.ApolloError(
          \`No resource was found for \${JSON.stringify(args.where)}\`
        );
      }
      throw error;
    }
  }

  @graphql.ResolveField(() => User, { nullable: true })
  @Public()
  async user(@graphql.Parent() parent: Profile): Promise<User | null> {
    const result = await this.service.getUser(parent.id);

    if (!result) {
      return null;
    }
    return result;
  }
}
",
  "server/src/profile/base/profile.service.base.ts": "/*
------------------------------------------------------------------------------ 
This code was generated by Amplication. 
 
Changes to this file will be lost if the code is regenerated. 

There are other ways to to customize your code, see this doc to learn more
https://docs.amplication.com/how-to/custom-code

------------------------------------------------------------------------------
  */
import { PrismaService } from \\"../../prisma/prisma.service\\";
import { Prisma, Profile, User } from \\"@prisma/client\\";

export class ProfileServiceBase {
  constructor(protected readonly prisma: PrismaService) {}

  async count<T extends Prisma.ProfileFindManyArgs>(
    args: Prisma.SelectSubset<T, Prisma.ProfileFindManyArgs>
  ): Promise<number> {
    return this.prisma.profile.count(args);
  }

  async findMany<T extends Prisma.ProfileFindManyArgs>(
    args: Prisma.SelectSubset<T, Prisma.ProfileFindManyArgs>
  ): Promise<Profile[]> {
    return this.prisma.profile.findMany(args);
  }
  async findOne<T extends Prisma.ProfileFindUniqueArgs>(
    args: Prisma.SelectSubset<T, Prisma.ProfileFindUniqueArgs>
  ): Promise<Profile | null> {
    return this.prisma.profile.findUnique(args);
  }
  async create<T extends Prisma.ProfileCreateArgs>(
    args: Prisma.SelectSubset<T, Prisma.ProfileCreateArgs>
  ): Promise<Profile> {
    return this.prisma.profile.create<T>(args);
  }
  async update<T extends Prisma.ProfileUpdateArgs>(
    args: Prisma.SelectSubset<T, Prisma.ProfileUpdateArgs>
  ): Promise<Profile> {
    return this.prisma.profile.update<T>(args);
  }
  async delete<T extends Prisma.ProfileDeleteArgs>(
    args: Prisma.SelectSubset<T, Prisma.ProfileDeleteArgs>
  ): Promise<Profile> {
    return this.prisma.profile.delete(args);
  }

  async getUser(parentId: PARENT_ID_TYPE): Promise<User | null> {
    return this.prisma.profile
      .findUnique({
        where: { id: parentId },
      })
      .user();
  }
}
",
  "server/src/profile/profile.module.ts": "import { Module } from \\"@nestjs/common\\";
import { ProfileModuleBase } from \\"./base/profile.module.base\\";
import { ProfileService } from \\"./profile.service\\";
import { ProfileResolver } from \\"./profile.resolver\\";

@Module({
  imports: [ProfileModuleBase],
  providers: [ProfileService, ProfileResolver],
  exports: [ProfileService],
})
export class ProfileModule {}
",
  "server/src/profile/profile.resolver.ts": "import * as graphql from \\"@nestjs/graphql\\";
import { ProfileResolverBase } from \\"./base/profile.resolver.base\\";
import { Profile } from \\"./base/Profile\\";
import { ProfileService } from \\"./profile.service\\";

@graphql.Resolver(() => Profile)
export class ProfileResolver extends ProfileResolverBase {
  constructor(protected readonly service: ProfileService) {
    super(service);
  }
}
",
  "server/src/profile/profile.service.ts": "import { Injectable } from \\"@nestjs/common\\";
import { PrismaService } from \\"../prisma/prisma.service\\";
import { ProfileServiceBase } from \\"./base/profile.service.base\\";

@Injectable()
export class ProfileService extends ProfileServiceBase {
  constructor(protected readonly prisma: PrismaService) {
    super(prisma);
  }
}
",
  "server/src/providers/secrets/base/secretsManager.service.base.spec.ts": "import { ConfigService } from \\"@nestjs/config\\";
import { mock } from \\"jest-mock-extended\\";
import { SecretsManagerServiceBase } from \\"./secretsManager.service.base\\";

describe(\\"Testing the secrets manager base class\\", () => {
  const SECRET_KEY = \\"SECRET_KEY\\";
  const SECRET_VALUE = \\"SECRET_VALUE\\";
  const configService = mock<ConfigService>();
  const secretsManagerServiceBase = new SecretsManagerServiceBase(
    configService
  );
  beforeEach(() => {
    configService.get.mockClear();
  });
  it(\\"should return value from env\\", async () => {
    //ARRANGE
    configService.get.mockReturnValue(SECRET_VALUE);
    //ACT
    const result = await secretsManagerServiceBase.getSecret(SECRET_KEY);
    //ASSERT
    expect(result).toBe(SECRET_VALUE);
  });
  it(\\"should return null for unknown keys\\", async () => {
    //ARRANGE
    configService.get.mockReturnValue(undefined);
    //ACT
    const result = await secretsManagerServiceBase.getSecret(SECRET_KEY);
    //ASSERT
    expect(result).toBeNull();
  });
  it(\\"should throw error if dont get key\\", () => {
    //@ts-ignore
    return expect(secretsManagerServiceBase.getSecret()).rejects.toThrow();
  });
  it(\\"should throw an exeption if getting null key\\", () => {
    //@ts-ignore
    return expect(secretsManagerServiceBase.getSecret(null)).rejects.toThrow();
  });
});
",
  "server/src/providers/secrets/base/secretsManager.service.base.ts": "import { ConfigService } from \\"@nestjs/config\\";

export interface ISecretsManager {
  getSecret: (key: string) => Promise<any | null>;
}

export class SecretsManagerServiceBase implements ISecretsManager {
  constructor(protected readonly configService: ConfigService) {}
  async getSecret<T>(key: string): Promise<T | null> {
    if (!key) {
      throw new Error(\\"Didn't got the key\\");
    }
    const value = this.configService.get(key);
    if (value) {
      return value;
    }
    return null;
  }
}
",
  "server/src/providers/secrets/secretsManager.module.ts": "import { Module } from \\"@nestjs/common\\";
import { SecretsManagerService } from \\"./secretsManager.service\\";

@Module({
  providers: [SecretsManagerService],
  exports: [SecretsManagerService],
})
export class SecretsManagerModule {}
",
  "server/src/providers/secrets/secretsManager.service.ts": "import { Injectable } from \\"@nestjs/common\\";
import { ConfigService } from \\"@nestjs/config\\";
import { SecretsManagerServiceBase } from \\"./base/secretsManager.service.base\\";

@Injectable()
export class SecretsManagerService extends SecretsManagerServiceBase {
  constructor(protected readonly configService: ConfigService) {
    super(configService);
  }
}
",
  "server/src/serveStaticOptions.service.ts": "import * as path from \\"path\\";
import { Injectable, Logger } from \\"@nestjs/common\\";
import { ConfigService } from \\"@nestjs/config\\";
import {
  ServeStaticModuleOptions,
  ServeStaticModuleOptionsFactory,
} from \\"@nestjs/serve-static\\";

const SERVE_STATIC_ROOT_PATH_VAR = \\"SERVE_STATIC_ROOT_PATH\\";
const DEFAULT_STATIC_MODULE_OPTIONS_LIST: ServeStaticModuleOptions[] = [
  {
    serveRoot: \\"/swagger\\",
    rootPath: path.join(__dirname, \\"swagger\\"),
  },
];

@Injectable()
export class ServeStaticOptionsService
  implements ServeStaticModuleOptionsFactory
{
  private readonly logger = new Logger(ServeStaticOptionsService.name);

  constructor(private readonly configService: ConfigService) {}

  createLoggerOptions(): ServeStaticModuleOptions[] {
    const serveStaticRootPath = this.configService.get(
      SERVE_STATIC_ROOT_PATH_VAR
    );
    if (serveStaticRootPath) {
      const resolvedPath = path.resolve(serveStaticRootPath);
      this.logger.log(\`Serving static files from \${resolvedPath}\`);
      return [
        ...DEFAULT_STATIC_MODULE_OPTIONS_LIST,
        { rootPath: resolvedPath, exclude: [\\"/api*\\", \\"/graphql\\"] },
      ];
    }
    return DEFAULT_STATIC_MODULE_OPTIONS_LIST;
  }
}
",
  "server/src/swagger.ts": "import { DocumentBuilder, SwaggerCustomOptions } from \\"@nestjs/swagger\\";

export const swaggerPath = \\"api\\";

export const swaggerDocumentOptions = new DocumentBuilder()
  .setTitle(\\"Sample Application\\")
  .setDescription(
    'Sample application for testing\\\\n\\\\n## Congratulations! Your service resource is ready.\\\\n  \\\\nPlease note that all endpoints are secured with HTTP Basic authentication.\\\\nBy default, your service resource comes with one user with the username \\"admin\\" and password \\"admin\\".\\\\nLearn more in [our docs](https://docs.amplication.com)'
  )
  .setVersion(\\"0.1.3\\")
  .addBasicAuth()
  .build();

export const swaggerSetupOptions: SwaggerCustomOptions = {
  swaggerOptions: {
    persistAuthorization: true,
  },
  customCssUrl: \\"../swagger/swagger.css\\",
  customfavIcon: \\"../swagger/favicon.png\\",
  customSiteTitle: \\"Sample Application\\",
};
",
  "server/src/tests/health/health.service.spec.ts": "import { mock } from \\"jest-mock-extended\\";
import { PrismaService } from \\"nestjs-prisma\\";
import { HealthServiceBase } from \\"../../health/base/health.service.base\\";

describe(\\"Testing the HealthServiceBase\\", () => {
  //ARRANGE
  let prismaService: PrismaService;
  let healthServiceBase: HealthServiceBase;

  describe(\\"Testing the isDbReady function in HealthServiceBase class\\", () => {
    beforeEach(() => {
      prismaService = mock<PrismaService>();
      healthServiceBase = new HealthServiceBase(prismaService);
    });
    it(\\"should return true if allow connection to db\\", async () => {
      //ARRANGE
      prismaService.$queryRaw
        //@ts-ignore
        .mockReturnValue(Promise.resolve(true));
      //ACT
      const response = await healthServiceBase.isDbReady();
      //ASSERT
      expect(response).toBe(true);
    });
    it(\\"should return false if db is not available\\", async () => {
      //ARRANGE
      prismaService.$queryRaw
        //@ts-ignore
        .mockReturnValue(Promise.reject(false));
      //ACT
      const response = await healthServiceBase.isDbReady();
      //ASSERT
      expect(response).toBe(false);
    });
  });
});
",
  "server/src/types.ts": "import type { JsonValue } from \\"type-fest\\";

export type InputJsonValue = Omit<JsonValue, \\"null\\">;
",
  "server/src/user/base/CreateUserArgs.ts": "/*
------------------------------------------------------------------------------ 
This code was generated by Amplication. 
 
Changes to this file will be lost if the code is regenerated. 

There are other ways to to customize your code, see this doc to learn more
https://docs.amplication.com/how-to/custom-code

------------------------------------------------------------------------------
  */
import { ArgsType, Field } from \\"@nestjs/graphql\\";
import { UserCreateInput } from \\"./UserCreateInput\\";

@ArgsType()
class CreateUserArgs {
  @Field(() => UserCreateInput, { nullable: false })
  data!: UserCreateInput;
}

export { CreateUserArgs };
",
  "server/src/user/base/DeleteUserArgs.ts": "/*
------------------------------------------------------------------------------ 
This code was generated by Amplication. 
 
Changes to this file will be lost if the code is regenerated. 

There are other ways to to customize your code, see this doc to learn more
https://docs.amplication.com/how-to/custom-code

------------------------------------------------------------------------------
  */
import { ArgsType, Field } from \\"@nestjs/graphql\\";
import { UserWhereUniqueInput } from \\"./UserWhereUniqueInput\\";

@ArgsType()
class DeleteUserArgs {
  @Field(() => UserWhereUniqueInput, { nullable: false })
  where!: UserWhereUniqueInput;
}

export { DeleteUserArgs };
",
  "server/src/user/base/EnumUserInterests.ts": "/*
------------------------------------------------------------------------------ 
This code was generated by Amplication. 
 
Changes to this file will be lost if the code is regenerated. 

There are other ways to to customize your code, see this doc to learn more
https://docs.amplication.com/how-to/custom-code

------------------------------------------------------------------------------
  */
import { registerEnumType } from \\"@nestjs/graphql\\";

export enum EnumUserInterests {
  Programming = \\"programming\\",
  Design = \\"design\\",
}

registerEnumType(EnumUserInterests, {
  name: \\"EnumUserInterests\\",
});
",
  "server/src/user/base/EnumUserPriority.ts": "/*
------------------------------------------------------------------------------ 
This code was generated by Amplication. 
 
Changes to this file will be lost if the code is regenerated. 

There are other ways to to customize your code, see this doc to learn more
https://docs.amplication.com/how-to/custom-code

------------------------------------------------------------------------------
  */
import { registerEnumType } from \\"@nestjs/graphql\\";

export enum EnumUserPriority {
  High = \\"high\\",
  Medium = \\"medium\\",
  Low = \\"low\\",
}

registerEnumType(EnumUserPriority, {
  name: \\"EnumUserPriority\\",
});
",
  "server/src/user/base/OrganizationCreateNestedManyWithoutUsersInput.ts": "/*
------------------------------------------------------------------------------ 
This code was generated by Amplication. 
 
Changes to this file will be lost if the code is regenerated. 

There are other ways to to customize your code, see this doc to learn more
https://docs.amplication.com/how-to/custom-code

------------------------------------------------------------------------------
  */
import { InputType, Field } from \\"@nestjs/graphql\\";
import { OrganizationWhereUniqueInput } from \\"../../organization/base/OrganizationWhereUniqueInput\\";
import { ApiProperty } from \\"@nestjs/swagger\\";

@InputType()
class OrganizationCreateNestedManyWithoutUsersInput {
  @Field(() => [OrganizationWhereUniqueInput], {
    nullable: true,
  })
  @ApiProperty({
    required: false,
    type: () => [OrganizationWhereUniqueInput],
  })
  connect?: Array<OrganizationWhereUniqueInput>;
}

export { OrganizationCreateNestedManyWithoutUsersInput };
",
  "server/src/user/base/OrganizationUpdateManyWithoutUsersInput.ts": "/*
------------------------------------------------------------------------------ 
This code was generated by Amplication. 
 
Changes to this file will be lost if the code is regenerated. 

There are other ways to to customize your code, see this doc to learn more
https://docs.amplication.com/how-to/custom-code

------------------------------------------------------------------------------
  */
import { InputType, Field } from \\"@nestjs/graphql\\";
import { OrganizationWhereUniqueInput } from \\"../../organization/base/OrganizationWhereUniqueInput\\";
import { ApiProperty } from \\"@nestjs/swagger\\";

@InputType()
class OrganizationUpdateManyWithoutUsersInput {
  @Field(() => [OrganizationWhereUniqueInput], {
    nullable: true,
  })
  @ApiProperty({
    required: false,
    type: () => [OrganizationWhereUniqueInput],
  })
  connect?: Array<OrganizationWhereUniqueInput>;

  @Field(() => [OrganizationWhereUniqueInput], {
    nullable: true,
  })
  @ApiProperty({
    required: false,
    type: () => [OrganizationWhereUniqueInput],
  })
  disconnect?: Array<OrganizationWhereUniqueInput>;

  @Field(() => [OrganizationWhereUniqueInput], {
    nullable: true,
  })
  @ApiProperty({
    required: false,
    type: () => [OrganizationWhereUniqueInput],
  })
  set?: Array<OrganizationWhereUniqueInput>;
}

export { OrganizationUpdateManyWithoutUsersInput };
",
  "server/src/user/base/UpdateUserArgs.ts": "/*
------------------------------------------------------------------------------ 
This code was generated by Amplication. 
 
Changes to this file will be lost if the code is regenerated. 

There are other ways to to customize your code, see this doc to learn more
https://docs.amplication.com/how-to/custom-code

------------------------------------------------------------------------------
  */
import { ArgsType, Field } from \\"@nestjs/graphql\\";
import { UserWhereUniqueInput } from \\"./UserWhereUniqueInput\\";
import { UserUpdateInput } from \\"./UserUpdateInput\\";

@ArgsType()
class UpdateUserArgs {
  @Field(() => UserWhereUniqueInput, { nullable: false })
  where!: UserWhereUniqueInput;
  @Field(() => UserUpdateInput, { nullable: false })
  data!: UserUpdateInput;
}

export { UpdateUserArgs };
",
  "server/src/user/base/User.ts": "/*
------------------------------------------------------------------------------ 
This code was generated by Amplication. 
 
Changes to this file will be lost if the code is regenerated. 

There are other ways to to customize your code, see this doc to learn more
https://docs.amplication.com/how-to/custom-code

------------------------------------------------------------------------------
  */
import { ObjectType, Field } from \\"@nestjs/graphql\\";
import { ApiProperty } from \\"@nestjs/swagger\\";

import {
  IsString,
  IsJSON,
  IsInt,
  IsDate,
  IsNumber,
  ValidateNested,
  IsOptional,
  IsEnum,
  IsBoolean,
} from \\"class-validator\\";

import { GraphQLJSON } from \\"graphql-type-json\\";
import { JsonValue } from \\"type-fest\\";
import { Type } from \\"class-transformer\\";
import { Organization } from \\"../../organization/base/Organization\\";
import { EnumUserInterests } from \\"./EnumUserInterests\\";
import { EnumUserPriority } from \\"./EnumUserPriority\\";
import { Profile } from \\"../../profile/base/Profile\\";

@ObjectType()
class User {
  @ApiProperty({
    required: true,
    type: String,
  })
  @IsString()
  @Field(() => String)
  username!: string;

  @ApiProperty({
    required: true,
  })
  @IsJSON()
  @Field(() => GraphQLJSON)
  roles!: JsonValue;

  @ApiProperty({
    required: true,
    type: String,
  })
  @IsString()
  @Field(() => String)
  id!: string;

  @ApiProperty({
    required: true,
    type: String,
  })
  @IsString()
  @Field(() => String)
  name!: string;

  @ApiProperty({
    required: true,
    type: String,
  })
  @IsString()
  @Field(() => String)
  bio!: string;

  @ApiProperty({
    required: true,
    type: String,
  })
  @IsString()
  @Field(() => String)
  email!: string;

  @ApiProperty({
    required: true,
    type: Number,
  })
  @IsInt()
  @Field(() => Number)
  age!: number;

  @ApiProperty({
    required: true,
  })
  @IsDate()
  @Type(() => Date)
  @Field(() => Date)
  birthDate!: Date;

  @ApiProperty({
    required: true,
    type: Number,
  })
  @IsNumber()
  @Field(() => Number)
  score!: number;

  @ApiProperty({
    required: false,
    type: () => User,
  })
  @ValidateNested()
  @Type(() => User)
  @IsOptional()
  manager?: User | null;

  @ApiProperty({
    required: false,
    type: () => [User],
  })
  @ValidateNested()
  @Type(() => User)
  @IsOptional()
  employees?: Array<User>;

  @ApiProperty({
    required: false,
    type: () => [Organization],
  })
  @ValidateNested()
  @Type(() => Organization)
  @IsOptional()
  organizations?: Array<Organization>;

  @ApiProperty({
    required: true,
    enum: EnumUserInterests,
    isArray: true,
  })
  @IsEnum(EnumUserInterests, {
    each: true,
  })
  @IsOptional()
  @Field(() => [EnumUserInterests], {
    nullable: true,
  })
  interests?: Array<\\"programming\\" | \\"design\\">;

  @ApiProperty({
    required: true,
    enum: EnumUserPriority,
  })
  @IsEnum(EnumUserPriority)
  @Field(() => EnumUserPriority, {
    nullable: true,
  })
  priority?: \\"high\\" | \\"medium\\" | \\"low\\";

  @ApiProperty({
    required: true,
    type: Boolean,
  })
  @IsBoolean()
  @Field(() => Boolean)
  isCurious!: boolean;

  @ApiProperty({
    required: true,
    type: String,
  })
  @IsString()
  @Field(() => String)
  location!: string;

  @ApiProperty({
    required: true,
  })
  @IsJSON()
  @Field(() => GraphQLJSON)
  extendedProperties!: JsonValue;

  @ApiProperty({
    required: false,
    type: () => Profile,
  })
  @ValidateNested()
  @Type(() => Profile)
  @IsOptional()
  profile?: Profile | null;
}

export { User };
",
  "server/src/user/base/UserCreateInput.ts": "/*
------------------------------------------------------------------------------ 
This code was generated by Amplication. 
 
Changes to this file will be lost if the code is regenerated. 

There are other ways to to customize your code, see this doc to learn more
https://docs.amplication.com/how-to/custom-code

------------------------------------------------------------------------------
  */
import { InputType, Field } from \\"@nestjs/graphql\\";
import { ApiProperty } from \\"@nestjs/swagger\\";

import {
  IsString,
  IsJSON,
  IsInt,
  IsDate,
  IsNumber,
  ValidateNested,
  IsOptional,
  IsEnum,
  IsBoolean,
} from \\"class-validator\\";

import { GraphQLJSON } from \\"graphql-type-json\\";
import { InputJsonValue } from \\"../../types\\";
import { Type } from \\"class-transformer\\";
import { UserWhereUniqueInput } from \\"./UserWhereUniqueInput\\";
import { UserCreateNestedManyWithoutUsersInput } from \\"./UserCreateNestedManyWithoutUsersInput\\";
import { OrganizationCreateNestedManyWithoutUsersInput } from \\"./OrganizationCreateNestedManyWithoutUsersInput\\";
import { EnumUserInterests } from \\"./EnumUserInterests\\";
import { EnumUserPriority } from \\"./EnumUserPriority\\";
import { ProfileWhereUniqueInput } from \\"../../profile/base/ProfileWhereUniqueInput\\";

@InputType()
class UserCreateInput {
  @ApiProperty({
    required: true,
    type: String,
  })
  @IsString()
  @Field(() => String)
  username!: string;

  @ApiProperty({
    required: true,
    type: String,
  })
  @IsString()
  @Field(() => String)
  password!: string;

  @ApiProperty({
    required: true,
  })
  @IsJSON()
  @Field(() => GraphQLJSON)
  roles!: InputJsonValue;

  @ApiProperty({
    required: true,
    type: String,
  })
  @IsString()
  @Field(() => String)
  name!: string;

  @ApiProperty({
    required: true,
    type: String,
  })
  @IsString()
  @Field(() => String)
  bio!: string;

  @ApiProperty({
    required: true,
    type: String,
  })
  @IsString()
  @Field(() => String)
  email!: string;

  @ApiProperty({
    required: true,
    type: Number,
  })
  @IsInt()
  @Field(() => Number)
  age!: number;

  @ApiProperty({
    required: true,
  })
  @IsDate()
  @Type(() => Date)
  @Field(() => Date)
  birthDate!: Date;

  @ApiProperty({
    required: true,
    type: Number,
  })
  @IsNumber()
  @Field(() => Number)
  score!: number;

  @ApiProperty({
    required: false,
    type: () => UserWhereUniqueInput,
  })
  @ValidateNested()
  @Type(() => UserWhereUniqueInput)
  @IsOptional()
  @Field(() => UserWhereUniqueInput, {
    nullable: true,
  })
  manager?: UserWhereUniqueInput | null;

  @ApiProperty({
    required: false,
    type: () => UserCreateNestedManyWithoutUsersInput,
  })
  @ValidateNested()
  @Type(() => UserCreateNestedManyWithoutUsersInput)
  @IsOptional()
  @Field(() => UserCreateNestedManyWithoutUsersInput, {
    nullable: true,
  })
  employees?: UserCreateNestedManyWithoutUsersInput;

  @ApiProperty({
    required: false,
    type: () => OrganizationCreateNestedManyWithoutUsersInput,
  })
  @ValidateNested()
  @Type(() => OrganizationCreateNestedManyWithoutUsersInput)
  @IsOptional()
  @Field(() => OrganizationCreateNestedManyWithoutUsersInput, {
    nullable: true,
  })
  organizations?: OrganizationCreateNestedManyWithoutUsersInput;

  @ApiProperty({
    required: true,
    enum: EnumUserInterests,
    isArray: true,
  })
  @IsEnum(EnumUserInterests, {
    each: true,
  })
  @IsOptional()
  @Field(() => [EnumUserInterests], {
    nullable: true,
  })
  interests?: Array<\\"programming\\" | \\"design\\">;

  @ApiProperty({
    required: true,
    enum: EnumUserPriority,
  })
  @IsEnum(EnumUserPriority)
  @Field(() => EnumUserPriority)
  priority!: \\"high\\" | \\"medium\\" | \\"low\\";

  @ApiProperty({
    required: true,
    type: Boolean,
  })
  @IsBoolean()
  @Field(() => Boolean)
  isCurious!: boolean;

  @ApiProperty({
    required: true,
    type: String,
  })
  @IsString()
  @Field(() => String)
  location!: string;

  @ApiProperty({
    required: true,
  })
  @IsJSON()
  @Field(() => GraphQLJSON)
  extendedProperties!: InputJsonValue;

  @ApiProperty({
    required: false,
    type: () => ProfileWhereUniqueInput,
  })
  @ValidateNested()
  @Type(() => ProfileWhereUniqueInput)
  @IsOptional()
  @Field(() => ProfileWhereUniqueInput, {
    nullable: true,
  })
  profile?: ProfileWhereUniqueInput | null;
}

export { UserCreateInput };
",
  "server/src/user/base/UserCreateNestedManyWithoutUsersInput.ts": "/*
------------------------------------------------------------------------------ 
This code was generated by Amplication. 
 
Changes to this file will be lost if the code is regenerated. 

There are other ways to to customize your code, see this doc to learn more
https://docs.amplication.com/how-to/custom-code

------------------------------------------------------------------------------
  */
import { InputType, Field } from \\"@nestjs/graphql\\";
import { UserWhereUniqueInput } from \\"./UserWhereUniqueInput\\";
import { ApiProperty } from \\"@nestjs/swagger\\";

@InputType()
class UserCreateNestedManyWithoutUsersInput {
  @Field(() => [UserWhereUniqueInput], {
    nullable: true,
  })
  @ApiProperty({
    required: false,
    type: () => [UserWhereUniqueInput],
  })
  connect?: Array<UserWhereUniqueInput>;
}

export { UserCreateNestedManyWithoutUsersInput };
",
  "server/src/user/base/UserFindManyArgs.ts": "/*
------------------------------------------------------------------------------ 
This code was generated by Amplication. 
 
Changes to this file will be lost if the code is regenerated. 

There are other ways to to customize your code, see this doc to learn more
https://docs.amplication.com/how-to/custom-code

------------------------------------------------------------------------------
  */
import { ArgsType, Field } from \\"@nestjs/graphql\\";
import { ApiProperty } from \\"@nestjs/swagger\\";
import { UserWhereInput } from \\"./UserWhereInput\\";
import { Type } from \\"class-transformer\\";
import { UserOrderByInput } from \\"./UserOrderByInput\\";

@ArgsType()
class UserFindManyArgs {
  @ApiProperty({
    required: false,
    type: () => UserWhereInput,
  })
  @Field(() => UserWhereInput, { nullable: true })
  @Type(() => UserWhereInput)
  where?: UserWhereInput;

  @ApiProperty({
    required: false,
    type: [UserOrderByInput],
  })
  @Field(() => [UserOrderByInput], { nullable: true })
  @Type(() => UserOrderByInput)
  orderBy?: Array<UserOrderByInput>;

  @ApiProperty({
    required: false,
    type: Number,
  })
  @Field(() => Number, { nullable: true })
  @Type(() => Number)
  skip?: number;

  @ApiProperty({
    required: false,
    type: Number,
  })
  @Field(() => Number, { nullable: true })
  @Type(() => Number)
  take?: number;
}

export { UserFindManyArgs };
",
  "server/src/user/base/UserFindUniqueArgs.ts": "/*
------------------------------------------------------------------------------ 
This code was generated by Amplication. 
 
Changes to this file will be lost if the code is regenerated. 

There are other ways to to customize your code, see this doc to learn more
https://docs.amplication.com/how-to/custom-code

------------------------------------------------------------------------------
  */
import { ArgsType, Field } from \\"@nestjs/graphql\\";
import { UserWhereUniqueInput } from \\"./UserWhereUniqueInput\\";

@ArgsType()
class UserFindUniqueArgs {
  @Field(() => UserWhereUniqueInput, { nullable: false })
  where!: UserWhereUniqueInput;
}

export { UserFindUniqueArgs };
",
  "server/src/user/base/UserListRelationFilter.ts": "/*
------------------------------------------------------------------------------ 
This code was generated by Amplication. 
 
Changes to this file will be lost if the code is regenerated. 

There are other ways to to customize your code, see this doc to learn more
https://docs.amplication.com/how-to/custom-code

------------------------------------------------------------------------------
  */
import { InputType, Field } from \\"@nestjs/graphql\\";
import { ApiProperty } from \\"@nestjs/swagger\\";
import { UserWhereInput } from \\"./UserWhereInput\\";
import { ValidateNested, IsOptional } from \\"class-validator\\";
import { Type } from \\"class-transformer\\";

@InputType()
class UserListRelationFilter {
  @ApiProperty({
    required: false,
    type: () => UserWhereInput,
  })
  @ValidateNested()
  @Type(() => UserWhereInput)
  @IsOptional()
  @Field(() => UserWhereInput, {
    nullable: true,
  })
  every?: UserWhereInput;

  @ApiProperty({
    required: false,
    type: () => UserWhereInput,
  })
  @ValidateNested()
  @Type(() => UserWhereInput)
  @IsOptional()
  @Field(() => UserWhereInput, {
    nullable: true,
  })
  some?: UserWhereInput;

  @ApiProperty({
    required: false,
    type: () => UserWhereInput,
  })
  @ValidateNested()
  @Type(() => UserWhereInput)
  @IsOptional()
  @Field(() => UserWhereInput, {
    nullable: true,
  })
  none?: UserWhereInput;
}
export { UserListRelationFilter };
",
  "server/src/user/base/UserOrderByInput.ts": "/*
------------------------------------------------------------------------------ 
This code was generated by Amplication. 
 
Changes to this file will be lost if the code is regenerated. 

There are other ways to to customize your code, see this doc to learn more
https://docs.amplication.com/how-to/custom-code

------------------------------------------------------------------------------
  */
import { InputType, Field } from \\"@nestjs/graphql\\";
import { ApiProperty } from \\"@nestjs/swagger\\";
import { SortOrder } from \\"../../util/SortOrder\\";

@InputType({
  isAbstract: true,
  description: undefined,
})
class UserOrderByInput {
  @ApiProperty({
    required: false,
    enum: [\\"asc\\", \\"desc\\"],
  })
  @Field(() => SortOrder, {
    nullable: true,
  })
  username?: SortOrder;

  @ApiProperty({
    required: false,
    enum: [\\"asc\\", \\"desc\\"],
  })
  @Field(() => SortOrder, {
    nullable: true,
  })
  password?: SortOrder;

  @ApiProperty({
    required: false,
    enum: [\\"asc\\", \\"desc\\"],
  })
  @Field(() => SortOrder, {
    nullable: true,
  })
  roles?: SortOrder;

  @ApiProperty({
    required: false,
    enum: [\\"asc\\", \\"desc\\"],
  })
  @Field(() => SortOrder, {
    nullable: true,
  })
  id?: SortOrder;

  @ApiProperty({
    required: false,
    enum: [\\"asc\\", \\"desc\\"],
  })
  @Field(() => SortOrder, {
    nullable: true,
  })
  name?: SortOrder;

  @ApiProperty({
    required: false,
    enum: [\\"asc\\", \\"desc\\"],
  })
  @Field(() => SortOrder, {
    nullable: true,
  })
  bio?: SortOrder;

  @ApiProperty({
    required: false,
    enum: [\\"asc\\", \\"desc\\"],
  })
  @Field(() => SortOrder, {
    nullable: true,
  })
  email?: SortOrder;

  @ApiProperty({
    required: false,
    enum: [\\"asc\\", \\"desc\\"],
  })
  @Field(() => SortOrder, {
    nullable: true,
  })
  age?: SortOrder;

  @ApiProperty({
    required: false,
    enum: [\\"asc\\", \\"desc\\"],
  })
  @Field(() => SortOrder, {
    nullable: true,
  })
  birthDate?: SortOrder;

  @ApiProperty({
    required: false,
    enum: [\\"asc\\", \\"desc\\"],
  })
  @Field(() => SortOrder, {
    nullable: true,
  })
  score?: SortOrder;

  @ApiProperty({
    required: false,
    enum: [\\"asc\\", \\"desc\\"],
  })
  @Field(() => SortOrder, {
    nullable: true,
  })
  managerId?: SortOrder;

  @ApiProperty({
    required: false,
    enum: [\\"asc\\", \\"desc\\"],
  })
  @Field(() => SortOrder, {
    nullable: true,
  })
  interests?: SortOrder;

  @ApiProperty({
    required: false,
    enum: [\\"asc\\", \\"desc\\"],
  })
  @Field(() => SortOrder, {
    nullable: true,
  })
  priority?: SortOrder;

  @ApiProperty({
    required: false,
    enum: [\\"asc\\", \\"desc\\"],
  })
  @Field(() => SortOrder, {
    nullable: true,
  })
  isCurious?: SortOrder;

  @ApiProperty({
    required: false,
    enum: [\\"asc\\", \\"desc\\"],
  })
  @Field(() => SortOrder, {
    nullable: true,
  })
  location?: SortOrder;

  @ApiProperty({
    required: false,
    enum: [\\"asc\\", \\"desc\\"],
  })
  @Field(() => SortOrder, {
    nullable: true,
  })
  extendedProperties?: SortOrder;

  @ApiProperty({
    required: false,
    enum: [\\"asc\\", \\"desc\\"],
  })
  @Field(() => SortOrder, {
    nullable: true,
  })
  profileId?: SortOrder;
}

export { UserOrderByInput };
",
  "server/src/user/base/UserUpdateInput.ts": "/*
------------------------------------------------------------------------------ 
This code was generated by Amplication. 
 
Changes to this file will be lost if the code is regenerated. 

There are other ways to to customize your code, see this doc to learn more
https://docs.amplication.com/how-to/custom-code

------------------------------------------------------------------------------
  */
import { InputType, Field } from \\"@nestjs/graphql\\";
import { ApiProperty } from \\"@nestjs/swagger\\";

import {
  IsString,
  IsOptional,
  IsJSON,
  IsInt,
  IsDate,
  IsNumber,
  ValidateNested,
  IsEnum,
  IsBoolean,
} from \\"class-validator\\";

import { GraphQLJSON } from \\"graphql-type-json\\";
import { InputJsonValue } from \\"../../types\\";
import { Type } from \\"class-transformer\\";
import { UserWhereUniqueInput } from \\"./UserWhereUniqueInput\\";
import { UserUpdateManyWithoutUsersInput } from \\"./UserUpdateManyWithoutUsersInput\\";
import { OrganizationUpdateManyWithoutUsersInput } from \\"./OrganizationUpdateManyWithoutUsersInput\\";
import { EnumUserInterests } from \\"./EnumUserInterests\\";
import { EnumUserPriority } from \\"./EnumUserPriority\\";
import { ProfileWhereUniqueInput } from \\"../../profile/base/ProfileWhereUniqueInput\\";

@InputType()
class UserUpdateInput {
  @ApiProperty({
    required: false,
    type: String,
  })
  @IsString()
  @IsOptional()
  @Field(() => String, {
    nullable: true,
  })
  username?: string;

  @ApiProperty({
    required: false,
    type: String,
  })
  @IsString()
  @IsOptional()
  @Field(() => String, {
    nullable: true,
  })
  password?: string;

  @ApiProperty({
    required: false,
  })
  @IsJSON()
  @IsOptional()
  @Field(() => GraphQLJSON, {
    nullable: true,
  })
  roles?: InputJsonValue;

  @ApiProperty({
    required: false,
    type: String,
  })
  @IsString()
  @IsOptional()
  @Field(() => String, {
    nullable: true,
  })
  name?: string;

  @ApiProperty({
    required: false,
    type: String,
  })
  @IsString()
  @IsOptional()
  @Field(() => String, {
    nullable: true,
  })
  bio?: string;

  @ApiProperty({
    required: false,
    type: String,
  })
  @IsString()
  @IsOptional()
  @Field(() => String, {
    nullable: true,
  })
  email?: string;

  @ApiProperty({
    required: false,
    type: Number,
  })
  @IsInt()
  @IsOptional()
  @Field(() => Number, {
    nullable: true,
  })
  age?: number;

  @ApiProperty({
    required: false,
  })
  @IsDate()
  @Type(() => Date)
  @IsOptional()
  @Field(() => Date, {
    nullable: true,
  })
  birthDate?: Date;

  @ApiProperty({
    required: false,
    type: Number,
  })
  @IsNumber()
  @IsOptional()
  @Field(() => Number, {
    nullable: true,
  })
  score?: number;

  @ApiProperty({
    required: false,
    type: () => UserWhereUniqueInput,
  })
  @ValidateNested()
  @Type(() => UserWhereUniqueInput)
  @IsOptional()
  @Field(() => UserWhereUniqueInput, {
    nullable: true,
  })
  manager?: UserWhereUniqueInput | null;

  @ApiProperty({
    required: false,
    type: () => UserUpdateManyWithoutUsersInput,
  })
  @ValidateNested()
  @Type(() => UserUpdateManyWithoutUsersInput)
  @IsOptional()
  @Field(() => UserUpdateManyWithoutUsersInput, {
    nullable: true,
  })
  employees?: UserUpdateManyWithoutUsersInput;

  @ApiProperty({
    required: false,
    type: () => OrganizationUpdateManyWithoutUsersInput,
  })
  @ValidateNested()
  @Type(() => OrganizationUpdateManyWithoutUsersInput)
  @IsOptional()
  @Field(() => OrganizationUpdateManyWithoutUsersInput, {
    nullable: true,
  })
  organizations?: OrganizationUpdateManyWithoutUsersInput;

  @ApiProperty({
    required: false,
    enum: EnumUserInterests,
    isArray: true,
  })
  @IsEnum(EnumUserInterests, {
    each: true,
  })
  @IsOptional()
  @Field(() => [EnumUserInterests], {
    nullable: true,
  })
  interests?: Array<\\"programming\\" | \\"design\\">;

  @ApiProperty({
    required: false,
    enum: EnumUserPriority,
  })
  @IsEnum(EnumUserPriority)
  @IsOptional()
  @Field(() => EnumUserPriority, {
    nullable: true,
  })
  priority?: \\"high\\" | \\"medium\\" | \\"low\\";

  @ApiProperty({
    required: false,
    type: Boolean,
  })
  @IsBoolean()
  @IsOptional()
  @Field(() => Boolean, {
    nullable: true,
  })
  isCurious?: boolean;

  @ApiProperty({
    required: false,
    type: String,
  })
  @IsString()
  @IsOptional()
  @Field(() => String, {
    nullable: true,
  })
  location?: string;

  @ApiProperty({
    required: false,
  })
  @IsJSON()
  @IsOptional()
  @Field(() => GraphQLJSON, {
    nullable: true,
  })
  extendedProperties?: InputJsonValue;

  @ApiProperty({
    required: false,
    type: () => ProfileWhereUniqueInput,
  })
  @ValidateNested()
  @Type(() => ProfileWhereUniqueInput)
  @IsOptional()
  @Field(() => ProfileWhereUniqueInput, {
    nullable: true,
  })
  profile?: ProfileWhereUniqueInput | null;
}

export { UserUpdateInput };
",
  "server/src/user/base/UserUpdateManyWithoutUsersInput.ts": "/*
------------------------------------------------------------------------------ 
This code was generated by Amplication. 
 
Changes to this file will be lost if the code is regenerated. 

There are other ways to to customize your code, see this doc to learn more
https://docs.amplication.com/how-to/custom-code

------------------------------------------------------------------------------
  */
import { InputType, Field } from \\"@nestjs/graphql\\";
import { UserWhereUniqueInput } from \\"./UserWhereUniqueInput\\";
import { ApiProperty } from \\"@nestjs/swagger\\";

@InputType()
class UserUpdateManyWithoutUsersInput {
  @Field(() => [UserWhereUniqueInput], {
    nullable: true,
  })
  @ApiProperty({
    required: false,
    type: () => [UserWhereUniqueInput],
  })
  connect?: Array<UserWhereUniqueInput>;

  @Field(() => [UserWhereUniqueInput], {
    nullable: true,
  })
  @ApiProperty({
    required: false,
    type: () => [UserWhereUniqueInput],
  })
  disconnect?: Array<UserWhereUniqueInput>;

  @Field(() => [UserWhereUniqueInput], {
    nullable: true,
  })
  @ApiProperty({
    required: false,
    type: () => [UserWhereUniqueInput],
  })
  set?: Array<UserWhereUniqueInput>;
}

export { UserUpdateManyWithoutUsersInput };
",
  "server/src/user/base/UserWhereInput.ts": "/*
------------------------------------------------------------------------------ 
This code was generated by Amplication. 
 
Changes to this file will be lost if the code is regenerated. 

There are other ways to to customize your code, see this doc to learn more
https://docs.amplication.com/how-to/custom-code

------------------------------------------------------------------------------
  */
import { InputType, Field } from \\"@nestjs/graphql\\";
import { ApiProperty } from \\"@nestjs/swagger\\";
import { StringFilter } from \\"../../util/StringFilter\\";
import { Type } from \\"class-transformer\\";
import { IsOptional, ValidateNested, IsEnum } from \\"class-validator\\";
import { IntFilter } from \\"../../util/IntFilter\\";
import { DateTimeFilter } from \\"../../util/DateTimeFilter\\";
import { UserWhereUniqueInput } from \\"./UserWhereUniqueInput\\";
import { OrganizationListRelationFilter } from \\"../../organization/base/OrganizationListRelationFilter\\";
import { EnumUserPriority } from \\"./EnumUserPriority\\";
import { BooleanFilter } from \\"../../util/BooleanFilter\\";
import { JsonFilter } from \\"../../util/JsonFilter\\";
import { ProfileWhereUniqueInput } from \\"../../profile/base/ProfileWhereUniqueInput\\";

@InputType()
class UserWhereInput {
  @ApiProperty({
    required: false,
    type: StringFilter,
  })
  @Type(() => StringFilter)
  @IsOptional()
  @Field(() => StringFilter, {
    nullable: true,
  })
  id?: StringFilter;

  @ApiProperty({
    required: false,
    type: StringFilter,
  })
  @Type(() => StringFilter)
  @IsOptional()
  @Field(() => StringFilter, {
    nullable: true,
  })
  name?: StringFilter;

  @ApiProperty({
    required: false,
    type: StringFilter,
  })
  @Type(() => StringFilter)
  @IsOptional()
  @Field(() => StringFilter, {
    nullable: true,
  })
  bio?: StringFilter;

  @ApiProperty({
    required: false,
    type: IntFilter,
  })
  @Type(() => IntFilter)
  @IsOptional()
  @Field(() => IntFilter, {
    nullable: true,
  })
  age?: IntFilter;

  @ApiProperty({
    required: false,
    type: DateTimeFilter,
  })
  @Type(() => DateTimeFilter)
  @IsOptional()
  @Field(() => DateTimeFilter, {
    nullable: true,
  })
  birthDate?: DateTimeFilter;

  @ApiProperty({
    required: false,
    type: () => UserWhereUniqueInput,
  })
  @ValidateNested()
  @Type(() => UserWhereUniqueInput)
  @IsOptional()
  @Field(() => UserWhereUniqueInput, {
    nullable: true,
  })
  manager?: UserWhereUniqueInput;

  @ApiProperty({
    required: false,
    type: () => OrganizationListRelationFilter,
  })
  @ValidateNested()
  @Type(() => OrganizationListRelationFilter)
  @IsOptional()
  @Field(() => OrganizationListRelationFilter, {
    nullable: true,
  })
  organizations?: OrganizationListRelationFilter;

  @ApiProperty({
    required: false,
    enum: EnumUserPriority,
  })
  @IsEnum(EnumUserPriority)
  @IsOptional()
  @Field(() => EnumUserPriority, {
    nullable: true,
  })
  priority?: \\"high\\" | \\"medium\\" | \\"low\\";

  @ApiProperty({
    required: false,
    type: BooleanFilter,
  })
  @Type(() => BooleanFilter)
  @IsOptional()
  @Field(() => BooleanFilter, {
    nullable: true,
  })
  isCurious?: BooleanFilter;

  @ApiProperty({
    required: false,
    type: StringFilter,
  })
  @Type(() => StringFilter)
  @IsOptional()
  @Field(() => StringFilter, {
    nullable: true,
  })
  location?: StringFilter;

  @ApiProperty({
    required: false,
    type: JsonFilter,
  })
  @Type(() => JsonFilter)
  @IsOptional()
  @Field(() => JsonFilter, {
    nullable: true,
  })
  extendedProperties?: JsonFilter;

  @ApiProperty({
    required: false,
    type: () => ProfileWhereUniqueInput,
  })
  @ValidateNested()
  @Type(() => ProfileWhereUniqueInput)
  @IsOptional()
  @Field(() => ProfileWhereUniqueInput, {
    nullable: true,
  })
  profile?: ProfileWhereUniqueInput;
}

export { UserWhereInput };
",
  "server/src/user/base/UserWhereUniqueInput.ts": "/*
------------------------------------------------------------------------------ 
This code was generated by Amplication. 
 
Changes to this file will be lost if the code is regenerated. 

There are other ways to to customize your code, see this doc to learn more
https://docs.amplication.com/how-to/custom-code

------------------------------------------------------------------------------
  */
import { InputType, Field } from \\"@nestjs/graphql\\";
import { ApiProperty } from \\"@nestjs/swagger\\";
import { IsString } from \\"class-validator\\";

@InputType()
class UserWhereUniqueInput {
  @ApiProperty({
    required: true,
    type: String,
  })
  @IsString()
  @Field(() => String)
  id!: string;
}

export { UserWhereUniqueInput };
",
  "server/src/user/base/user.module.base.ts": "/*
------------------------------------------------------------------------------ 
This code was generated by Amplication. 
 
Changes to this file will be lost if the code is regenerated. 

There are other ways to to customize your code, see this doc to learn more
https://docs.amplication.com/how-to/custom-code

------------------------------------------------------------------------------
  */
import { Module } from \\"@nestjs/common\\";
import { MorganModule } from \\"nest-morgan\\";
import { PrismaModule } from \\"nestjs-prisma\\";

@Module({
  imports: [MorganModule, PrismaModule],

  exports: [MorganModule, PrismaModule],
})
export class UserModuleBase {}
",
  "server/src/user/base/user.resolver.base.ts": "/*
------------------------------------------------------------------------------ 
This code was generated by Amplication. 
 
Changes to this file will be lost if the code is regenerated. 

There are other ways to to customize your code, see this doc to learn more
https://docs.amplication.com/how-to/custom-code

------------------------------------------------------------------------------
  */
import * as graphql from \\"@nestjs/graphql\\";
import * as apollo from \\"apollo-server-express\\";
import { isRecordNotFoundError } from \\"../../prisma.util\\";
import { MetaQueryPayload } from \\"../../util/MetaQueryPayload\\";
import { Public } from \\"../../decorators/public.decorator\\";
import { CreateUserArgs } from \\"./CreateUserArgs\\";
import { UpdateUserArgs } from \\"./UpdateUserArgs\\";
import { DeleteUserArgs } from \\"./DeleteUserArgs\\";
import { UserFindManyArgs } from \\"./UserFindManyArgs\\";
import { UserFindUniqueArgs } from \\"./UserFindUniqueArgs\\";
import { User } from \\"./User\\";
import { OrganizationFindManyArgs } from \\"../../organization/base/OrganizationFindManyArgs\\";
import { Organization } from \\"../../organization/base/Organization\\";
import { Profile } from \\"../../profile/base/Profile\\";
import { UserService } from \\"../user.service\\";
@graphql.Resolver(() => User)
export class UserResolverBase {
  constructor(protected readonly service: UserService) {}

  async _usersMeta(
    @graphql.Args() args: UserFindManyArgs
  ): Promise<MetaQueryPayload> {
    const results = await this.service.count({
      ...args,
      skip: undefined,
      take: undefined,
    });
    return {
      count: results,
    };
  }

  @graphql.Query(() => [User])
  @Public()
  async users(@graphql.Args() args: UserFindManyArgs): Promise<User[]> {
    return this.service.findMany(args);
  }

  @graphql.Query(() => User, { nullable: true })
  @Public()
  async user(@graphql.Args() args: UserFindUniqueArgs): Promise<User | null> {
    const result = await this.service.findOne(args);
    if (result === null) {
      return null;
    }
    return result;
  }

  @graphql.Mutation(() => User)
  @Public()
  async createUser(@graphql.Args() args: CreateUserArgs): Promise<User> {
    return await this.service.create({
      ...args,
      data: {
        ...args.data,

        manager: args.data.manager
          ? {
              connect: args.data.manager,
            }
          : undefined,

        profile: args.data.profile
          ? {
              connect: args.data.profile,
            }
          : undefined,
      },
    });
  }

  @graphql.Mutation(() => User)
  @Public()
  async updateUser(@graphql.Args() args: UpdateUserArgs): Promise<User | null> {
    try {
      return await this.service.update({
        ...args,
        data: {
          ...args.data,

          manager: args.data.manager
            ? {
                connect: args.data.manager,
              }
            : undefined,

          profile: args.data.profile
            ? {
                connect: args.data.profile,
              }
            : undefined,
        },
      });
    } catch (error) {
      if (isRecordNotFoundError(error)) {
        throw new apollo.ApolloError(
          \`No resource was found for \${JSON.stringify(args.where)}\`
        );
      }
      throw error;
    }
  }

  @graphql.Mutation(() => User)
  @Public()
  async deleteUser(@graphql.Args() args: DeleteUserArgs): Promise<User | null> {
    try {
      return await this.service.delete(args);
    } catch (error) {
      if (isRecordNotFoundError(error)) {
        throw new apollo.ApolloError(
          \`No resource was found for \${JSON.stringify(args.where)}\`
        );
      }
      throw error;
    }
  }

  @graphql.ResolveField(() => [User])
  @Public()
  async employees(
    @graphql.Parent() parent: User,
    @graphql.Args() args: UserFindManyArgs
  ): Promise<User[]> {
    const results = await this.service.findEmployees(parent.id, args);

    if (!results) {
      return [];
    }

    return results;
  }

  @graphql.ResolveField(() => [Organization])
  @Public()
  async organizations(
    @graphql.Parent() parent: User,
    @graphql.Args() args: OrganizationFindManyArgs
  ): Promise<Organization[]> {
    const results = await this.service.findOrganizations(parent.id, args);

    if (!results) {
      return [];
    }

    return results;
  }

  @graphql.ResolveField(() => User, { nullable: true })
  @Public()
  async manager(@graphql.Parent() parent: User): Promise<User | null> {
    const result = await this.service.getManager(parent.id);

    if (!result) {
      return null;
    }
    return result;
  }

  @graphql.ResolveField(() => Profile, { nullable: true })
  @Public()
  async profile(@graphql.Parent() parent: User): Promise<Profile | null> {
    const result = await this.service.getProfile(parent.id);

    if (!result) {
      return null;
    }
    return result;
  }
}
",
  "server/src/user/base/user.service.base.ts": "/*
------------------------------------------------------------------------------ 
This code was generated by Amplication. 
 
Changes to this file will be lost if the code is regenerated. 

There are other ways to to customize your code, see this doc to learn more
https://docs.amplication.com/how-to/custom-code

------------------------------------------------------------------------------
  */
import { PrismaService } from \\"../../prisma/prisma.service\\";
<<<<<<< HEAD
import { Prisma, User, Organization, Profile } from \\"generated-prisma-client\\";
=======
import { Prisma, User, Organization, Profile } from \\"@prisma/client\\";
import { PasswordService } from \\"../../auth/password.service\\";
import { transformStringFieldUpdateInput } from \\"../../prisma.util\\";
>>>>>>> 1d03c887

export class UserServiceBase {
  constructor(protected readonly prisma: PrismaService) {}

  async count<T extends Prisma.UserFindManyArgs>(
    args: Prisma.SelectSubset<T, Prisma.UserFindManyArgs>
  ): Promise<number> {
    return this.prisma.user.count(args);
  }

  async findMany<T extends Prisma.UserFindManyArgs>(
    args: Prisma.SelectSubset<T, Prisma.UserFindManyArgs>
  ): Promise<User[]> {
    return this.prisma.user.findMany(args);
  }
  async findOne<T extends Prisma.UserFindUniqueArgs>(
    args: Prisma.SelectSubset<T, Prisma.UserFindUniqueArgs>
  ): Promise<User | null> {
    return this.prisma.user.findUnique(args);
  }
  async create<T extends Prisma.UserCreateArgs>(
    args: Prisma.SelectSubset<T, Prisma.UserCreateArgs>
  ): Promise<User> {
    return this.prisma.user.create<T>(args);
  }
  async update<T extends Prisma.UserUpdateArgs>(
    args: Prisma.SelectSubset<T, Prisma.UserUpdateArgs>
  ): Promise<User> {
    return this.prisma.user.update<T>(args);
  }
  async delete<T extends Prisma.UserDeleteArgs>(
    args: Prisma.SelectSubset<T, Prisma.UserDeleteArgs>
  ): Promise<User> {
    return this.prisma.user.delete(args);
  }

  async findEmployees(
    parentId: PARENT_ID_TYPE,
    args: Prisma.UserFindManyArgs
  ): Promise<User[]> {
    return this.prisma.user
      .findUniqueOrThrow({
        where: { id: parentId },
      })
      .employees(args);
  }

  async findOrganizations(
    parentId: PARENT_ID_TYPE,
    args: Prisma.OrganizationFindManyArgs
  ): Promise<Organization[]> {
    return this.prisma.user
      .findUniqueOrThrow({
        where: { id: parentId },
      })
      .organizations(args);
  }

  async getManager(parentId: PARENT_ID_TYPE): Promise<User | null> {
    return this.prisma.user
      .findUnique({
        where: { id: parentId },
      })
      .manager();
  }

  async getProfile(parentId: PARENT_ID_TYPE): Promise<Profile | null> {
    return this.prisma.user
      .findUnique({
        where: { id: parentId },
      })
      .profile();
  }
}
",
  "server/src/user/user.module.ts": "import { Module } from \\"@nestjs/common\\";
import { UserModuleBase } from \\"./base/user.module.base\\";
import { UserService } from \\"./user.service\\";
import { UserResolver } from \\"./user.resolver\\";

@Module({
  imports: [UserModuleBase],
  providers: [UserService, UserResolver],
  exports: [UserService],
})
export class UserModule {}
",
  "server/src/user/user.resolver.ts": "import * as graphql from \\"@nestjs/graphql\\";
import { UserResolverBase } from \\"./base/user.resolver.base\\";
import { User } from \\"./base/User\\";
import { UserService } from \\"./user.service\\";

@graphql.Resolver(() => User)
export class UserResolver extends UserResolverBase {
  constructor(protected readonly service: UserService) {
    super(service);
  }
}
",
  "server/src/user/user.service.ts": "import { Injectable } from \\"@nestjs/common\\";
import { PrismaService } from \\"../prisma/prisma.service\\";
import { UserServiceBase } from \\"./base/user.service.base\\";

@Injectable()
export class UserService extends UserServiceBase {
  constructor(protected readonly prisma: PrismaService) {
    super(prisma);
  }
}
",
  "server/src/util/BooleanFilter.ts": "import { Field, InputType } from \\"@nestjs/graphql\\";
import { ApiProperty } from \\"@nestjs/swagger\\";
import { IsOptional } from \\"class-validator\\";
import { Type } from \\"class-transformer\\";

@InputType({
  isAbstract: true,
  description: undefined,
})
export class BooleanFilter {
  @ApiProperty({
    required: false,
    type: Boolean,
  })
  @IsOptional()
  @Field(() => Boolean, {
    nullable: true,
  })
  @Type(() => Boolean)
  equals?: boolean;

  @ApiProperty({
    required: false,
    type: Boolean,
  })
  @IsOptional()
  @Field(() => Boolean, {
    nullable: true,
  })
  @Type(() => Boolean)
  not?: boolean;
}
",
  "server/src/util/BooleanNullableFilter.ts": "import { Field, InputType } from \\"@nestjs/graphql\\";
import { ApiProperty } from \\"@nestjs/swagger\\";
import { IsOptional } from \\"class-validator\\";
import { Type } from \\"class-transformer\\";
@InputType({
  isAbstract: true,
  description: undefined,
})
export class BooleanNullableFilter {
  @ApiProperty({
    required: false,
    type: Boolean,
  })
  @IsOptional()
  @Field(() => Boolean, {
    nullable: true,
  })
  @Type(() => Boolean)
  equals?: boolean | null;

  @ApiProperty({
    required: false,
    type: Boolean,
  })
  @IsOptional()
  @Field(() => Boolean, {
    nullable: true,
  })
  @Type(() => Boolean)
  not?: boolean | null;
}
",
  "server/src/util/DateTimeFilter.ts": "import { Field, InputType } from \\"@nestjs/graphql\\";
import { ApiProperty } from \\"@nestjs/swagger\\";
import { IsOptional } from \\"class-validator\\";
import { Type } from \\"class-transformer\\";
@InputType({
  isAbstract: true,
  description: undefined,
})
export class DateTimeFilter {
  @ApiProperty({
    required: false,
    type: Date,
  })
  @IsOptional()
  @Field(() => Date, {
    nullable: true,
  })
  @Type(() => Date)
  equals?: Date;

  @ApiProperty({
    required: false,
    type: Date,
  })
  @IsOptional()
  @Field(() => Date, {
    nullable: true,
  })
  @Type(() => Date)
  not?: Date;

  @ApiProperty({
    required: false,
    type: [Date],
  })
  @IsOptional()
  @Field(() => [Date], {
    nullable: true,
  })
  @Type(() => Date)
  in?: Date[];

  @ApiProperty({
    required: false,
    type: [Date],
  })
  @IsOptional()
  @Field(() => [Date], {
    nullable: true,
  })
  @Type(() => Date)
  notIn?: Date[];

  @ApiProperty({
    required: false,
    type: Date,
  })
  @IsOptional()
  @Field(() => Date, {
    nullable: true,
  })
  @Type(() => Date)
  lt?: Date;

  @ApiProperty({
    required: false,
    type: Date,
  })
  @IsOptional()
  @Field(() => Date, {
    nullable: true,
  })
  @Type(() => Date)
  lte?: Date;

  @ApiProperty({
    required: false,
    type: Date,
  })
  @IsOptional()
  @Field(() => Date, {
    nullable: true,
  })
  @Type(() => Date)
  gt?: Date;

  @ApiProperty({
    required: false,
    type: Date,
  })
  @IsOptional()
  @Field(() => Date, {
    nullable: true,
  })
  @Type(() => Date)
  gte?: Date;
}
",
  "server/src/util/DateTimeNullableFilter.ts": "import { Field, InputType } from \\"@nestjs/graphql\\";
import { ApiProperty } from \\"@nestjs/swagger\\";
import { IsOptional } from \\"class-validator\\";
import { Type } from \\"class-transformer\\";
@InputType({
  isAbstract: true,
  description: undefined,
})
export class DateTimeNullableFilter {
  @ApiProperty({
    required: false,
    type: Date,
  })
  @IsOptional()
  @Field(() => Date, {
    nullable: true,
  })
  @Type(() => Date)
  equals?: Date | null;

  @ApiProperty({
    required: false,
    type: [Date],
  })
  @IsOptional()
  @Field(() => [Date], {
    nullable: true,
  })
  @Type(() => Date)
  in?: Date[] | null;

  @ApiProperty({
    required: false,
    type: [Date],
  })
  @IsOptional()
  @Field(() => [Date], {
    nullable: true,
  })
  @Type(() => Date)
  notIn?: Date[] | null;

  @ApiProperty({
    required: false,
    type: Date,
  })
  @IsOptional()
  @Field(() => Date, {
    nullable: true,
  })
  @Type(() => Date)
  lt?: Date;

  @ApiProperty({
    required: false,
    type: Date,
  })
  @IsOptional()
  @Field(() => Date, {
    nullable: true,
  })
  @Type(() => Date)
  lte?: Date;

  @ApiProperty({
    required: false,
    type: Date,
  })
  @IsOptional()
  @Field(() => Date, {
    nullable: true,
  })
  @Type(() => Date)
  gt?: Date;

  @ApiProperty({
    required: false,
    type: Date,
  })
  @IsOptional()
  @Field(() => Date, {
    nullable: true,
  })
  @Type(() => Date)
  gte?: Date;

  @ApiProperty({
    required: false,
    type: Date,
  })
  @IsOptional()
  @Field(() => Date, {
    nullable: true,
  })
  @Type(() => Date)
  not?: Date;
}
",
  "server/src/util/FloatFilter.ts": "import { Field, InputType, Float } from \\"@nestjs/graphql\\";
import { ApiProperty } from \\"@nestjs/swagger\\";
import { IsOptional } from \\"class-validator\\";
import { Type } from \\"class-transformer\\";

@InputType({
  isAbstract: true,
  description: undefined,
})
export class FloatFilter {
  @ApiProperty({
    required: false,
    type: Number,
  })
  @IsOptional()
  @Field(() => Float, {
    nullable: true,
  })
  @Type(() => Number)
  equals?: number;

  @ApiProperty({
    required: false,
    type: Number,
  })
  @IsOptional()
  @Field(() => [Float], {
    nullable: true,
  })
  @Type(() => Number)
  in?: number[];

  @ApiProperty({
    required: false,
    type: [Number],
  })
  @IsOptional()
  @Field(() => [Float], {
    nullable: true,
  })
  @Type(() => Number)
  notIn?: number[];

  @ApiProperty({
    required: false,
    type: Number,
  })
  @IsOptional()
  @Field(() => Float, {
    nullable: true,
  })
  @Type(() => Number)
  lt?: number;

  @ApiProperty({
    required: false,
    type: Number,
  })
  @IsOptional()
  @Field(() => Float, {
    nullable: true,
  })
  @Type(() => Number)
  lte?: number;

  @ApiProperty({
    required: false,
    type: Number,
  })
  @IsOptional()
  @Field(() => Float, {
    nullable: true,
  })
  @Type(() => Number)
  gt?: number;

  @ApiProperty({
    required: false,
    type: Number,
  })
  @IsOptional()
  @Field(() => Float, {
    nullable: true,
  })
  @Type(() => Number)
  gte?: number;

  @ApiProperty({
    required: false,
    type: Number,
  })
  @IsOptional()
  @Field(() => Float, {
    nullable: true,
  })
  @Type(() => Number)
  not?: number;
}
",
  "server/src/util/FloatNullableFilter.ts": "import { Field, InputType, Float } from \\"@nestjs/graphql\\";
import { ApiProperty } from \\"@nestjs/swagger\\";
import { IsOptional } from \\"class-validator\\";
import { Type } from \\"class-transformer\\";

@InputType({
  isAbstract: true,
  description: undefined,
})
export class FloatNullableFilter {
  @ApiProperty({
    required: false,
    type: Number,
  })
  @IsOptional()
  @Field(() => Float, {
    nullable: true,
  })
  @Type(() => Number)
  equals?: number | null;

  @ApiProperty({
    required: false,
    type: [Number],
  })
  @IsOptional()
  @Field(() => [Float], {
    nullable: true,
  })
  @Type(() => Number)
  in?: number[] | null;

  @ApiProperty({
    required: false,
    type: [Number],
  })
  @IsOptional()
  @Field(() => [Float], {
    nullable: true,
  })
  @Type(() => Number)
  notIn?: number[] | null;

  @ApiProperty({
    required: false,
    type: Number,
  })
  @IsOptional()
  @Field(() => Float, {
    nullable: true,
  })
  @Type(() => Number)
  lt?: number;

  @ApiProperty({
    required: false,
    type: Number,
  })
  @IsOptional()
  @Field(() => Float, {
    nullable: true,
  })
  @Type(() => Number)
  lte?: number;

  @ApiProperty({
    required: false,
    type: Number,
  })
  @IsOptional()
  @Field(() => Float, {
    nullable: true,
  })
  @Type(() => Number)
  gt?: number;

  @ApiProperty({
    required: false,
    type: Number,
  })
  @IsOptional()
  @Field(() => Float, {
    nullable: true,
  })
  @Type(() => Number)
  gte?: number;

  @ApiProperty({
    required: false,
    type: Number,
  })
  @IsOptional()
  @Field(() => Float, {
    nullable: true,
  })
  @Type(() => Number)
  not?: number;
}
",
  "server/src/util/IntFilter.ts": "import { Field, InputType, Int } from \\"@nestjs/graphql\\";
import { ApiProperty } from \\"@nestjs/swagger\\";
import { IsOptional } from \\"class-validator\\";
import { Type } from \\"class-transformer\\";

@InputType({
  isAbstract: true,
  description: undefined,
})
export class IntFilter {
  @ApiProperty({
    required: false,
    type: Number,
  })
  @IsOptional()
  @Field(() => Int, {
    nullable: true,
  })
  @Type(() => Number)
  equals?: number;

  @ApiProperty({
    required: false,
    type: [Number],
  })
  @IsOptional()
  @Field(() => [Int], {
    nullable: true,
  })
  @Type(() => Number)
  in?: number[];

  @ApiProperty({
    required: false,
    type: [Number],
  })
  @IsOptional()
  @Field(() => [Int], {
    nullable: true,
  })
  @Type(() => Number)
  notIn?: number[];

  @ApiProperty({
    required: false,
    type: Number,
  })
  @IsOptional()
  @Field(() => Int, {
    nullable: true,
  })
  @Type(() => Number)
  lt?: number;

  @ApiProperty({
    required: false,
    type: Number,
  })
  @IsOptional()
  @Field(() => Int, {
    nullable: true,
  })
  @Type(() => Number)
  lte?: number;

  @ApiProperty({
    required: false,
    type: Number,
  })
  @IsOptional()
  @Field(() => Int, {
    nullable: true,
  })
  @Type(() => Number)
  gt?: number;

  @ApiProperty({
    required: false,
    type: Number,
  })
  @IsOptional()
  @Field(() => Int, {
    nullable: true,
  })
  @Type(() => Number)
  gte?: number;

  @ApiProperty({
    required: false,
    type: Number,
  })
  @IsOptional()
  @Field(() => Int, {
    nullable: true,
  })
  @Type(() => Number)
  not?: number;
}
",
  "server/src/util/IntNullableFilter.ts": "import { Field, InputType, Int } from \\"@nestjs/graphql\\";
import { ApiProperty } from \\"@nestjs/swagger\\";
import { IsOptional } from \\"class-validator\\";
import { Type } from \\"class-transformer\\";

@InputType({
  isAbstract: true,
  description: undefined,
})
export class IntNullableFilter {
  @ApiProperty({
    required: false,
    type: Number,
  })
  @IsOptional()
  @Field(() => Int, {
    nullable: true,
  })
  @Type(() => Number)
  equals?: number | null;

  @ApiProperty({
    required: false,
    type: [Number],
  })
  @IsOptional()
  @Field(() => [Int], {
    nullable: true,
  })
  @Type(() => Number)
  in?: number[] | null;

  @ApiProperty({
    required: false,
    type: [Number],
  })
  @IsOptional()
  @Field(() => [Int], {
    nullable: true,
  })
  @Type(() => Number)
  notIn?: number[] | null;

  @ApiProperty({
    required: false,
    type: Number,
  })
  @IsOptional()
  @Field(() => Int, {
    nullable: true,
  })
  @Type(() => Number)
  lt?: number;

  @ApiProperty({
    required: false,
    type: Number,
  })
  @IsOptional()
  @Field(() => Int, {
    nullable: true,
  })
  @Type(() => Number)
  lte?: number;

  @ApiProperty({
    required: false,
    type: Number,
  })
  @IsOptional()
  @Field(() => Int, {
    nullable: true,
  })
  @Type(() => Number)
  gt?: number;

  @ApiProperty({
    required: false,
    type: Number,
  })
  @IsOptional()
  @Field(() => Int, {
    nullable: true,
  })
  @Type(() => Number)
  gte?: number;

  @ApiProperty({
    required: false,
    type: Number,
  })
  @IsOptional()
  @Field(() => Int, {
    nullable: true,
  })
  @Type(() => Number)
  not?: number;
}
",
  "server/src/util/JsonFilter.ts": "import { Field, InputType } from \\"@nestjs/graphql\\";
import { ApiProperty } from \\"@nestjs/swagger\\";
import { IsOptional } from \\"class-validator\\";
import { GraphQLJSONObject } from \\"graphql-type-json\\";
import { InputJsonValue } from \\"../types\\";

@InputType({
  isAbstract: true,
  description: undefined,
})
export class JsonFilter {
  @ApiProperty({
    required: false,
    type: GraphQLJSONObject,
  })
  @IsOptional()
  @Field(() => GraphQLJSONObject, {
    nullable: true,
  })
  equals?: InputJsonValue;

  @ApiProperty({
    required: false,
    type: GraphQLJSONObject,
  })
  @IsOptional()
  @Field(() => GraphQLJSONObject, {
    nullable: true,
  })
  not?: InputJsonValue;
}
",
  "server/src/util/JsonNullableFilter.ts": "import type { JsonValue } from \\"type-fest\\";
import { Field, InputType } from \\"@nestjs/graphql\\";
import { ApiProperty } from \\"@nestjs/swagger\\";
import { IsOptional } from \\"class-validator\\";
import { GraphQLJSONObject } from \\"graphql-type-json\\";

@InputType({
  isAbstract: true,
  description: undefined,
})
export class JsonNullableFilter {
  @ApiProperty({
    required: false,
    type: GraphQLJSONObject,
  })
  @IsOptional()
  @Field(() => GraphQLJSONObject, {
    nullable: true,
  })
  equals?: JsonValue;

  @ApiProperty({
    required: false,
    type: GraphQLJSONObject,
  })
  @IsOptional()
  @Field(() => GraphQLJSONObject, {
    nullable: true,
  })
  not?: JsonValue;
}
",
  "server/src/util/MetaQueryPayload.ts": "import { ObjectType, Field } from \\"@nestjs/graphql\\";
import { ApiProperty } from \\"@nestjs/swagger\\";

@ObjectType()
class MetaQueryPayload {
  @ApiProperty({
    required: true,
    type: [Number],
  })
  @Field(() => Number)
  count!: number;
}
export { MetaQueryPayload };
",
  "server/src/util/QueryMode.ts": "import { registerEnumType } from \\"@nestjs/graphql\\";

export enum QueryMode {
  Default = \\"default\\",
  Insensitive = \\"insensitive\\",
}
registerEnumType(QueryMode, {
  name: \\"QueryMode\\",
  description: undefined,
});
",
  "server/src/util/SortOrder.ts": "import { registerEnumType } from \\"@nestjs/graphql\\";

export enum SortOrder {
  Asc = \\"asc\\",
  Desc = \\"desc\\",
}
registerEnumType(SortOrder, {
  name: \\"SortOrder\\",
  description: undefined,
});
",
  "server/src/util/StringFilter.ts": "import { Field, InputType } from \\"@nestjs/graphql\\";
import { QueryMode } from \\"./QueryMode\\";
import { ApiProperty } from \\"@nestjs/swagger\\";
import { IsOptional } from \\"class-validator\\";
import { Type } from \\"class-transformer\\";

@InputType({
  isAbstract: true,
})
export class StringFilter {
  @ApiProperty({
    required: false,
    type: String,
  })
  @IsOptional()
  @Field(() => String, {
    nullable: true,
  })
  @Type(() => String)
  equals?: string;

  @ApiProperty({
    required: false,
    type: [String],
  })
  @IsOptional()
  @Field(() => [String], {
    nullable: true,
  })
  @Type(() => String)
  in?: string[];

  @ApiProperty({
    required: false,
    type: [String],
  })
  @IsOptional()
  @Field(() => [String], {
    nullable: true,
  })
  @Type(() => String)
  notIn?: string[];

  @ApiProperty({
    required: false,
    type: String,
  })
  @IsOptional()
  @Field(() => String, {
    nullable: true,
  })
  @Type(() => String)
  lt?: string;

  @ApiProperty({
    required: false,
    type: String,
  })
  @IsOptional()
  @Field(() => String, {
    nullable: true,
  })
  @Type(() => String)
  lte?: string;

  @ApiProperty({
    required: false,
    type: String,
  })
  @IsOptional()
  @Field(() => String, {
    nullable: true,
  })
  @Type(() => String)
  gt?: string;

  @ApiProperty({
    required: false,
    type: String,
  })
  @IsOptional()
  @Field(() => String, {
    nullable: true,
  })
  @Type(() => String)
  gte?: string;

  @ApiProperty({
    required: false,
    type: String,
  })
  @IsOptional()
  @Field(() => String, {
    nullable: true,
  })
  @Type(() => String)
  contains?: string;

  @ApiProperty({
    required: false,
    type: String,
  })
  @IsOptional()
  @Field(() => String, {
    nullable: true,
  })
  @Type(() => String)
  startsWith?: string;

  @ApiProperty({
    required: false,
    type: String,
  })
  @IsOptional()
  @Field(() => String, {
    nullable: true,
  })
  @Type(() => String)
  endsWith?: string;

  @ApiProperty({
    required: false,
    enum: [\\"Default\\", \\"Insensitive\\"],
  })
  @IsOptional()
  @Field(() => QueryMode, {
    nullable: true,
  })
  mode?: QueryMode;

  @ApiProperty({
    required: false,
    type: String,
  })
  @IsOptional()
  @Field(() => String, {
    nullable: true,
  })
  @Type(() => String)
  not?: string;
}
",
  "server/src/util/StringNullableFilter.ts": "import { Field, InputType } from \\"@nestjs/graphql\\";
import { QueryMode } from \\"./QueryMode\\";
import { ApiProperty } from \\"@nestjs/swagger\\";
import { IsOptional } from \\"class-validator\\";
import { Type } from \\"class-transformer\\";

@InputType({
  isAbstract: true,
})
export class StringNullableFilter {
  @ApiProperty({
    required: false,
    type: String,
  })
  @IsOptional()
  @Field(() => String, {
    nullable: true,
  })
  @Type(() => String)
  equals?: string | null;

  @ApiProperty({
    required: false,
    type: [String],
  })
  @IsOptional()
  @Field(() => [String], {
    nullable: true,
  })
  @Type(() => String)
  in?: string[] | null;

  @ApiProperty({
    required: false,
    type: [String],
  })
  @IsOptional()
  @Field(() => [String], {
    nullable: true,
  })
  @Type(() => String)
  notIn?: string[] | null;

  @ApiProperty({
    required: false,
    type: String,
  })
  @IsOptional()
  @Field(() => String, {
    nullable: true,
  })
  @Type(() => String)
  lt?: string;

  @ApiProperty({
    required: false,
    type: String,
  })
  @IsOptional()
  @Field(() => String, {
    nullable: true,
  })
  @Type(() => String)
  lte?: string;

  @ApiProperty({
    required: false,
    type: String,
  })
  @IsOptional()
  @Field(() => String, {
    nullable: true,
  })
  @Type(() => String)
  gt?: string;

  @ApiProperty({
    required: false,
    type: String,
  })
  @IsOptional()
  @Field(() => String, {
    nullable: true,
  })
  @Type(() => String)
  gte?: string;

  @ApiProperty({
    required: false,
    type: String,
  })
  @IsOptional()
  @Field(() => String, {
    nullable: true,
  })
  @Type(() => String)
  contains?: string;

  @ApiProperty({
    required: false,
    type: String,
  })
  @IsOptional()
  @Field(() => String, {
    nullable: true,
  })
  @Type(() => String)
  startsWith?: string;

  @ApiProperty({
    required: false,
    type: String,
  })
  @IsOptional()
  @Field(() => String, {
    nullable: true,
  })
  @Type(() => String)
  endsWith?: string;

  @ApiProperty({
    required: false,
    enum: [\\"Default\\", \\"Insensitive\\"],
  })
  @IsOptional()
  @Field(() => QueryMode, {
    nullable: true,
  })
  mode?: QueryMode;

  @ApiProperty({
    required: false,
    type: String,
  })
  @IsOptional()
  @Field(() => String, {
    nullable: true,
  })
  @Type(() => String)
  not?: string;
}
",
  "server/tsconfig.build.json": "{
  \\"extends\\": \\"./tsconfig.json\\",
  \\"exclude\\": [\\"node_modules\\", \\"prisma\\", \\"test\\", \\"dist\\", \\"**/*spec.ts\\", \\"admin\\"]
}
",
  "server/tsconfig.json": "{
  \\"compilerOptions\\": {
    \\"module\\": \\"commonjs\\",
    \\"declaration\\": false,
    \\"removeComments\\": true,
    \\"emitDecoratorMetadata\\": true,
    \\"experimentalDecorators\\": true,
    \\"target\\": \\"es2017\\",
    \\"lib\\": [\\"ES2020\\"],
    \\"sourceMap\\": true,
    \\"outDir\\": \\"./dist\\",
    \\"incremental\\": true,
    \\"esModuleInterop\\": true,
    \\"allowSyntheticDefaultImports\\": true,
    \\"resolveJsonModule\\": true,
    \\"skipLibCheck\\": true,
    \\"strict\\": true
  },
  \\"include\\": [\\"src\\"]
}
",
}
`;<|MERGE_RESOLUTION|>--- conflicted
+++ resolved
@@ -3257,13 +3257,9 @@
 }
 ",
   "server/scripts/seed.ts": "import * as dotenv from \\"dotenv\\";
-<<<<<<< HEAD
-import { PrismaClient } from \\"../prisma/generated-prisma-client\\";
-=======
 import { PrismaClient } from \\"@prisma/client\\";
 import { Salt, parseSalt } from \\"../src/auth/password.service\\";
 import { hash } from \\"bcrypt\\";
->>>>>>> 1d03c887
 import { customSeed } from \\"./customSeed\\";
 
 if (require.main === module) {
@@ -3347,8 +3343,6 @@
 })
 export class AppModule {}
 ",
-<<<<<<< HEAD
-=======
   "server/src/auth/Credentials.ts": "import { ApiProperty } from \\"@nestjs/swagger\\";
 import { InputType, Field } from \\"@nestjs/graphql\\";
 import { IsString } from \\"class-validator\\";
@@ -4094,7 +4088,6 @@
   (data, ctx: ExecutionContext) => userFactory(ctx)
 );
 ",
->>>>>>> 1d03c887
   "server/src/constants.ts": "export const JWT_SECRET_KEY = \\"JWT_SECRET_KEY\\";
 export const JWT_EXPIRATION = \\"JWT_EXPIRATION\\";
 ",
@@ -6410,11 +6403,7 @@
 import {
   // @ts-ignore
   Prisma,
-<<<<<<< HEAD
-} from \\"generated-prisma-client\\";
-=======
 } from \\"@prisma/client\\";
->>>>>>> 1d03c887
 import { Response } from \\"express\\";
 
 export type ErrorCodesStatusMapping = {
@@ -6493,462 +6482,6 @@
       .substring(shortMessage.indexOf(\\"\\\\n\\"))
       .replace(/\\\\n/g, \\"\\")
       .trim();
-<<<<<<< HEAD
-=======
-  }
-}
-",
-  "server/src/grants.json": "[
-  {
-    \\"role\\": \\"user\\",
-    \\"resource\\": \\"User\\",
-    \\"action\\": \\"create:any\\",
-    \\"attributes\\": \\"*\\"
-  },
-  {
-    \\"role\\": \\"admin\\",
-    \\"resource\\": \\"User\\",
-    \\"action\\": \\"create:any\\",
-    \\"attributes\\": \\"*\\"
-  },
-  {
-    \\"role\\": \\"areaManager\\",
-    \\"resource\\": \\"User\\",
-    \\"action\\": \\"create:any\\",
-    \\"attributes\\": \\"*\\"
-  },
-  {
-    \\"role\\": \\"user\\",
-    \\"resource\\": \\"User\\",
-    \\"action\\": \\"delete:any\\",
-    \\"attributes\\": \\"*\\"
-  },
-  {
-    \\"role\\": \\"admin\\",
-    \\"resource\\": \\"User\\",
-    \\"action\\": \\"delete:any\\",
-    \\"attributes\\": \\"*\\"
-  },
-  {
-    \\"role\\": \\"areaManager\\",
-    \\"resource\\": \\"User\\",
-    \\"action\\": \\"delete:any\\",
-    \\"attributes\\": \\"*\\"
-  },
-  {
-    \\"role\\": \\"user\\",
-    \\"resource\\": \\"User\\",
-    \\"action\\": \\"read:any\\",
-    \\"attributes\\": \\"*\\"
-  },
-  {
-    \\"role\\": \\"admin\\",
-    \\"resource\\": \\"User\\",
-    \\"action\\": \\"read:any\\",
-    \\"attributes\\": \\"*\\"
-  },
-  {
-    \\"role\\": \\"areaManager\\",
-    \\"resource\\": \\"User\\",
-    \\"action\\": \\"read:any\\",
-    \\"attributes\\": \\"*\\"
-  },
-  {
-    \\"role\\": \\"user\\",
-    \\"resource\\": \\"User\\",
-    \\"action\\": \\"update:any\\",
-    \\"attributes\\": \\"*\\"
-  },
-  {
-    \\"role\\": \\"admin\\",
-    \\"resource\\": \\"User\\",
-    \\"action\\": \\"update:any\\",
-    \\"attributes\\": \\"*\\"
-  },
-  {
-    \\"role\\": \\"areaManager\\",
-    \\"resource\\": \\"User\\",
-    \\"action\\": \\"update:any\\",
-    \\"attributes\\": \\"*\\"
-  },
-  {
-    \\"role\\": \\"user\\",
-    \\"resource\\": \\"User\\",
-    \\"action\\": \\"read:own\\",
-    \\"attributes\\": \\"*\\"
-  },
-  {
-    \\"role\\": \\"admin\\",
-    \\"resource\\": \\"User\\",
-    \\"action\\": \\"read:own\\",
-    \\"attributes\\": \\"*\\"
-  },
-  {
-    \\"role\\": \\"areaManager\\",
-    \\"resource\\": \\"User\\",
-    \\"action\\": \\"read:own\\",
-    \\"attributes\\": \\"*\\"
-  },
-  {
-    \\"role\\": \\"user\\",
-    \\"resource\\": \\"Profile\\",
-    \\"action\\": \\"create:any\\",
-    \\"attributes\\": \\"*\\"
-  },
-  {
-    \\"role\\": \\"admin\\",
-    \\"resource\\": \\"Profile\\",
-    \\"action\\": \\"create:any\\",
-    \\"attributes\\": \\"*\\"
-  },
-  {
-    \\"role\\": \\"areaManager\\",
-    \\"resource\\": \\"Profile\\",
-    \\"action\\": \\"create:any\\",
-    \\"attributes\\": \\"*\\"
-  },
-  {
-    \\"role\\": \\"user\\",
-    \\"resource\\": \\"Profile\\",
-    \\"action\\": \\"delete:any\\",
-    \\"attributes\\": \\"*\\"
-  },
-  {
-    \\"role\\": \\"admin\\",
-    \\"resource\\": \\"Profile\\",
-    \\"action\\": \\"delete:any\\",
-    \\"attributes\\": \\"*\\"
-  },
-  {
-    \\"role\\": \\"areaManager\\",
-    \\"resource\\": \\"Profile\\",
-    \\"action\\": \\"delete:any\\",
-    \\"attributes\\": \\"*\\"
-  },
-  {
-    \\"role\\": \\"user\\",
-    \\"resource\\": \\"Profile\\",
-    \\"action\\": \\"read:any\\",
-    \\"attributes\\": \\"*\\"
-  },
-  {
-    \\"role\\": \\"admin\\",
-    \\"resource\\": \\"Profile\\",
-    \\"action\\": \\"read:any\\",
-    \\"attributes\\": \\"*\\"
-  },
-  {
-    \\"role\\": \\"areaManager\\",
-    \\"resource\\": \\"Profile\\",
-    \\"action\\": \\"read:any\\",
-    \\"attributes\\": \\"*\\"
-  },
-  {
-    \\"role\\": \\"user\\",
-    \\"resource\\": \\"Profile\\",
-    \\"action\\": \\"update:any\\",
-    \\"attributes\\": \\"*\\"
-  },
-  {
-    \\"role\\": \\"admin\\",
-    \\"resource\\": \\"Profile\\",
-    \\"action\\": \\"update:any\\",
-    \\"attributes\\": \\"*\\"
-  },
-  {
-    \\"role\\": \\"areaManager\\",
-    \\"resource\\": \\"Profile\\",
-    \\"action\\": \\"update:any\\",
-    \\"attributes\\": \\"*\\"
-  },
-  {
-    \\"role\\": \\"user\\",
-    \\"resource\\": \\"Profile\\",
-    \\"action\\": \\"read:own\\",
-    \\"attributes\\": \\"*\\"
-  },
-  {
-    \\"role\\": \\"admin\\",
-    \\"resource\\": \\"Profile\\",
-    \\"action\\": \\"read:own\\",
-    \\"attributes\\": \\"*\\"
-  },
-  {
-    \\"role\\": \\"areaManager\\",
-    \\"resource\\": \\"Profile\\",
-    \\"action\\": \\"read:own\\",
-    \\"attributes\\": \\"*\\"
-  },
-  {
-    \\"role\\": \\"user\\",
-    \\"resource\\": \\"Organization\\",
-    \\"action\\": \\"create:any\\",
-    \\"attributes\\": \\"*\\"
-  },
-  {
-    \\"role\\": \\"admin\\",
-    \\"resource\\": \\"Organization\\",
-    \\"action\\": \\"create:any\\",
-    \\"attributes\\": \\"*\\"
-  },
-  {
-    \\"role\\": \\"areaManager\\",
-    \\"resource\\": \\"Organization\\",
-    \\"action\\": \\"create:any\\",
-    \\"attributes\\": \\"*\\"
-  },
-  {
-    \\"role\\": \\"user\\",
-    \\"resource\\": \\"Organization\\",
-    \\"action\\": \\"delete:any\\",
-    \\"attributes\\": \\"*\\"
-  },
-  {
-    \\"role\\": \\"admin\\",
-    \\"resource\\": \\"Organization\\",
-    \\"action\\": \\"delete:any\\",
-    \\"attributes\\": \\"*\\"
-  },
-  {
-    \\"role\\": \\"areaManager\\",
-    \\"resource\\": \\"Organization\\",
-    \\"action\\": \\"delete:any\\",
-    \\"attributes\\": \\"*\\"
-  },
-  {
-    \\"role\\": \\"user\\",
-    \\"resource\\": \\"Organization\\",
-    \\"action\\": \\"read:any\\",
-    \\"attributes\\": \\"*\\"
-  },
-  {
-    \\"role\\": \\"admin\\",
-    \\"resource\\": \\"Organization\\",
-    \\"action\\": \\"read:any\\",
-    \\"attributes\\": \\"*\\"
-  },
-  {
-    \\"role\\": \\"areaManager\\",
-    \\"resource\\": \\"Organization\\",
-    \\"action\\": \\"read:any\\",
-    \\"attributes\\": \\"*\\"
-  },
-  {
-    \\"role\\": \\"user\\",
-    \\"resource\\": \\"Organization\\",
-    \\"action\\": \\"update:any\\",
-    \\"attributes\\": \\"*\\"
-  },
-  {
-    \\"role\\": \\"admin\\",
-    \\"resource\\": \\"Organization\\",
-    \\"action\\": \\"update:any\\",
-    \\"attributes\\": \\"*\\"
-  },
-  {
-    \\"role\\": \\"areaManager\\",
-    \\"resource\\": \\"Organization\\",
-    \\"action\\": \\"update:any\\",
-    \\"attributes\\": \\"*\\"
-  },
-  {
-    \\"role\\": \\"user\\",
-    \\"resource\\": \\"Organization\\",
-    \\"action\\": \\"read:own\\",
-    \\"attributes\\": \\"*\\"
-  },
-  {
-    \\"role\\": \\"admin\\",
-    \\"resource\\": \\"Organization\\",
-    \\"action\\": \\"read:own\\",
-    \\"attributes\\": \\"*\\"
-  },
-  {
-    \\"role\\": \\"areaManager\\",
-    \\"resource\\": \\"Organization\\",
-    \\"action\\": \\"read:own\\",
-    \\"attributes\\": \\"*\\"
-  },
-  {
-    \\"role\\": \\"user\\",
-    \\"resource\\": \\"Customer\\",
-    \\"action\\": \\"create:any\\",
-    \\"attributes\\": \\"*\\"
-  },
-  {
-    \\"role\\": \\"admin\\",
-    \\"resource\\": \\"Customer\\",
-    \\"action\\": \\"create:any\\",
-    \\"attributes\\": \\"*\\"
-  },
-  {
-    \\"role\\": \\"areaManager\\",
-    \\"resource\\": \\"Customer\\",
-    \\"action\\": \\"create:any\\",
-    \\"attributes\\": \\"*\\"
-  },
-  {
-    \\"role\\": \\"user\\",
-    \\"resource\\": \\"Customer\\",
-    \\"action\\": \\"delete:any\\",
-    \\"attributes\\": \\"*\\"
-  },
-  {
-    \\"role\\": \\"admin\\",
-    \\"resource\\": \\"Customer\\",
-    \\"action\\": \\"delete:any\\",
-    \\"attributes\\": \\"*\\"
-  },
-  {
-    \\"role\\": \\"areaManager\\",
-    \\"resource\\": \\"Customer\\",
-    \\"action\\": \\"delete:any\\",
-    \\"attributes\\": \\"*\\"
-  },
-  {
-    \\"role\\": \\"user\\",
-    \\"resource\\": \\"Customer\\",
-    \\"action\\": \\"read:any\\",
-    \\"attributes\\": \\"*\\"
-  },
-  {
-    \\"role\\": \\"admin\\",
-    \\"resource\\": \\"Customer\\",
-    \\"action\\": \\"read:any\\",
-    \\"attributes\\": \\"*\\"
-  },
-  {
-    \\"role\\": \\"areaManager\\",
-    \\"resource\\": \\"Customer\\",
-    \\"action\\": \\"read:any\\",
-    \\"attributes\\": \\"*\\"
-  },
-  {
-    \\"role\\": \\"user\\",
-    \\"resource\\": \\"Customer\\",
-    \\"action\\": \\"update:any\\",
-    \\"attributes\\": \\"*\\"
-  },
-  {
-    \\"role\\": \\"admin\\",
-    \\"resource\\": \\"Customer\\",
-    \\"action\\": \\"update:any\\",
-    \\"attributes\\": \\"*\\"
-  },
-  {
-    \\"role\\": \\"areaManager\\",
-    \\"resource\\": \\"Customer\\",
-    \\"action\\": \\"update:any\\",
-    \\"attributes\\": \\"*\\"
-  },
-  {
-    \\"role\\": \\"user\\",
-    \\"resource\\": \\"Customer\\",
-    \\"action\\": \\"read:own\\",
-    \\"attributes\\": \\"*\\"
-  },
-  {
-    \\"role\\": \\"admin\\",
-    \\"resource\\": \\"Customer\\",
-    \\"action\\": \\"read:own\\",
-    \\"attributes\\": \\"*\\"
-  },
-  {
-    \\"role\\": \\"areaManager\\",
-    \\"resource\\": \\"Customer\\",
-    \\"action\\": \\"read:own\\",
-    \\"attributes\\": \\"*\\"
-  },
-  {
-    \\"role\\": \\"user\\",
-    \\"resource\\": \\"Empty\\",
-    \\"action\\": \\"create:any\\",
-    \\"attributes\\": \\"*\\"
-  },
-  {
-    \\"role\\": \\"admin\\",
-    \\"resource\\": \\"Empty\\",
-    \\"action\\": \\"create:any\\",
-    \\"attributes\\": \\"*\\"
-  },
-  {
-    \\"role\\": \\"areaManager\\",
-    \\"resource\\": \\"Empty\\",
-    \\"action\\": \\"create:any\\",
-    \\"attributes\\": \\"*\\"
-  },
-  {
-    \\"role\\": \\"user\\",
-    \\"resource\\": \\"Empty\\",
-    \\"action\\": \\"delete:any\\",
-    \\"attributes\\": \\"*\\"
-  },
-  {
-    \\"role\\": \\"admin\\",
-    \\"resource\\": \\"Empty\\",
-    \\"action\\": \\"delete:any\\",
-    \\"attributes\\": \\"*\\"
-  },
-  {
-    \\"role\\": \\"areaManager\\",
-    \\"resource\\": \\"Empty\\",
-    \\"action\\": \\"delete:any\\",
-    \\"attributes\\": \\"*\\"
-  },
-  {
-    \\"role\\": \\"user\\",
-    \\"resource\\": \\"Empty\\",
-    \\"action\\": \\"read:any\\",
-    \\"attributes\\": \\"*\\"
-  },
-  {
-    \\"role\\": \\"admin\\",
-    \\"resource\\": \\"Empty\\",
-    \\"action\\": \\"read:any\\",
-    \\"attributes\\": \\"*\\"
-  },
-  {
-    \\"role\\": \\"areaManager\\",
-    \\"resource\\": \\"Empty\\",
-    \\"action\\": \\"read:any\\",
-    \\"attributes\\": \\"*\\"
-  },
-  {
-    \\"role\\": \\"user\\",
-    \\"resource\\": \\"Empty\\",
-    \\"action\\": \\"update:any\\",
-    \\"attributes\\": \\"*\\"
-  },
-  {
-    \\"role\\": \\"admin\\",
-    \\"resource\\": \\"Empty\\",
-    \\"action\\": \\"update:any\\",
-    \\"attributes\\": \\"*\\"
-  },
-  {
-    \\"role\\": \\"areaManager\\",
-    \\"resource\\": \\"Empty\\",
-    \\"action\\": \\"update:any\\",
-    \\"attributes\\": \\"*\\"
-  },
-  {
-    \\"role\\": \\"user\\",
-    \\"resource\\": \\"Empty\\",
-    \\"action\\": \\"read:own\\",
-    \\"attributes\\": \\"*\\"
-  },
-  {
-    \\"role\\": \\"admin\\",
-    \\"resource\\": \\"Empty\\",
-    \\"action\\": \\"read:own\\",
-    \\"attributes\\": \\"*\\"
-  },
-  {
-    \\"role\\": \\"areaManager\\",
-    \\"resource\\": \\"Empty\\",
-    \\"action\\": \\"read:own\\",
-    \\"attributes\\": \\"*\\"
->>>>>>> 1d03c887
   }
 }
 ",
@@ -11695,13 +11228,9 @@
 ------------------------------------------------------------------------------
   */
 import { PrismaService } from \\"../../prisma/prisma.service\\";
-<<<<<<< HEAD
-import { Prisma, User, Organization, Profile } from \\"generated-prisma-client\\";
-=======
 import { Prisma, User, Organization, Profile } from \\"@prisma/client\\";
 import { PasswordService } from \\"../../auth/password.service\\";
 import { transformStringFieldUpdateInput } from \\"../../prisma.util\\";
->>>>>>> 1d03c887
 
 export class UserServiceBase {
   constructor(protected readonly prisma: PrismaService) {}
