--- conflicted
+++ resolved
@@ -1,9 +1,4 @@
-<<<<<<< HEAD
-import { print } from "recast";
-=======
-import { EnumEntityAction } from "./../../../models";
 import { print } from "@amplication/code-gen-utils";
->>>>>>> 717d5188
 import { builders, namedTypes } from "ast-types";
 import { camelCase } from "camel-case";
 import {
