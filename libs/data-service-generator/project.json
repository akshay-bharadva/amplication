{
  "$schema": "../../node_modules/nx/schemas/project-schema.json",
  "name": "data-service-generator",
  "sourceRoot": "libs/data-service-generator/src",
  "projectType": "library",
  "targets": {
    "install": {
      "executor": "nx:run-commands",
      "inputs": [
        "{projectRoot}/package.json",
        "{projectRoot}/package-lock.json"
      ],
      "outputs": ["{projectRoot}/node_modules"],
      "options": {
        "commands": ["npm ci"],
        "parallel": false,
        "cwd": "libs/data-service-generator"
      }
    },
    "lint": {
      "executor": "@nrwl/linter:eslint",
      "dependsOn": ["prebuild"],
      "outputs": ["{options.outputFile}"],
      "options": {
        "lintFilePatterns": ["libs/data-service-generator/src/**/*"]
      }
    },
    "update-version": {
      "executor": "nx:run-commands",
      "outputs": ["{projectRoot}/node_modules"],
      "inputs": [
        "{projectRoot}/package.json",
        "{projectRoot}/package-lock.json"
      ],
      "options": {
        "commands": ["npm ci", "ts-node ./scripts/update-version.ts"],
        "parallel": false,
        "cwd": "libs/data-service-generator"
      }
    },
    "build": {
      "executor": "@nrwl/js:tsc",
      "outputs": ["{options.outputPath}"],
      "dependsOn": ["^build", "update-version"],
      "options": {
        "outputPath": "dist/libs/data-service-generator",
        "tsConfig": "libs/data-service-generator/tsconfig.lib.json",
        "packageJson": "libs/data-service-generator/package.json",
        "main": "libs/data-service-generator/src/index.ts",
        "assets": ["libs/data-service-generator/*.md"]
      }
    },
    "postbuild": {
      "executor": "nx:run-commands",
      "outputs": ["{workspaceRoot}/dist/libs/data-service-generator"],
      "dependsOn": ["build"],
      "options": {
        "command": "ts-node scripts/copy-files.ts",
        "parallel": false,
        "cwd": "libs/data-service-generator"
      }
    },
    "test": {
      "dependsOn": ["prebuild", "^prebuild"],
      "executor": "@nrwl/jest:jest",
      "outputs": ["{workspaceRoot}/coverage/libs/data-service-generator"],
      "options": {
        "jestConfig": "libs/data-service-generator/jest.config.ts",
        "passWithNoTests": true
      }
    },
    "update-snapshot": {
      "dependsOn": ["prebuild"],
      "executor": "nx:run-commands",
      "outputs": ["{projectRoot}/src/tests/__snapshots__"],
      "options": {
        "commands": ["jest -u src/tests/*.spec.ts", "jest -u src/tests/server"],
        "parallel": false,
        "cwd": "libs/data-service-generator"
      }
<<<<<<< HEAD
    },
    "generate-test-data-service": {
      "executor": "nx:run-commands",
      "outputs": ["{projectRoot}/generated"],
      "options": {
        "commands": [
          "rimraf generated",
          "ts-node -P tsconfig.lib.json scripts/generate-test-data-service.ts generated"
        ],
        "parallel": false,
        "cwd": "libs/data-service-generator"
      }
=======
>>>>>>> e85f34e4
    }
  },
  "tags": []
}<|MERGE_RESOLUTION|>--- conflicted
+++ resolved
@@ -78,7 +78,6 @@
         "parallel": false,
         "cwd": "libs/data-service-generator"
       }
-<<<<<<< HEAD
     },
     "generate-test-data-service": {
       "executor": "nx:run-commands",
@@ -91,8 +90,6 @@
         "parallel": false,
         "cwd": "libs/data-service-generator"
       }
-=======
->>>>>>> e85f34e4
     }
   },
   "tags": []
