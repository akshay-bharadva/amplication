--- conflicted
+++ resolved
@@ -1,11 +1,7 @@
 {
   "name": "@amplication/cli",
   "description": "Amplication CLI",
-<<<<<<< HEAD
-  "version": "0.14.4",
-=======
   "version": "0.14.5",
->>>>>>> 2c33a849
   "repository": {
     "type": "git",
     "url": "https://github.com/amplication/amplication.git"
