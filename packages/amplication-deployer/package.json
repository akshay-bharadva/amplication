{
<<<<<<< HEAD
	"name": "@amplication/deployer",
	"version": "0.12.7",
	"description": "",
	"main": "dist/index.js",
	"jest": {
		"preset": "ts-jest",
		"modulePathIgnorePatterns": [
			"dist"
		]
	},
	"dependencies": {
		"@google-cloud/cloudbuild": "2.0.3",
		"@google-cloud/storage": "5.17.0",
		"@nestjs/common": "7.4.4",
		"dockerode": "3.2.1",
		"get-stream": "6.0.1",
		"reflect-metadata": "0.1.13",
		"tar-fs": "2.1.1",
		"tar-stream": "2.2.0",
		"winston": "3.3.4"
	},
	"devDependencies": {
		"@types/dockerode": "2.5.34",
		"@types/get-stream": "3.0.2",
		"@types/jest": "26.0.14",
		"@types/normalize-path": "3.0.0",
		"@types/tar-fs": "2.0.1",
		"@types/tar-stream": "2.2.2",
		"fast-glob": "3.2.10",
		"jest": "27.0.6",
		"normalize-path": "3.0.0",
		"npm-run-all": "4.1.5",
		"ts-jest": "27.0.3",
		"ts-node": "9.1.1",
		"typescript": "4.0.3"
	}
=======
  "name": "@amplication/deployer",
  "version": "0.13.0",
  "description": "",
  "main": "dist/index.js",
  "scripts": {
    "build": "run-s build:compile build:copy-files",
    "build:compile": "tsc",
    "build:copy-files": "ts-node scripts/copy-files.ts",
    "test": "jest"
  },
  "jest": {
    "preset": "ts-jest",
    "modulePathIgnorePatterns": [
      "dist"
    ]
  },
  "dependencies": {
    "@google-cloud/cloudbuild": "2.0.3",
    "@google-cloud/storage": "5.17.0",
    "@nestjs/common": "7.4.4",
    "dockerode": "3.2.1",
    "get-stream": "6.0.1",
    "reflect-metadata": "0.1.13",
    "tar-fs": "2.1.1",
    "tar-stream": "2.2.0",
    "winston": "3.3.4"
  },
  "devDependencies": {
    "@types/dockerode": "2.5.34",
    "@types/get-stream": "3.0.2",
    "@types/jest": "26.0.14",
    "@types/normalize-path": "3.0.0",
    "@types/tar-fs": "2.0.1",
    "@types/tar-stream": "2.2.2",
    "fast-glob": "3.2.10",
    "jest": "27.0.6",
    "normalize-path": "3.0.0",
    "npm-run-all": "4.1.5",
    "ts-jest": "27.0.3",
    "ts-node": "9.1.1",
    "typescript": "4.0.3"
  }
>>>>>>> 2ed6a75a
}<|MERGE_RESOLUTION|>--- conflicted
+++ resolved
@@ -1,42 +1,4 @@
 {
-<<<<<<< HEAD
-	"name": "@amplication/deployer",
-	"version": "0.12.7",
-	"description": "",
-	"main": "dist/index.js",
-	"jest": {
-		"preset": "ts-jest",
-		"modulePathIgnorePatterns": [
-			"dist"
-		]
-	},
-	"dependencies": {
-		"@google-cloud/cloudbuild": "2.0.3",
-		"@google-cloud/storage": "5.17.0",
-		"@nestjs/common": "7.4.4",
-		"dockerode": "3.2.1",
-		"get-stream": "6.0.1",
-		"reflect-metadata": "0.1.13",
-		"tar-fs": "2.1.1",
-		"tar-stream": "2.2.0",
-		"winston": "3.3.4"
-	},
-	"devDependencies": {
-		"@types/dockerode": "2.5.34",
-		"@types/get-stream": "3.0.2",
-		"@types/jest": "26.0.14",
-		"@types/normalize-path": "3.0.0",
-		"@types/tar-fs": "2.0.1",
-		"@types/tar-stream": "2.2.2",
-		"fast-glob": "3.2.10",
-		"jest": "27.0.6",
-		"normalize-path": "3.0.0",
-		"npm-run-all": "4.1.5",
-		"ts-jest": "27.0.3",
-		"ts-node": "9.1.1",
-		"typescript": "4.0.3"
-	}
-=======
   "name": "@amplication/deployer",
   "version": "0.13.0",
   "description": "",
@@ -79,5 +41,4 @@
     "ts-node": "9.1.1",
     "typescript": "4.0.3"
   }
->>>>>>> 2ed6a75a
 }