import { mkdir, rm, writeFile } from "fs/promises";
import { join, normalize, resolve } from "path";
import { v4 } from "uuid";
import {
  accumulativePullRequestBody,
  accumulativePullRequestTitle,
} from "../constants";
import { InvalidPullRequestMode } from "../errors/InvalidPullRequestMode";
import { MissingEnvParam } from "../errors/MissingEnvParam";
import { GitProvider } from "../git-provider.interface.ts";
import {
  Branch,
  Commit,
  CreateBranchIfNotExistsArgs,
  CreatePullRequestArgs,
  CreateRepositoryArgs,
  EnumPullRequestMode,
  GetRepositoriesArgs,
  GitProviderArgs,
  PostCommitProcessArgs,
  PreCommitProcessArgs,
  PreCommitProcessResult,
  RemoteGitOrganization,
  RemoteGitRepos,
  RemoteGitRepository,
<<<<<<< HEAD
  GetRepositoryArgs,
  GetRepositoriesArgs,
  CreateRepositoryArgs,
  CreatePullRequestArgs,
  GitProvider,
  EnumPullRequestMode,
  OAuthData,
  OAuth2FlowResponse,
=======
>>>>>>> 4f4ec0e5
} from "../types";
import { AmplicationIgnoreManger } from "../utils/amplication-ignore-manger";
import { prepareFilesForPullRequest } from "../utils/prepare-files-for-pull-request";
import { GitClient } from "./git-client";
import { GitFactory } from "./git-factory";
import { ILogger } from "@amplication/util/logging";

export class GitClientService {
  private provider: GitProvider;
  private logger: ILogger;
  async create(
    gitProviderArgs: GitProviderArgs,
    logger: ILogger
  ): Promise<GitClientService> {
    this.provider = await GitFactory.getProvider(gitProviderArgs, logger);
    this.logger = logger;
    return this;
  }

  async getGitInstallationUrl(amplicationWorkspaceId: string): Promise<string> {
    return this.provider.getGitInstallationUrl(amplicationWorkspaceId);
  }

<<<<<<< HEAD
  async completeOAuth2Flow(
    authorizationCode: string
  ): Promise<OAuth2FlowResponse> {
    return this.provider.completeOAuth2Flow(authorizationCode);
  }

  async getRepository(
    getRepositoryArgs: GetRepositoryArgs
  ): Promise<RemoteGitRepository> {
    return this.provider.getRepository(getRepositoryArgs);
  }

=======
>>>>>>> 4f4ec0e5
  async getRepositories(
    getRepositoriesArgs: GetRepositoriesArgs
  ): Promise<RemoteGitRepos> {
    return this.provider.getRepositories(getRepositoriesArgs);
  }

  async createRepository(
    createRepositoryArgs: CreateRepositoryArgs
  ): Promise<RemoteGitRepository | null> {
    return this.provider.createRepository(createRepositoryArgs);
  }

  async deleteGitOrganization(): Promise<boolean> {
    return this.provider.deleteGitOrganization();
  }

  async getOrganization(): Promise<RemoteGitOrganization> {
    return this.provider.getOrganization();
  }

  async createPullRequest(
    createPullRequestArgs: CreatePullRequestArgs
  ): Promise<string> {
    const {
      owner,
      repositoryName,
      branchName,
      commitMessage,
      pullRequestTitle,
      pullRequestBody,
      pullRequestMode,
      gitResourceMeta,
      files,
    } = createPullRequestArgs;
    const amplicationIgnoreManger = await this.manageAmplicationIgnoreFile(
      owner,
      repositoryName
    );
    const preparedFiles = await prepareFilesForPullRequest(
      gitResourceMeta,
      files,
      amplicationIgnoreManger
    );

    this.logger.info(`Got a ${pullRequestMode} pull request mode`);
    if (pullRequestMode === EnumPullRequestMode.Basic) {
      return this.provider.createPullRequestFromFiles({
        owner,
        repositoryName,
        branchName,
        commitMessage,
        pullRequestTitle,
        pullRequestBody,
        files: preparedFiles,
      });
    }

    if (pullRequestMode === EnumPullRequestMode.Accumulative) {
      const gitClient = new GitClient();
      const cloneFolder = process.env.CLONES_FOLDER;
      if (!cloneFolder) {
        throw new MissingEnvParam("CLONES_FOLDER");
      }

      const randomUUID = v4();
      const cloneToken = await this.provider.getToken();

      const cloneUrl = this.provider.getCloneUrl({
        owner,
        repositoryName,
        token: cloneToken,
      });

      const cloneDir = normalize(
        join(cloneFolder, this.provider.name, owner, repositoryName, randomUUID)
      );

      await gitClient.clone(cloneUrl, cloneDir);

      await this.restoreAmplicationBranchIfNotExists({
        owner,
        repositoryName,
        branchName,
        gitClient,
      });

      const diffFolder = normalize(
        join(
          `.amplication/diffs`,
          this.provider.name,
          owner,

          repositoryName,
          randomUUID
        )
      );

      const { diff } = await this.preCommitProcess({
        branchName,
        gitClient,
        owner,
        repositoryName,
      });

      await this.provider.createCommit({
        owner,
        repositoryName,
        commitMessage,
        branchName,
        files: preparedFiles,
      });

      if (diff) {
        await mkdir(diffFolder, { recursive: true });
        const diffPath = join(diffFolder, "diff.patch");
        await writeFile(diffPath, diff);
        const fullDiffPath = resolve(diffPath);
        this.logger.info(`Saving diff to: ${fullDiffPath}`);
        await this.postCommitProcess({
          diffPath: fullDiffPath,
          gitClient,
        });
        await rm(fullDiffPath);
      }

      await rm(cloneDir, { recursive: true, force: true });

      const { defaultBranch } = await this.provider.getRepository({
        owner,
        repositoryName,
      });

      const existingPullRequest = await this.provider.getPullRequestForBranch({
        owner,
        repositoryName,
        branchName,
      });

      let pullRequest = existingPullRequest;

      if (!pullRequest) {
        pullRequest = await this.provider.createPullRequestForBranch({
          owner,
          repositoryName,
          pullRequestTitle: accumulativePullRequestTitle,
          pullRequestBody: accumulativePullRequestBody,
          branchName,
          defaultBranchName: defaultBranch,
        });
      }

      await this.provider.commentOnPullRequest({
        where: { issueNumber: pullRequest.number, owner, repositoryName },
        data: { body: pullRequestBody },
      });

      return pullRequest.url;
    }

    throw new InvalidPullRequestMode();
  }

  private async preCommitProcess({
    gitClient,
    branchName,
    owner,
    repositoryName,
  }: PreCommitProcessArgs): PreCommitProcessResult {
    this.logger.info("Pre commit process");
    await gitClient.git.checkout(branchName);

    const commitsList = await this.provider.getCurrentUserCommitList({
      branchName,
      owner,
      repositoryName,
    });

    const latestCommit = commitsList[0];

    if (!latestCommit) {
      this.logger.info(
        "Didn't find a commit that has been created by Amplication"
      );
      return { diff: null };
    }

    const { sha } = latestCommit;
    const diff = await gitClient.git.diff([sha]);
    if (diff.length === 0) {
      this.logger.info("Diff returned empty");
      return { diff: null };
    }
    // Reset the branch to the latest commit
    await gitClient.git.reset([sha]);
    await gitClient.git.push(["--force"]);
    await gitClient.resetState();
    this.logger.info("Diff returned");
    return { diff };
  }

  async postCommitProcess({ diffPath, gitClient }: PostCommitProcessArgs) {
    await gitClient.resetState();
    await gitClient.git
      .applyPatch(diffPath, ["--3way", "--whitespace=nowarn"])
      .add(["."])
      .commit("Amplication diff restoration", undefined, {
        "--author": "Amplication diff <info@amplication.com>",
      })
      .push();
  }

  private async restoreAmplicationBranchIfNotExists(
    args: CreateBranchIfNotExistsArgs
  ): Promise<Branch> {
    const { branchName, owner, repositoryName, gitClient } = args;
    const branch = await this.provider.getBranch(args);
    if (branch) {
      return branch;
    }
    const { defaultBranch } = await this.provider.getRepository(args);
    const firstCommitOnDefaultBranch =
      await this.provider.getFirstCommitOnBranch({
        owner,
        repositoryName,
        branchName: defaultBranch,
      });
    const newBranch = await this.provider.createBranch({
      owner,
      branchName,
      repositoryName,
      pointingSha: firstCommitOnDefaultBranch.sha,
    });
    const amplicationCommits = await this.provider.getCurrentUserCommitList({
      owner,
      repositoryName,
      branchName: defaultBranch,
    });
    await this.cherryPickCommits(
      amplicationCommits,
      gitClient,
      branchName,
      firstCommitOnDefaultBranch
    );
    return newBranch;
  }

  private async cherryPickCommits(
    commits: Commit[],
    gitClient: GitClient,
    branchName: string,
    firstCommitOnDefaultBranch: Commit
  ) {
    await gitClient.resetState();
    await gitClient.checkout(branchName);

    for (let index = commits.length - 1; index >= 0; index--) {
      const commit = commits[index];
      if (firstCommitOnDefaultBranch.sha === commit.sha) {
        continue;
      }
      await gitClient.cherryPick(commit.sha);
    }

    await gitClient.git.push();
  }

  private async manageAmplicationIgnoreFile(owner, repositoryName) {
    const amplicationIgnoreManger = new AmplicationIgnoreManger();
    await amplicationIgnoreManger.init(async (fileName) => {
      try {
        const file = await this.provider.getFile({
          owner,
          repositoryName,
          path: fileName,
        });
        if (!file) {
          return "";
        }
        const { content, htmlUrl, name } = file;
        this.logger.info(`Got ${name} file ${htmlUrl}`);
        return content;
      } catch (error) {
        this.logger.info("Repository does not have a .amplicationignore file");
        return "";
      }
    });
    return amplicationIgnoreManger;
  }
}<|MERGE_RESOLUTION|>--- conflicted
+++ resolved
@@ -23,7 +23,6 @@
   RemoteGitOrganization,
   RemoteGitRepos,
   RemoteGitRepository,
-<<<<<<< HEAD
   GetRepositoryArgs,
   GetRepositoriesArgs,
   CreateRepositoryArgs,
@@ -32,8 +31,6 @@
   EnumPullRequestMode,
   OAuthData,
   OAuth2FlowResponse,
-=======
->>>>>>> 4f4ec0e5
 } from "../types";
 import { AmplicationIgnoreManger } from "../utils/amplication-ignore-manger";
 import { prepareFilesForPullRequest } from "../utils/prepare-files-for-pull-request";
@@ -57,7 +54,6 @@
     return this.provider.getGitInstallationUrl(amplicationWorkspaceId);
   }
 
-<<<<<<< HEAD
   async completeOAuth2Flow(
     authorizationCode: string
   ): Promise<OAuth2FlowResponse> {
@@ -70,8 +66,6 @@
     return this.provider.getRepository(getRepositoryArgs);
   }
 
-=======
->>>>>>> 4f4ec0e5
   async getRepositories(
     getRepositoriesArgs: GetRepositoriesArgs
   ): Promise<RemoteGitRepos> {
