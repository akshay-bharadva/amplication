<<<<<<< HEAD
import { mkdir, rm, writeFile } from "fs/promises";
import { join, normalize, resolve } from "path";
import tempDir from "temp-dir";
=======
import { rm } from "fs/promises";
import { join, normalize } from "path";
>>>>>>> c3586c67
import { v4 } from "uuid";
import { InvalidPullRequestMode } from "../errors/InvalidPullRequestMode";
import { MissingEnvParam } from "../errors/MissingEnvParam";
import { GitProvider } from "../git-provider.interface.ts";
import {
  Branch,
  CherryPickCommitsArgs,
  CreateBranchIfNotExistsArgs,
  CreatePullRequestArgs,
  CreateRepositoryArgs,
  EnumPullRequestMode,
  GetRepositoriesArgs,
  GitProviderArgs,
  PreCommitProcessArgs,
  PreCommitProcessResult,
  RemoteGitOrganization,
  RemoteGitRepos,
  RemoteGitRepository,
} from "../types";
import { AmplicationIgnoreManger } from "../utils/amplication-ignore-manger";
import { prepareFilesForPullRequest } from "../utils/prepare-files-for-pull-request";
import { GitClient } from "./git-client";
import { GitFactory } from "./git-factory";

export class GitClientService {
  private provider: GitProvider;
  async create(gitProviderArgs: GitProviderArgs): Promise<GitClientService> {
    this.provider = await GitFactory.getProvider(gitProviderArgs);
    return this;
  }

  async getGitInstallationUrl(amplicationWorkspaceId: string): Promise<string> {
    return this.provider.getGitInstallationUrl(amplicationWorkspaceId);
  }

  async getRepositories(
    getRepositoriesArgs: GetRepositoriesArgs
  ): Promise<RemoteGitRepos> {
    return this.provider.getRepositories(getRepositoriesArgs);
  }

  async createRepository(
    createRepositoryArgs: CreateRepositoryArgs
  ): Promise<RemoteGitRepository | null> {
    return this.provider.createRepository(createRepositoryArgs);
  }

  async deleteGitOrganization(): Promise<boolean> {
    return this.provider.deleteGitOrganization();
  }

  async getOrganization(): Promise<RemoteGitOrganization> {
    return this.provider.getOrganization();
  }

  async createPullRequest(
    createPullRequestArgs: CreatePullRequestArgs
  ): Promise<string> {
    const {
      owner,
      repositoryName,
      branchName,
      commitMessage,
      pullRequestTitle,
      pullRequestBody,
      pullRequestMode,
      gitResourceMeta,
      files,
    } = createPullRequestArgs;
    const amplicationIgnoreManger = await this.manageAmplicationIgnoreFile(
      owner,
      repositoryName
    );
    const preparedFiles = await prepareFilesForPullRequest(
      gitResourceMeta,
      files,
      amplicationIgnoreManger
    );

    if (pullRequestMode === EnumPullRequestMode.Basic) {
      return this.provider.createPullRequestFromFiles({
        owner,
        repositoryName,
        branchName,
        commitMessage,
        pullRequestTitle,
        pullRequestBody,
        files: preparedFiles,
      });
    }

    if (pullRequestMode === EnumPullRequestMode.Accumulative) {
      const gitClient = new GitClient();
      const cloneUrl = `https://${this.provider.domain}/${owner}/${repositoryName}.git`;
<<<<<<< HEAD
      const randomUUID = v4();
      const cloneDir = join(
        tempDir,
        this.provider.name,
        owner,
        repositoryName,
        randomUUID
=======

      const cloneFolder = process.env.CLONES_FOLDER;

      if (!cloneFolder) {
        throw new MissingEnvParam("CLONES_FOLDER");
      }

      const randomUUID = v4();

      const cloneDir = normalize(
        join(cloneFolder, this.provider.name, owner, repositoryName, randomUUID)
>>>>>>> c3586c67
      );

      await gitClient.clone(cloneUrl, cloneDir);

      await this.restoreAmplicationBranchIfNotExists({
        owner,
        repositoryName,
        branchName,
        gitClient,
      });

      const diffFolder = normalize(
        join(
          `.amplication/diffs`,
          this.provider.name,
          owner,

          repositoryName,
          randomUUID
        )
      );

      const { diff } = await this.preCommitProcess({
        branchName,
        gitClient: localRepository,
        owner,
        repositoryName,
      });
      let fullDiffPath = "";
      if (diff) {
        await mkdir(diffFolder, { recursive: true });
        const diffPath = join(diffFolder, "diff.patch");
        await writeFile(diffPath, diff);
        fullDiffPath = resolve(diffPath);
      }

      await this.provider.createCommit({
        owner,
        repositoryName,
        commitMessage,
        branchName,
        files: preparedFiles,
      });
      const { defaultBranch } = await this.provider.getRepository({
        owner,
        repositoryName,
      });
      const existingPullRequest = await this.provider.getPullRequestForBranch({
        owner,
        repositoryName,
        branchName,
      });

      await rm(cloneDir, { recursive: true, force: true });

      if (!existingPullRequest) {
        return this.provider.createPullRequestForBranch({
          owner,
          repositoryName,
          pullRequestTitle,
          pullRequestBody,
          branchName,
          defaultBranchName: defaultBranch,
        });
      }
      return existingPullRequest.url;
    }

    throw new InvalidPullRequestMode();
  }

  private async preCommitProcess({
    gitClient,
    branchName,
    owner,
    repositoryName,
  }: PreCommitProcessArgs): PreCommitProcessResult {
    await gitClient.git.checkout(branchName);

    const commitsList = await this.provider.getCurrentUserCommitList({
      branchName,
      owner,
      repositoryName,
    });

    const latestCommit = commitsList[0];

    if (!latestCommit) {
      throw new Error(
        "Didn't find a commit that has been created by Amplication"
      );
    }

    const { sha } = latestCommit;
    const diff = await gitClient.git.diff([sha]);
    if (diff.length === 0) {
      return { diff: null };
    }
    // Reset the branch to the latest commit
    await gitClient.git.reset([sha]);
    await gitClient.git.push(["--force"]);
    await gitClient.resetState();

    return { diff };
  }

  private async restoreAmplicationBranchIfNotExists(
    args: CreateBranchIfNotExistsArgs
  ): Promise<Branch> {
    const { branchName, owner, repositoryName, gitClient } = args;
    const branch = await this.provider.getBranch(args);
    if (!branch) {
      const { defaultBranch } = await this.provider.getRepository(args);
      const firstCommitOnDefaultBranch =
        await this.provider.getFirstCommitOnBranch({
          owner,
          repositoryName,
          branchName: defaultBranch,
        });
      const branch = await this.provider.createBranch({
        owner,
        branchName,
        repositoryName,
        pointingSha: firstCommitOnDefaultBranch.sha,
      });
      const amplicationCommits = await this.provider.getCurrentUserCommitList({
        owner,
        repositoryName,
        branchName: defaultBranch,
      });
      await this.cherryPickCommits({
        commits: amplicationCommits,
        gitClient,
        branchName,
        firstCommitOnDefaultBranch,
      });
      return branch;
    }
    return branch;
  }

  private async cherryPickCommits(args: CherryPickCommitsArgs) {
    const { gitClient, commits, branchName, firstCommitOnDefaultBranch } = args;
    await gitClient.resetState();
    await gitClient.checkout(branchName);

    for (let index = commits.length - 1; index >= 0; index--) {
      const commit = commits[index];
      if (firstCommitOnDefaultBranch.sha === commit.sha) {
        continue;
      }
      await gitClient.cherryPick(commit.sha);
    }

    await gitClient.git.push();
  }

  private async manageAmplicationIgnoreFile(owner, repositoryName) {
    const amplicationIgnoreManger = new AmplicationIgnoreManger();
    await amplicationIgnoreManger.init(async (fileName) => {
      try {
        const file = await this.provider.getFile({
          owner,
          repositoryName,
          path: fileName,
        });
        if (!file) {
          return "";
        }
        const { content, htmlUrl, name } = file;
        console.log(`Got ${name} file ${htmlUrl}`);
        return content;
      } catch (error) {
        console.log("Repository does not have a .amplicationignore file");
        return "";
      }
    });
    return amplicationIgnoreManger;
  }
}<|MERGE_RESOLUTION|>--- conflicted
+++ resolved
@@ -1,11 +1,5 @@
-<<<<<<< HEAD
 import { mkdir, rm, writeFile } from "fs/promises";
 import { join, normalize, resolve } from "path";
-import tempDir from "temp-dir";
-=======
-import { rm } from "fs/promises";
-import { join, normalize } from "path";
->>>>>>> c3586c67
 import { v4 } from "uuid";
 import { InvalidPullRequestMode } from "../errors/InvalidPullRequestMode";
 import { MissingEnvParam } from "../errors/MissingEnvParam";
@@ -100,15 +94,7 @@
     if (pullRequestMode === EnumPullRequestMode.Accumulative) {
       const gitClient = new GitClient();
       const cloneUrl = `https://${this.provider.domain}/${owner}/${repositoryName}.git`;
-<<<<<<< HEAD
       const randomUUID = v4();
-      const cloneDir = join(
-        tempDir,
-        this.provider.name,
-        owner,
-        repositoryName,
-        randomUUID
-=======
 
       const cloneFolder = process.env.CLONES_FOLDER;
 
@@ -116,11 +102,8 @@
         throw new MissingEnvParam("CLONES_FOLDER");
       }
 
-      const randomUUID = v4();
-
       const cloneDir = normalize(
         join(cloneFolder, this.provider.name, owner, repositoryName, randomUUID)
->>>>>>> c3586c67
       );
 
       await gitClient.clone(cloneUrl, cloneDir);
