import { Injectable } from "@nestjs/common";
import {
  EnumGitOrganizationType,
  EnumGitProvider,
  GitResourceMeta,
  PrModule,
} from "./git.types";
import { GithubFile } from "./dto/github-file.dto";
import { GitServiceFactory } from "./git-service-factory";
import {
  RemoteGitRepos,
  RemoteGitRepository,
} from "./dto/remote-git-repository";
import { RemoteGitOrganization } from "./dto/remote-git-organization.dto";
import { Branch } from "./dto/branch";
<<<<<<< HEAD
=======
import { EnumPullRequestMode } from "../types";
import { AmplicationIgnoreManger } from "../utils/amplication-ignore-manger";
import { Changes } from "octokit-plugin-create-pull-request/dist-types/types";
import { join } from "path";
import { AMPLICATION_IGNORED_FOLDER } from "./git.constants";
>>>>>>> a5563525

@Injectable()
export class GitService {
  constructor(private readonly gitServiceFactory: GitServiceFactory) {}

  async getReposOfOrganization(
    gitProvider: EnumGitProvider,
    installationId: string,
    limit: number,
    page: number
  ): Promise<RemoteGitRepos> {
    const gitService = this.gitServiceFactory.getService(gitProvider);
    return await gitService.getOrganizationRepos(installationId, limit, page);
  }

  async createGitRepository(
    repoName: string,
    gitProvider: EnumGitProvider,
    gitOrganizationType: EnumGitOrganizationType,
    gitOrganizationName: string,
    installationId: string,
    isPublic: boolean
  ): Promise<RemoteGitRepository> {
    const provider = this.gitServiceFactory.getService(gitProvider);
    return await (gitOrganizationType === EnumGitOrganizationType.Organization
      ? provider.createOrganizationRepository(
          installationId,
          gitOrganizationName,
          repoName,
          isPublic
        )
      : provider.createUserRepository(
          installationId,
          gitOrganizationName,
          repoName,
          isPublic
        ));
  }
  async getGitRemoteOrganization(
    installationId: string,
    gitProvider: EnumGitProvider
  ): Promise<RemoteGitOrganization> {
    const provider = this.gitServiceFactory.getService(gitProvider);
    return await provider.getGitRemoteOrganization(installationId);
  }

  async deleteGitOrganization(
    gitProvider: EnumGitProvider,
    installationId: string
  ): Promise<boolean> {
    const provider = this.gitServiceFactory.getService(gitProvider);
    return await provider.deleteGitOrganization(installationId);
  }

  async getGitInstallationUrl(
    gitProvider: EnumGitProvider,
    workspaceId: string
  ): Promise<string> {
    const service = this.gitServiceFactory.getService(gitProvider);
    return await service.getGitInstallationUrl(workspaceId);
  }

  async getFile(
    gitProvider: EnumGitProvider,
    userName: string,
    repoName: string,
    path: string,
    baseBranchName: string,
    installationId: string
  ): Promise<GithubFile> {
    const service = this.gitServiceFactory.getService(gitProvider);
    return await service.getFile(
      userName,
      repoName,
      path,
      baseBranchName,
      installationId
    );
  }

  async createPullRequest(
    mode: EnumPullRequestMode,
    gitProvider: EnumGitProvider,
    userName: string,
    repoName: string,
    modules: PrModule[],
    commitName: string,
    commitMessage: string,
    commitDescription: string,
    installationId: string,
    head: string,
    gitResourceMeta: GitResourceMeta,
    baseBranchName?: string | undefined
  ): Promise<string> {
    const service = this.gitServiceFactory.getService(gitProvider);

    const amplicationIgnoreManger = new AmplicationIgnoreManger();
    await amplicationIgnoreManger.init(async (fileName) => {
      try {
        const file = await service.getFile(
          userName,
          repoName,
          fileName,
          undefined, // take the default branch
          installationId
        );
        const { content, htmlUrl, name } = file;
        console.log(`Got ${name} file ${htmlUrl}`);
        return content;
      } catch (error) {
        console.log("Repository does not have a .amplicationignore file");
        return "";
      }
    });

    //do not override files in 'server/src/[entity]/[entity].[controller/resolver/service/module].ts'
    //do not override server/scripts/customSeed.ts
    const doNotOverride = [
      new RegExp(
        `^${gitResourceMeta.serverPath || "server"}/src/[^/]+/.+.controller.ts$`
      ),
      new RegExp(
        `^${gitResourceMeta.serverPath || "server"}/src/[^/]+/.+.resolver.ts$`
      ),
      new RegExp(
        `^${gitResourceMeta.serverPath || "server"}/src/[^/]+/.+.service.ts$`
      ),
      new RegExp(
        `^${gitResourceMeta.serverPath || "server"}/src/[^/]+/.+.module.ts$`
      ),
      new RegExp(
        `^${gitResourceMeta.serverPath || "server"}/scripts/customSeed.ts$`
      ),
    ];

    const authFolder = "server/src/auth/";

    const files: Required<Changes["files"]> = Object.fromEntries(
      modules.map((module) => {
        // ignored file
        if (amplicationIgnoreManger.isIgnored(module.path)) {
          return [join(AMPLICATION_IGNORED_FOLDER, module.path), module.code];
        }
        // Deleted file
        if (module.code === null) {
          return [module.path, module.code];
        }
        // Regex ignored file
        if (
          !module.path.startsWith(authFolder) &&
          doNotOverride.some((rx) => rx.test(module.path))
        ) {
          return [
            module.path,
            ({ exists }) => {
              // do not create the file if it already exist
              if (exists) return null;

              return module.code;
            },
          ];
        }
        // Regular file
        return [module.path, module.code];
      })
    );

    return await service.createPullRequest(
      mode,
      userName,
      repoName,
      files,
      commitName,
      commitMessage,
      commitDescription,
      installationId,
      head,
      baseBranchName
    );
  }

  getRepository(
    gitProvider: EnumGitProvider,
    installationId: string,
    owner: string,
    repo: string
  ) {
    const service = this.gitServiceFactory.getService(gitProvider);
    return service.getRepository(installationId, owner, repo);
  }

  createBranch(
    gitProvider: EnumGitProvider,
    installationId: string,
    owner: string,
    repo: string,
    newBranchName: string,
    baseBranchName?: string
<<<<<<< HEAD
  ) {
=======
  ): Promise<Branch> {
>>>>>>> a5563525
    const service = this.gitServiceFactory.getService(gitProvider);
    return service.createBranch(
      installationId,
      owner,
      repo,
      newBranchName,
      baseBranchName
    );
  }

  isBranchExist(
    gitProvider: EnumGitProvider,
    installationId: string,
    owner: string,
    repo: string,
    branch: string
  ) {
    const service = this.gitServiceFactory.getService(gitProvider);
    return service.isBranchExist(installationId, owner, repo, branch);
  }

  getBranch(
    gitProvider: EnumGitProvider,
    installationId: string,
    owner: string,
    repo: string,
    branch: string
  ): Promise<Branch> {
    const service = this.gitServiceFactory.getService(gitProvider);
    return service.getBranch(installationId, owner, repo, branch);
  }
}<|MERGE_RESOLUTION|>--- conflicted
+++ resolved
@@ -13,14 +13,11 @@
 } from "./dto/remote-git-repository";
 import { RemoteGitOrganization } from "./dto/remote-git-organization.dto";
 import { Branch } from "./dto/branch";
-<<<<<<< HEAD
-=======
 import { EnumPullRequestMode } from "../types";
 import { AmplicationIgnoreManger } from "../utils/amplication-ignore-manger";
 import { Changes } from "octokit-plugin-create-pull-request/dist-types/types";
 import { join } from "path";
 import { AMPLICATION_IGNORED_FOLDER } from "./git.constants";
->>>>>>> a5563525
 
 @Injectable()
 export class GitService {
@@ -219,11 +216,7 @@
     repo: string,
     newBranchName: string,
     baseBranchName?: string
-<<<<<<< HEAD
-  ) {
-=======
   ): Promise<Branch> {
->>>>>>> a5563525
     const service = this.gitServiceFactory.getService(gitProvider);
     return service.createBranch(
       installationId,
