--- conflicted
+++ resolved
@@ -6,7 +6,6 @@
   EnumPullRequestMode,
   GetBranchArgs,
   GetRepositoriesArgs,
-  GetRepositoryArgs,
   GitProviderArgs,
   RemoteGitOrganization,
   RemoteGitRepos,
@@ -120,11 +119,7 @@
     }
   }
 
-<<<<<<< HEAD
-  private async createBranchIfNotExists(args: OneBranchArgs): Promise<Branch> {
-=======
-  private async createBranchIfNotExists(args: GetBranchArgs) {
->>>>>>> 48cc16d8
+  private async createBranchIfNotExists(args: GetBranchArgs): Promise<Branch> {
     const isBranchExist = await this.provider.isBranchExists(args);
     if (!isBranchExist) {
       const { defaultBranch } = await this.provider.getRepository(args);
