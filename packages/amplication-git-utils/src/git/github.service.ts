import { createAppAuth } from "@octokit/auth-app";
import { components } from "@octokit/openapi-types";
import { App, Octokit } from "octokit";
import { createPullRequest } from "octokit-plugin-create-pull-request";
import {
  Changes,
  File as OctokitFile,
  TreeParameter,
  UpdateFunctionFile,
} from "octokit-plugin-create-pull-request/dist-types/types";
import { GitProvider } from "../git-provider.interface.ts";
import {
  AmplicationBotData,
  Branch,
<<<<<<< HEAD
  Commit,
=======
>>>>>>> 48cc16d8
  CreateBranchArgs,
  CreateCommitArgs,
  CreatePullRequestForBranchArgs,
  CreatePullRequestFromFilesArgs,
  CreateRepositoryArgs,
  EnumGitOrganizationType,
  GetBranchArgs,
  GetFileArgs,
  GetPullRequestForBranchArgs,
  GetRepositoriesArgs,
  GetRepositoryArgs,
  GitFile,
  GitProviderArgs,
  OneBranchArgs,
  RemoteGitOrganization,
  RemoteGitRepos,
  RemoteGitRepository,
  UpdateFile,
} from "../types";
import { ConverterUtil } from "../utils/convert-to-number";
import { UNSUPPORTED_GIT_ORGANIZATION_TYPE } from "./git.constants";

const GITHUB_FILE_TYPE = "file";

type DirectoryItem = components["schemas"]["content-directory"][number];

export class GithubService implements GitProvider {
  private app: App;
  private appId: string;
  private privateKey: string;
  private gitInstallationUrl: string;
  private octokit: Octokit;

  constructor(private readonly gitProviderArgs: GitProviderArgs) {
    const {
      GITHUB_APP_INSTALLATION_URL,
      GITHUB_APP_APP_ID,
      GITHUB_APP_PRIVATE_KEY,
    } = process.env;
    this.gitInstallationUrl = GITHUB_APP_INSTALLATION_URL;
    this.appId = GITHUB_APP_APP_ID;
    this.privateKey = GITHUB_APP_PRIVATE_KEY;

    const privateKey = this.getFormattedPrivateKey(this.privateKey);

    this.app = new App({
      appId: this.appId,
      privateKey,
    });
  }
  async getMyCommitsList(args: OneBranchArgs): Promise<Commit[]> {
    const { branchName, owner, repositoryName } = args;
    const botData = await this.getAmplicationBotData();

    let moreCommitsPagination = true;
    let commitsList: Commit[] = [];
    let cursor: string | undefined = undefined;

    do {
      const { commits, hasNextPage, endCursor } =
        await this.paginatedCommitsList({
          botData,
          branchName,
          owner,
          repositoryName,
          cursor,
        });
      moreCommitsPagination = hasNextPage;
      commitsList = commitsList.concat(commits); // The list is in ascending order ( newest commits are first )
      cursor = endCursor;
    } while (moreCommitsPagination);

    return commitsList;
  }

  private async paginatedCommitsList(
    args: OneBranchArgs & {
      cursor: string | undefined;
      botData: AmplicationBotData;
    }
  ): Promise<{ commits: Commit[]; hasNextPage: boolean; endCursor: string }> {
    const { branchName, owner, repositoryName, cursor, botData } = args;

    const data: {
      repository: {
        ref: {
          target: {
            history: {
              nodes: {
                oid: string;
              }[];
              pageInfo: {
                hasNextPage: boolean;
                endCursor: string;
              };
            };
          };
        };
      };
    } = await this.octokit.graphql(
      `query ($owner: String!, $repo: String!, $branch: String!, $author: ID!) {
        repository(name: $repo, owner: $owner) {
          ref(qualifiedName: $branch) {
            target {
              ... on Commit {
                history(author:{id: $author},first:100 ${
                  cursor ? `,after:"${cursor}"` : ""
                }) {
                  nodes {
                    oid
                  }
                  pageInfo {
                    hasNextPage
                    endCursor
                  }
                }
              }
            }
          }
        }
      }`,
      {
        owner,
        repo: repositoryName,
        branch: branchName,
        author: botData.id,
      }
    );
    const {
      repository: {
        ref: {
          target: {
            history: {
              nodes,
              pageInfo: { endCursor, hasNextPage },
            },
          },
        },
      },
    } = data;
    return {
      commits: nodes.map(({ oid }) => ({
        sha: oid,
      })),
      hasNextPage,
      endCursor,
    };
  }

  async getAmplicationBotData(): Promise<AmplicationBotData> {
    const data: { viewer: { id: string; login: string } } = await this.octokit
      .graphql(`{
      viewer{
        id
        login
      }
    }`);
    const {
      viewer: { id, login },
    } = data;
    return {
      login,
      id,
    };
  }

  async init(): Promise<void> {
    if (this.gitProviderArgs.installationId) {
      this.octokit = await this.getInstallationOctokit(
        this.gitProviderArgs.installationId
      );
    }
  }

  private getFormattedPrivateKey(privateKey: string): string {
    return privateKey.replace(/\\n/g, "\n");
  }

  private async getInstallationAuthToken(
    installationId: string
  ): Promise<string> {
    const privateKey = this.getFormattedPrivateKey(this.privateKey);
    const auth = createAppAuth({
      appId: this.appId,
      privateKey,
    });
    // Retrieve installation access token
    return (
      await auth({
        type: "installation",
        installationId: installationId,
      })
    ).token;
  }

  private async getInstallationOctokit(
    installationId: string
  ): Promise<Octokit> {
    const installationIdNumber = ConverterUtil.convertToNumber(installationId);
    return await this.app.getInstallationOctokit(installationIdNumber);
  }

  private async getOrganizationRepositories(): Promise<RemoteGitRepository[]> {
    const results = await this.octokit.request(
      "GET /installation/repositories"
    );
    return results.data.repositories.map((repo) => ({
      name: repo.name,
      url: repo.html_url,
      private: repo.private,
      fullName: repo.full_name,
      admin: repo.permissions?.admin || false,
      defaultBranch: repo.default_branch,
    }));
  }

  private async isRepositoryInOrganizationRepositories(
    name: string
  ): Promise<boolean> {
    const repos = await this.getOrganizationRepositories();
    return repos.map((repo) => repo.name).includes(name);
  }

  private async getRepositoriesWithPagination(
    limit = 10,
    page = 1
  ): Promise<RemoteGitRepos> {
    const results = await this.octokit.request(
      `GET /installation/repositories?per_page=${limit}&page=${page}`
    );
    const repos = results.data.repositories.map((repo) => ({
      name: repo.name,
      url: repo.html_url,
      private: repo.private,
      fullName: repo.full_name,
      admin: repo.permissions.admin,
    }));

    return {
      totalRepos: results.data.total_count,
      repos: repos,
      pageSize: limit,
      currentPage: page,
    };
  }

  async getGitInstallationUrl(amplicationWorkspaceId: string): Promise<string> {
    return this.gitInstallationUrl.replace("{state}", amplicationWorkspaceId);
  }

  async getRepository(
    getRepositoriesArgs: GetRepositoryArgs
  ): Promise<RemoteGitRepository> {
    const { owner, repositoryName } = getRepositoriesArgs;
    const {
      data: {
        permissions: { admin },
        url,
        private: isPrivate,
        name,
        full_name: fullName,
        default_branch: defaultBranch,
      },
    } = await this.octokit.rest.repos.get({
      owner,
      repo: repositoryName,
    });

    return {
      admin,
      defaultBranch,
      fullName,
      name,
      private: isPrivate,
      url,
    };
  }

  async getRepositories(
    getRepositoriesArgs: GetRepositoriesArgs
  ): Promise<RemoteGitRepos> {
    const { limit, page } = getRepositoriesArgs;
    return await this.getRepositoriesWithPagination(limit, page);
  }

  async createRepository(
    createRepositoryArgs: CreateRepositoryArgs
  ): Promise<RemoteGitRepository> {
    const { gitOrganization, owner, repositoryName, isPrivateRepository } =
      createRepositoryArgs;

    if (gitOrganization.type === EnumGitOrganizationType.User) {
      throw new Error(UNSUPPORTED_GIT_ORGANIZATION_TYPE);
    }

    const exists: boolean = await this.isRepositoryInOrganizationRepositories(
      repositoryName
    );
    if (exists) {
      return null;
    }

    const { data: repo } = await this.octokit.rest.repos.createInOrg({
      name: repositoryName,
      org: owner,
      // eslint-disable-next-line @typescript-eslint/naming-convention
      auto_init: true,
      private: !isPrivateRepository,
    });

    return {
      name: repo.name,
      url: repo.html_url,
      private: repo.private,
      fullName: repo.full_name,
      admin: repo.permissions?.admin || false,
      defaultBranch: repo.default_branch,
    };
  }

  async deleteGitOrganization(): Promise<boolean> {
    const deleteInstallationRes =
      await this.octokit.rest.apps.deleteInstallation({
        // eslint-disable-next-line @typescript-eslint/naming-convention
        installation_id: ConverterUtil.convertToNumber(
          this.gitProviderArgs.installationId
        ),
      });

    if (deleteInstallationRes.status != 204) {
      return false;
    }

    return true;
  }

  async getOrganization(): Promise<RemoteGitOrganization> {
    const gitRemoteOrganization = await this.octokit.rest.apps.getInstallation({
      // eslint-disable-next-line @typescript-eslint/naming-convention
      installation_id: ConverterUtil.convertToNumber(
        this.gitProviderArgs.installationId
      ),
    });
    const { data: gitRemoteOrgs } = gitRemoteOrganization;

    return {
      name: gitRemoteOrgs.account.login,
      type: EnumGitOrganizationType[gitRemoteOrganization.data.account.type],
    };
  }

  async getFile(file: GetFileArgs): Promise<GitFile> {
    const { owner, repositoryName, path, baseBranchName } = file;

    const content = await this.octokit.rest.repos.getContent({
      owner,
      repo: repositoryName,
      path,
      ref: baseBranchName ? baseBranchName : undefined,
    });

    if (!Array.isArray(content)) {
      const item = content.data as DirectoryItem;

      if (item.type === GITHUB_FILE_TYPE) {
        // Convert base64 results to UTF-8 string
        const buff = Buffer.from(item.content, "base64");

        const file: GitFile = {
          content: buff.toString("utf-8"),
          htmlUrl: item.html_url,
          name: item.name,
          path: item.path,
        };
        return file;
      }
    }
    return null;
  }

  async createPullRequestFromFiles(
    createPullRequestFromFilesArgs: CreatePullRequestFromFilesArgs
  ): Promise<string> {
    const {
      owner,
      repositoryName,
      pullRequestTitle,
      pullRequestBody,
      branchName,
      files,
      commitMessage,
    } = createPullRequestFromFilesArgs;
    // We are not using this.octokit, instead we are using a local octokit client because we need the plugin
    const octokitWithPlugins = Octokit.plugin(createPullRequest);
    const token = await this.getInstallationAuthToken(
      this.gitProviderArgs.installationId
    );
    const octokit = new octokitWithPlugins({
      auth: token,
    });

    const gitHubFiles = this.convertFilesToGitHubFiles(files);
    const pr = await octokit.createPullRequest({
      owner,
      repo: repositoryName,
      title: pullRequestTitle,
      body: pullRequestBody,
      head: branchName,
      update: true,
      changes: [
        {
          /* optional: if `files` is not passed, an empty commit is created instead */
          files: gitHubFiles,
          commit: commitMessage,
        },
      ],
    });
    return pr.data.html_url;
  }

  async createCommit({
    owner,
    repositoryName,
    commitMessage,
    branchName,
    files,
  }: CreateCommitArgs): Promise<void> {
    const gitHubFils = this.convertFilesToGitHubFiles(files);
    const lastCommit = await this.getLastCommit(
      owner,
      repositoryName,
      branchName
    );

    console.log(`Got last commit with url ${lastCommit.html_url}`);

    if (!lastCommit) {
      throw new Error("No last commit found");
    }

    const lastTreeSha = await this.createTree(
      owner,
      repositoryName,
      lastCommit.sha,
      lastCommit.commit.tree.sha,
      gitHubFils
    );

    console.info(`Created tree for for ${owner}/${repositoryName}`);

    const { data: commit } = await this.octokit.rest.git.createCommit({
      message: commitMessage,
      owner,
      repo: repositoryName,
      tree: lastTreeSha,
      parents: [lastCommit.sha],
    });

    console.info(`Created commit for ${owner}/${repositoryName}`);

    await this.octokit.rest.git.updateRef({
      owner,
      repo: repositoryName,
      sha: commit.sha,
      ref: `heads/${branchName}`,
    });

    console.info(`Updated branch ${branchName} for ${owner}/${repositoryName}`);
  }

  async getPullRequestForBranch({
    owner,
    repositoryName,
    branchName,
  }: GetPullRequestForBranchArgs): Promise<
    { url: string; number: number } | undefined
  > {
    const branchInfo: {
      repository: {
        ref: {
          associatedPullRequests: {
            edges: [
              {
                node: {
                  url: string;
                  number: number;
                };
              }
            ];
          };
        };
      };
    } = await this.octokit.graphql(
      `
          query ($owner: String!, $repo: String!, $head: String!) {
            repository(name: $repo, owner: $owner) {
              ref(qualifiedName: $head) {
                associatedPullRequests(first: 1, states: OPEN) {
                  edges {
                    node {
                      id
                      number
                      url
                    }
                  }
                }
              }
            }
          }`,
      {
        owner,
        repo: repositoryName,
        head: branchName,
      }
    );

    const existingPullRequest =
      branchInfo.repository.ref?.associatedPullRequests?.edges?.[0]?.node;

    return existingPullRequest;
  }

  async createPullRequestForBranch({
    owner,
    repositoryName,
    branchName,
    pullRequestTitle,
    pullRequestBody,
    defaultBranchName,
  }: CreatePullRequestForBranchArgs): Promise<string> {
    const { data: pullRequest } = await this.octokit.rest.pulls.create({
      owner,
      repo: repositoryName,
      title: pullRequestTitle,
      body: pullRequestBody,
      head: branchName,
      base: defaultBranchName,
    });
    return pullRequest.html_url;
  }

  async isBranchExists(args: GetBranchArgs): Promise<boolean> {
    try {
      const refs = await this.getBranch(args);
      return Boolean(refs);
    } catch (error) {
      return false;
    }
  }

  async getBranch({
    owner,
    repositoryName,
    branchName,
  }: GetBranchArgs): Promise<Branch> {
    const { data: ref } = await this.octokit.rest.git.getRef({
      owner,
      repo: repositoryName,
      ref: `heads/${branchName}`,
    });

    console.log(
      `Got branch ${owner}/${repositoryName}/${branchName} with url ${ref.url}`
    );

    return { sha: ref.object.sha, name: branchName };
  }

  async createBranch({
    owner,
    repositoryName,
    branchName,
    pointingSha,
  }: CreateBranchArgs): Promise<Branch> {
    let baseSha = pointingSha;
    if (!baseSha) {
      const repository = await this.getRepository({ owner, repositoryName });
      const { defaultBranch } = repository;

      const refs = await this.octokit.rest.git.getRef({
        owner,
        repo: repositoryName,
        ref: `heads/${defaultBranch}`,
      });
      baseSha = refs.data.object.sha;
    }
    const { data: branch } = await this.octokit.rest.git.createRef({
      owner,
      repo: repositoryName,
      ref: `refs/heads/${branchName}`,
      sha: baseSha,
    });
    return { name: branchName, sha: branch.object.sha };
  }

  async getFirstCommitOnBranch({
    branchName,
    owner,
    repositoryName,
  }: GetBranchArgs): Promise<{ sha: string }> {
    const firstCommit: TData = await this.octokit.graphql(
      `query ($owner: String!, $repo: String!, $branchName: String!) {
      repository(name: $repo, owner: $owner) {
        ref(qualifiedName: $branchName) {
          target {
            ... on Commit {
              history(first: 1) {
                nodes {
                  oid
                  url
                }
                totalCount
                pageInfo {
                  endCursor
                }
              }
            }
          }
        }
      }
    }`,
      {
        owner,
        repo: repositoryName,
        branchName,
      }
    );
    const {
      repository: {
        ref: {
          target: {
            history: { nodes: firstCommitNodes, pageInfo, totalCount },
          },
        },
      },
    } = firstCommit;

    if (totalCount <= 1) {
      return { sha: firstCommitNodes[0].oid };
    }

    const cursorPrefix = pageInfo.endCursor.split(" ")[0];
    const nextCursor = `${cursorPrefix} ${totalCount - 2}`;

    const lastCommitData: TData = await this.octokit.graphql(
      `query ($owner: String!, $repo: String!, $branchName: String!, $nextCursor: String!) {
        repository(name: $repo, owner: $owner) {
          ref(qualifiedName: $branchName) {
            target {
              ... on Commit {
                history(first: 1, after: $nextCursor) {
                  nodes {
                    oid
                    url
                  }
                  totalCount
                  pageInfo {
                    endCursor
                  }
                }
              }
            }
          }
        }
      }`,
      { owner, repo: repositoryName, branchName, nextCursor }
    );
    const {
      repository: {
        ref: {
          target: {
            history: { nodes: lastCommitNodes },
          },
        },
      },
    } = lastCommitData;
    return { sha: lastCommitNodes[0].oid };
  }

  private async getLastCommit(
    owner: string,
    repositoryName: string,
    branchName: string
  ) {
    const branch = await this.getBranch({ owner, repositoryName, branchName });

    console.log(
      `Got branch ${owner}/${repositoryName}/${branch.name} with sha ${branch.sha}`
    );

    const [lastCommit] = (
      await this.octokit.rest.repos.listCommits({
        owner,
        repo: repositoryName,
        sha: branch.sha,
      })
    ).data;

    return lastCommit;
  }

  private async createTree(
    owner: string,
    repositoryName: string,
    latestCommitSha: string,
    latestCommitTreeSha: string,
    changes: Required<Changes["files"]>
  ): Promise<string | null> {
    const tree = (
      await Promise.all(
        Object.keys(changes).map(async (path) => {
          const value = changes[path];

          if (value === null) {
            // Deleting a non-existent file from a tree leads to an "GitRPC::BadObjectState" error,
            // so we only attempt to delete the file if it exists.
            try {
              // https://developer.github.com/v3/repos/contents/#get-contents
              await this.octokit.request(
                "HEAD /repos/{owner}/{repo}/contents/:path",
                {
                  owner,
                  repo: repositoryName,
                  ref: latestCommitSha,
                  path,
                }
              );

              return {
                path,
                mode: "100644",
                sha: null,
              };
            } catch (error) {
              return;
            }
          }

          // When passed a function, retrieve the content of the file, pass it
          // to the function, then return the result
          if (typeof value === "function") {
            let result;

            try {
              const { data: file } = await this.octokit.request(
                "GET /repos/{owner}/{repo}/contents/:path",
                {
                  owner,
                  repo: repositoryName,
                  ref: latestCommitSha,
                  path,
                }
              );

              result = await value(
                Object.assign(file, { exists: true }) as UpdateFunctionFile
              );
            } catch (error) {
              // eslint-disable-next-line @typescript-eslint/ban-ts-comment
              // @ts-ignore
              // istanbul ignore if
              if (error.status !== 404) throw error;

              // eslint-disable-next-line @typescript-eslint/ban-ts-comment
              // @ts-ignore
              result = await value({ exists: false });
            }

            if (result === null || typeof result === "undefined") return;
            return this.valueToTreeObject(owner, repositoryName, path, result);
          }

          return this.valueToTreeObject(owner, repositoryName, path, value);
        })
      )
    ).filter(Boolean) as TreeParameter;

    if (tree.length === 0) {
      return null;
    }

    // https://developer.github.com/v3/git/trees/#create-a-tree
    const {
      data: { sha: newTreeSha },
    } = await this.octokit.request("POST /repos/{owner}/{repo}/git/trees", {
      owner,
      repo: repositoryName,
      base_tree: latestCommitTreeSha,
      tree,
    });

    return newTreeSha;
  }

  private async valueToTreeObject(
    owner: string,
    repositoryName: string,
    path: string,
    value: string | OctokitFile
  ) {
    let mode = "100644";
    if (value !== null && typeof value !== "string") {
      mode = value.mode || mode;
    }

    // Text files can be changed through the .content key
    if (typeof value === "string") {
      return {
        path,
        mode: mode,
        content: value,
      };
    }

    // Binary files need to be created first using the git blob API,
    // then changed by referencing in the .sha key
    const { data } = await this.octokit.request(
      "POST /repos/{owner}/{repo}/git/blobs",
      {
        owner,
        repo: repositoryName,
        ...value,
      }
    );
    const blobSha = data.sha;

    return {
      path,
      mode: mode,
      sha: blobSha,
    };
  }

  private convertFilesToGitHubFiles(
    files: UpdateFile[]
  ): Required<Changes["files"]> {
    return files.reduce((acc, file) => {
      acc[file.path] = file.content;
      return acc;
    }, {} as Required<Changes["files"]>);
  }
}

type TData = {
  repository: {
    ref: {
      target: {
        history: {
          nodes: [
            {
              oid: string;
              url: string;
            }
          ];
          pageInfo: {
            endCursor: string;
          };
          totalCount: number;
        };
      };
    };
  };
};<|MERGE_RESOLUTION|>--- conflicted
+++ resolved
@@ -12,10 +12,7 @@
 import {
   AmplicationBotData,
   Branch,
-<<<<<<< HEAD
   Commit,
-=======
->>>>>>> 48cc16d8
   CreateBranchArgs,
   CreateCommitArgs,
   CreatePullRequestForBranchArgs,
@@ -29,7 +26,6 @@
   GetRepositoryArgs,
   GitFile,
   GitProviderArgs,
-  OneBranchArgs,
   RemoteGitOrganization,
   RemoteGitRepos,
   RemoteGitRepository,
@@ -66,7 +62,7 @@
       privateKey,
     });
   }
-  async getMyCommitsList(args: OneBranchArgs): Promise<Commit[]> {
+  async getMyCommitsList(args: GetBranchArgs): Promise<Commit[]> {
     const { branchName, owner, repositoryName } = args;
     const botData = await this.getAmplicationBotData();
 
@@ -92,7 +88,7 @@
   }
 
   private async paginatedCommitsList(
-    args: OneBranchArgs & {
+    args: GetBranchArgs & {
       cursor: string | undefined;
       botData: AmplicationBotData;
     }
