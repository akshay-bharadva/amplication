--- conflicted
+++ resolved
@@ -41,17 +41,6 @@
 } from "../types";
 import { ConverterUtil } from "../utils/convert-to-number";
 import { UNSUPPORTED_GIT_ORGANIZATION_TYPE } from "./git.constants";
-<<<<<<< HEAD
-import { createPullRequest } from "octokit-plugin-create-pull-request";
-import {
-  Changes,
-  TreeParameter,
-  UpdateFunctionFile,
-  File as OctokitFile,
-} from "octokit-plugin-create-pull-request/dist-types/types";
-import { NotImplementedError } from "../utils/custom-error";
-=======
->>>>>>> 4f4ec0e5
 
 const GITHUB_FILE_TYPE = "file";
 
