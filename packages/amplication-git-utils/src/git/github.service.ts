import { Injectable } from "@nestjs/common";
import { ConfigService } from "@nestjs/config";
import { createAppAuth } from "@octokit/auth-app";
import { components } from "@octokit/openapi-types";
import { App, Octokit } from "octokit";
import { createPullRequest } from "octokit-plugin-create-pull-request";
import { Changes } from "octokit-plugin-create-pull-request/dist-types/types";
import { join } from "path";
import { EnumPullRequestMode } from "../types";
import { AmplicationIgnoreManger } from "../utils/amplication-ignore-manger";
import { ConverterUtil } from "../utils/convert-to-number";
import { Branch } from "./dto/branch";
import { GithubFile } from "./dto/github-file.dto";
import { RemoteGitOrganization } from "./dto/remote-git-organization.dto";
import {
  RemoteGitRepos,
  RemoteGitRepository,
} from "./dto/remote-git-repository";
import {
  AMPLICATION_IGNORED_FOLDER,
  UNSUPPORTED_GIT_ORGANIZATION_TYPE,
} from "./git.constants";
import {
  EnumGitOrganizationType,
  GitResourceMeta,
  PrModule,
} from "./git.types";
<<<<<<< HEAD
import {
  RemoteGitRepos,
  RemoteGitRepository,
} from "./dto/remote-git-repository";
import { RemoteGitOrganization } from "./dto/remote-git-organization.dto";
import { Branch } from "./dto/branch";
=======
import { AccumulativePullRequest } from "./github/AccumulativePullRequest";
import { BasicPullRequest } from "./github/BasicPullRequest";
>>>>>>> a5563525

const GITHUB_FILE_TYPE = "file";
export const GITHUB_CLIENT_SECRET_VAR = "GITHUB_CLIENT_SECRET";
export const GITHUB_APP_APP_ID_VAR = "GITHUB_APP_APP_ID";
export const GITHUB_APP_PRIVATE_KEY_VAR = "GITHUB_APP_PRIVATE_KEY";
export const GITHUB_APP_INSTALLATION_URL_VAR = "GITHUB_APP_INSTALLATION_URL";
export const UNEXPECTED_FILE_TYPE_OR_ENCODING = `Unexpected file type or encoding received`;

type DirectoryItem = components["schemas"]["content-directory"][number];
@Injectable()
export class GithubService {
  private app: App;
  private gitInstallationUrl: string;

  constructor(private readonly configService: ConfigService) {
    this.gitInstallationUrl = this.configService.get(
      GITHUB_APP_INSTALLATION_URL_VAR
    );

    const appId = this.configService.get(GITHUB_APP_APP_ID_VAR);
    const privateKey = this.configService
      .get(GITHUB_APP_PRIVATE_KEY_VAR)
      .replace(/\\n/g, "\n");

    this.app = new App({
      appId: appId,
      privateKey: privateKey,
    });
  }
  createUserRepository(
    installationId: string,
    owner: string,
    name: string,
    isPublic: boolean
  ): Promise<RemoteGitRepository> {
    console.log({ installationId, owner, name, isPublic });
    throw new Error(UNSUPPORTED_GIT_ORGANIZATION_TYPE);
  }
  async createOrganizationRepository(
    installationId: string,
    owner: string,
    name: string,
    isPublic: boolean
  ): Promise<RemoteGitRepository> {
    const octokit = await this.getInstallationOctokit(installationId);

    const exists: boolean = await GithubService.isRepoExistWithOctokit(
      octokit,
      name
    );
    if (exists) {
      return null;
    }

    const { data: repo } = await octokit.rest.repos.createInOrg({
      name: name,
      org: owner,
      // eslint-disable-next-line @typescript-eslint/naming-convention
      auto_init: true,
      private: !isPublic,
    });

    return {
      name: repo.name,
      url: repo.html_url,
      private: repo.private,
      fullName: repo.full_name,
<<<<<<< HEAD
      admin: repo.permissions.admin,
=======
      admin: repo.permissions?.admin || false,
>>>>>>> a5563525
      defaultBranch: repo.default_branch,
    };
  }
  async getOrganizationRepos(
    installationId: string,
    limit: number,
    page: number
  ): Promise<RemoteGitRepos> {
    const octokit = await this.getInstallationOctokit(installationId);
    return await GithubService.getOrganizationReposWithOctokitAndPagination(
      octokit,
      limit,
      page
    );
  }

  async isRepoExist(installationId: string, name: string): Promise<boolean> {
    const octokit = await this.getInstallationOctokit(installationId);
    return await GithubService.isRepoExistWithOctokit(octokit, name);
  }
  async getGitInstallationUrl(workspaceId: string): Promise<string> {
    return this.gitInstallationUrl.replace("{state}", workspaceId);
  }
  async deleteGitOrganization(installationId: string): Promise<boolean> {
    const octokit = await this.getInstallationOctokit(installationId);
    const deleteInstallationRes = await octokit.rest.apps.deleteInstallation({
      // eslint-disable-next-line @typescript-eslint/naming-convention
      installation_id: ConverterUtil.convertToNumber(installationId),
    });

    if (deleteInstallationRes.status != 204) {
      return false;
    }

    return true;
  }
  async getGitRemoteOrganization(
    installationId: string
  ): Promise<RemoteGitOrganization> {
    const octokit = await this.getInstallationOctokit(installationId);
    const gitRemoteOrganization = await octokit.rest.apps.getInstallation({
      // eslint-disable-next-line @typescript-eslint/naming-convention
      installation_id: ConverterUtil.convertToNumber(installationId),
    });
    const { data: gitRemoteOrgs } = gitRemoteOrganization;

    return {
      name: gitRemoteOrgs.account.login,
      type: EnumGitOrganizationType[gitRemoteOrganization.data.account.type],
    };
  }
  async getFile(
    owner: string,
    repo: string,
    path: string,
    baseBranchName: string,
    installationId: string
  ): Promise<GithubFile> {
    const octokit = await this.getInstallationOctokit(installationId);
    const content = await octokit.rest.repos.getContent({
      owner,
      repo,
      path,
      ref: baseBranchName ? baseBranchName : undefined,
    });

    if (!Array.isArray(content)) {
      const item = content.data as DirectoryItem;

      if (item.type === GITHUB_FILE_TYPE) {
        // Convert base64 results to UTF-8 string
        const buff = Buffer.from(item.content, "base64");

        const file: GithubFile = {
          content: buff.toString("utf-8"),
          htmlUrl: item.html_url,
          name: item.name,
          path: item.path,
        };
        return file;
      }
    }
    return null;
  }

  async createPullRequest(
<<<<<<< HEAD
    owner: string,
    repo: string,
    modules: PrModule[],
    commitName: string,
    title: string,
    commitDescription: string,
    baseBranchName: string,
=======
    mode: EnumPullRequestMode,
    owner: string,
    repo: string,
    files: Required<Changes["files"]>,
    commitMessage: string,
    prTitle: string,
    prBody: string,
>>>>>>> a5563525
    installationId: string,
    head,
    baseBranchName?: string | undefined
  ): Promise<string> {
    const myOctokit = Octokit.plugin(createPullRequest);
    const token = await this.getInstallationAuthToken(installationId);
    const octokit = new myOctokit({
      auth: token,
    });

<<<<<<< HEAD
    const amplicationIgnoreManger = new AmplicationIgnoreManger();
    await amplicationIgnoreManger.init(async (fileName) => {
      try {
        return (
          await this.getFile(
            owner,
            repo,
            fileName,
            baseBranchName,
            installationId
          )
        ).content;
      } catch (error) {
        console.log("Repository does not have a .amplicationignore file");
        return "";
      }
    });

    //do not override files in 'server/src/[entity]/[entity].[controller/resolver/service/module].ts'
    //do not override server/scripts/customSeed.ts
    const doNotOverride = [
      new RegExp(
        `^${gitResourceMeta.serverPath || "server"}/src/[^/]+/.+.controller.ts$`
      ),
      new RegExp(
        `^${gitResourceMeta.serverPath || "server"}/src/[^/]+/.+.resolver.ts$`
      ),
      new RegExp(
        `^${gitResourceMeta.serverPath || "server"}/src/[^/]+/.+.service.ts$`
      ),
      new RegExp(
        `^${gitResourceMeta.serverPath || "server"}/src/[^/]+/.+.module.ts$`
      ),
      new RegExp(
        `^${gitResourceMeta.serverPath || "server"}/scripts/customSeed.ts$`
      ),
    ];

    const authFolder = "server/src/auth";

    const files = Object.fromEntries(
      modules.map((module) => {
        // ignored file
        if (amplicationIgnoreManger.isIgnored(module.path)) {
          return [join(AMPLICATION_IGNORED_FOLDER, module.path), module.code];
        }
        // Deleted file
        if (module.code === null) {
          return [module.path, module.code];
        }
        // Regex ignored file
        if (
          !module.path.startsWith(authFolder) &&
          doNotOverride.some((rx) => rx.test(module.path))
        ) {
          return [
            module.path,
            ({ exists }) => {
              // do not create the file if it already exist
              if (exists) return null;

              return module.code;
            },
          ];
        }
        // Regular file
        return [module.path, module.code];
      })
    );

    // Returns a normal Octokit PR response
    // See https://octokit.github.io/rest.js/#octokit-routes-pulls-create

    const pr = await octokit.createPullRequest({
      owner,
      repo,
      title,
      body: commitDescription,
      base: baseBranchName /* optional: defaults to default branch */,
      head: "amplication",
      changes: [
        {
          /* optional: if `files` is not passed, an empty commit is created instead */
          files: files,
          commit: commitName,
        },
      ],
    });
    return pr.data.html_url;
=======
    switch (mode) {
      case EnumPullRequestMode.Accumulative:
        return new AccumulativePullRequest().createPullRequest(
          octokit,
          owner,
          repo,
          prTitle,
          prBody,
          baseBranchName,
          head,
          files,
          commitMessage
        );
      default:
        return new BasicPullRequest().createPullRequest(
          octokit,
          owner,
          repo,
          prTitle,
          prBody,
          baseBranchName,
          head,
          files,
          commitMessage
        );
    }
>>>>>>> a5563525
  }

  private async getInstallationOctokit(
    installationId: string
  ): Promise<Octokit> {
    const installationIdNumber = ConverterUtil.convertToNumber(installationId);
    return await this.app.getInstallationOctokit(installationIdNumber);
  }

  private static async getOrganizationReposWithOctokit(
    octokit: Octokit
  ): Promise<RemoteGitRepository[]> {
    const results = await octokit.request("GET /installation/repositories");
    return results.data.repositories.map((repo) => ({
      name: repo.name,
      url: repo.html_url,
      private: repo.private,
      fullName: repo.full_name,
<<<<<<< HEAD
      admin: repo.permissions.admin,
=======
      admin: repo.permissions?.admin || false,
>>>>>>> a5563525
      defaultBranch: repo.default_branch,
    }));
  }

  private static async getOrganizationReposWithOctokitAndPagination(
    octokit: Octokit,
    limit = 10,
    page = 1
  ): Promise<RemoteGitRepos> {
    const results = await octokit.request(
      `GET /installation/repositories?per_page=${limit}&page=${page}`
    );
    const repos = results.data.repositories.map((repo) => ({
      name: repo.name,
      url: repo.html_url,
      private: repo.private,
      fullName: repo.full_name,
      admin: repo.permissions.admin,
    }));

    return {
      totalRepos: results.data.total_count,
      repos: repos,
      pageSize: limit,
      currentPage: page,
    };
  }

  private static async isRepoExistWithOctokit(
    octokit: Octokit,
    name: string
  ): Promise<boolean> {
    const repos = await GithubService.getOrganizationReposWithOctokit(octokit);
    return repos.map((repo) => repo.name).includes(name);
  }
  private async getInstallationAuthToken(
    installationId: string
  ): Promise<string> {
    const appId = this.configService.get(GITHUB_APP_APP_ID_VAR);
    const privateKey = this.configService
      .get(GITHUB_APP_PRIVATE_KEY_VAR)
      .replace(/\\n/g, "\n");
    const auth = createAppAuth({ appId, privateKey });
    // Retrieve installation access token
    return (
      await auth({
        type: "installation",
        installationId: installationId,
      })
    ).token;
  }

  async getRepository(
    installationId: string,
    owner: string,
    repo: string
  ): Promise<RemoteGitRepository> {
    const octokit = await this.getInstallationOctokit(installationId);
    const response = await octokit.rest.repos.get({
      owner,
      repo,
    });
    const {
      name,
      html_url,
      private: isPrivate,
      default_branch: defaultBranch,
      full_name: fullName,
      permissions,
    } = response.data;
<<<<<<< HEAD
    const { admin } = permissions;
=======
    const admin = permissions.admin || false;
>>>>>>> a5563525
    return {
      name,
      url: html_url,
      private: isPrivate,
      fullName,
      admin,
      defaultBranch,
    };
  }

  async createBranch(
    installationId: string,
    owner: string,
    repo: string,
    newBranchName: string,
    baseBranchName?: string
<<<<<<< HEAD
  ): Promise<void> {
=======
  ): Promise<Branch> {
>>>>>>> a5563525
    const octokit = await this.getInstallationOctokit(installationId);
    const repository = await this.getRepository(installationId, owner, repo);
    const { defaultBranch } = repository;
    const refs = await octokit.rest.git.getRef({
      owner,
      repo,
      ref: `heads/${baseBranchName || defaultBranch}`,
    });
<<<<<<< HEAD
    const branch = await octokit.rest.git.createRef({
=======
    const { data: branch } = await octokit.rest.git.createRef({
>>>>>>> a5563525
      owner,
      repo,
      ref: `refs/heads/${newBranchName}`,
      sha: refs.data.object.sha,
    });
<<<<<<< HEAD
    return;
=======
    return { name: newBranchName, sha: branch.object.sha };
>>>>>>> a5563525
  }

  async isBranchExist(
    installationId: string,
    owner: string,
    repo: string,
    branch: string
  ): Promise<boolean> {
    try {
      const refs = await this.getBranch(installationId, owner, repo, branch);
      return Boolean(refs);
    } catch (error) {
      return false;
    }
  }

  async getBranch(
    installationId: string,
    owner: string,
    repo: string,
    branch: string
  ): Promise<Branch> {
    const octokit = await this.getInstallationOctokit(installationId);
    const refs = await octokit.rest.git.getRef({
      owner,
      repo,
      ref: `heads/${branch}`,
    });
    return { sha: refs.data.object.sha, name: branch };
  }
}<|MERGE_RESOLUTION|>--- conflicted
+++ resolved
@@ -25,17 +25,8 @@
   GitResourceMeta,
   PrModule,
 } from "./git.types";
-<<<<<<< HEAD
-import {
-  RemoteGitRepos,
-  RemoteGitRepository,
-} from "./dto/remote-git-repository";
-import { RemoteGitOrganization } from "./dto/remote-git-organization.dto";
-import { Branch } from "./dto/branch";
-=======
 import { AccumulativePullRequest } from "./github/AccumulativePullRequest";
 import { BasicPullRequest } from "./github/BasicPullRequest";
->>>>>>> a5563525
 
 const GITHUB_FILE_TYPE = "file";
 export const GITHUB_CLIENT_SECRET_VAR = "GITHUB_CLIENT_SECRET";
@@ -103,11 +94,7 @@
       url: repo.html_url,
       private: repo.private,
       fullName: repo.full_name,
-<<<<<<< HEAD
-      admin: repo.permissions.admin,
-=======
       admin: repo.permissions?.admin || false,
->>>>>>> a5563525
       defaultBranch: repo.default_branch,
     };
   }
@@ -194,15 +181,6 @@
   }
 
   async createPullRequest(
-<<<<<<< HEAD
-    owner: string,
-    repo: string,
-    modules: PrModule[],
-    commitName: string,
-    title: string,
-    commitDescription: string,
-    baseBranchName: string,
-=======
     mode: EnumPullRequestMode,
     owner: string,
     repo: string,
@@ -210,7 +188,6 @@
     commitMessage: string,
     prTitle: string,
     prBody: string,
->>>>>>> a5563525
     installationId: string,
     head,
     baseBranchName?: string | undefined
@@ -221,97 +198,6 @@
       auth: token,
     });
 
-<<<<<<< HEAD
-    const amplicationIgnoreManger = new AmplicationIgnoreManger();
-    await amplicationIgnoreManger.init(async (fileName) => {
-      try {
-        return (
-          await this.getFile(
-            owner,
-            repo,
-            fileName,
-            baseBranchName,
-            installationId
-          )
-        ).content;
-      } catch (error) {
-        console.log("Repository does not have a .amplicationignore file");
-        return "";
-      }
-    });
-
-    //do not override files in 'server/src/[entity]/[entity].[controller/resolver/service/module].ts'
-    //do not override server/scripts/customSeed.ts
-    const doNotOverride = [
-      new RegExp(
-        `^${gitResourceMeta.serverPath || "server"}/src/[^/]+/.+.controller.ts$`
-      ),
-      new RegExp(
-        `^${gitResourceMeta.serverPath || "server"}/src/[^/]+/.+.resolver.ts$`
-      ),
-      new RegExp(
-        `^${gitResourceMeta.serverPath || "server"}/src/[^/]+/.+.service.ts$`
-      ),
-      new RegExp(
-        `^${gitResourceMeta.serverPath || "server"}/src/[^/]+/.+.module.ts$`
-      ),
-      new RegExp(
-        `^${gitResourceMeta.serverPath || "server"}/scripts/customSeed.ts$`
-      ),
-    ];
-
-    const authFolder = "server/src/auth";
-
-    const files = Object.fromEntries(
-      modules.map((module) => {
-        // ignored file
-        if (amplicationIgnoreManger.isIgnored(module.path)) {
-          return [join(AMPLICATION_IGNORED_FOLDER, module.path), module.code];
-        }
-        // Deleted file
-        if (module.code === null) {
-          return [module.path, module.code];
-        }
-        // Regex ignored file
-        if (
-          !module.path.startsWith(authFolder) &&
-          doNotOverride.some((rx) => rx.test(module.path))
-        ) {
-          return [
-            module.path,
-            ({ exists }) => {
-              // do not create the file if it already exist
-              if (exists) return null;
-
-              return module.code;
-            },
-          ];
-        }
-        // Regular file
-        return [module.path, module.code];
-      })
-    );
-
-    // Returns a normal Octokit PR response
-    // See https://octokit.github.io/rest.js/#octokit-routes-pulls-create
-
-    const pr = await octokit.createPullRequest({
-      owner,
-      repo,
-      title,
-      body: commitDescription,
-      base: baseBranchName /* optional: defaults to default branch */,
-      head: "amplication",
-      changes: [
-        {
-          /* optional: if `files` is not passed, an empty commit is created instead */
-          files: files,
-          commit: commitName,
-        },
-      ],
-    });
-    return pr.data.html_url;
-=======
     switch (mode) {
       case EnumPullRequestMode.Accumulative:
         return new AccumulativePullRequest().createPullRequest(
@@ -338,7 +224,6 @@
           commitMessage
         );
     }
->>>>>>> a5563525
   }
 
   private async getInstallationOctokit(
@@ -357,11 +242,7 @@
       url: repo.html_url,
       private: repo.private,
       fullName: repo.full_name,
-<<<<<<< HEAD
-      admin: repo.permissions.admin,
-=======
       admin: repo.permissions?.admin || false,
->>>>>>> a5563525
       defaultBranch: repo.default_branch,
     }));
   }
@@ -432,11 +313,7 @@
       full_name: fullName,
       permissions,
     } = response.data;
-<<<<<<< HEAD
-    const { admin } = permissions;
-=======
     const admin = permissions.admin || false;
->>>>>>> a5563525
     return {
       name,
       url: html_url,
@@ -453,11 +330,7 @@
     repo: string,
     newBranchName: string,
     baseBranchName?: string
-<<<<<<< HEAD
-  ): Promise<void> {
-=======
   ): Promise<Branch> {
->>>>>>> a5563525
     const octokit = await this.getInstallationOctokit(installationId);
     const repository = await this.getRepository(installationId, owner, repo);
     const { defaultBranch } = repository;
@@ -466,21 +339,13 @@
       repo,
       ref: `heads/${baseBranchName || defaultBranch}`,
     });
-<<<<<<< HEAD
-    const branch = await octokit.rest.git.createRef({
-=======
     const { data: branch } = await octokit.rest.git.createRef({
->>>>>>> a5563525
       owner,
       repo,
       ref: `refs/heads/${newBranchName}`,
       sha: refs.data.object.sha,
     });
-<<<<<<< HEAD
-    return;
-=======
     return { name: newBranchName, sha: branch.object.sha };
->>>>>>> a5563525
   }
 
   async isBranchExist(
