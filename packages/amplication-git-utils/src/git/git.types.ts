--- conflicted
+++ resolved
@@ -1,9 +1,6 @@
 import { registerEnumType } from "@nestjs/graphql";
-<<<<<<< HEAD
-=======
 import { Changes } from "octokit-plugin-create-pull-request/dist-types/types";
 import { EnumPullRequestMode } from "../types";
->>>>>>> a5563525
 import { Branch } from "./dto/branch";
 import { GithubFile } from "./dto/github-file.dto";
 import { RemoteGitOrganization } from "./dto/remote-git-organization.dto";
@@ -108,11 +105,7 @@
     repo: string,
     newBranchName: string,
     baseBranchName?: string
-<<<<<<< HEAD
-  ): Promise<void>;
-=======
   ): Promise<Branch>;
->>>>>>> a5563525
 
   getBranch(
     installationId: string,
