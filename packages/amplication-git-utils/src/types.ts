import { GitClient } from "./git/git-client";

export enum EnumPullRequestMode {
  Basic = "Basic",
  Accumulative = "Accumulative",
}

export enum EnumGitOrganizationType {
  User = "User",
  Organization = "Organization",
}

export enum EnumGitProvider {
  Github = "Github",
}

export interface GitProviderArgs {
  provider: EnumGitProvider;
  installationId: string;
}

export interface GitProviderConstructorArgs {
  installationId: string;
}

export interface RemoteGitOrganization {
  name: string;
  type: EnumGitOrganizationType;
}

export interface Branch {
  name: string;
  sha: string;
}

export interface RemoteGitRepository {
  name: string | null;
  url: string | null;
  private: boolean | null;
  fullName: string | null;
  admin: boolean | null;
  defaultBranch: string;
}

export interface RemoteGitRepos {
  repos: RemoteGitRepository[];
  totalRepos: number | null;
  currentPage: number | null;
  pageSize: number | null;
}

export type File = {
  path: string;
  content: string | null;
};

export type UpdateFile = {
  path: string;
  content: string | null | UpdateFileFn;
};

export type UpdateFileFn = ({ exists }: { exists: boolean }) => string | null;

export interface GitFile {
  name: string | null;
  path: string | null;
  content: string;
  htmlUrl: string | null;
}

export interface GitResourceMeta {
  serverPath: string;
  adminUIPath: string;
}

export interface GetRepositoryArgs {
  owner: string;
  repositoryName: string;
}

export interface CreateRepositoryArgs {
  gitOrganization: RemoteGitOrganization;
  owner: string;
  repositoryName: string;
  isPrivateRepository: boolean;
}

export interface GetRepositoriesArgs {
  limit: number;
  page: number;
}

export interface GetFileArgs {
  owner: string;
  repositoryName: string;
  baseBranchName?: string;
  path: string;
}

export interface CreatePullRequestArgs {
  owner: string;
  repositoryName: string;
  branchName: string;
  commitMessage: string;
  pullRequestTitle: string;
  pullRequestBody: string;
  pullRequestMode: EnumPullRequestMode;
  gitResourceMeta: GitResourceMeta;
  files: File[];
}

export interface CreatePullRequestFromFilesArgs {
  owner: string;
  repositoryName: string;
  branchName: string; // head
  commitMessage: string;
  pullRequestTitle: string;
  pullRequestBody: string;
  files: UpdateFile[];
}

export interface GetPullRequestForBranchArgs {
  owner: string;
  repositoryName: string;
  branchName: string;
}

export interface CreatePullRequestForBranchArgs {
  owner: string;
  repositoryName: string;
  branchName: string;
  defaultBranchName: string;
  pullRequestTitle: string;
  pullRequestBody: string;
}

export interface CreateCommitArgs {
  owner: string;
  repositoryName: string;
  commitMessage: string;
  branchName: string;
  files: UpdateFile[];
}

export interface GetBranchArgs {
  owner: string;
  repositoryName: string;
  branchName: string;
}

export interface CreateBranchIfNotExistsArgs {
  owner: string;
  repositoryName: string;
  branchName: string;
  gitClient: GitClient;
}

export interface CreateBranchArgs {
  owner: string;
  repositoryName: string;
  branchName: string;
  pointingSha: string;
}

export interface Commit {
  sha: string;
}

export interface GitUser {
  id: string;
  login: string;
}

<<<<<<< HEAD
export interface CherryPickCommitsArgs {
  commits: Commit[];
  gitClient: GitClient;
  branchName: string;
  firstCommitOnDefaultBranch: Commit;
}

export interface PreCommitProcessArgs {
  gitClient: GitClient;
  branchName: string;
  owner: string;
  repositoryName: string;
}

export type PreCommitProcessResult = Promise<{
  diff: string | null;
}>;
=======
export interface CloneUrlArgs {
  owner: string;
  repositoryName: string;
}
>>>>>>> 53b280b0
<|MERGE_RESOLUTION|>--- conflicted
+++ resolved
@@ -171,12 +171,9 @@
   login: string;
 }
 
-<<<<<<< HEAD
-export interface CherryPickCommitsArgs {
-  commits: Commit[];
-  gitClient: GitClient;
-  branchName: string;
-  firstCommitOnDefaultBranch: Commit;
+export interface CloneUrlArgs {
+  owner: string;
+  repositoryName: string;
 }
 
 export interface PreCommitProcessArgs {
@@ -188,10 +185,4 @@
 
 export type PreCommitProcessResult = Promise<{
   diff: string | null;
-}>;
-=======
-export interface CloneUrlArgs {
-  owner: string;
-  repositoryName: string;
-}
->>>>>>> 53b280b0
+}>;