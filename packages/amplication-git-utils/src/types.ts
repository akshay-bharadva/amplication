import { GitCli } from "./providers/git-cli";

export enum EnumPullRequestMode {
  Basic = "Basic",
  Accumulative = "Accumulative",
}

export enum EnumGitOrganizationType {
  User = "User",
  Organization = "Organization",
}

export enum EnumGitProvider {
  Github = "Github",
  Bitbucket = "Bitbucket",
}

export interface BitBucketConfiguration {
  clientId: string;
  clientSecret: string;
}

export interface GitHubConfiguration {
  clientId: string;
  clientSecret: string;
  appId: string;
  privateKey: string;
  installationUrl: string;
}

export interface GitProvidersConfiguration {
  gitHubConfiguration: GitHubConfiguration;
  bitBucketConfiguration: BitBucketConfiguration;
}

export interface OAuthProviderOrganizationProperties
  extends OAuthTokens,
    CurrentUser {}

export const isOAuthProviderOrganizationProperties = (
  properties: unknown
): properties is OAuthProviderOrganizationProperties => {
  const castedProperties = properties as OAuthProviderOrganizationProperties;
  if (
    !(
      castedProperties.accessToken !== undefined &&
      castedProperties.refreshToken !== undefined &&
      castedProperties.expiresAt !== undefined &&
      castedProperties.useGroupingForRepositories !== undefined &&
      castedProperties.username !== undefined
    )
  ) {
    throw new Error(
      "Missing mandatory param. Bitbucket provider requires OAuth configuration"
    );
  }
  return true;
};

export interface GitHubProviderOrganizationProperties {
  installationId: string;
}

export const isGitHubProviderOrganizationProperties = (
  properties: unknown
): properties is GitHubProviderOrganizationProperties => {
  if (
    !(
      (properties as GitHubProviderOrganizationProperties).installationId !==
      undefined
    )
  ) {
    throw new Error(
      "Missing mandatory param. Github provider requires installationId"
    );
  }
  return true;
};

export interface GitProviderArgs {
  provider: EnumGitProvider;
  providerOrganizationProperties:
    | GitHubProviderOrganizationProperties
    | OAuthProviderOrganizationProperties;
}

export interface GitProviderConstructorArgs {
  installationId: string;
}

export interface RemoteGitOrganization {
  name: string;
  type: EnumGitOrganizationType;
  useGroupingForRepositories: boolean;
}

export interface Branch {
  name: string;
  sha: string;
}

export interface RemoteGitRepository {
  name: string | null;
  url: string | null;
  private: boolean | null;
  fullName: string | null;
  admin: boolean | null;
  defaultBranch: string;
}

export interface RemoteGitRepos {
  repos: RemoteGitRepository[];
  total: number | null;
  currentPage: number | null;
  pageSize: number | null;
}

export type File = {
  path: string;
  content: string | null;
};

export type UpdateFile = {
  path: string;
  content: string | null;
  skipIfExists: boolean;
  deleted: boolean;
};

export type UpdateFileFn = ({ exists }: { exists: boolean }) => string | null;

export interface GitFile {
  name: string | null;
  path: string | null;
  content: string;
  htmlUrl: string | null;
}

export interface GitResourceMeta {
  serverPath: string;
  adminUIPath: string;
}

export interface GetRepositoryArgs {
  owner: string;
  repositoryName: string;
  repositoryGroupName?: string;
}

export interface CreateRepositoryArgs {
  gitOrganization: RemoteGitOrganization;
  owner: string;
  repositoryName: string;
  isPrivateRepository: boolean;
  repositoryGroupName?: string;
}

export interface GetRepositoriesArgs {
  limit: number;
  page: number;
  repositoryGroupName?: string;
}

export interface GetFileArgs {
  owner: string;
  repositoryName: string;
  repositoryGroupName?: string;
  path: string;
  /**
   * Revision reference of the file to request.
   * It can be a branch name, commit SHA, git tag.
   * Default: default branch name HEAD
   */
  ref?: string;
}

export interface CreatePullRequestArgs {
  owner: string;
  repositoryName: string;
  repositoryGroupName?: string;
  branchName: string;
  commitMessage: string;
  pullRequestTitle: string;
  pullRequestBody: string;
  pullRequestMode: EnumPullRequestMode;
  gitResourceMeta: GitResourceMeta;
  files: File[];
  cloneDirPath: string;
}

export interface CreatePullRequestFromFilesArgs {
  owner: string;
  repositoryName: string;
  branchName: string; // head
  commitMessage: string;
  pullRequestTitle: string;
  pullRequestBody: string;
  files: UpdateFile[];
}

export interface GitProviderGetPullRequestArgs {
  owner: string;
  repositoryName: string;
  repositoryGroupName?: string;
  branchName: string;
}

export interface GitProviderCreatePullRequestArgs {
  owner: string;
  repositoryName: string;
  branchName: string;
  defaultBranchName: string;
  pullRequestTitle: string;
  pullRequestBody: string;
  repositoryGroupName?: string;
}

export interface LinksMetadata {
  href: string;
  name: string;
}

export interface CurrentUser {
  links: {
    avatar: LinksMetadata;
  };
  username: string;
  uuid: string;
  displayName: string;
  useGroupingForRepositories: boolean;
}

export interface OAuthTokens {
  accessToken: string;
  refreshToken: string;
  tokenType: string;
  expiresAt: number; // Unix timestamp
  scopes: string[];
}

export interface OAuth2FlowArgs {
  accessToken: string;
  refreshToken: string;
}

export interface PaginatedGitGroup {
  total: number;
  page: number;
  pageSize: number;
  next: string;
  previous: string;
  groups: GitGroup[];
}

export interface GitGroup {
  id: string;
  name: string;
  slug: string;
}

export interface GetBranchArgs {
  owner: string;
  repositoryName: string;
  branchName: string;
  repositoryGroupName?: string;
}

export interface CreateBranchIfNotExistsArgs {
  owner: string;
  repositoryName: string;
  branchName: string;
<<<<<<< HEAD
  gitCli: GitCli;
  repositoryGroupName?: string;
=======
  gitClient: GitClient;
  defaultBranch: string;
>>>>>>> 669dc078
}

export interface CreateBranchArgs {
  owner: string;
  repositoryName: string;
  branchName: string;
  pointingSha: string;
  repositoryGroupName?: string;
}

export interface Commit {
  sha: string;
}

export interface Bot {
  id: string;
  login: string;
  email: string;
}

export interface CloneUrlArgs {
  owner: string;
  repositoryName: string;
  repositoryGroupName?: string;
}

export interface PreCommitProcessArgs {
  gitCli: GitCli;
  branchName: string;
}

export type PreCommitProcessResult = Promise<{
  diff: string | null;
}>;

export interface PostCommitProcessArgs {
  diffFolder: string;
  diff: string;
  gitCli: GitCli;
}

export interface FindOneIssueInput {
  owner: string;
  repositoryName: string;
  repositoryGroupName?: string;
  issueNumber: number;
}

interface CreatePullRequestCommentInput {
  body: string;
}

export interface CreatePullRequestCommentArgs {
  where: FindOneIssueInput;
  data: CreatePullRequestCommentInput;
}

export interface PullRequest {
  url: string;
  number: number;
}<|MERGE_RESOLUTION|>--- conflicted
+++ resolved
@@ -269,13 +269,9 @@
   owner: string;
   repositoryName: string;
   branchName: string;
-<<<<<<< HEAD
   gitCli: GitCli;
-  repositoryGroupName?: string;
-=======
-  gitClient: GitClient;
   defaultBranch: string;
->>>>>>> 669dc078
+  repositoryGroupName?: string;
 }
 
 export interface CreateBranchArgs {
