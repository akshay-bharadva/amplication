import { GitClient } from "./providers/git-client";

export enum EnumPullRequestMode {
  Basic = "Basic",
  Accumulative = "Accumulative",
}

export enum EnumGitOrganizationType {
  User = "User",
  Organization = "Organization",
}

export enum EnumGitProvider {
  Github = "Github",
  Bitbucket = "Bitbucket",
}

export interface GitProviderArgs {
  provider: EnumGitProvider;
<<<<<<< HEAD
  installationId: string;
  clientId?: string | null;
  clientSecret?: string | null;
=======
  providerProperties: Record<string, any>;
>>>>>>> 64c4a3be
}

export interface GitProviderConstructorArgs {
  installationId: string;
}

export interface RemoteGitOrganization {
  name: string;
  type: EnumGitOrganizationType;
  useGroupingForRepositories: boolean;
}

export interface Branch {
  name: string;
  sha: string;
}

export interface RemoteGitRepository {
  name: string | null;
  url: string | null;
  private: boolean | null;
  fullName: string | null;
  admin: boolean | null;
  defaultBranch: string;
}

export interface RemoteGitRepos {
  repos: RemoteGitRepository[];
  totalRepos: number | null;
  currentPage: number | null;
  pageSize: number | null;
}

export type File = {
  path: string;
  content: string | null;
};

export type UpdateFile = {
  path: string;
  content: string | null | UpdateFileFn;
};

export type UpdateFileFn = ({ exists }: { exists: boolean }) => string | null;

export interface GitFile {
  name: string | null;
  path: string | null;
  content: string;
  htmlUrl: string | null;
}

export interface GitResourceMeta {
  serverPath: string;
  adminUIPath: string;
}

export interface GetRepositoryArgs {
  owner: string;
  repositoryName: string;
  oauth2args?: OAuth2FlowArgs;
  gitGroupName?: string;
}

export interface CreateRepositoryArgs {
  gitOrganization: RemoteGitOrganization;
  owner: string;
  repositoryName: string;
  isPrivateRepository: boolean;
  gitGroupName?: string;
}

export interface GetRepositoriesArgs {
  limit: number;
  page: number;
  oauth2args?: OAuth2FlowArgs | null;
  gitGroupName?: string;
}

export interface GetFileArgs {
  owner: string;
  repositoryName: string;
  baseBranchName?: string;
  path: string;
}

export interface CreatePullRequestArgs {
  owner: string;
  repositoryName: string;
  branchName: string;
  commitMessage: string;
  pullRequestTitle: string;
  pullRequestBody: string;
  pullRequestMode: EnumPullRequestMode;
  gitResourceMeta: GitResourceMeta;
  files: File[];
}

export interface CreatePullRequestFromFilesArgs {
  owner: string;
  repositoryName: string;
  branchName: string; // head
  commitMessage: string;
  pullRequestTitle: string;
  pullRequestBody: string;
  files: UpdateFile[];
}

export interface GetPullRequestForBranchArgs {
  owner: string;
  repositoryName: string;
  branchName: string;
}

export interface CreatePullRequestForBranchArgs {
  owner: string;
  repositoryName: string;
  branchName: string;
  defaultBranchName: string;
  pullRequestTitle: string;
  pullRequestBody: string;
}

export interface CreateCommitArgs {
  owner: string;
  repositoryName: string;
  commitMessage: string;
  branchName: string;
  files: UpdateFile[];
}

export interface LinksMetadata {
  href: string;
  name: string;
}

export interface CurrentUser {
  links: {
    avatar: LinksMetadata;
  };
  username: string;
  uuid: string;
  displayName: string;
}

export interface OAuthData {
  accessToken: string;
  refreshToken: string;
  tokenType: string;
  expiresIn: number;
  scopes: string[];
}

export interface OAuth2FlowArgs {
  accessToken: string;
  refreshToken: string;
}

export interface OAuth2FlowResponse {
  providerProperties: Record<string, any>;
  useGroupingForRepositories: boolean;
}

export interface PaginatedGitGroup {
  size: number;
  page: number;
  pagelen: number;
  next: string;
  previous: string;
  groups: GitGroup[];
}

export interface GitGroup {
  id: string;
  name: string;
  slug: string;
}

export interface GetBranchArgs {
  owner: string;
  repositoryName: string;
  branchName: string;
}

export interface CreateBranchIfNotExistsArgs {
  owner: string;
  repositoryName: string;
  branchName: string;
  gitClient: GitClient;
}

export interface CreateBranchArgs {
  owner: string;
  repositoryName: string;
  branchName: string;
  pointingSha: string;
}

export interface Commit {
  sha: string;
}

export interface GitUser {
  id: string;
  login: string;
}

export interface CloneUrlArgs {
  owner: string;
  repositoryName: string;
  token: string;
}

export interface PreCommitProcessArgs {
  gitClient: GitClient;
  branchName: string;
  owner: string;
  repositoryName: string;
}

export type PreCommitProcessResult = Promise<{
  diff: string | null;
}>;

export interface PostCommitProcessArgs {
  diffPath: string;
  gitClient: GitClient;
}

export interface FindOneIssueInput {
  owner: string;
  repositoryName: string;
  issueNumber: number;
}

interface CreatePullRequestCommentInput {
  body: string;
}

export interface CreatePullRequestCommentArgs {
  where: FindOneIssueInput;
  data: CreatePullRequestCommentInput;
}

export interface PullRequest {
  url: string;
  number: number;
}<|MERGE_RESOLUTION|>--- conflicted
+++ resolved
@@ -17,13 +17,7 @@
 
 export interface GitProviderArgs {
   provider: EnumGitProvider;
-<<<<<<< HEAD
-  installationId: string;
-  clientId?: string | null;
-  clientSecret?: string | null;
-=======
   providerProperties: Record<string, any>;
->>>>>>> 64c4a3be
 }
 
 export interface GitProviderConstructorArgs {
