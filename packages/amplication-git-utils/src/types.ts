import { GitClient } from "./providers/git-client";

export enum EnumPullRequestMode {
  Basic = "Basic",
  Accumulative = "Accumulative",
}

export enum EnumGitOrganizationType {
  User = "User",
  Organization = "Organization",
}

export enum EnumGitProvider {
  Github = "Github",
  Bitbucket = "Bitbucket",
}

<<<<<<< HEAD
export interface OAuthCacheProvider {
  get: <T>(key: string) => Promise<T>;
  set: <T>(key: string, value: T) => Promise<void>;
=======
export interface BitBucketConfiguration {
  clientId: string;
  clientSecret: string;
}

export interface GitHubConfiguration {
  clientId: string;
  clientSecret: string;
  appId: string;
  privateKey: string;
  installationUrl: string;
}

export interface GitProvidersConfiguration {
  gitHubConfiguration: GitHubConfiguration;
  bitBucketConfiguration: BitBucketConfiguration;
>>>>>>> 3ff179b2
}

export interface GitProviderArgs {
  provider: EnumGitProvider;
  providerOrganizationProperties: Record<string, any>;
}

export interface GitProviderConstructorArgs {
  installationId: string;
}

export interface RemoteGitOrganization {
  name: string;
  type: EnumGitOrganizationType;
  useGroupingForRepositories: boolean;
}

export interface Branch {
  name: string;
  sha: string;
}

export interface RemoteGitRepository {
  name: string | null;
  url: string | null;
  private: boolean | null;
  fullName: string | null;
  admin: boolean | null;
  defaultBranch: string;
}

export interface RemoteGitRepos {
  repos: RemoteGitRepository[];
  totalRepos: number | null;
  currentPage: number | null;
  pageSize: number | null;
}

export type File = {
  path: string;
  content: string | null;
};

export type UpdateFile = {
  path: string;
  content: string | null | UpdateFileFn;
};

export type UpdateFileFn = ({ exists }: { exists: boolean }) => string | null;

export interface GitFile {
  name: string | null;
  path: string | null;
  content: string;
  htmlUrl: string | null;
}

export interface GitResourceMeta {
  serverPath: string;
  adminUIPath: string;
}

export interface GetRepositoryArgs {
  owner: string;
  repositoryName: string;
  gitGroupName?: string;
}

export interface CreateRepositoryArgs {
  gitOrganization: RemoteGitOrganization;
  owner: string;
  repositoryName: string;
  isPrivateRepository: boolean;
  gitGroupName?: string;
}

export interface GetRepositoriesArgs {
  limit: number;
  page: number;
  gitGroupName?: string;
}

export interface GetFileArgs {
  owner: string;
  repositoryName: string;
  baseBranchName?: string;
  path: string;
}

export interface CreatePullRequestArgs {
  owner: string;
  repositoryName: string;
  branchName: string;
  commitMessage: string;
  pullRequestTitle: string;
  pullRequestBody: string;
  pullRequestMode: EnumPullRequestMode;
  gitResourceMeta: GitResourceMeta;
  files: File[];
}

export interface CreatePullRequestFromFilesArgs {
  owner: string;
  repositoryName: string;
  branchName: string; // head
  commitMessage: string;
  pullRequestTitle: string;
  pullRequestBody: string;
  files: UpdateFile[];
}

export interface GetPullRequestForBranchArgs {
  owner: string;
  repositoryName: string;
  branchName: string;
}

export interface CreatePullRequestForBranchArgs {
  owner: string;
  repositoryName: string;
  branchName: string;
  defaultBranchName: string;
  pullRequestTitle: string;
  pullRequestBody: string;
}

export interface CreateCommitArgs {
  owner: string;
  repositoryName: string;
  commitMessage: string;
  branchName: string;
  files: UpdateFile[];
}

export interface LinksMetadata {
  href: string;
  name: string;
}

export interface CurrentUser {
  links: {
    avatar: LinksMetadata;
  };
  username: string;
  uuid: string;
  displayName: string;
}

export interface OAuthData {
  accessToken: string;
  refreshToken: string;
  tokenType: string;
  expiresIn: number;
  scopes: string[];
}

export interface OAuth2FlowArgs {
  accessToken: string;
  refreshToken: string;
}

export interface OAuth2FlowResponse {
  providerOrganizationProperties: Record<string, any>;
  useGroupingForRepositories: boolean;
}

export interface PaginatedGitGroup {
  size: number;
  page: number;
  pagelen: number;
  next: string;
  previous: string;
  groups: GitGroup[];
}

export interface GitGroup {
  id: string;
  name: string;
  slug: string;
}

export interface GetBranchArgs {
  owner: string;
  repositoryName: string;
  branchName: string;
}

export interface CreateBranchIfNotExistsArgs {
  owner: string;
  repositoryName: string;
  branchName: string;
  gitClient: GitClient;
}

export interface CreateBranchArgs {
  owner: string;
  repositoryName: string;
  branchName: string;
  pointingSha: string;
}

export interface Commit {
  sha: string;
}

export interface GitUser {
  id: string;
  login: string;
}

export interface CloneUrlArgs {
  owner: string;
  repositoryName: string;
  token: string;
}

export interface PreCommitProcessArgs {
  gitClient: GitClient;
  branchName: string;
  owner: string;
  repositoryName: string;
}

export type PreCommitProcessResult = Promise<{
  diff: string | null;
}>;

export interface PostCommitProcessArgs {
  diffPath: string;
  gitClient: GitClient;
}

export interface FindOneIssueInput {
  owner: string;
  repositoryName: string;
  issueNumber: number;
}

interface CreatePullRequestCommentInput {
  body: string;
}

export interface CreatePullRequestCommentArgs {
  where: FindOneIssueInput;
  data: CreatePullRequestCommentInput;
}

export interface PullRequest {
  url: string;
  number: number;
}<|MERGE_RESOLUTION|>--- conflicted
+++ resolved
@@ -15,11 +15,10 @@
   Bitbucket = "Bitbucket",
 }
 
-<<<<<<< HEAD
 export interface OAuthCacheProvider {
   get: <T>(key: string) => Promise<T>;
   set: <T>(key: string, value: T) => Promise<void>;
-=======
+}
 export interface BitBucketConfiguration {
   clientId: string;
   clientSecret: string;
@@ -36,7 +35,6 @@
 export interface GitProvidersConfiguration {
   gitHubConfiguration: GitHubConfiguration;
   bitBucketConfiguration: BitBucketConfiguration;
->>>>>>> 3ff179b2
 }
 
 export interface GitProviderArgs {
