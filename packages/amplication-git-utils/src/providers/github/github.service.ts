--- conflicted
+++ resolved
@@ -97,90 +97,12 @@
 
   async getAmplicationBotIdentity(): Promise<Bot | null> {
     const data: {
-<<<<<<< HEAD
       viewer: { id: string; login: string };
     } = await this.octokit.graphql(`{
       viewer{
         id
         login
       }
-=======
-      repository: {
-        ref: {
-          target: {
-            history: {
-              nodes: {
-                oid: string;
-              }[];
-              pageInfo: {
-                hasNextPage: boolean;
-                endCursor: string;
-              };
-            };
-          };
-        };
-      };
-    } = await this.octokit.graphql(
-      `query ($owner: String!, $repo: String!, $branch: String!, $author: ID!, $paginationLimit: Int!) {
-        repository(name: $repo, owner: $owner) {
-          ref(qualifiedName: $branch) {
-            target {
-              ... on Commit {
-                history(author:{id: $author},first: $paginationLimit ${
-                  cursor ? `,after:"${cursor}"` : ""
-                }) {
-                  nodes {
-                    oid
-                  }
-                  pageInfo {
-                    hasNextPage
-                    endCursor
-                  }
-                }
-              }
-            }
-          }
-        }
-      }`,
-      {
-        owner,
-        repo: repositoryName,
-        branch: branchName,
-        author: botData.id,
-        paginationLimit,
-      }
-    );
-    const {
-      repository: {
-        ref: {
-          target: {
-            history: {
-              nodes,
-              pageInfo: { endCursor, hasNextPage },
-            },
-          },
-        },
-      },
-    } = data;
-    return {
-      commits: nodes.map(({ oid }) => ({
-        sha: oid,
-      })),
-      hasNextPage,
-      endCursor,
-    };
-  }
-
-  async getCurrentUser(): Promise<GitUser> {
-    const data: { viewer: { id: string; login: string } } = await this.octokit
-      .graphql(`{
-  viewer {
-    id
-    login
-    name
-    email
-  }
->>>>>>> 415eaac5
     }`);
     return data.viewer;
   }
