import { ILogger } from "@amplication/util/logging";
import { GitProvider } from "../git-provider.interface";
<<<<<<< HEAD
import { EnumGitProvider, GitProviderArgs, OAuthCacheProvider } from "../types";
=======
import {
  EnumGitProvider,
  GitProviderArgs,
  GitProvidersConfiguration,
} from "../types";
>>>>>>> 3ff179b2
import { INVALID_SOURCE_CONTROL_ERROR_MESSAGE } from "./git.constants";
import { GithubService } from "./github/github.service";
import { BitBucketService } from "./bitbucket/bitbucket.service";

export class GitFactory {
  public static async getProvider(
    gitProviderArgs: GitProviderArgs,
<<<<<<< HEAD
    oAuthCacheProvider: OAuthCacheProvider,
=======
    providersConfiguration: GitProvidersConfiguration,

>>>>>>> 3ff179b2
    logger: ILogger
  ): Promise<GitProvider> {
    let gitProvider: GitProvider;

    switch (gitProviderArgs.provider) {
      case EnumGitProvider.Github:
        gitProvider = new GithubService(
          gitProviderArgs,
          providersConfiguration.gitHubConfiguration,
          logger
        );
        await gitProvider.init();
        return gitProvider;
      case EnumGitProvider.Bitbucket:
        gitProvider = new BitBucketService(
          gitProviderArgs,
<<<<<<< HEAD
          oAuthCacheProvider,
=======
          providersConfiguration.bitBucketConfiguration,
>>>>>>> 3ff179b2
          logger
        );
        await gitProvider.init();
        return gitProvider;
      default:
        throw new Error(INVALID_SOURCE_CONTROL_ERROR_MESSAGE);
    }
  }
}<|MERGE_RESOLUTION|>--- conflicted
+++ resolved
@@ -1,14 +1,11 @@
 import { ILogger } from "@amplication/util/logging";
 import { GitProvider } from "../git-provider.interface";
-<<<<<<< HEAD
-import { EnumGitProvider, GitProviderArgs, OAuthCacheProvider } from "../types";
-=======
 import {
   EnumGitProvider,
   GitProviderArgs,
+  OAuthCacheProvider,
   GitProvidersConfiguration,
 } from "../types";
->>>>>>> 3ff179b2
 import { INVALID_SOURCE_CONTROL_ERROR_MESSAGE } from "./git.constants";
 import { GithubService } from "./github/github.service";
 import { BitBucketService } from "./bitbucket/bitbucket.service";
@@ -16,12 +13,9 @@
 export class GitFactory {
   public static async getProvider(
     gitProviderArgs: GitProviderArgs,
-<<<<<<< HEAD
     oAuthCacheProvider: OAuthCacheProvider,
-=======
     providersConfiguration: GitProvidersConfiguration,
 
->>>>>>> 3ff179b2
     logger: ILogger
   ): Promise<GitProvider> {
     let gitProvider: GitProvider;
@@ -38,11 +32,8 @@
       case EnumGitProvider.Bitbucket:
         gitProvider = new BitBucketService(
           gitProviderArgs,
-<<<<<<< HEAD
+          providersConfiguration.bitBucketConfiguration,
           oAuthCacheProvider,
-=======
-          providersConfiguration.bitBucketConfiguration,
->>>>>>> 3ff179b2
           logger
         );
         await gitProvider.init();
