--- conflicted
+++ resolved
@@ -200,7 +200,7 @@
       headers: getRequestHeaders(accessToken),
     }
   );
-<<<<<<< HEAD
+  return response.buffer();
 }
 
 export function createCommitRequest(
@@ -218,7 +218,4 @@
       body: JSON.stringify(commitData),
     }
   );
-=======
-  return response.buffer();
->>>>>>> 20695a66
 }