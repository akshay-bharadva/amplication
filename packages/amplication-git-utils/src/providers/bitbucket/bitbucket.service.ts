import { GitProvider } from "../../git-provider.interface";
import {
  OAuthData,
  Branch,
  CreateBranchIfNotExistsArgs,
  CreateCommitArgs,
  CreatePullRequestForBranchArgs,
  CreatePullRequestFromFilesArgs,
  CreateRepositoryArgs,
  CurrentUser,
  GetFileArgs,
  GetPullRequestForBranchArgs,
  GetRepositoriesArgs,
  GetRepositoryArgs,
  GitFile,
  RemoteGitOrganization,
  RemoteGitRepos,
  RemoteGitRepository,
  OAuth2FlowResponse,
  CloneUrlArgs,
  Commit,
  CreateBranchArgs,
  CreatePullRequestCommentArgs,
  EnumGitProvider,
  GetBranchArgs,
  PullRequest,
  GitProviderArgs,
  PaginatedGitGroup,
<<<<<<< HEAD
  OAuthCacheProvider,
=======
  BitBucketConfiguration,
>>>>>>> 3ff179b2
} from "../../types";
import { CustomError, NotImplementedError } from "../../utils/custom-error";
import {
  authDataRequest,
  authorizeRequest,
  currentUserRequest,
  currentUserWorkspacesRequest,
  repositoriesInWorkspaceRequest,
  repositoryCreateRequest,
  repositoryRequest,
} from "./requests";
import { ILogger } from "@amplication/util/logging";

export class BitBucketService implements GitProvider {
  private clientId: string;
  private clientSecret: string;
  private accessToken: string;
  private refreshToken: string;
  public readonly name = EnumGitProvider.Bitbucket;
  public readonly domain = "bitbucket.com";

  constructor(
    private readonly gitProviderArgs: GitProviderArgs,
<<<<<<< HEAD
    private readonly oAuthCacheProvider: OAuthCacheProvider,
=======
    private readonly providerConfiguration: BitBucketConfiguration,
>>>>>>> 3ff179b2
    private readonly logger: ILogger
  ) {}

  async init(): Promise<void> {
    this.logger.info("BitbucketService init");
    const { accessToken, refreshToken } =
      this.gitProviderArgs.providerOrganizationProperties;
    const { clientId, clientSecret } = this.providerConfiguration;

    if (!clientId || !clientSecret) {
      this.logger.error("Missing Bitbucket configuration");
      throw new Error("Missing Bitbucket configuration");
    }

    this.clientId = clientId;
    this.clientSecret = clientSecret;
    this.accessToken = accessToken;
    this.refreshToken = refreshToken;
  }

  getGitInstallationUrl(amplicationWorkspaceId: string): Promise<string> {
    return authorizeRequest(this.clientId, amplicationWorkspaceId);
  }

  private async getAccessToken(authorizationCode: string): Promise<OAuthData> {
    const response = await authDataRequest(
      this.clientId,
      this.clientSecret,
      authorizationCode
    );

    this.logger.info("BitBucketService getAccessToken");
    const authData = await response.json();

    return {
      accessToken: authData.access_token,
      refreshToken: authData.refresh_token,
      scopes: authData.scopes.split(" "),
      tokenType: authData.token_type,
      expiresIn: authData.expires_in,
    };
  }

  private async getCurrentUser(
    accessToken: string,
    refreshToken
  ): Promise<CurrentUser> {
    const currentUser = await currentUserRequest(
      accessToken,
      this.clientId,
      this.clientSecret,
      refreshToken,
      this.logger,
      this.oAuthCacheProvider
    );

    const { links, display_name, username, uuid } = currentUser;
    this.logger.info("BitBucketService getCurrentUser");
    return {
      links,
      displayName: display_name,
      username,
      uuid,
    };
  }

  async completeOAuth2Flow(
    authorizationCode: string
  ): Promise<OAuth2FlowResponse> {
    const oAuthData = await this.getAccessToken(authorizationCode);

    const currentUserData = await this.getCurrentUser(
      oAuthData.accessToken,
      oAuthData.refreshToken
    );

    this.logger.info("BitBucketService: completeOAuth2Flow");

    return {
      providerOrganizationProperties: {
        ...oAuthData,
        ...currentUserData,
      },
      useGroupingForRepositories: true,
    };
  }

  async getGitGroups(): Promise<PaginatedGitGroup> {
    const paginatedWorkspaceMembership = await currentUserWorkspacesRequest(
      this.accessToken,
      this.clientId,
      this.clientSecret,
      this.refreshToken,
      this.logger,
      this.oAuthCacheProvider
    );

    const { size, page, pagelen, next, previous, values } =
      paginatedWorkspaceMembership;
    const gitGroups = values.map(({ workspace }) => {
      const { uuid: workspaceUuid, name, slug } = workspace;
      return {
        id: workspaceUuid,
        name,
        slug,
      };
    });

    this.logger.info("BitBucketService getGitGroups");

    return {
      size,
      page,
      pagelen,
      next,
      previous,
      groups: gitGroups,
    };
  }

  async getOrganization(): Promise<RemoteGitOrganization> {
    throw NotImplementedError;
  }

  async getRepository(
    getRepositoryArgs: GetRepositoryArgs
  ): Promise<RemoteGitRepository> {
    const { gitGroupName, repositoryName } = getRepositoryArgs;

    if (!gitGroupName) {
      this.logger.error("Missing gitGroupName");
      throw new CustomError("Missing gitGroupName");
    }

    const repository = await repositoryRequest(
      gitGroupName,
      repositoryName,
      this.accessToken,
      this.clientId,
      this.clientSecret,
      this.refreshToken,
      this.logger,
      this.oAuthCacheProvider
    );
    const { links, name, is_private, full_name, mainbranch, accessLevel } =
      repository;

    return {
      name,
      url: links.self.href,
      private: is_private,
      fullName: full_name,
      admin: !!(accessLevel === "admin"),
      defaultBranch: mainbranch.name,
    };
  }

  async getRepositories(
    getRepositoriesArgs: GetRepositoriesArgs
  ): Promise<RemoteGitRepos> {
    const { gitGroupName } = getRepositoriesArgs;

    if (!gitGroupName) {
      this.logger.error("Missing gitGroupName");
      throw new CustomError("Missing gitGroupName");
    }

    const repositoriesInWorkspace = await repositoriesInWorkspaceRequest(
      gitGroupName,
      this.accessToken,
      this.clientId,
      this.clientSecret,
      this.refreshToken,
      this.logger,
      this.oAuthCacheProvider
    );

    const { size, page, pagelen, values } = repositoriesInWorkspace;
    const gitRepos = values.map(
      ({ name, is_private, links, full_name, mainbranch, accessLevel }) => {
        return {
          name,
          url: links.self.href,
          private: is_private,
          fullName: full_name,
          admin: !!(accessLevel === "admin"),
          defaultBranch: mainbranch.name,
        };
      }
    );

    return {
      repos: gitRepos,
      totalRepos: size,
      currentPage: page,
      pageSize: pagelen,
    };
  }

  async createRepository(
    createRepositoryArgs: CreateRepositoryArgs
  ): Promise<RemoteGitRepository> {
    const {
      gitGroupName,
      repositoryName,
      isPrivateRepository,
      gitOrganization,
    } = createRepositoryArgs;

    if (!gitGroupName) {
      this.logger.error("Missing gitGroupName");
      throw new CustomError("Missing gitGroupName");
    }

    const newRepository = await repositoryCreateRequest(
      gitGroupName,
      repositoryName,
      {
        is_private: isPrivateRepository,
        name: repositoryName,
        full_name: `${gitOrganization.name}/${repositoryName}`,
      },
      this.accessToken,
      this.clientId,
      this.clientSecret,
      this.refreshToken,
      this.logger,
      this.oAuthCacheProvider
    );

    return {
      name: newRepository.name,
      url: "https://bitbucket.org/" + newRepository.full_name,
      private: newRepository.is_private,
      fullName: newRepository.full_name,
      admin: !!(newRepository.accessLevel === "admin"),
      defaultBranch: newRepository.mainbranch.name,
    };
  }

  deleteGitOrganization(): Promise<boolean> {
    throw NotImplementedError;
  }

  // pull request flow

  getFile(file: GetFileArgs): Promise<GitFile> {
    throw NotImplementedError;
  }

  createPullRequestFromFiles(
    createPullRequestFromFilesArgs: CreatePullRequestFromFilesArgs
  ): Promise<string> {
    throw NotImplementedError;
  }

  createBranchIfNotExists(
    createBranchIfNotExistsArgs: CreateBranchIfNotExistsArgs
  ): Promise<Branch> {
    throw NotImplementedError;
  }

  createCommit(createCommitArgs: CreateCommitArgs): Promise<void> {
    throw NotImplementedError;
  }

  getPullRequestForBranch(
    getPullRequestForBranchArgs: GetPullRequestForBranchArgs
  ): Promise<{ url: string; number: number }> {
    throw NotImplementedError;
  }

  createPullRequestForBranch(
    createPullRequestForBranchArgs: CreatePullRequestForBranchArgs
  ): Promise<PullRequest> {
    throw NotImplementedError;
  }
  getBranch(args: GetBranchArgs): Promise<Branch | null> {
    throw NotImplementedError;
  }
  createBranch(args: CreateBranchArgs): Promise<Branch> {
    throw NotImplementedError;
  }
  getFirstCommitOnBranch(args: GetBranchArgs): Promise<Commit> {
    throw NotImplementedError;
  }
  getCurrentUserCommitList(args: GetBranchArgs): Promise<Commit[]> {
    throw NotImplementedError;
  }
  getCloneUrl(args: CloneUrlArgs): string {
    throw NotImplementedError;
  }
  commentOnPullRequest(args: CreatePullRequestCommentArgs): Promise<void> {
    throw NotImplementedError;
  }
  getToken(): Promise<string> {
    throw NotImplementedError;
  }
}<|MERGE_RESOLUTION|>--- conflicted
+++ resolved
@@ -26,11 +26,8 @@
   PullRequest,
   GitProviderArgs,
   PaginatedGitGroup,
-<<<<<<< HEAD
   OAuthCacheProvider,
-=======
   BitBucketConfiguration,
->>>>>>> 3ff179b2
 } from "../../types";
 import { CustomError, NotImplementedError } from "../../utils/custom-error";
 import {
@@ -54,11 +51,8 @@
 
   constructor(
     private readonly gitProviderArgs: GitProviderArgs,
-<<<<<<< HEAD
+    private readonly providerConfiguration: BitBucketConfiguration,
     private readonly oAuthCacheProvider: OAuthCacheProvider,
-=======
-    private readonly providerConfiguration: BitBucketConfiguration,
->>>>>>> 3ff179b2
     private readonly logger: ILogger
   ) {}
 
