--- conflicted
+++ resolved
@@ -44,10 +44,6 @@
   uuid: string;
   name: string;
   slug: string;
-<<<<<<< HEAD
-  is_private: boolean;
-  created_on: string;
-  updated_on: string;
 }
 
 // https://developer.atlassian.com/cloud/bitbucket/rest/api-group-repositories/#api-repositories-workspace-get
@@ -82,6 +78,4 @@
 interface Branch {
   merge_strategies: string[];
   default_merge_strategy: string;
-=======
->>>>>>> fdd26756
 }