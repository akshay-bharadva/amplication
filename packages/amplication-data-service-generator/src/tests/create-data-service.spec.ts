--- conflicted
+++ resolved
@@ -1,28 +1,17 @@
 import { createDataService } from "..";
-<<<<<<< HEAD
-import * as models from "models";
-=======
 import * as models from "../models";
->>>>>>> 6960898a
 
 const entities = [
   {
     id: "b73e3670-daf6-11ea-87d0-0242ac130003",
-<<<<<<< HEAD
     name: "customer",
-=======
-    name: "Customer",
->>>>>>> 6960898a
     displayName: "Customer",
     pluralDisplayName: "Customers",
     isPersistent: true,
     allowFeedback: false,
     createdAt: new Date(),
     updatedAt: new Date(),
-<<<<<<< HEAD
-=======
     appId: "6233b158-a2d4-4c9f-a9e4-f024d543fe6b",
->>>>>>> 6960898a
     fields: [
       {
         id: "b73e3670-daf6-11ea-87d0-0242ac130003",
