// Jest Snapshot v1, https://goo.gl/fbAQLP

exports[`createDataService creates app as expected 1`] = `
Object {
  ".env": "# The variables in this file are only used by docker-compose for local docker deployment
POSTGRESQL_USER=testUsername
POSTGRESQL_PASSWORD=1234
POSTGRESQL_PORT=5433
SERVER_PORT=3000
BCRYPT_SALT=10
JWT_SECRET_KEY=Change_ME!!!
JWT_EXPIRATION=2d",
  "admin-ui/.env": "PORT=3001",
  "admin-ui/src/App.tsx": "import React, { useEffect, useState } from \\"react\\";
import { Admin, DataProvider, Resource } from \\"react-admin\\";
import buildGraphQLProvider from \\"./data-provider/graphqlDataProvider\\";
import { theme } from \\"./theme/theme\\";
import Login from \\"./Login\\";
import \\"./App.scss\\";
import Dashboard from \\"./pages/Dashboard\\";
import { UserList } from \\"./user/UserList\\";
import { UserCreate } from \\"./user/UserCreate\\";
import { UserEdit } from \\"./user/UserEdit\\";
import { UserShow } from \\"./user/UserShow\\";
import { OrderList } from \\"./order/OrderList\\";
import { OrderCreate } from \\"./order/OrderCreate\\";
import { OrderEdit } from \\"./order/OrderEdit\\";
import { OrderShow } from \\"./order/OrderShow\\";
import { OrganizationList } from \\"./organization/OrganizationList\\";
import { OrganizationCreate } from \\"./organization/OrganizationCreate\\";
import { OrganizationEdit } from \\"./organization/OrganizationEdit\\";
import { OrganizationShow } from \\"./organization/OrganizationShow\\";
import { CustomerList } from \\"./customer/CustomerList\\";
import { CustomerCreate } from \\"./customer/CustomerCreate\\";
import { CustomerEdit } from \\"./customer/CustomerEdit\\";
import { CustomerShow } from \\"./customer/CustomerShow\\";
import { EmptyList } from \\"./empty/EmptyList\\";
import { EmptyCreate } from \\"./empty/EmptyCreate\\";
import { EmptyEdit } from \\"./empty/EmptyEdit\\";
import { EmptyShow } from \\"./empty/EmptyShow\\";
import { httpAuthProvider } from \\"./auth-provider/ra-auth-http\\";

const App = (): React.ReactElement => {
  const [dataProvider, setDataProvider] = useState<DataProvider | null>(null);
  useEffect(() => {
    buildGraphQLProvider
      .then((provider: any) => {
        setDataProvider(() => provider);
      })
      .catch((error: any) => {
        console.log(error);
      });
  }, []);
  if (!dataProvider) {
    return <div>Loading</div>;
  }
  return (
    <div className=\\"App\\">
      <Admin
        title={\\"Sample Application\\"}
        dataProvider={dataProvider}
        authProvider={httpAuthProvider}
        theme={theme}
        dashboard={Dashboard}
        loginPage={Login}
      >
        <Resource
          name=\\"User\\"
          list={UserList}
          edit={UserEdit}
          create={UserCreate}
          show={UserShow}
        />
        <Resource
          name=\\"Order\\"
          list={OrderList}
          edit={OrderEdit}
          create={OrderCreate}
          show={OrderShow}
        />
        <Resource
          name=\\"Organization\\"
          list={OrganizationList}
          edit={OrganizationEdit}
          create={OrganizationCreate}
          show={OrganizationShow}
        />
        <Resource
          name=\\"Customer\\"
          list={CustomerList}
          edit={CustomerEdit}
          create={CustomerCreate}
          show={CustomerShow}
        />
        <Resource
          name=\\"Empty\\"
          list={EmptyList}
          edit={EmptyEdit}
          create={EmptyCreate}
          show={EmptyShow}
        />
      </Admin>
    </div>
  );
};

export default App;
",
  "admin-ui/src/Components/Pagination.tsx": "import React from \\"react\\";
import { Pagination as RAPagination, PaginationProps } from \\"react-admin\\";

const PAGINATION_OPTIONS = [10, 25, 50, 100, 200];

const Pagination = (props: PaginationProps) => (
  <RAPagination rowsPerPageOptions={PAGINATION_OPTIONS} {...props} />
);

export default Pagination;
",
  "admin-ui/src/Login.tsx": "import * as React from \\"react\\";
import { useState } from \\"react\\";
import { useLogin, useNotify, Notification, defaultTheme } from \\"react-admin\\";
import { ThemeProvider } from \\"@material-ui/styles\\";
import { createTheme } from \\"@material-ui/core/styles\\";
import { Button } from \\"@material-ui/core\\";
import \\"./login.scss\\";

const CLASS_NAME = \\"login-page\\";

const Login = ({ theme }: { theme?: object }) => {
  const [username, setUsername] = useState(\\"\\");
  const [password, setPassword] = useState(\\"\\");
  const login = useLogin();
  const notify = useNotify();
  const submit = (e: any) => {
    e.preventDefault();
    login({ username, password }).catch(() =>
      notify(\\"Invalid email or password\\")
    );
  };

  return (
    <ThemeProvider theme={createTheme(defaultTheme)}>
      <div className={\`\${CLASS_NAME}\`}>
        <div className={\`\${CLASS_NAME}__wrapper\`}>
          <div className={\`\${CLASS_NAME}__box\`}>
            <img
              src=\\"https://amplication.com/assets/graphql.png\\"
              alt=\\"GraphQL API\\"
            />
            <h2>Connect via GraphQL</h2>
            <div className={\`\${CLASS_NAME}__box__message\`}>
              Connect to the server using GraphQL API with a complete and
              understandable description of the data in your API
            </div>
            <Button
              type=\\"button\\"
              variant=\\"contained\\"
              color=\\"primary\\"
              href=\\"/graphql\\"
            >
              Continue
            </Button>
          </div>
          <div className={\`\${CLASS_NAME}__box\`}>
            <img
              src=\\"https://amplication.com/assets/react-admin.png\\"
              alt=\\"React-Admin\\"
            />
            <h2>Admin UI</h2>
            <div className={\`\${CLASS_NAME}__box__message\`}>
              Sign in to a React-Admin client with ready-made forms for creating
              and editing all the data models of your application.
            </div>
            <form onSubmit={submit}>
              <label>
                <span>Username</span>

                <input
                  name=\\"username\\"
                  type=\\"textbox\\"
                  value={username}
                  onChange={(e) => setUsername(e.target.value)}
                />
              </label>
              <label>
                <span>password</span>

                <input
                  name=\\"password\\"
                  type=\\"password\\"
                  value={password}
                  onChange={(e) => setPassword(e.target.value)}
                />
              </label>
              <Button type=\\"submit\\" variant=\\"contained\\" color=\\"primary\\">
                Log in
              </Button>
            </form>
          </div>
          <div className={\`\${CLASS_NAME}__box\`}>
            <img
              src=\\"https://amplication.com/assets/restapi.png\\"
              alt=\\"REST API\\"
            />
            <h2>Connect via REST API</h2>
            <div className={\`\${CLASS_NAME}__box__message\`}>
              Connect to the server using REST API with a built-in Swagger
              documentation
            </div>
            <Button
              type=\\"button\\"
              variant=\\"contained\\"
              color=\\"primary\\"
              href=\\"/api\\"
            >
              Continue
            </Button>
          </div>

          <Notification />
        </div>
        <div className={\`\${CLASS_NAME}__read-more\`}>
          <span>Read </span>
          <a href=\\"https://docs.amplication.com/docs/api\\" target=\\"docs\\">
            Amplication docs
          </a>
          <span> to learn more</span>
        </div>
      </div>
    </ThemeProvider>
  );
};

export default Login;
",
  "admin-ui/src/api/customer/CreateCustomerArgs.ts": "import { CustomerCreateInput } from \\"./CustomerCreateInput\\";

export type CreateCustomerArgs = {
  data: CustomerCreateInput;
};
",
  "admin-ui/src/api/customer/Customer.ts": "import { Organization } from \\"../organization/Organization\\";
import { Order } from \\"../order/Order\\";

export type Customer = {
  id: string;
  createdAt: Date;
  updatedAt: Date;
  email: string;
  firstName: string | null;
  lastName: string | null;
  isVip: boolean | null;
  birthData: Date | null;
  averageSale: number | null;
  favoriteNumber: number | null;
  geoLocation: string | null;
  comments: string | null;
  favoriteColors?: Array<\\"red\\" | \\"green\\" | \\"purple\\" | \\"yellow\\">;
  customerType?: \\"platinum\\" | \\"gold\\" | \\"bronze\\" | \\"regular\\" | null;
  organization?: Organization | null;
  vipOrganization?: Organization | null;
  orders?: Array<Order>;
};
",
  "admin-ui/src/api/customer/CustomerCreateInput.ts": "import { OrganizationWhereUniqueInput } from \\"../organization/OrganizationWhereUniqueInput\\";
import { OrderCreateNestedManyWithoutCustomersInput } from \\"./OrderCreateNestedManyWithoutCustomersInput\\";

export type CustomerCreateInput = {
  email: string;
  firstName?: string | null;
  lastName?: string | null;
  isVip?: boolean | null;
  birthData?: Date | null;
  averageSale?: number | null;
  favoriteNumber?: number | null;
  geoLocation?: string | null;
  comments?: string | null;
  favoriteColors?: Array<\\"red\\" | \\"green\\" | \\"purple\\" | \\"yellow\\">;
  customerType?: \\"platinum\\" | \\"gold\\" | \\"bronze\\" | \\"regular\\" | null;
  organization?: OrganizationWhereUniqueInput | null;
  vipOrganization?: OrganizationWhereUniqueInput | null;
  orders?: OrderCreateNestedManyWithoutCustomersInput;
};
",
  "admin-ui/src/api/customer/CustomerFindManyArgs.ts": "import { CustomerWhereInput } from \\"./CustomerWhereInput\\";
import { CustomerOrderByInput } from \\"./CustomerOrderByInput\\";

export type CustomerFindManyArgs = {
  where?: CustomerWhereInput;
  orderBy?: Array<CustomerOrderByInput>;
  skip?: number;
  take?: number;
};
",
  "admin-ui/src/api/customer/CustomerFindUniqueArgs.ts": "import { CustomerWhereUniqueInput } from \\"./CustomerWhereUniqueInput\\";

export type CustomerFindUniqueArgs = {
  where: CustomerWhereUniqueInput;
};
",
  "admin-ui/src/api/customer/CustomerListRelationFilter.ts": "import { CustomerWhereInput } from \\"./CustomerWhereInput\\";

export type CustomerListRelationFilter = {
  every?: CustomerWhereInput;
  some?: CustomerWhereInput;
  none?: CustomerWhereInput;
};
",
  "admin-ui/src/api/customer/CustomerOrderByInput.ts": "import { SortOrder } from \\"../../util/SortOrder\\";

export type CustomerOrderByInput = {
  id?: SortOrder;
  createdAt?: SortOrder;
  updatedAt?: SortOrder;
  email?: SortOrder;
  firstName?: SortOrder;
  lastName?: SortOrder;
  isVip?: SortOrder;
  birthData?: SortOrder;
  averageSale?: SortOrder;
  favoriteNumber?: SortOrder;
  geoLocation?: SortOrder;
  comments?: SortOrder;
  favoriteColors?: SortOrder;
  customerType?: SortOrder;
  organizationId?: SortOrder;
  vipOrganizationId?: SortOrder;
};
",
  "admin-ui/src/api/customer/CustomerUpdateInput.ts": "import { OrganizationWhereUniqueInput } from \\"../organization/OrganizationWhereUniqueInput\\";
import { OrderUpdateManyWithoutCustomersInput } from \\"./OrderUpdateManyWithoutCustomersInput\\";

export type CustomerUpdateInput = {
  email?: string;
  firstName?: string | null;
  lastName?: string | null;
  isVip?: boolean | null;
  birthData?: Date | null;
  averageSale?: number | null;
  favoriteNumber?: number | null;
  geoLocation?: string | null;
  comments?: string | null;
  favoriteColors?: Array<\\"red\\" | \\"green\\" | \\"purple\\" | \\"yellow\\">;
  customerType?: \\"platinum\\" | \\"gold\\" | \\"bronze\\" | \\"regular\\" | null;
  organization?: OrganizationWhereUniqueInput | null;
  vipOrganization?: OrganizationWhereUniqueInput | null;
  orders?: OrderUpdateManyWithoutCustomersInput;
};
",
  "admin-ui/src/api/customer/CustomerWhereInput.ts": "import { StringFilter } from \\"../../util/StringFilter\\";
import { DateTimeFilter } from \\"../../util/DateTimeFilter\\";
import { StringNullableFilter } from \\"../../util/StringNullableFilter\\";
import { BooleanNullableFilter } from \\"../../util/BooleanNullableFilter\\";
import { DateTimeNullableFilter } from \\"../../util/DateTimeNullableFilter\\";
import { FloatNullableFilter } from \\"../../util/FloatNullableFilter\\";
import { IntNullableFilter } from \\"../../util/IntNullableFilter\\";
import { OrganizationWhereUniqueInput } from \\"../organization/OrganizationWhereUniqueInput\\";
import { OrderListRelationFilter } from \\"../order/OrderListRelationFilter\\";

export type CustomerWhereInput = {
  id?: StringFilter;
  createdAt?: DateTimeFilter;
  updatedAt?: DateTimeFilter;
  email?: StringFilter;
  firstName?: StringNullableFilter;
  lastName?: StringNullableFilter;
  isVip?: BooleanNullableFilter;
  birthData?: DateTimeNullableFilter;
  averageSale?: FloatNullableFilter;
  favoriteNumber?: IntNullableFilter;
  geoLocation?: StringNullableFilter;
  comments?: StringNullableFilter;
  customerType?: \\"platinum\\" | \\"gold\\" | \\"bronze\\" | \\"regular\\";
  organization?: OrganizationWhereUniqueInput;
  vipOrganization?: OrganizationWhereUniqueInput;
  orders?: OrderListRelationFilter;
};
",
  "admin-ui/src/api/customer/CustomerWhereUniqueInput.ts": "export type CustomerWhereUniqueInput = {
  id: string;
};
",
  "admin-ui/src/api/customer/DeleteCustomerArgs.ts": "import { CustomerWhereUniqueInput } from \\"./CustomerWhereUniqueInput\\";

export type DeleteCustomerArgs = {
  where: CustomerWhereUniqueInput;
};
",
  "admin-ui/src/api/customer/EnumCustomerCustomerType.ts": "export enum EnumCustomerCustomerType {
  Platinum = \\"platinum\\",
  Gold = \\"gold\\",
  Bronze = \\"bronze\\",
  Regular = \\"regular\\",
}
",
  "admin-ui/src/api/customer/EnumCustomerFavoriteColors.ts": "export enum EnumCustomerFavoriteColors {
  Red = \\"red\\",
  Green = \\"green\\",
  Purple = \\"purple\\",
  Yellow = \\"yellow\\",
}
",
  "admin-ui/src/api/customer/OrderCreateNestedManyWithoutCustomersInput.ts": "import { OrderWhereUniqueInput } from \\"../order/OrderWhereUniqueInput\\";

export type OrderCreateNestedManyWithoutCustomersInput = {
  connect?: Array<OrderWhereUniqueInput>;
};
",
  "admin-ui/src/api/customer/OrderUpdateManyWithoutCustomersInput.ts": "import { OrderWhereUniqueInput } from \\"../order/OrderWhereUniqueInput\\";

export type OrderUpdateManyWithoutCustomersInput = {
  connect?: Array<OrderWhereUniqueInput>;
  disconnect?: Array<OrderWhereUniqueInput>;
  set?: Array<OrderWhereUniqueInput>;
};
",
  "admin-ui/src/api/customer/UpdateCustomerArgs.ts": "import { CustomerWhereUniqueInput } from \\"./CustomerWhereUniqueInput\\";
import { CustomerUpdateInput } from \\"./CustomerUpdateInput\\";

export type UpdateCustomerArgs = {
  where: CustomerWhereUniqueInput;
  data: CustomerUpdateInput;
};
",
  "admin-ui/src/api/empty/DeleteEmptyArgs.ts": "import { EmptyWhereUniqueInput } from \\"./EmptyWhereUniqueInput\\";

export type DeleteEmptyArgs = {
  where: EmptyWhereUniqueInput;
};
",
  "admin-ui/src/api/empty/Empty.ts": "export type Empty = {
  id: string;
  createdAt: Date;
  updatedAt: Date;
};
",
  "admin-ui/src/api/empty/EmptyCreateInput.ts": "export type EmptyCreateInput = {};
",
  "admin-ui/src/api/empty/EmptyFindManyArgs.ts": "import { EmptyWhereInput } from \\"./EmptyWhereInput\\";
import { EmptyOrderByInput } from \\"./EmptyOrderByInput\\";

export type EmptyFindManyArgs = {
  where?: EmptyWhereInput;
  orderBy?: Array<EmptyOrderByInput>;
  skip?: number;
  take?: number;
};
",
  "admin-ui/src/api/empty/EmptyFindUniqueArgs.ts": "import { EmptyWhereUniqueInput } from \\"./EmptyWhereUniqueInput\\";

export type EmptyFindUniqueArgs = {
  where: EmptyWhereUniqueInput;
};
",
  "admin-ui/src/api/empty/EmptyListRelationFilter.ts": "import { EmptyWhereInput } from \\"./EmptyWhereInput\\";

export type EmptyListRelationFilter = {
  every?: EmptyWhereInput;
  some?: EmptyWhereInput;
  none?: EmptyWhereInput;
};
",
  "admin-ui/src/api/empty/EmptyOrderByInput.ts": "import { SortOrder } from \\"../../util/SortOrder\\";

export type EmptyOrderByInput = {
  id?: SortOrder;
  createdAt?: SortOrder;
  updatedAt?: SortOrder;
};
",
  "admin-ui/src/api/empty/EmptyUpdateInput.ts": "export type EmptyUpdateInput = {};
",
  "admin-ui/src/api/empty/EmptyWhereInput.ts": "import { StringFilter } from \\"../../util/StringFilter\\";
import { DateTimeFilter } from \\"../../util/DateTimeFilter\\";

export type EmptyWhereInput = {
  id?: StringFilter;
  createdAt?: DateTimeFilter;
  updatedAt?: DateTimeFilter;
};
",
  "admin-ui/src/api/empty/EmptyWhereUniqueInput.ts": "export type EmptyWhereUniqueInput = {
  id: string;
};
",
  "admin-ui/src/api/order/CreateOrderArgs.ts": "import { OrderCreateInput } from \\"./OrderCreateInput\\";

export type CreateOrderArgs = {
  data: OrderCreateInput;
};
",
  "admin-ui/src/api/order/DeleteOrderArgs.ts": "import { OrderWhereUniqueInput } from \\"./OrderWhereUniqueInput\\";

export type DeleteOrderArgs = {
  where: OrderWhereUniqueInput;
};
",
  "admin-ui/src/api/order/EnumOrderLabel.ts": "export enum EnumOrderLabel {
  Fragile = \\"fragile\\",
}
",
  "admin-ui/src/api/order/EnumOrderStatus.ts": "export enum EnumOrderStatus {
  Pending = \\"pending\\",
  InProgress = \\"inProgress\\",
  Done = \\"done\\",
}
",
  "admin-ui/src/api/order/Order.ts": "import { Customer } from \\"../customer/Customer\\";

export type Order = {
  id: string;
  createdAt: Date;
  updatedAt: Date;
  customer?: Customer;
  status?: \\"pending\\" | \\"inProgress\\" | \\"done\\";
  label?: \\"fragile\\" | null;
};
",
  "admin-ui/src/api/order/OrderCreateInput.ts": "import { CustomerWhereUniqueInput } from \\"../customer/CustomerWhereUniqueInput\\";

export type OrderCreateInput = {
  customer: CustomerWhereUniqueInput;
  status: \\"pending\\" | \\"inProgress\\" | \\"done\\";
  label?: \\"fragile\\" | null;
};
",
  "admin-ui/src/api/order/OrderFindManyArgs.ts": "import { OrderWhereInput } from \\"./OrderWhereInput\\";
import { OrderOrderByInput } from \\"./OrderOrderByInput\\";

export type OrderFindManyArgs = {
  where?: OrderWhereInput;
  orderBy?: Array<OrderOrderByInput>;
  skip?: number;
  take?: number;
};
",
  "admin-ui/src/api/order/OrderFindUniqueArgs.ts": "import { OrderWhereUniqueInput } from \\"./OrderWhereUniqueInput\\";

export type OrderFindUniqueArgs = {
  where: OrderWhereUniqueInput;
};
",
  "admin-ui/src/api/order/OrderListRelationFilter.ts": "import { OrderWhereInput } from \\"./OrderWhereInput\\";

export type OrderListRelationFilter = {
  every?: OrderWhereInput;
  some?: OrderWhereInput;
  none?: OrderWhereInput;
};
",
  "admin-ui/src/api/order/OrderOrderByInput.ts": "import { SortOrder } from \\"../../util/SortOrder\\";

export type OrderOrderByInput = {
  id?: SortOrder;
  createdAt?: SortOrder;
  updatedAt?: SortOrder;
  customerId?: SortOrder;
  status?: SortOrder;
  label?: SortOrder;
};
",
  "admin-ui/src/api/order/OrderUpdateInput.ts": "import { CustomerWhereUniqueInput } from \\"../customer/CustomerWhereUniqueInput\\";

export type OrderUpdateInput = {
  customer?: CustomerWhereUniqueInput;
  status?: \\"pending\\" | \\"inProgress\\" | \\"done\\";
  label?: \\"fragile\\" | null;
};
",
  "admin-ui/src/api/order/OrderWhereInput.ts": "import { StringFilter } from \\"../../util/StringFilter\\";
import { DateTimeFilter } from \\"../../util/DateTimeFilter\\";
import { CustomerWhereUniqueInput } from \\"../customer/CustomerWhereUniqueInput\\";

export type OrderWhereInput = {
  id?: StringFilter;
  createdAt?: DateTimeFilter;
  updatedAt?: DateTimeFilter;
  customer?: CustomerWhereUniqueInput;
  status?: \\"pending\\" | \\"inProgress\\" | \\"done\\";
  label?: \\"fragile\\";
};
",
  "admin-ui/src/api/order/OrderWhereUniqueInput.ts": "export type OrderWhereUniqueInput = {
  id: string;
};
",
  "admin-ui/src/api/order/UpdateOrderArgs.ts": "import { OrderWhereUniqueInput } from \\"./OrderWhereUniqueInput\\";
import { OrderUpdateInput } from \\"./OrderUpdateInput\\";

export type UpdateOrderArgs = {
  where: OrderWhereUniqueInput;
  data: OrderUpdateInput;
};
",
  "admin-ui/src/api/organization/CreateOrganizationArgs.ts": "import { OrganizationCreateInput } from \\"./OrganizationCreateInput\\";

export type CreateOrganizationArgs = {
  data: OrganizationCreateInput;
};
",
  "admin-ui/src/api/organization/CustomerCreateNestedManyWithoutOrganizationsInput.ts": "import { CustomerWhereUniqueInput } from \\"../customer/CustomerWhereUniqueInput\\";

export type CustomerCreateNestedManyWithoutOrganizationsInput = {
  connect?: Array<CustomerWhereUniqueInput>;
};
",
  "admin-ui/src/api/organization/CustomerUpdateManyWithoutOrganizationsInput.ts": "import { CustomerWhereUniqueInput } from \\"../customer/CustomerWhereUniqueInput\\";

export type CustomerUpdateManyWithoutOrganizationsInput = {
  connect?: Array<CustomerWhereUniqueInput>;
  disconnect?: Array<CustomerWhereUniqueInput>;
  set?: Array<CustomerWhereUniqueInput>;
};
",
  "admin-ui/src/api/organization/DeleteOrganizationArgs.ts": "import { OrganizationWhereUniqueInput } from \\"./OrganizationWhereUniqueInput\\";

export type DeleteOrganizationArgs = {
  where: OrganizationWhereUniqueInput;
};
",
  "admin-ui/src/api/organization/Organization.ts": "import { User } from \\"../user/User\\";
import { Customer } from \\"../customer/Customer\\";

export type Organization = {
  id: string;
  createdAt: Date;
  updatedAt: Date;
  name: string;
  users?: Array<User>;
  customers?: Array<Customer>;
  vipCustomers?: Array<Customer>;
};
",
  "admin-ui/src/api/organization/OrganizationCreateInput.ts": "import { UserCreateNestedManyWithoutOrganizationsInput } from \\"./UserCreateNestedManyWithoutOrganizationsInput\\";
import { CustomerCreateNestedManyWithoutOrganizationsInput } from \\"./CustomerCreateNestedManyWithoutOrganizationsInput\\";

export type OrganizationCreateInput = {
  name: string;
  users?: UserCreateNestedManyWithoutOrganizationsInput;
  customers?: CustomerCreateNestedManyWithoutOrganizationsInput;
  vipCustomers?: CustomerCreateNestedManyWithoutOrganizationsInput;
};
",
  "admin-ui/src/api/organization/OrganizationFindManyArgs.ts": "import { OrganizationWhereInput } from \\"./OrganizationWhereInput\\";
import { OrganizationOrderByInput } from \\"./OrganizationOrderByInput\\";

export type OrganizationFindManyArgs = {
  where?: OrganizationWhereInput;
  orderBy?: Array<OrganizationOrderByInput>;
  skip?: number;
  take?: number;
};
",
  "admin-ui/src/api/organization/OrganizationFindUniqueArgs.ts": "import { OrganizationWhereUniqueInput } from \\"./OrganizationWhereUniqueInput\\";

export type OrganizationFindUniqueArgs = {
  where: OrganizationWhereUniqueInput;
};
",
  "admin-ui/src/api/organization/OrganizationListRelationFilter.ts": "import { OrganizationWhereInput } from \\"./OrganizationWhereInput\\";

export type OrganizationListRelationFilter = {
  every?: OrganizationWhereInput;
  some?: OrganizationWhereInput;
  none?: OrganizationWhereInput;
};
",
  "admin-ui/src/api/organization/OrganizationOrderByInput.ts": "import { SortOrder } from \\"../../util/SortOrder\\";

export type OrganizationOrderByInput = {
  id?: SortOrder;
  createdAt?: SortOrder;
  updatedAt?: SortOrder;
  name?: SortOrder;
};
",
  "admin-ui/src/api/organization/OrganizationUpdateInput.ts": "import { UserUpdateManyWithoutOrganizationsInput } from \\"./UserUpdateManyWithoutOrganizationsInput\\";
import { CustomerUpdateManyWithoutOrganizationsInput } from \\"./CustomerUpdateManyWithoutOrganizationsInput\\";

export type OrganizationUpdateInput = {
  name?: string;
  users?: UserUpdateManyWithoutOrganizationsInput;
  customers?: CustomerUpdateManyWithoutOrganizationsInput;
  vipCustomers?: CustomerUpdateManyWithoutOrganizationsInput;
};
",
  "admin-ui/src/api/organization/OrganizationWhereInput.ts": "import { StringFilter } from \\"../../util/StringFilter\\";
import { DateTimeFilter } from \\"../../util/DateTimeFilter\\";
import { UserListRelationFilter } from \\"../user/UserListRelationFilter\\";
import { CustomerListRelationFilter } from \\"../customer/CustomerListRelationFilter\\";

export type OrganizationWhereInput = {
  id?: StringFilter;
  createdAt?: DateTimeFilter;
  updatedAt?: DateTimeFilter;
  name?: StringFilter;
  users?: UserListRelationFilter;
  customers?: CustomerListRelationFilter;
  vipCustomers?: CustomerListRelationFilter;
};
",
  "admin-ui/src/api/organization/OrganizationWhereUniqueInput.ts": "export type OrganizationWhereUniqueInput = {
  id: string;
};
",
  "admin-ui/src/api/organization/UpdateOrganizationArgs.ts": "import { OrganizationWhereUniqueInput } from \\"./OrganizationWhereUniqueInput\\";
import { OrganizationUpdateInput } from \\"./OrganizationUpdateInput\\";

export type UpdateOrganizationArgs = {
  where: OrganizationWhereUniqueInput;
  data: OrganizationUpdateInput;
};
",
  "admin-ui/src/api/organization/UserCreateNestedManyWithoutOrganizationsInput.ts": "import { UserWhereUniqueInput } from \\"../user/UserWhereUniqueInput\\";

export type UserCreateNestedManyWithoutOrganizationsInput = {
  connect?: Array<UserWhereUniqueInput>;
};
",
  "admin-ui/src/api/organization/UserUpdateManyWithoutOrganizationsInput.ts": "import { UserWhereUniqueInput } from \\"../user/UserWhereUniqueInput\\";

export type UserUpdateManyWithoutOrganizationsInput = {
  connect?: Array<UserWhereUniqueInput>;
  disconnect?: Array<UserWhereUniqueInput>;
  set?: Array<UserWhereUniqueInput>;
};
",
  "admin-ui/src/api/user/CreateUserArgs.ts": "import { UserCreateInput } from \\"./UserCreateInput\\";

export type CreateUserArgs = {
  data: UserCreateInput;
};
",
  "admin-ui/src/api/user/DeleteUserArgs.ts": "import { UserWhereUniqueInput } from \\"./UserWhereUniqueInput\\";

export type DeleteUserArgs = {
  where: UserWhereUniqueInput;
};
",
  "admin-ui/src/api/user/EnumUserInterests.ts": "export enum EnumUserInterests {
  Programming = \\"programming\\",
  Design = \\"design\\",
}
",
  "admin-ui/src/api/user/EnumUserPriority.ts": "export enum EnumUserPriority {
  High = \\"high\\",
  Medium = \\"medium\\",
  Low = \\"low\\",
}
",
  "admin-ui/src/api/user/OrganizationCreateNestedManyWithoutUsersInput.ts": "import { OrganizationWhereUniqueInput } from \\"../organization/OrganizationWhereUniqueInput\\";

export type OrganizationCreateNestedManyWithoutUsersInput = {
  connect?: Array<OrganizationWhereUniqueInput>;
};
",
  "admin-ui/src/api/user/OrganizationUpdateManyWithoutUsersInput.ts": "import { OrganizationWhereUniqueInput } from \\"../organization/OrganizationWhereUniqueInput\\";

export type OrganizationUpdateManyWithoutUsersInput = {
  connect?: Array<OrganizationWhereUniqueInput>;
  disconnect?: Array<OrganizationWhereUniqueInput>;
  set?: Array<OrganizationWhereUniqueInput>;
};
",
  "admin-ui/src/api/user/UpdateUserArgs.ts": "import { UserWhereUniqueInput } from \\"./UserWhereUniqueInput\\";
import { UserUpdateInput } from \\"./UserUpdateInput\\";

export type UpdateUserArgs = {
  where: UserWhereUniqueInput;
  data: UserUpdateInput;
};
",
  "admin-ui/src/api/user/User.ts": "import { Organization } from \\"../organization/Organization\\";
import { JsonValue } from \\"type-fest\\";

export type User = {
  username: string;
  roles: Array<string>;
  id: string;
  name: string;
  bio: string;
  email: string;
  age: number;
  birthDate: Date;
  score: number;
  manager?: User | null;
  employees?: Array<User>;
  organizations?: Array<Organization>;
  interests?: Array<\\"programming\\" | \\"design\\">;
  priority?: \\"high\\" | \\"medium\\" | \\"low\\";
  isCurious: boolean;
  location: string;
  extendedProperties: JsonValue;
};
",
  "admin-ui/src/api/user/UserCreateInput.ts": "import { UserWhereUniqueInput } from \\"./UserWhereUniqueInput\\";
import { UserCreateNestedManyWithoutUsersInput } from \\"./UserCreateNestedManyWithoutUsersInput\\";
import { OrganizationCreateNestedManyWithoutUsersInput } from \\"./OrganizationCreateNestedManyWithoutUsersInput\\";
import { InputJsonValue } from \\"../../types\\";

export type UserCreateInput = {
  username: string;
  password: string;
  roles: Array<string>;
  name: string;
  bio: string;
  email: string;
  age: number;
  birthDate: Date;
  score: number;
  manager?: UserWhereUniqueInput | null;
  employees?: UserCreateNestedManyWithoutUsersInput;
  organizations?: OrganizationCreateNestedManyWithoutUsersInput;
  interests?: Array<\\"programming\\" | \\"design\\">;
  priority: \\"high\\" | \\"medium\\" | \\"low\\";
  isCurious: boolean;
  location: string;
  extendedProperties: InputJsonValue;
};
",
  "admin-ui/src/api/user/UserCreateNestedManyWithoutUsersInput.ts": "import { UserWhereUniqueInput } from \\"./UserWhereUniqueInput\\";

export type UserCreateNestedManyWithoutUsersInput = {
  connect?: Array<UserWhereUniqueInput>;
};
",
  "admin-ui/src/api/user/UserFindManyArgs.ts": "import { UserWhereInput } from \\"./UserWhereInput\\";
import { UserOrderByInput } from \\"./UserOrderByInput\\";

export type UserFindManyArgs = {
  where?: UserWhereInput;
  orderBy?: Array<UserOrderByInput>;
  skip?: number;
  take?: number;
};
",
  "admin-ui/src/api/user/UserFindUniqueArgs.ts": "import { UserWhereUniqueInput } from \\"./UserWhereUniqueInput\\";

export type UserFindUniqueArgs = {
  where: UserWhereUniqueInput;
};
",
  "admin-ui/src/api/user/UserListRelationFilter.ts": "import { UserWhereInput } from \\"./UserWhereInput\\";

export type UserListRelationFilter = {
  every?: UserWhereInput;
  some?: UserWhereInput;
  none?: UserWhereInput;
};
",
  "admin-ui/src/api/user/UserOrderByInput.ts": "import { SortOrder } from \\"../../util/SortOrder\\";

export type UserOrderByInput = {
  username?: SortOrder;
  password?: SortOrder;
  roles?: SortOrder;
  id?: SortOrder;
  name?: SortOrder;
  bio?: SortOrder;
  email?: SortOrder;
  age?: SortOrder;
  birthDate?: SortOrder;
  score?: SortOrder;
  managerId?: SortOrder;
  interests?: SortOrder;
  priority?: SortOrder;
  isCurious?: SortOrder;
  location?: SortOrder;
  extendedProperties?: SortOrder;
};
",
  "admin-ui/src/api/user/UserUpdateInput.ts": "import { UserWhereUniqueInput } from \\"./UserWhereUniqueInput\\";
import { UserUpdateManyWithoutUsersInput } from \\"./UserUpdateManyWithoutUsersInput\\";
import { OrganizationUpdateManyWithoutUsersInput } from \\"./OrganizationUpdateManyWithoutUsersInput\\";
import { InputJsonValue } from \\"../../types\\";

export type UserUpdateInput = {
  username?: string;
  password?: string;
  roles?: Array<string>;
  name?: string;
  bio?: string;
  email?: string;
  age?: number;
  birthDate?: Date;
  score?: number;
  manager?: UserWhereUniqueInput | null;
  employees?: UserUpdateManyWithoutUsersInput;
  organizations?: OrganizationUpdateManyWithoutUsersInput;
  interests?: Array<\\"programming\\" | \\"design\\">;
  priority?: \\"high\\" | \\"medium\\" | \\"low\\";
  isCurious?: boolean;
  location?: string;
  extendedProperties?: InputJsonValue;
};
",
  "admin-ui/src/api/user/UserUpdateManyWithoutUsersInput.ts": "import { UserWhereUniqueInput } from \\"./UserWhereUniqueInput\\";

export type UserUpdateManyWithoutUsersInput = {
  connect?: Array<UserWhereUniqueInput>;
  disconnect?: Array<UserWhereUniqueInput>;
  set?: Array<UserWhereUniqueInput>;
};
",
  "admin-ui/src/api/user/UserWhereInput.ts": "import { StringFilter } from \\"../../util/StringFilter\\";
import { IntFilter } from \\"../../util/IntFilter\\";
import { DateTimeFilter } from \\"../../util/DateTimeFilter\\";
import { UserWhereUniqueInput } from \\"./UserWhereUniqueInput\\";
import { OrganizationListRelationFilter } from \\"../organization/OrganizationListRelationFilter\\";
import { BooleanFilter } from \\"../../util/BooleanFilter\\";
import { JsonFilter } from \\"../../util/JsonFilter\\";

export type UserWhereInput = {
  id?: StringFilter;
  name?: StringFilter;
  bio?: StringFilter;
  age?: IntFilter;
  birthDate?: DateTimeFilter;
  manager?: UserWhereUniqueInput;
  organizations?: OrganizationListRelationFilter;
  priority?: \\"high\\" | \\"medium\\" | \\"low\\";
  isCurious?: BooleanFilter;
  location?: StringFilter;
  extendedProperties?: JsonFilter;
};
",
  "admin-ui/src/api/user/UserWhereUniqueInput.ts": "export type UserWhereUniqueInput = {
  id: string;
};
",
  "admin-ui/src/auth-provider/ra-auth-http.ts": "import { ApolloClient, InMemoryCache, gql } from \\"@apollo/client/core\\";
import { AuthProvider } from \\"react-admin\\";
import {
  CREDENTIALS_LOCAL_STORAGE_ITEM,
  USER_DATA_LOCAL_STORAGE_ITEM,
} from \\"../constants\\";
import { Credentials, LoginMutateResult } from \\"../types\\";

const LOGIN = gql\`
  mutation login($username: String!, $password: String!) {
    login(credentials: { username: $username, password: $password }) {
      username
      roles
    }
  }
\`;

export const httpAuthProvider: AuthProvider = {
  login: async (credentials: Credentials) => {
    const apolloClient = new ApolloClient({
      uri: \\"/graphql\\",
      cache: new InMemoryCache(),
    });

    const userData = await apolloClient.mutate<LoginMutateResult>({
      mutation: LOGIN,
      variables: {
        ...credentials,
      },
    });

    if (userData && userData.data?.login.username) {
      localStorage.setItem(
        CREDENTIALS_LOCAL_STORAGE_ITEM,
        createBasicAuthorizationHeader(
          credentials.username,
          credentials.password
        )
      );
      localStorage.setItem(
        USER_DATA_LOCAL_STORAGE_ITEM,
        JSON.stringify(userData.data)
      );
      return Promise.resolve();
    }
    return Promise.reject();
  },
  logout: () => {
    localStorage.removeItem(CREDENTIALS_LOCAL_STORAGE_ITEM);
    return Promise.resolve();
  },
  checkError: ({ status }: any) => {
    if (status === 401 || status === 403) {
      localStorage.removeItem(CREDENTIALS_LOCAL_STORAGE_ITEM);
      return Promise.reject();
    }
    return Promise.resolve();
  },
  checkAuth: () => {
    return localStorage.getItem(CREDENTIALS_LOCAL_STORAGE_ITEM)
      ? Promise.resolve()
      : Promise.reject();
  },
  getPermissions: () => Promise.reject(\\"Unknown method\\"),
  getIdentity: () => {
    const str = localStorage.getItem(USER_DATA_LOCAL_STORAGE_ITEM);
    const userData: LoginMutateResult = JSON.parse(str || \\"\\");

    return Promise.resolve({
      id: userData.login.username,
      fullName: userData.login.username,
      avatar: undefined,
    });
  },
};

function createBasicAuthorizationHeader(
  username: string,
  password: string
): string {
  return \`Basic \${btoa(\`\${username}:\${password}\`)}\`;
}
",
  "admin-ui/src/auth-provider/ra-auth-jwt.ts": "import { ApolloClient, InMemoryCache, gql } from \\"@apollo/client/core\\";
import { AuthProvider } from \\"react-admin\\";
import {
  CREDENTIALS_LOCAL_STORAGE_ITEM,
  USER_DATA_LOCAL_STORAGE_ITEM,
} from \\"../constants\\";
import { Credentials, LoginMutateResult } from \\"../types\\";

const LOGIN = gql\`
  mutation login($username: String!, $password: String!) {
    login(credentials: { username: $username, password: $password }) {
      username
      accessToken
    }
  }
\`;

export const jwtAuthProvider: AuthProvider = {
  login: async (credentials: Credentials) => {
    const apolloClient = new ApolloClient({
      uri: \\"/graphql\\",
      cache: new InMemoryCache(),
    });

    const userData = await apolloClient.mutate<LoginMutateResult>({
      mutation: LOGIN,
      variables: {
        ...credentials,
      },
    });

    if (userData && userData.data?.login.username) {
      localStorage.setItem(
        CREDENTIALS_LOCAL_STORAGE_ITEM,
        createBearerAuthorizationHeader(userData.data.login?.accessToken)
      );
      localStorage.setItem(
        USER_DATA_LOCAL_STORAGE_ITEM,
        JSON.stringify(userData.data)
      );
      return Promise.resolve();
    }
    return Promise.reject();
  },
  logout: () => {
    localStorage.removeItem(CREDENTIALS_LOCAL_STORAGE_ITEM);
    return Promise.resolve();
  },
  checkError: ({ status }: any) => {
    if (status === 401 || status === 403) {
      localStorage.removeItem(CREDENTIALS_LOCAL_STORAGE_ITEM);
      return Promise.reject();
    }
    return Promise.resolve();
  },
  checkAuth: () => {
    return localStorage.getItem(CREDENTIALS_LOCAL_STORAGE_ITEM)
      ? Promise.resolve()
      : Promise.reject();
  },
  getPermissions: () => Promise.reject(\\"Unknown method\\"),
  getIdentity: () => {
    const str = localStorage.getItem(USER_DATA_LOCAL_STORAGE_ITEM);
    const userData: LoginMutateResult = JSON.parse(str || \\"\\");

    return Promise.resolve({
      id: userData.login.username,
      fullName: userData.login.username,
      avatar: undefined,
    });
  },
};

export function createBearerAuthorizationHeader(accessToken: string) {
  return \`Bearer \${accessToken}\`;
}
",
  "admin-ui/src/auth.ts": "import { EventEmitter } from \\"events\\";
import { CREDENTIALS_LOCAL_STORAGE_ITEM } from \\"./constants\\";
import { Credentials } from \\"./types\\";

const eventEmitter = new EventEmitter();

export function isAuthenticated(): boolean {
  return Boolean(getCredentials());
}

export function listen(listener: (authenticated: boolean) => void): void {
  eventEmitter.on(\\"change\\", () => {
    listener(isAuthenticated());
  });
}

export function setCredentials(credentials: Credentials) {
  localStorage.setItem(
    CREDENTIALS_LOCAL_STORAGE_ITEM,
    JSON.stringify(credentials)
  );
}

export function getCredentials(): Credentials | null {
  const raw = localStorage.getItem(CREDENTIALS_LOCAL_STORAGE_ITEM);
  if (raw === null) {
    return null;
  }
  return JSON.parse(raw);
}

export function removeCredentials(): void {
  localStorage.removeItem(CREDENTIALS_LOCAL_STORAGE_ITEM);
}
",
  "admin-ui/src/constants.ts": "export const CREDENTIALS_LOCAL_STORAGE_ITEM = \\"credentials\\";
export const USER_DATA_LOCAL_STORAGE_ITEM = \\"userData\\";
",
  "admin-ui/src/customer/CustomerCreate.tsx": "import * as React from \\"react\\";

import {
  Create,
  SimpleForm,
  CreateProps,
  TextInput,
  BooleanInput,
  DateInput,
  NumberInput,
  SelectArrayInput,
  SelectInput,
  ReferenceInput,
  ReferenceArrayInput,
} from \\"react-admin\\";

import { OrganizationTitle } from \\"../organization/OrganizationTitle\\";
import { OrderTitle } from \\"../order/OrderTitle\\";

export const CustomerCreate = (props: CreateProps): React.ReactElement => {
  return (
    <Create {...props}>
      <SimpleForm>
        <TextInput label=\\"Email\\" source=\\"email\\" type=\\"email\\" />
        <TextInput label=\\"First Name\\" source=\\"firstName\\" />
        <TextInput label=\\"Last Name\\" source=\\"lastName\\" />
        <BooleanInput label=\\"VIP\\" source=\\"isVip\\" />
        <DateInput label=\\"Birth Data\\" source=\\"birthData\\" />
        <NumberInput
          label=\\"Average Sale (-1500.00 - 1500.00)\\"
          source=\\"averageSale\\"
        />
        <NumberInput
          step={1}
          label=\\"Favorite Number (1 - 20)\\"
          source=\\"favoriteNumber\\"
        />
        <TextInput label=\\"Geographic Location\\" source=\\"geoLocation\\" />
        <TextInput
          label=\\"Comments (up to 500 characters)\\"
          multiline
          source=\\"comments\\"
        />
        <SelectArrayInput
          label=\\"Favorite Colors (multi-select)\\"
          source=\\"favoriteColors\\"
          choices={[
            { label: \\"Red\\", value: \\"red\\" },
            { label: \\"Green\\", value: \\"green\\" },
            { label: \\"Purple\\", value: \\"purple\\" },
            { label: \\"yellow\\", value: \\"yellow\\" },
          ]}
          optionText=\\"label\\"
          optionValue=\\"value\\"
        />
        <SelectInput
          source=\\"customerType\\"
          label=\\"Customer Type\\"
          choices={[
            { label: \\"Platinum\\", value: \\"platinum\\" },
            { label: \\"Gold\\", value: \\"gold\\" },
            { label: \\"Bronze\\", value: \\"bronze\\" },
            { label: \\"Regular\\", value: \\"regular\\" },
          ]}
          optionText=\\"label\\"
          allowEmpty
          optionValue=\\"value\\"
        />
        <ReferenceInput
          source=\\"organization.id\\"
          reference=\\"Organization\\"
          label=\\"Organization\\"
        >
          <SelectInput optionText={OrganizationTitle} />
        </ReferenceInput>
        <ReferenceInput
          source=\\"organization.id\\"
          reference=\\"Organization\\"
          label=\\"VIP Organization\\"
        >
          <SelectInput optionText={OrganizationTitle} />
        </ReferenceInput>
        <ReferenceArrayInput
          source=\\"orders\\"
          reference=\\"Order\\"
          parse={(value: any) => value && value.map((v: any) => ({ id: v }))}
          format={(value: any) => value && value.map((v: any) => v.id)}
        >
          <SelectArrayInput optionText={OrderTitle} />
        </ReferenceArrayInput>
      </SimpleForm>
    </Create>
  );
};
",
  "admin-ui/src/customer/CustomerEdit.tsx": "import * as React from \\"react\\";

import {
  Edit,
  SimpleForm,
  EditProps,
  TextInput,
  BooleanInput,
  DateInput,
  NumberInput,
  SelectArrayInput,
  SelectInput,
  ReferenceInput,
  ReferenceArrayInput,
} from \\"react-admin\\";

import { OrganizationTitle } from \\"../organization/OrganizationTitle\\";
import { OrderTitle } from \\"../order/OrderTitle\\";

export const CustomerEdit = (props: EditProps): React.ReactElement => {
  return (
    <Edit {...props}>
      <SimpleForm>
        <TextInput label=\\"Email\\" source=\\"email\\" type=\\"email\\" />
        <TextInput label=\\"First Name\\" source=\\"firstName\\" />
        <TextInput label=\\"Last Name\\" source=\\"lastName\\" />
        <BooleanInput label=\\"VIP\\" source=\\"isVip\\" />
        <DateInput label=\\"Birth Data\\" source=\\"birthData\\" />
        <NumberInput
          label=\\"Average Sale (-1500.00 - 1500.00)\\"
          source=\\"averageSale\\"
        />
        <NumberInput
          step={1}
          label=\\"Favorite Number (1 - 20)\\"
          source=\\"favoriteNumber\\"
        />
        <TextInput label=\\"Geographic Location\\" source=\\"geoLocation\\" />
        <TextInput
          label=\\"Comments (up to 500 characters)\\"
          multiline
          source=\\"comments\\"
        />
        <SelectArrayInput
          label=\\"Favorite Colors (multi-select)\\"
          source=\\"favoriteColors\\"
          choices={[
            { label: \\"Red\\", value: \\"red\\" },
            { label: \\"Green\\", value: \\"green\\" },
            { label: \\"Purple\\", value: \\"purple\\" },
            { label: \\"yellow\\", value: \\"yellow\\" },
          ]}
          optionText=\\"label\\"
          optionValue=\\"value\\"
        />
        <SelectInput
          source=\\"customerType\\"
          label=\\"Customer Type\\"
          choices={[
            { label: \\"Platinum\\", value: \\"platinum\\" },
            { label: \\"Gold\\", value: \\"gold\\" },
            { label: \\"Bronze\\", value: \\"bronze\\" },
            { label: \\"Regular\\", value: \\"regular\\" },
          ]}
          optionText=\\"label\\"
          allowEmpty
          optionValue=\\"value\\"
        />
        <ReferenceInput
          source=\\"organization.id\\"
          reference=\\"Organization\\"
          label=\\"Organization\\"
        >
          <SelectInput optionText={OrganizationTitle} />
        </ReferenceInput>
        <ReferenceInput
          source=\\"organization.id\\"
          reference=\\"Organization\\"
          label=\\"VIP Organization\\"
        >
          <SelectInput optionText={OrganizationTitle} />
        </ReferenceInput>
        <ReferenceArrayInput
          source=\\"orders\\"
          reference=\\"Order\\"
          parse={(value: any) => value && value.map((v: any) => ({ id: v }))}
          format={(value: any) => value && value.map((v: any) => v.id)}
        >
          <SelectArrayInput optionText={OrderTitle} />
        </ReferenceArrayInput>
      </SimpleForm>
    </Edit>
  );
};
",
  "admin-ui/src/customer/CustomerList.tsx": "import * as React from \\"react\\";

import {
  List,
  Datagrid,
  ListProps,
  TextField,
  DateField,
  BooleanField,
  ReferenceField,
} from \\"react-admin\\";

import Pagination from \\"../Components/Pagination\\";
import { ORGANIZATION_TITLE_FIELD } from \\"../organization/OrganizationTitle\\";

export const CustomerList = (props: ListProps): React.ReactElement => {
  return (
    <List
      {...props}
      bulkActionButtons={false}
      title={\\"The Customers\\"}
      perPage={50}
      pagination={<Pagination />}
    >
      <Datagrid rowClick=\\"show\\">
        <TextField label=\\"Id\\" source=\\"id\\" />
        <DateField source=\\"createdAt\\" label=\\"Created At\\" />
        <DateField source=\\"updatedAt\\" label=\\"Updated At\\" />
        <TextField label=\\"Email\\" source=\\"email\\" />
        <TextField label=\\"First Name\\" source=\\"firstName\\" />
        <TextField label=\\"Last Name\\" source=\\"lastName\\" />
        <BooleanField label=\\"VIP\\" source=\\"isVip\\" />
        <TextField label=\\"Birth Data\\" source=\\"birthData\\" />
        <TextField
          label=\\"Average Sale (-1500.00 - 1500.00)\\"
          source=\\"averageSale\\"
        />
        <TextField label=\\"Favorite Number (1 - 20)\\" source=\\"favoriteNumber\\" />
        <TextField label=\\"Geographic Location\\" source=\\"geoLocation\\" />
        <TextField label=\\"Comments (up to 500 characters)\\" source=\\"comments\\" />
        <TextField
          label=\\"Favorite Colors (multi-select)\\"
          source=\\"favoriteColors\\"
        />
        <TextField label=\\"Customer Type\\" source=\\"customerType\\" />
        <ReferenceField
          label=\\"Organization\\"
          source=\\"organization.id\\"
          reference=\\"Organization\\"
        >
          <TextField source={ORGANIZATION_TITLE_FIELD} />
        </ReferenceField>
        <ReferenceField
          label=\\"VIP Organization\\"
          source=\\"organization.id\\"
          reference=\\"Organization\\"
        >
          <TextField source={ORGANIZATION_TITLE_FIELD} />
        </ReferenceField>
      </Datagrid>
    </List>
  );
};
",
  "admin-ui/src/customer/CustomerShow.tsx": "import * as React from \\"react\\";

import {
  Show,
  SimpleShowLayout,
  ShowProps,
  TextField,
  DateField,
  BooleanField,
  ReferenceField,
  ReferenceManyField,
  Datagrid,
} from \\"react-admin\\";

import { CUSTOMER_TITLE_FIELD } from \\"./CustomerTitle\\";
import { ORGANIZATION_TITLE_FIELD } from \\"../organization/OrganizationTitle\\";

export const CustomerShow = (props: ShowProps): React.ReactElement => {
  return (
    <Show {...props}>
      <SimpleShowLayout>
        <TextField label=\\"Id\\" source=\\"id\\" />
        <DateField source=\\"createdAt\\" label=\\"Created At\\" />
        <DateField source=\\"updatedAt\\" label=\\"Updated At\\" />
        <TextField label=\\"Email\\" source=\\"email\\" />
        <TextField label=\\"First Name\\" source=\\"firstName\\" />
        <TextField label=\\"Last Name\\" source=\\"lastName\\" />
        <BooleanField label=\\"VIP\\" source=\\"isVip\\" />
        <TextField label=\\"Birth Data\\" source=\\"birthData\\" />
        <TextField
          label=\\"Average Sale (-1500.00 - 1500.00)\\"
          source=\\"averageSale\\"
        />
        <TextField label=\\"Favorite Number (1 - 20)\\" source=\\"favoriteNumber\\" />
        <TextField label=\\"Geographic Location\\" source=\\"geoLocation\\" />
        <TextField label=\\"Comments (up to 500 characters)\\" source=\\"comments\\" />
        <TextField
          label=\\"Favorite Colors (multi-select)\\"
          source=\\"favoriteColors\\"
        />
        <TextField label=\\"Customer Type\\" source=\\"customerType\\" />
        <ReferenceField
          label=\\"Organization\\"
          source=\\"organization.id\\"
          reference=\\"Organization\\"
        >
          <TextField source={ORGANIZATION_TITLE_FIELD} />
        </ReferenceField>
        <ReferenceField
          label=\\"VIP Organization\\"
          source=\\"organization.id\\"
          reference=\\"Organization\\"
        >
          <TextField source={ORGANIZATION_TITLE_FIELD} />
        </ReferenceField>
        <ReferenceManyField
          reference=\\"Order\\"
          target=\\"CustomerId\\"
          label=\\"Orders\\"
        >
          <Datagrid rowClick=\\"show\\">
            <TextField label=\\"Id\\" source=\\"id\\" />
            <DateField source=\\"createdAt\\" label=\\"Created At\\" />
            <DateField source=\\"updatedAt\\" label=\\"Updated At\\" />
            <ReferenceField
              label=\\"Customer\\"
              source=\\"customer.id\\"
              reference=\\"Customer\\"
            >
              <TextField source={CUSTOMER_TITLE_FIELD} />
            </ReferenceField>
            <TextField label=\\"Status\\" source=\\"status\\" />
            <TextField label=\\"Label\\" source=\\"label\\" />
          </Datagrid>
        </ReferenceManyField>
      </SimpleShowLayout>
    </Show>
  );
};
",
  "admin-ui/src/customer/CustomerTitle.ts": "import { Customer as TCustomer } from \\"../api/customer/Customer\\";

export const CUSTOMER_TITLE_FIELD = \\"firstName\\";

export const CustomerTitle = (record: TCustomer): string => {
  return record.firstName || record.id;
};
",
  "admin-ui/src/data-provider/graphqlDataProvider.ts": "import buildGraphQLProvider from \\"ra-data-graphql-amplication\\";
import { ApolloClient, InMemoryCache, createHttpLink } from \\"@apollo/client\\";
import { setContext } from \\"@apollo/client/link/context\\";
import { CREDENTIALS_LOCAL_STORAGE_ITEM } from \\"../constants\\";

const httpLink = createHttpLink({
  uri: \\"/graphql\\",
});

const authLink = setContext((_, { headers }) => {
  const token = localStorage.getItem(CREDENTIALS_LOCAL_STORAGE_ITEM);
  return {
    headers: {
      ...headers,
      authorization: token ? token : \\"\\",
    },
  };
});

const apolloClient = new ApolloClient({
  cache: new InMemoryCache(),
  link: authLink.concat(httpLink),
});

export default buildGraphQLProvider({
  client: apolloClient,
});
",
  "admin-ui/src/empty/EmptyCreate.tsx": "import * as React from \\"react\\";
import { Create, SimpleForm, CreateProps } from \\"react-admin\\";

export const EmptyCreate = (props: CreateProps): React.ReactElement => {
  return (
    <Create {...props}>
      <SimpleForm>
        <div />
      </SimpleForm>
    </Create>
  );
};
",
  "admin-ui/src/empty/EmptyEdit.tsx": "import * as React from \\"react\\";
import { Edit, SimpleForm, EditProps } from \\"react-admin\\";

export const EmptyEdit = (props: EditProps): React.ReactElement => {
  return (
    <Edit {...props}>
      <SimpleForm>
        <div />
      </SimpleForm>
    </Edit>
  );
};
",
  "admin-ui/src/empty/EmptyList.tsx": "import * as React from \\"react\\";
import { List, Datagrid, ListProps, TextField, DateField } from \\"react-admin\\";
import Pagination from \\"../Components/Pagination\\";

export const EmptyList = (props: ListProps): React.ReactElement => {
  return (
    <List
      {...props}
      bulkActionButtons={false}
      title={\\"Empties\\"}
      perPage={50}
      pagination={<Pagination />}
    >
      <Datagrid rowClick=\\"show\\">
        <TextField label=\\"Id\\" source=\\"id\\" />
        <DateField source=\\"createdAt\\" label=\\"Created At\\" />
        <DateField source=\\"updatedAt\\" label=\\"Updated At\\" />
      </Datagrid>
    </List>
  );
};
",
  "admin-ui/src/empty/EmptyShow.tsx": "import * as React from \\"react\\";
import {
  Show,
  SimpleShowLayout,
  ShowProps,
  TextField,
  DateField,
} from \\"react-admin\\";

export const EmptyShow = (props: ShowProps): React.ReactElement => {
  return (
    <Show {...props}>
      <SimpleShowLayout>
        <TextField label=\\"Id\\" source=\\"id\\" />
        <DateField source=\\"createdAt\\" label=\\"Created At\\" />
        <DateField source=\\"updatedAt\\" label=\\"Updated At\\" />
      </SimpleShowLayout>
    </Show>
  );
};
",
  "admin-ui/src/empty/EmptyTitle.ts": "import { Empty as TEmpty } from \\"../api/empty/Empty\\";

export const EMPTY_TITLE_FIELD = \\"id\\";

export const EmptyTitle = (record: TEmpty): string => {
  return record.id || record.id;
};
",
  "admin-ui/src/index.tsx": "import React from \\"react\\";
import ReactDOM from \\"react-dom\\";
import \\"./index.css\\";
// @ts-ignore
import App from \\"./App\\";
import reportWebVitals from \\"./reportWebVitals\\";

ReactDOM.render(
  <React.StrictMode>
    <App />
  </React.StrictMode>,
  document.getElementById(\\"root\\")
);

// If you want to start measuring performance in your app, pass a function
// to log results (for example: reportWebVitals(console.log))
// or send to an analytics endpoint. Learn more: https://bit.ly/CRA-vitals
reportWebVitals();
",
  "admin-ui/src/order/OrderCreate.tsx": "import * as React from \\"react\\";
import {
  Create,
  SimpleForm,
  CreateProps,
  ReferenceInput,
  SelectInput,
} from \\"react-admin\\";
import { CustomerTitle } from \\"../customer/CustomerTitle\\";

export const OrderCreate = (props: CreateProps): React.ReactElement => {
  return (
    <Create {...props}>
      <SimpleForm>
        <ReferenceInput
          source=\\"customer.id\\"
          reference=\\"Customer\\"
          label=\\"Customer\\"
        >
          <SelectInput optionText={CustomerTitle} />
        </ReferenceInput>
        <SelectInput
          source=\\"status\\"
          label=\\"Status\\"
          choices={[
            { label: \\"Pending\\", value: \\"pending\\" },
            { label: \\"In Progress\\", value: \\"inProgress\\" },
            { label: \\"Done\\", value: \\"done\\" },
          ]}
          optionText=\\"label\\"
          optionValue=\\"value\\"
        />
        <SelectInput
          source=\\"label\\"
          label=\\"Label\\"
          choices={[{ label: \\"Fragile\\", value: \\"fragile\\" }]}
          optionText=\\"label\\"
          allowEmpty
          optionValue=\\"value\\"
        />
      </SimpleForm>
    </Create>
  );
};
",
  "admin-ui/src/order/OrderEdit.tsx": "import * as React from \\"react\\";
import {
  Edit,
  SimpleForm,
  EditProps,
  ReferenceInput,
  SelectInput,
} from \\"react-admin\\";
import { CustomerTitle } from \\"../customer/CustomerTitle\\";

export const OrderEdit = (props: EditProps): React.ReactElement => {
  return (
    <Edit {...props}>
      <SimpleForm>
        <ReferenceInput
          source=\\"customer.id\\"
          reference=\\"Customer\\"
          label=\\"Customer\\"
        >
          <SelectInput optionText={CustomerTitle} />
        </ReferenceInput>
        <SelectInput
          source=\\"status\\"
          label=\\"Status\\"
          choices={[
            { label: \\"Pending\\", value: \\"pending\\" },
            { label: \\"In Progress\\", value: \\"inProgress\\" },
            { label: \\"Done\\", value: \\"done\\" },
          ]}
          optionText=\\"label\\"
          optionValue=\\"value\\"
        />
        <SelectInput
          source=\\"label\\"
          label=\\"Label\\"
          choices={[{ label: \\"Fragile\\", value: \\"fragile\\" }]}
          optionText=\\"label\\"
          allowEmpty
          optionValue=\\"value\\"
        />
      </SimpleForm>
    </Edit>
  );
};
",
  "admin-ui/src/order/OrderList.tsx": "import * as React from \\"react\\";
import {
  List,
  Datagrid,
  ListProps,
  TextField,
  DateField,
  ReferenceField,
} from \\"react-admin\\";
import Pagination from \\"../Components/Pagination\\";
import { CUSTOMER_TITLE_FIELD } from \\"../customer/CustomerTitle\\";

export const OrderList = (props: ListProps): React.ReactElement => {
  return (
    <List
      {...props}
      bulkActionButtons={false}
      title={\\"Orders\\"}
      perPage={50}
      pagination={<Pagination />}
    >
      <Datagrid rowClick=\\"show\\">
        <TextField label=\\"Id\\" source=\\"id\\" />
        <DateField source=\\"createdAt\\" label=\\"Created At\\" />
        <DateField source=\\"updatedAt\\" label=\\"Updated At\\" />
        <ReferenceField
          label=\\"Customer\\"
          source=\\"customer.id\\"
          reference=\\"Customer\\"
        >
          <TextField source={CUSTOMER_TITLE_FIELD} />
        </ReferenceField>
        <TextField label=\\"Status\\" source=\\"status\\" />
        <TextField label=\\"Label\\" source=\\"label\\" />
      </Datagrid>
    </List>
  );
};
",
  "admin-ui/src/order/OrderShow.tsx": "import * as React from \\"react\\";
import {
  Show,
  SimpleShowLayout,
  ShowProps,
  TextField,
  DateField,
  ReferenceField,
} from \\"react-admin\\";
import { CUSTOMER_TITLE_FIELD } from \\"../customer/CustomerTitle\\";

export const OrderShow = (props: ShowProps): React.ReactElement => {
  return (
    <Show {...props}>
      <SimpleShowLayout>
        <TextField label=\\"Id\\" source=\\"id\\" />
        <DateField source=\\"createdAt\\" label=\\"Created At\\" />
        <DateField source=\\"updatedAt\\" label=\\"Updated At\\" />
        <ReferenceField
          label=\\"Customer\\"
          source=\\"customer.id\\"
          reference=\\"Customer\\"
        >
          <TextField source={CUSTOMER_TITLE_FIELD} />
        </ReferenceField>
        <TextField label=\\"Status\\" source=\\"status\\" />
        <TextField label=\\"Label\\" source=\\"label\\" />
      </SimpleShowLayout>
    </Show>
  );
};
",
  "admin-ui/src/order/OrderTitle.ts": "import { Order as TOrder } from \\"../api/order/Order\\";

export const ORDER_TITLE_FIELD = \\"id\\";

export const OrderTitle = (record: TOrder): string => {
  return record.id || record.id;
};
",
  "admin-ui/src/organization/OrganizationCreate.tsx": "import * as React from \\"react\\";

import {
  Create,
  SimpleForm,
  CreateProps,
  TextInput,
  ReferenceArrayInput,
  SelectArrayInput,
} from \\"react-admin\\";

import { UserTitle } from \\"../user/UserTitle\\";
import { CustomerTitle } from \\"../customer/CustomerTitle\\";

export const OrganizationCreate = (props: CreateProps): React.ReactElement => {
  return (
    <Create {...props}>
      <SimpleForm>
        <TextInput label=\\"Name\\" source=\\"name\\" />
        <ReferenceArrayInput
          source=\\"users\\"
          reference=\\"User\\"
          parse={(value: any) => value && value.map((v: any) => ({ id: v }))}
          format={(value: any) => value && value.map((v: any) => v.id)}
        >
          <SelectArrayInput optionText={UserTitle} />
        </ReferenceArrayInput>
        <ReferenceArrayInput
          source=\\"customers\\"
          reference=\\"Customer\\"
          parse={(value: any) => value && value.map((v: any) => ({ id: v }))}
          format={(value: any) => value && value.map((v: any) => v.id)}
        >
          <SelectArrayInput optionText={CustomerTitle} />
        </ReferenceArrayInput>
        <ReferenceArrayInput
          source=\\"vipCustomers\\"
          reference=\\"Customer\\"
          parse={(value: any) => value && value.map((v: any) => ({ id: v }))}
          format={(value: any) => value && value.map((v: any) => v.id)}
        >
          <SelectArrayInput optionText={CustomerTitle} />
        </ReferenceArrayInput>
      </SimpleForm>
    </Create>
  );
};
",
  "admin-ui/src/organization/OrganizationEdit.tsx": "import * as React from \\"react\\";

import {
  Edit,
  SimpleForm,
  EditProps,
  TextInput,
  ReferenceArrayInput,
  SelectArrayInput,
} from \\"react-admin\\";

import { UserTitle } from \\"../user/UserTitle\\";
import { CustomerTitle } from \\"../customer/CustomerTitle\\";

export const OrganizationEdit = (props: EditProps): React.ReactElement => {
  return (
    <Edit {...props}>
      <SimpleForm>
        <TextInput label=\\"Name\\" source=\\"name\\" />
        <ReferenceArrayInput
          source=\\"users\\"
          reference=\\"User\\"
          parse={(value: any) => value && value.map((v: any) => ({ id: v }))}
          format={(value: any) => value && value.map((v: any) => v.id)}
        >
          <SelectArrayInput optionText={UserTitle} />
        </ReferenceArrayInput>
        <ReferenceArrayInput
          source=\\"customers\\"
          reference=\\"Customer\\"
          parse={(value: any) => value && value.map((v: any) => ({ id: v }))}
          format={(value: any) => value && value.map((v: any) => v.id)}
        >
          <SelectArrayInput optionText={CustomerTitle} />
        </ReferenceArrayInput>
        <ReferenceArrayInput
          source=\\"vipCustomers\\"
          reference=\\"Customer\\"
          parse={(value: any) => value && value.map((v: any) => ({ id: v }))}
          format={(value: any) => value && value.map((v: any) => v.id)}
        >
          <SelectArrayInput optionText={CustomerTitle} />
        </ReferenceArrayInput>
      </SimpleForm>
    </Edit>
  );
};
",
  "admin-ui/src/organization/OrganizationList.tsx": "import * as React from \\"react\\";
import { List, Datagrid, ListProps, TextField, DateField } from \\"react-admin\\";
import Pagination from \\"../Components/Pagination\\";

export const OrganizationList = (props: ListProps): React.ReactElement => {
  return (
    <List
      {...props}
      bulkActionButtons={false}
      title={\\"Organizations\\"}
      perPage={50}
      pagination={<Pagination />}
    >
      <Datagrid rowClick=\\"show\\">
        <TextField label=\\"Id\\" source=\\"id\\" />
        <DateField source=\\"createdAt\\" label=\\"Created At\\" />
        <DateField source=\\"updatedAt\\" label=\\"Updated At\\" />
        <TextField label=\\"Name\\" source=\\"name\\" />
      </Datagrid>
    </List>
  );
};
",
  "admin-ui/src/organization/OrganizationShow.tsx": "import * as React from \\"react\\";

import {
  Show,
  SimpleShowLayout,
  ShowProps,
  TextField,
  DateField,
  ReferenceManyField,
  Datagrid,
  BooleanField,
  ReferenceField,
} from \\"react-admin\\";

import { ORGANIZATION_TITLE_FIELD } from \\"./OrganizationTitle\\";

export const OrganizationShow = (props: ShowProps): React.ReactElement => {
  return (
    <Show {...props}>
      <SimpleShowLayout>
        <TextField label=\\"Id\\" source=\\"id\\" />
        <DateField source=\\"createdAt\\" label=\\"Created At\\" />
        <DateField source=\\"updatedAt\\" label=\\"Updated At\\" />
        <TextField label=\\"Name\\" source=\\"name\\" />
        <ReferenceManyField
          reference=\\"Customer\\"
          target=\\"OrganizationId\\"
          label=\\"The Customers\\"
        >
          <Datagrid rowClick=\\"show\\">
            <TextField label=\\"Id\\" source=\\"id\\" />
            <DateField source=\\"createdAt\\" label=\\"Created At\\" />
            <DateField source=\\"updatedAt\\" label=\\"Updated At\\" />
            <TextField label=\\"Email\\" source=\\"email\\" />
            <TextField label=\\"First Name\\" source=\\"firstName\\" />
            <TextField label=\\"Last Name\\" source=\\"lastName\\" />
            <BooleanField label=\\"VIP\\" source=\\"isVip\\" />
            <TextField label=\\"Birth Data\\" source=\\"birthData\\" />
            <TextField
              label=\\"Average Sale (-1500.00 - 1500.00)\\"
              source=\\"averageSale\\"
            />
            <TextField
              label=\\"Favorite Number (1 - 20)\\"
              source=\\"favoriteNumber\\"
            />
            <TextField label=\\"Geographic Location\\" source=\\"geoLocation\\" />
            <TextField
              label=\\"Comments (up to 500 characters)\\"
              source=\\"comments\\"
            />
            <TextField
              label=\\"Favorite Colors (multi-select)\\"
              source=\\"favoriteColors\\"
            />
            <TextField label=\\"Customer Type\\" source=\\"customerType\\" />
            <ReferenceField
              label=\\"Organization\\"
              source=\\"organization.id\\"
              reference=\\"Organization\\"
            >
              <TextField source={ORGANIZATION_TITLE_FIELD} />
            </ReferenceField>
            <ReferenceField
              label=\\"VIP Organization\\"
              source=\\"organization.id\\"
              reference=\\"Organization\\"
            >
              <TextField source={ORGANIZATION_TITLE_FIELD} />
            </ReferenceField>
          </Datagrid>
        </ReferenceManyField>
        <ReferenceManyField
          reference=\\"Customer\\"
          target=\\"OrganizationId\\"
          label=\\"The Customers\\"
        >
          <Datagrid rowClick=\\"show\\">
            <TextField label=\\"Id\\" source=\\"id\\" />
            <DateField source=\\"createdAt\\" label=\\"Created At\\" />
            <DateField source=\\"updatedAt\\" label=\\"Updated At\\" />
            <TextField label=\\"Email\\" source=\\"email\\" />
            <TextField label=\\"First Name\\" source=\\"firstName\\" />
            <TextField label=\\"Last Name\\" source=\\"lastName\\" />
            <BooleanField label=\\"VIP\\" source=\\"isVip\\" />
            <TextField label=\\"Birth Data\\" source=\\"birthData\\" />
            <TextField
              label=\\"Average Sale (-1500.00 - 1500.00)\\"
              source=\\"averageSale\\"
            />
            <TextField
              label=\\"Favorite Number (1 - 20)\\"
              source=\\"favoriteNumber\\"
            />
            <TextField label=\\"Geographic Location\\" source=\\"geoLocation\\" />
            <TextField
              label=\\"Comments (up to 500 characters)\\"
              source=\\"comments\\"
            />
            <TextField
              label=\\"Favorite Colors (multi-select)\\"
              source=\\"favoriteColors\\"
            />
            <TextField label=\\"Customer Type\\" source=\\"customerType\\" />
            <ReferenceField
              label=\\"Organization\\"
              source=\\"organization.id\\"
              reference=\\"Organization\\"
            >
              <TextField source={ORGANIZATION_TITLE_FIELD} />
            </ReferenceField>
            <ReferenceField
              label=\\"VIP Organization\\"
              source=\\"organization.id\\"
              reference=\\"Organization\\"
            >
              <TextField source={ORGANIZATION_TITLE_FIELD} />
            </ReferenceField>
          </Datagrid>
        </ReferenceManyField>
      </SimpleShowLayout>
    </Show>
  );
};
",
  "admin-ui/src/organization/OrganizationTitle.ts": "import { Organization as TOrganization } from \\"../api/organization/Organization\\";

export const ORGANIZATION_TITLE_FIELD = \\"name\\";

export const OrganizationTitle = (record: TOrganization): string => {
  return record.name || record.id;
};
",
  "admin-ui/src/pages/Dashboard.tsx": "import * as React from \\"react\\";
import Card from \\"@material-ui/core/Card\\";
import CardContent from \\"@material-ui/core/CardContent\\";
import { Title } from \\"react-admin\\";
const Dashboard = () => (
  <Card>
    <Title title=\\"Welcome to the administration\\" />
    <CardContent>Welcome</CardContent>
  </Card>
);

export default Dashboard;
",
  "admin-ui/src/reportWebVitals.ts": "import { ReportHandler } from \\"web-vitals\\";

const reportWebVitals = (onPerfEntry?: ReportHandler) => {
  if (onPerfEntry && onPerfEntry instanceof Function) {
    import(\\"web-vitals\\").then(({ getCLS, getFID, getFCP, getLCP, getTTFB }) => {
      getCLS(onPerfEntry);
      getFID(onPerfEntry);
      getFCP(onPerfEntry);
      getLCP(onPerfEntry);
      getTTFB(onPerfEntry);
    });
  }
};

export default reportWebVitals;
",
  "admin-ui/src/setupTests.ts": "// jest-dom adds custom jest matchers for asserting on DOM nodes.
// allows you to do things like:
// expect(element).toHaveTextContent(/react/i)
// learn more: https://github.com/testing-library/jest-dom
import \\"@testing-library/jest-dom\\";
",
  "admin-ui/src/theme/theme.ts": "import { defaultTheme } from \\"react-admin\\";
import { createTheme, ThemeOptions } from \\"@material-ui/core/styles\\";
import { merge } from \\"lodash\\";
import createPalette from \\"@material-ui/core/styles/createPalette\\";

const palette = createPalette(
  merge({}, defaultTheme.palette, {
    primary: {
      main: \\"#20a4f3\\",
    },
    secondary: {
      main: \\"#7950ed\\",
    },
    error: {
      main: \\"#e93c51\\",
    },
    warning: {
      main: \\"#f6aa50\\",
    },
    info: {
      main: \\"#144bc1\\",
    },
    success: {
      main: \\"#31c587\\",
    },
  })
);

const themeOptions: ThemeOptions = {
  palette,
};

export const theme = createTheme(merge({}, defaultTheme, themeOptions));
",
  "admin-ui/src/types.ts": "import { JsonValue } from \\"type-fest\\";

export type Credentials = {
  username: string;
  password: string;
};
export type LoginMutateResult = {
  login: {
    username: string;
    accessToken: string;
  };
};
export type InputJsonValue = Omit<JsonValue, \\"null\\">;
",
  "admin-ui/src/user/EnumRoles.ts": "export enum EnumRoles {
  User = \\"user\\",
  Admin = \\"admin\\",
  AreaManager = \\"areaManager\\",
}
",
  "admin-ui/src/user/RolesOptions.ts": "//@ts-ignore
import { ROLES } from \\"./roles\\";

declare interface Role {
  name: string;
  displayName: string;
}

export const ROLES_OPTIONS = ROLES.map((role: Role) => ({
  value: role.name,
  label: role.displayName,
}));
",
  "admin-ui/src/user/UserCreate.tsx": "import * as React from \\"react\\";

import {
  Create,
  SimpleForm,
  CreateProps,
  TextInput,
  PasswordInput,
  SelectArrayInput,
  NumberInput,
  DateTimeInput,
  ReferenceInput,
  SelectInput,
  ReferenceArrayInput,
  BooleanInput,
} from \\"react-admin\\";

import { UserTitle } from \\"./UserTitle\\";
import { OrganizationTitle } from \\"../organization/OrganizationTitle\\";
import { ROLES_OPTIONS } from \\"../user/RolesOptions\\";

export const UserCreate = (props: CreateProps): React.ReactElement => {
  return (
    <Create {...props}>
      <SimpleForm>
        <TextInput label=\\"Username\\" source=\\"username\\" />
        <PasswordInput label=\\"Password\\" source=\\"password\\" />
        <SelectArrayInput
          source=\\"roles\\"
          choices={ROLES_OPTIONS}
          optionText=\\"label\\"
          optionValue=\\"value\\"
        />
        <TextInput label=\\"Name\\" source=\\"name\\" />
        <TextInput label=\\"Bio\\" multiline source=\\"bio\\" />
        <TextInput label=\\"Email\\" source=\\"email\\" type=\\"email\\" />
        <NumberInput step={1} label=\\"Age\\" source=\\"age\\" />
        <DateTimeInput label=\\"Birth Date\\" source=\\"birthDate\\" />
        <NumberInput label=\\"Score\\" source=\\"score\\" />
        <ReferenceInput source=\\"user.id\\" reference=\\"User\\" label=\\"Manager\\">
          <SelectInput optionText={UserTitle} />
        </ReferenceInput>
        <ReferenceArrayInput
          source=\\"employees\\"
          reference=\\"User\\"
          parse={(value: any) => value && value.map((v: any) => ({ id: v }))}
          format={(value: any) => value && value.map((v: any) => v.id)}
        >
          <SelectArrayInput optionText={UserTitle} />
        </ReferenceArrayInput>
        <ReferenceArrayInput
          source=\\"organizations\\"
          reference=\\"Organization\\"
          parse={(value: any) => value && value.map((v: any) => ({ id: v }))}
          format={(value: any) => value && value.map((v: any) => v.id)}
        >
          <SelectArrayInput optionText={OrganizationTitle} />
        </ReferenceArrayInput>
        <SelectArrayInput
          label=\\"Interests\\"
          source=\\"interests\\"
          choices={[
            { label: \\"Programming\\", value: \\"programming\\" },
            { label: \\"Design\\", value: \\"design\\" },
          ]}
          optionText=\\"label\\"
          optionValue=\\"value\\"
        />
        <SelectInput
          source=\\"priority\\"
          label=\\"Priority\\"
          choices={[
            { label: \\"High\\", value: \\"high\\" },
            { label: \\"Medium\\", value: \\"medium\\" },
            { label: \\"Low\\", value: \\"low\\" },
          ]}
          optionText=\\"label\\"
          optionValue=\\"value\\"
        />
        <BooleanInput label=\\"Is Curious\\" source=\\"isCurious\\" />
        <TextInput label=\\"Location\\" source=\\"location\\" />
        <div />
      </SimpleForm>
    </Create>
  );
};
",
  "admin-ui/src/user/UserEdit.tsx": "import * as React from \\"react\\";

import {
  Edit,
  SimpleForm,
  EditProps,
  TextInput,
  PasswordInput,
  SelectArrayInput,
  NumberInput,
  DateTimeInput,
  ReferenceInput,
  SelectInput,
  ReferenceArrayInput,
  BooleanInput,
} from \\"react-admin\\";

import { UserTitle } from \\"./UserTitle\\";
import { OrganizationTitle } from \\"../organization/OrganizationTitle\\";
import { ROLES_OPTIONS } from \\"../user/RolesOptions\\";

export const UserEdit = (props: EditProps): React.ReactElement => {
  return (
    <Edit {...props}>
      <SimpleForm>
        <TextInput label=\\"Username\\" source=\\"username\\" />
        <PasswordInput label=\\"Password\\" source=\\"password\\" />
        <SelectArrayInput
          source=\\"roles\\"
          choices={ROLES_OPTIONS}
          optionText=\\"label\\"
          optionValue=\\"value\\"
        />
        <TextInput label=\\"Name\\" source=\\"name\\" />
        <TextInput label=\\"Bio\\" multiline source=\\"bio\\" />
        <TextInput label=\\"Email\\" source=\\"email\\" type=\\"email\\" />
        <NumberInput step={1} label=\\"Age\\" source=\\"age\\" />
        <DateTimeInput label=\\"Birth Date\\" source=\\"birthDate\\" />
        <NumberInput label=\\"Score\\" source=\\"score\\" />
        <ReferenceInput source=\\"user.id\\" reference=\\"User\\" label=\\"Manager\\">
          <SelectInput optionText={UserTitle} />
        </ReferenceInput>
        <ReferenceArrayInput
          source=\\"employees\\"
          reference=\\"User\\"
          parse={(value: any) => value && value.map((v: any) => ({ id: v }))}
          format={(value: any) => value && value.map((v: any) => v.id)}
        >
          <SelectArrayInput optionText={UserTitle} />
        </ReferenceArrayInput>
        <ReferenceArrayInput
          source=\\"organizations\\"
          reference=\\"Organization\\"
          parse={(value: any) => value && value.map((v: any) => ({ id: v }))}
          format={(value: any) => value && value.map((v: any) => v.id)}
        >
          <SelectArrayInput optionText={OrganizationTitle} />
        </ReferenceArrayInput>
        <SelectArrayInput
          label=\\"Interests\\"
          source=\\"interests\\"
          choices={[
            { label: \\"Programming\\", value: \\"programming\\" },
            { label: \\"Design\\", value: \\"design\\" },
          ]}
          optionText=\\"label\\"
          optionValue=\\"value\\"
        />
        <SelectInput
          source=\\"priority\\"
          label=\\"Priority\\"
          choices={[
            { label: \\"High\\", value: \\"high\\" },
            { label: \\"Medium\\", value: \\"medium\\" },
            { label: \\"Low\\", value: \\"low\\" },
          ]}
          optionText=\\"label\\"
          optionValue=\\"value\\"
        />
        <BooleanInput label=\\"Is Curious\\" source=\\"isCurious\\" />
        <TextInput label=\\"Location\\" source=\\"location\\" />
        <div />
      </SimpleForm>
    </Edit>
  );
};
",
  "admin-ui/src/user/UserList.tsx": "import * as React from \\"react\\";
import {
  List,
  Datagrid,
  ListProps,
  TextField,
  ReferenceField,
  BooleanField,
} from \\"react-admin\\";
import Pagination from \\"../Components/Pagination\\";
import { USER_TITLE_FIELD } from \\"./UserTitle\\";

export const UserList = (props: ListProps): React.ReactElement => {
  return (
    <List
      {...props}
      bulkActionButtons={false}
      title={\\"Users\\"}
      perPage={50}
      pagination={<Pagination />}
    >
      <Datagrid rowClick=\\"show\\">
        <TextField label=\\"Username\\" source=\\"username\\" />
        <TextField label=\\"Roles\\" source=\\"roles\\" />
        <TextField label=\\"Id\\" source=\\"id\\" />
        <TextField label=\\"Name\\" source=\\"name\\" />
        <TextField label=\\"Bio\\" source=\\"bio\\" />
        <TextField label=\\"Email\\" source=\\"email\\" />
        <TextField label=\\"Age\\" source=\\"age\\" />
        <TextField label=\\"Birth Date\\" source=\\"birthDate\\" />
        <TextField label=\\"Score\\" source=\\"score\\" />
        <ReferenceField label=\\"Manager\\" source=\\"user.id\\" reference=\\"User\\">
          <TextField source={USER_TITLE_FIELD} />
        </ReferenceField>
        <TextField label=\\"Interests\\" source=\\"interests\\" />
        <TextField label=\\"Priority\\" source=\\"priority\\" />
        <BooleanField label=\\"Is Curious\\" source=\\"isCurious\\" />
        <TextField label=\\"Location\\" source=\\"location\\" />
        <TextField label=\\"Extended Properties\\" source=\\"extendedProperties\\" />
      </Datagrid>
    </List>
  );
};
",
  "admin-ui/src/user/UserShow.tsx": "import * as React from \\"react\\";
import {
  Show,
  SimpleShowLayout,
  ShowProps,
  TextField,
  ReferenceField,
  BooleanField,
} from \\"react-admin\\";
import { USER_TITLE_FIELD } from \\"./UserTitle\\";

export const UserShow = (props: ShowProps): React.ReactElement => {
  return (
    <Show {...props}>
      <SimpleShowLayout>
        <TextField label=\\"Username\\" source=\\"username\\" />
        <TextField label=\\"Roles\\" source=\\"roles\\" />
        <TextField label=\\"Id\\" source=\\"id\\" />
        <TextField label=\\"Name\\" source=\\"name\\" />
        <TextField label=\\"Bio\\" source=\\"bio\\" />
        <TextField label=\\"Email\\" source=\\"email\\" />
        <TextField label=\\"Age\\" source=\\"age\\" />
        <TextField label=\\"Birth Date\\" source=\\"birthDate\\" />
        <TextField label=\\"Score\\" source=\\"score\\" />
        <ReferenceField label=\\"Manager\\" source=\\"user.id\\" reference=\\"User\\">
          <TextField source={USER_TITLE_FIELD} />
        </ReferenceField>
        <TextField label=\\"Interests\\" source=\\"interests\\" />
        <TextField label=\\"Priority\\" source=\\"priority\\" />
        <BooleanField label=\\"Is Curious\\" source=\\"isCurious\\" />
        <TextField label=\\"Location\\" source=\\"location\\" />
        <TextField label=\\"Extended Properties\\" source=\\"extendedProperties\\" />
      </SimpleShowLayout>
    </Show>
  );
};
",
  "admin-ui/src/user/UserTitle.ts": "import { User as TUser } from \\"../api/user/User\\";

export const USER_TITLE_FIELD = \\"username\\";

export const UserTitle = (record: TUser): string => {
  return record.username || record.id;
};
",
  "admin-ui/src/user/roles.ts": "export const ROLES = [
  {
    name: \\"user\\",
    displayName: \\"User\\",
  },
  {
    name: \\"admin\\",
    displayName: \\"Admin\\",
  },
  {
    name: \\"areaManager\\",
    displayName: \\"Area Manager\\",
  },
];
",
  "admin-ui/src/util/BooleanFilter.ts": "export class BooleanFilter {
  equals?: boolean;
  not?: boolean;
}
",
  "admin-ui/src/util/BooleanNullableFilter.ts": "export class BooleanNullableFilter {
  equals?: boolean | null;
  not?: boolean | null;
}
",
  "admin-ui/src/util/DateTimeFilter.ts": "export class DateTimeFilter {
  equals?: Date;
  not?: Date;
  in?: Date[];
  notIn?: Date[];
  lt?: Date;
  lte?: Date;
  gt?: Date;
  gte?: Date;
}
",
  "admin-ui/src/util/DateTimeNullableFilter.ts": "export class DateTimeNullableFilter {
  equals?: Date | null;
  in?: Date[] | null;
  notIn?: Date[] | null;
  lt?: Date;
  lte?: Date;
  gt?: Date;
  gte?: Date;
  not?: Date;
}
",
  "admin-ui/src/util/FloatFilter.ts": "export class FloatFilter {
  equals?: number;
  in?: number[];
  notIn?: number[];
  lt?: number;
  lte?: number;
  gt?: number;
  gte?: number;
  not?: number;
}
",
  "admin-ui/src/util/FloatNullableFilter.ts": "export class FloatNullableFilter {
  equals?: number | null;
  in?: number[] | null;
  notIn?: number[] | null;
  lt?: number;
  lte?: number;
  gt?: number;
  gte?: number;
  not?: number;
}
",
  "admin-ui/src/util/IntFilter.ts": "export class IntFilter {
  equals?: number;
  in?: number[];
  notIn?: number[];
  lt?: number;
  lte?: number;
  gt?: number;
  gte?: number;
  not?: number;
}
",
  "admin-ui/src/util/IntNullableFilter.ts": "export class IntNullableFilter {
  equals?: number | null;
  in?: number[] | null;
  notIn?: number[] | null;
  lt?: number;
  lte?: number;
  gt?: number;
  gte?: number;
  not?: number;
}
",
  "admin-ui/src/util/JsonFilter.ts": "import { InputJsonValue } from \\"../types\\";
export class JsonFilter {
  equals?: InputJsonValue;
  not?: InputJsonValue;
}
",
  "admin-ui/src/util/JsonNullableFilter.ts": "import { JsonValue } from \\"type-fest\\";
export class JsonNullableFilter {
  equals?: JsonValue | null;
  not?: JsonValue | null;
}
",
  "admin-ui/src/util/MetaQueryPayload.ts": "export class MetaQueryPayload {
  count!: number;
}
",
  "admin-ui/src/util/QueryMode.ts": "export enum QueryMode {
  Default = \\"default\\",
  Insensitive = \\"insensitive\\",
}
",
  "admin-ui/src/util/SortOrder.ts": "export enum SortOrder {
  Asc = \\"asc\\",
  Desc = \\"desc\\",
}
",
  "admin-ui/src/util/StringFilter.ts": "import { QueryMode } from \\"./QueryMode\\";

export class StringFilter {
  equals?: string;
  in?: string[];
  notIn?: string[];
  lt?: string;
  lte?: string;
  gt?: string;
  gte?: string;
  contains?: string;
  startsWith?: string;
  endsWith?: string;
  mode?: QueryMode;
  not?: string;
}
",
  "admin-ui/src/util/StringNullableFilter.ts": "import { QueryMode } from \\"./QueryMode\\";
export class StringNullableFilter {
  equals?: string | null;
  in?: string[] | null;
  notIn?: string[] | null;
  lt?: string;
  lte?: string;
  gt?: string;
  gte?: string;
  contains?: string;
  startsWith?: string;
  endsWith?: string;
  mode?: QueryMode;
  not?: string;
}
",
  "server/.env": "POSTGRESQL_USER=testUsername
POSTGRESQL_PASSWORD=1234
POSTGRESQL_PORT=5433
POSTGRESQL_URL=postgres://testUsername:1234@localhost:5433/db-name
BCRYPT_SALT=10
COMPOSE_PROJECT_NAME=amp_\${appId}
JWT_SECRET_KEY=Change_ME!!!
JWT_EXPIRATION=2d",
  "server/prisma/schema.prisma": "datasource postgres {
  provider = \\"postgresql\\"
  url      = env(\\"POSTGRESQL_URL\\")
}

generator client {
  provider = \\"prisma-client-js\\"
}

model User {
  username           String              @unique
  password           String
  roles              String[]
  id                 String              @id @default(cuid())
  name               String
  bio                String
  email              String
  age                Int
  birthDate          DateTime
  score              Float
  manager            User?               @relation(name: \\"employees\\", fields: [managerId], references: [id])
  managerId          String?
  employees          User[]              @relation(name: \\"employees\\")
  organizations      Organization[]
  interests          EnumUserInterests[]
  priority           EnumUserPriority
  isCurious          Boolean
  location           String
  extendedProperties Json
}

model Order {
  id         String          @id @default(cuid())
  createdAt  DateTime        @default(now())
  updatedAt  DateTime        @updatedAt
  customer   Customer        @relation(fields: [customerId], references: [id])
  customerId String
  status     EnumOrderStatus
  label      EnumOrderLabel?
}

model Organization {
  id           String     @id @default(cuid())
  createdAt    DateTime   @default(now())
  updatedAt    DateTime   @updatedAt
  name         String
  users        User[]
  customers    Customer[] @relation(name: \\"CustomersOnOrganization\\")
  vipCustomers Customer[] @relation(name: \\"vipCustomers\\")
}

model Customer {
  id                String                       @id @default(cuid())
  createdAt         DateTime                     @default(now())
  updatedAt         DateTime                     @updatedAt
  email             String
  firstName         String?
  lastName          String?
  isVip             Boolean?
  birthData         DateTime?
  averageSale       Float?
  favoriteNumber    Int?
  geoLocation       String?
  comments          String?
  favoriteColors    EnumCustomerFavoriteColors[]
  customerType      EnumCustomerCustomerType?
  organization      Organization?                @relation(name: \\"CustomersOnOrganization\\", fields: [organizationId], references: [id])
  organizationId    String?
  vipOrganization   Organization?                @relation(name: \\"vipCustomers\\", fields: [vipOrganizationId], references: [id])
  vipOrganizationId String?
  orders            Order[]
}

model Empty {
  id        String   @id @default(cuid())
  createdAt DateTime @default(now())
  updatedAt DateTime @updatedAt
}

enum EnumUserInterests {
  programming
  design
}

enum EnumUserPriority {
  high
  medium
  low
}

enum EnumOrderStatus {
  pending
  inProgress
  done
}

enum EnumOrderLabel {
  fragile
}

enum EnumCustomerFavoriteColors {
  red
  green
  purple
  yellow
}

enum EnumCustomerCustomerType {
  platinum
  gold
  bronze
  regular
}",
  "server/scripts/clean.ts": "/**
 * Clean all the tables and types created by Prisma in the database
 */

import { PrismaClient } from \\"@prisma/client\\";

if (require.main === module) {
  clean().catch((error) => {
    console.error(error);
    process.exit(1);
  });
}

async function clean() {
  console.info(\\"Dropping all tables in the database...\\");
  const prisma = new PrismaClient();
  const tables = await getTables(prisma);
  const types = await getTypes(prisma);
  await dropTables(prisma, tables);
  await dropTypes(prisma, types);
  console.info(\\"Cleaned database successfully\\");
  await prisma.$disconnect();
}

async function dropTables(
  prisma: PrismaClient,
  tables: string[]
): Promise<void> {
  for (const table of tables) {
    await prisma.$executeRawUnsafe(\`DROP TABLE public.\\"\${table}\\" CASCADE;\`);
  }
}

async function dropTypes(prisma: PrismaClient, types: string[]) {
  for (const type of types) {
    await prisma.$executeRawUnsafe(\`DROP TYPE IF EXISTS \\"\${type}\\" CASCADE;\`);
  }
}

async function getTables(prisma: PrismaClient): Promise<string[]> {
  const results: Array<{
    tablename: string;
  }> = await prisma.$queryRaw\`SELECT tablename from pg_tables where schemaname = 'public';\`;
  return results.map((result) => result.tablename);
}

async function getTypes(prisma: PrismaClient): Promise<string[]> {
  const results: Array<{
    typname: string;
  }> = await prisma.$queryRaw\`
 SELECT t.typname
 FROM pg_type t 
 JOIN pg_catalog.pg_namespace n ON n.oid = t.typnamespace
 WHERE n.nspname = 'public';
 \`;
  return results.map((result) => result.typname);
}
",
  "server/scripts/customSeed.ts": "import { PrismaClient } from \\"@prisma/client\\";

export async function customSeed() {
  const client = new PrismaClient();
  const username = \\"admin\\";

  //replace this sample code to populate your database
  //with data that is required for your application to start
  await client.user.update({
    where: { username: username },
    data: {
      username,
    },
  });

  client.$disconnect();
}
",
  "server/scripts/seed.ts": "import * as dotenv from \\"dotenv\\";
import { PrismaClient } from \\"@prisma/client\\";
import { Salt, parseSalt } from \\"../src/auth/password.service\\";
import { hash } from \\"bcrypt\\";
import { customSeed } from \\"./customSeed\\";
import { EnumUserPriority } from \\"../src/user/base/EnumUserPriority\\";

if (require.main === module) {
  dotenv.config();

  const { BCRYPT_SALT } = process.env;

  if (!BCRYPT_SALT) {
    throw new Error(\\"BCRYPT_SALT environment variable must be defined\\");
  }

  const salt = parseSalt(BCRYPT_SALT);

  seed(salt).catch((error) => {
    console.error(error);
    process.exit(1);
  });
}

async function seed(bcryptSalt: Salt) {
  console.info(\\"Seeding database...\\");

  const client = new PrismaClient();
  const data = {
    username: \\"admin\\",
    password: await hash(\\"admin\\", bcryptSalt),
    roles: [\\"user\\"],
    name: \\"\\",
    bio: \\"\\",
    email: \\"example@example.com\\",
    age: 0,
    birthDate: new Date(),
    score: 0,
    interests: [],
    priority: EnumUserPriority.High,
    isCurious: false,
    location: \\"(32.085300, 34.781769)\\",
    extendedProperties: false,
  };
  await client.user.upsert({
    where: { username: data.username },
    update: {},
    create: data,
  });
  void client.$disconnect();

  console.info(\\"Seeding database with custom seed...\\");
  customSeed();

  console.info(\\"Seeded database successfully\\");
}
",
  "server/src/app.module.ts": "import { Module, Scope } from \\"@nestjs/common\\";
import { APP_INTERCEPTOR } from \\"@nestjs/core\\";
import { MorganInterceptor, MorganModule } from \\"nest-morgan\\";
import { UserModule } from \\"./user/user.module\\";
import { OrderModule } from \\"./order/order.module\\";
import { OrganizationModule } from \\"./organization/organization.module\\";
import { CustomerModule } from \\"./customer/customer.module\\";
import { EmptyModule } from \\"./empty/empty.module\\";
import { ACLModule } from \\"./auth/acl.module\\";
import { AuthModule } from \\"./auth/auth.module\\";
import { HealthModule } from \\"./health/health.module\\";
import { SecretsManagerModule } from \\"./providers/secrets/secretsManager.module\\";
import { ConfigModule, ConfigService } from \\"@nestjs/config\\";
import { ServeStaticModule } from \\"@nestjs/serve-static\\";
import { ServeStaticOptionsService } from \\"./serveStaticOptions.service\\";
import { GraphQLModule } from \\"@nestjs/graphql\\";

@Module({
  controllers: [],
  imports: [
    UserModule,
    OrderModule,
    OrganizationModule,
    CustomerModule,
    EmptyModule,
    ACLModule,
    AuthModule,
    HealthModule,
    SecretsManagerModule,
    MorganModule,
    ConfigModule.forRoot({ isGlobal: true }),
    ServeStaticModule.forRootAsync({
      useClass: ServeStaticOptionsService,
    }),
    GraphQLModule.forRootAsync({
      useFactory: (configService) => {
        const playground = configService.get(\\"GRAPHQL_PLAYGROUND\\");
        const introspection = configService.get(\\"GRAPHQL_INTROSPECTION\\");
        return {
          autoSchemaFile: \\"schema.graphql\\",
          sortSchema: true,
          playground,
          introspection: playground || introspection,
        };
      },
      inject: [ConfigService],
      imports: [ConfigModule],
    }),
  ],
  providers: [
    {
      provide: APP_INTERCEPTOR,
      scope: Scope.REQUEST,
      useClass: MorganInterceptor(\\"combined\\"),
    },
  ],
})
export class AppModule {}
",
  "server/src/auth/Credentials.ts": "import { ApiProperty } from \\"@nestjs/swagger\\";
import { InputType, Field } from \\"@nestjs/graphql\\";
import { IsString } from \\"class-validator\\";

@InputType()
export class Credentials {
  @ApiProperty({
    required: true,
    type: String,
  })
  @IsString()
  @Field(() => String, { nullable: false })
  username!: string;
  @ApiProperty({
    required: true,
    type: String,
  })
  @IsString()
  @Field(() => String, { nullable: false })
  password!: string;
}
",
  "server/src/auth/IAuthStrategy.ts": "import { UserInfo } from \\"./UserInfo\\";

export interface IAuthStrategy {
  validate: (...any: any) => Promise<UserInfo>;
}
",
  "server/src/auth/ITokenService.ts": "export interface ITokenService {
  createToken: (username: string, password: string) => Promise<string>;
}
",
  "server/src/auth/LoginArgs.ts": "import { ArgsType, Field } from \\"@nestjs/graphql\\";
import { Credentials } from \\"./Credentials\\";

@ArgsType()
export class LoginArgs {
  @Field(() => Credentials, { nullable: false })
  credentials!: Credentials;
}
",
  "server/src/auth/UserInfo.ts": "import { Field, ObjectType } from \\"@nestjs/graphql\\";
// @ts-ignore
// eslint-disable-next-line
import { User } from \\"../user/user\\";

@ObjectType()
export class UserInfo implements Partial<User> {
  @Field(() => String)
  username!: string;
  @Field(() => [String])
  roles!: string[];
  @Field(() => String, { nullable: true })
  accessToken?: string;
}
",
  "server/src/auth/abac.util.ts": "import { Permission } from \\"accesscontrol\\";

/**
 * @returns attributes not allowed to appear on given data according to given
 * attributeMatchers
 */
export function getInvalidAttributes(
  permission: Permission,
  // eslint-disable-next-line @typescript-eslint/ban-types
  data: Object
): string[] {
  const filteredData = permission.filter(data);
  return Object.keys(data).filter((key) => !(key in filteredData));
}
",
  "server/src/auth/acl.module.ts": "import { AccessControlModule, RolesBuilder } from \\"nest-access-control\\";
// @ts-ignore
// eslint-disable-next-line import/no-unresolved
import grants from \\"../grants.json\\";

// eslint-disable-next-line @typescript-eslint/naming-convention
export const ACLModule = AccessControlModule.forRoles(new RolesBuilder(grants));
",
  "server/src/auth/auth.controller.ts": "import { Body, Controller, Post } from \\"@nestjs/common\\";
import { ApiTags } from \\"@nestjs/swagger\\";
import { AuthService } from \\"./auth.service\\";
import { Credentials } from \\"./Credentials\\";
import { UserInfo } from \\"./UserInfo\\";

@ApiTags(\\"auth\\")
@Controller()
export class AuthController {
  constructor(private readonly authService: AuthService) {}
  @Post(\\"login\\")
  async login(@Body() body: Credentials): Promise<UserInfo> {
    return this.authService.login(body);
  }
}
",
  "server/src/auth/auth.module.ts": "import { forwardRef, Module } from \\"@nestjs/common\\";
import { ConfigService } from \\"@nestjs/config\\";
import { JwtModule } from \\"@nestjs/jwt\\";
import { PassportModule } from \\"@nestjs/passport\\";
import { JWT_EXPIRATION, JWT_SECRET_KEY } from \\"../constants\\";
import { SecretsManagerModule } from \\"../providers/secrets/secretsManager.module\\";
import { SecretsManagerService } from \\"../providers/secrets/secretsManager.service\\";
// @ts-ignore
// eslint-disable-next-line
import { UserModule } from \\"../user/user.module\\";
import { AuthController } from \\"./auth.controller\\";
import { AuthResolver } from \\"./auth.resolver\\";
import { AuthService } from \\"./auth.service\\";
import { BasicStrategy } from \\"./basic/basic.strategy\\";
import { JwtStrategy } from \\"./jwt/jwt.strategy\\";
import { jwtSecretFactory } from \\"./jwt/jwtSecretFactory\\";
import { PasswordService } from \\"./password.service\\";
//@ts-ignore
import { TokenService } from \\"./token.service\\";

@Module({
  imports: [
    forwardRef(() => UserModule),
    PassportModule,
    SecretsManagerModule,
    JwtModule.registerAsync({
      imports: [SecretsManagerModule],
      inject: [SecretsManagerService, ConfigService],
      useFactory: async (
        secretsService: SecretsManagerService,
        configService: ConfigService
      ) => {
        const secret = await secretsService.getSecret<string>(JWT_SECRET_KEY);
        const expiresIn = configService.get(JWT_EXPIRATION);
        if (!secret) {
          throw new Error(\\"Didn't get a valid jwt secret\\");
        }
        if (!expiresIn) {
          throw new Error(\\"Jwt expire in value is not valid\\");
        }
        return {
          secret: secret,
          signOptions: { expiresIn },
        };
      },
    }),
  ],
  providers: [
    AuthService,
    BasicStrategy,
    PasswordService,
    AuthResolver,
    JwtStrategy,
    jwtSecretFactory,
    TokenService,
  ],
  controllers: [AuthController],
  exports: [AuthService, PasswordService],
})
export class AuthModule {}
",
  "server/src/auth/auth.resolver.ts": "import * as common from \\"@nestjs/common\\";
import { Args, Mutation, Query, Resolver } from \\"@nestjs/graphql\\";
import * as gqlACGuard from \\"../auth/gqlAC.guard\\";
import { AuthService } from \\"./auth.service\\";
import { GqlDefaultAuthGuard } from \\"./gqlDefaultAuth.guard\\";
import { UserData } from \\"./userData.decorator\\";
import { LoginArgs } from \\"./LoginArgs\\";
import { UserInfo } from \\"./UserInfo\\";

@Resolver(UserInfo)
export class AuthResolver {
  constructor(private readonly authService: AuthService) {}
  @Mutation(() => UserInfo)
  async login(@Args() args: LoginArgs): Promise<UserInfo> {
    return this.authService.login(args.credentials);
  }

  @Query(() => UserInfo)
  @common.UseGuards(GqlDefaultAuthGuard, gqlACGuard.GqlACGuard)
  async userInfo(@UserData() userInfo: UserInfo): Promise<UserInfo> {
    return userInfo;
  }
}
",
  "server/src/auth/auth.service.spec.ts": "import { Test, TestingModule } from \\"@nestjs/testing\\";
// @ts-ignore
// eslint-disable-next-line
import { User } from \\"src/user/base/User\\";
// @ts-ignore
// eslint-disable-next-line
import { UserService } from \\"../user/user.service\\";
import { AuthService } from \\"./auth.service\\";
import { Credentials } from \\"./Credentials\\";
import { PasswordService } from \\"./password.service\\";
// @ts-ignore
// eslint-disable-next-line
import { TokenService } from \\"./token.service\\";

const VALID_CREDENTIALS: Credentials = {
  username: \\"Valid User\\",
  password: \\"Valid User Password\\",
};
const INVALID_CREDENTIALS: Credentials = {
  username: \\"Invalid User\\",
  password: \\"Invalid User Password\\",
};
const USER: any = {
  ...VALID_CREDENTIALS,
  createdAt: new Date(),
  firstName: \\"ofek\\",
  id: \\"1\\",
  lastName: \\"gabay\\",
  roles: [\\"admin\\"],
  updatedAt: new Date(),
};

const SIGN_TOKEN = \\"SIGN_TOKEN\\";

const userService = {
  findOne(args: { where: { username: string } }): any | null {
    if (args.where.username === VALID_CREDENTIALS.username) {
      return USER;
    }
    return null;
  },
};

const passwordService = {
  compare(password: string, encrypted: string) {
    return true;
  },
};

const tokenService = {
  createToken(username: string, password: string) {
    return SIGN_TOKEN;
  },
};

describe(\\"AuthService\\", () => {
  //ARRANGE
  let service: AuthService;
  beforeEach(async () => {
    const module: TestingModule = await Test.createTestingModule({
      providers: [
        {
          provide: UserService,
          useValue: userService,
        },
        {
          provide: PasswordService,
          useValue: passwordService,
        },
        {
          provide: TokenService,
          useValue: tokenService,
        },
        AuthService,
      ],
    }).compile();

    service = module.get<AuthService>(AuthService);
  });

  it(\\"should be defined\\", () => {
    expect(service).toBeDefined();
  });

  describe(\\"Testing the authService.validateUser()\\", () => {
    it(\\"should validate a valid user\\", async () => {
      await expect(
        service.validateUser(
          VALID_CREDENTIALS.username,
          VALID_CREDENTIALS.password
        )
      ).resolves.toEqual({
        username: USER.username,
        roles: USER.roles,
      });
    });

    it(\\"should not validate a invalid user\\", async () => {
      await expect(
        service.validateUser(
          INVALID_CREDENTIALS.username,
          INVALID_CREDENTIALS.password
        )
      ).resolves.toBe(null);
    });
  });

  describe(\\"Testing the authService.login()\\", () => {
    it(\\"should return userInfo object for correct username and password\\", async () => {
      const loginResult = await service.login(VALID_CREDENTIALS);
      expect(loginResult).toEqual({
        username: USER.username,
        roles: USER.roles,
        accessToken: SIGN_TOKEN,
      });
    });
  });
});
",
  "server/src/auth/auth.service.ts": "import { Injectable, UnauthorizedException } from \\"@nestjs/common\\";
// @ts-ignore
// eslint-disable-next-line
import { UserService } from \\"../user/user.service\\";
import { Credentials } from \\"./Credentials\\";
import { PasswordService } from \\"./password.service\\";
import { TokenService } from \\"./token.service\\";
import { UserInfo } from \\"./UserInfo\\";

@Injectable()
export class AuthService {
  constructor(
    private readonly userService: UserService,
    private readonly passwordService: PasswordService,
    private readonly tokenService: TokenService
  ) {}

  async validateUser(
    username: string,
    password: string
  ): Promise<UserInfo | null> {
    const user = await this.userService.findOne({
      where: { username },
    });
    if (user && (await this.passwordService.compare(password, user.password))) {
      const { roles } = user;
      return { username, roles };
    }
    return null;
  }
  async login(credentials: Credentials): Promise<UserInfo> {
    const { username, password } = credentials;
    const user = await this.validateUser(
      credentials.username,
      credentials.password
    );
    if (!user) {
      throw new UnauthorizedException(\\"The passed credentials are incorrect\\");
    }
    //@ts-ignore
    const accessToken = await this.tokenService.createToken(username, password);
    return {
      accessToken,
      ...user,
    };
  }
}
",
  "server/src/auth/base/token.service.base.ts": "/* eslint-disable import/no-unresolved */
import { Injectable } from \\"@nestjs/common\\";
import { INVALID_PASSWORD_ERROR, INVALID_USERNAME_ERROR } from \\"../constants\\";
import { ITokenService } from \\"../ITokenService\\";
/**
 * TokenServiceBase is a basic http implementation of ITokenService
 */
@Injectable()
export class TokenServiceBase implements ITokenService {
  /**
   *
   * @param username
   * @param password
   * @returns a base64 string of the username and password
   */
  createToken(username: string, password: string): Promise<string> {
    if (!username) return Promise.reject(INVALID_USERNAME_ERROR);
    if (!password) return Promise.reject(INVALID_PASSWORD_ERROR);
    return Promise.resolve(
      Buffer.from(\`\${username}:\${password}\`).toString(\\"base64\\")
    );
  }
}
",
  "server/src/auth/basic/base/basic.strategy.base.ts": "import { UnauthorizedException } from \\"@nestjs/common\\";
import { PassportStrategy } from \\"@nestjs/passport\\";
import { BasicStrategy as Strategy } from \\"passport-http\\";
import { AuthService } from \\"../../auth.service\\";
import { IAuthStrategy } from \\"../../IAuthStrategy\\";
import { UserInfo } from \\"../../UserInfo\\";

export class BasicStrategyBase
  extends PassportStrategy(Strategy)
  implements IAuthStrategy {
  constructor(protected readonly authService: AuthService) {
    super();
  }

  async validate(username: string, password: string): Promise<UserInfo> {
    const user = await this.authService.validateUser(username, password);
    if (!user) {
      throw new UnauthorizedException();
    }
    return user;
  }
}
",
  "server/src/auth/basic/basic.strategy.ts": "import { Injectable } from \\"@nestjs/common\\";
import { AuthService } from \\"../auth.service\\";
import { BasicStrategyBase } from \\"./base/basic.strategy.base\\";

@Injectable()
export class BasicStrategy extends BasicStrategyBase {
  constructor(protected readonly authService: AuthService) {
    super(authService);
  }
}
",
  "server/src/auth/basic/basicAuth.guard.ts": "import { AuthGuard } from \\"@nestjs/passport\\";

export class BasicAuthGuard extends AuthGuard(\\"basic\\") {}
",
  "server/src/auth/constants.ts": "export const INVALID_USERNAME_ERROR = \\"Invalid username\\";
export const INVALID_PASSWORD_ERROR = \\"Invalid password\\";
",
  "server/src/auth/defaultAuth.guard.ts": "import { BasicAuthGuard } from \\"./basic/basicAuth.guard\\";

export class DefaultAuthGuard extends BasicAuthGuard {}
",
  "server/src/auth/gqlAC.guard.ts": "import { ExecutionContext } from \\"@nestjs/common\\";
import { GqlExecutionContext } from \\"@nestjs/graphql\\";
import { ACGuard } from \\"nest-access-control\\";

export class GqlACGuard<User extends any = any> extends ACGuard<User> {
  async getUser(context: ExecutionContext): Promise<User> {
    const ctx = GqlExecutionContext.create(context);
    const request = ctx.getContext<{ req: { user: User } }>().req;
    return request.user;
  }
}
",
  "server/src/auth/gqlDefaultAuth.guard.ts": "import { ExecutionContext } from \\"@nestjs/common\\";
import { GqlExecutionContext } from \\"@nestjs/graphql\\";
import type { Request } from \\"express\\";
// @ts-ignore
// eslint-disable-next-line
import { DefaultAuthGuard } from \\"./defaultAuth.guard\\";

export class GqlDefaultAuthGuard extends DefaultAuthGuard {
  // This method is required for the interface - do not delete it.
  getRequest(context: ExecutionContext): Request {
    const ctx = GqlExecutionContext.create(context);
    return ctx.getContext<{ req: Request }>().req;
  }
}
",
  "server/src/auth/gqlUserRoles.decorator.ts": "import { createParamDecorator, ExecutionContext } from \\"@nestjs/common\\";
import { GqlExecutionContext } from \\"@nestjs/graphql\\";

/**
 * Access the user roles from the request object i.e \`req.user.roles\`.
 *
 * You can pass an optional property key to the decorator to get it from the user object
 * e.g \`@UserRoles('permissions')\` will return the \`req.user.permissions\` instead.
 */
export const UserRoles = createParamDecorator(
  (data: string, context: ExecutionContext) => {
    const ctx = GqlExecutionContext.create(context);
    const request = ctx.getContext<{ req: { user: any } }>().req;
    if (!request.user) {
      return null;
    }
    return data ? request.user[data] : request.user.roles;
  }
);
",
  "server/src/auth/jwt/base/jwt.strategy.base.ts": "import { UnauthorizedException } from \\"@nestjs/common\\";
import { PassportStrategy } from \\"@nestjs/passport\\";
import { ExtractJwt, Strategy } from \\"passport-jwt\\";
import { IAuthStrategy } from \\"../../IAuthStrategy\\";
// @ts-ignore
// eslint-disable-next-line
import { UserService } from \\"../../user/user.service\\";
import { UserInfo } from \\"../../UserInfo\\";

export class JwtStrategyBase
  extends PassportStrategy(Strategy)
  implements IAuthStrategy {
  constructor(
    protected readonly userService: UserService,
    protected readonly secretOrKey: string
  ) {
    super({
      jwtFromRequest: ExtractJwt.fromAuthHeaderAsBearerToken(),
      ignoreExpiration: false,
      secretOrKey,
    });
  }

  async validate(payload: UserInfo): Promise<UserInfo> {
    const { username } = payload;
    const user = await this.userService.findOne({
      where: { username },
    });
    if (!user) {
      throw new UnauthorizedException();
    }
    return user;
  }
}
",
  "server/src/auth/jwt/jwt.strategy.ts": "import { Inject, Injectable } from \\"@nestjs/common\\";
import { JWT_SECRET_KEY } from \\"../../constants\\";
// @ts-ignore
// eslint-disable-next-line
import { UserService } from \\"../../user/user.service\\";
import { JwtStrategyBase } from \\"./base/jwt.strategy.base\\";
@Injectable()
export class JwtStrategy extends JwtStrategyBase {
  constructor(
    protected readonly userService: UserService,
    @Inject(JWT_SECRET_KEY) secretOrKey: string
  ) {
    super(userService, secretOrKey);
  }
}
",
  "server/src/auth/jwt/jwtAuth.guard.ts": "import { AuthGuard } from \\"@nestjs/passport\\";

export class JwtAuthGuard extends AuthGuard(\\"jwt\\") {}
",
  "server/src/auth/jwt/jwtSecretFactory.ts": "import { JWT_SECRET_KEY } from \\"../../constants\\";
import { SecretsManagerService } from \\"../../providers/secrets/secretsManager.service\\";

export const jwtSecretFactory = {
  provide: JWT_SECRET_KEY,
  useFactory: async (
    secretsService: SecretsManagerService
  ): Promise<string> => {
    const secret = await secretsService.getSecret<string>(JWT_SECRET_KEY);
    if (secret) {
      return secret;
    }
    throw new Error(\\"jwtSecretFactory missing secret\\");
  },
  inject: [SecretsManagerService],
};
",
  "server/src/auth/password.service.spec.ts": "import { ConfigService } from \\"@nestjs/config\\";
import { Test, TestingModule } from \\"@nestjs/testing\\";
import { PasswordService } from \\"./password.service\\";
import * as bcrypt from \\"bcrypt\\";

const EXAMPLE_PASSWORD = \\"examplePassword\\";
const EXAMPLE_HASHED_PASSWORD = \\"exampleHashedPassword\\";

const EXAMPLE_SALT_OR_ROUNDS = 1;

const configServiceGetMock = jest.fn(() => {
  return EXAMPLE_SALT_OR_ROUNDS;
});

jest.mock(\\"bcrypt\\");

//@ts-ignore
bcrypt.hash.mockImplementation(async () => EXAMPLE_HASHED_PASSWORD);

//@ts-ignore
bcrypt.compare.mockImplementation(async () => true);

describe(\\"PasswordService\\", () => {
  let service: PasswordService;

  beforeEach(async () => {
    jest.clearAllMocks();
    const module: TestingModule = await Test.createTestingModule({
      providers: [
        PasswordService,
        {
          provide: ConfigService,
          useClass: jest.fn(() => ({
            get: configServiceGetMock,
          })),
        },
      ],
      imports: [],
    }).compile();

    service = module.get<PasswordService>(PasswordService);
  });

  it(\\"should be defined\\", () => {
    expect(service).toBeDefined();
  });

  it(\\"should have salt defined\\", () => {
    expect(service.salt).toEqual(EXAMPLE_SALT_OR_ROUNDS);
  });

  it(\\"should compare a password\\", async () => {
    const args = {
      password: EXAMPLE_PASSWORD,
      hashedPassword: EXAMPLE_HASHED_PASSWORD,
    };
    await expect(
      service.compare(args.password, args.hashedPassword)
    ).resolves.toEqual(true);
  });

  it(\\"should hash a password\\", async () => {
    await expect(service.hash(EXAMPLE_PASSWORD)).resolves.toEqual(
      EXAMPLE_HASHED_PASSWORD
    );
  });
});
",
  "server/src/auth/password.service.ts": "import { Injectable } from \\"@nestjs/common\\";
import { hash, compare } from \\"bcrypt\\";
import { ConfigService } from \\"@nestjs/config\\";

/** Salt or number of rounds to generate a salt */
export type Salt = string | number;

const BCRYPT_SALT_VAR = \\"BCRYPT_SALT\\";
const UNDEFINED_SALT_OR_ROUNDS_ERROR = \`\${BCRYPT_SALT_VAR} is not defined\`;
const SALT_OR_ROUNDS_TYPE_ERROR = \`\${BCRYPT_SALT_VAR} must be a positive integer or text\`;

@Injectable()
export class PasswordService {
  /**
   * the salt to be used to hash the password. if specified as a number then a
   * salt will be generated with the specified number of rounds and used
   */
  salt: Salt;

  constructor(private configService: ConfigService) {
    const saltOrRounds = this.configService.get(BCRYPT_SALT_VAR);
    this.salt = parseSalt(saltOrRounds);
  }

  /**
   *
   * @param password the password to be encrypted.
   * @param encrypted the encrypted password to be compared against.
   * @returns whether the password match the encrypted password
   */
  compare(password: string, encrypted: string): Promise<boolean> {
    return compare(password, encrypted);
  }

  /**
   * @param password the password to be encrypted
   * @return encrypted password
   */
  hash(password: string): Promise<string> {
    return hash(password, this.salt);
  }
}

/**
 * Parses a salt environment variable value.
 * If a number string value is given tries to parse it as a number of rounds to generate a salt
 * @param value salt environment variable value
 * @returns salt or number of rounds to generate a salt
 */
export function parseSalt(value: string | undefined): Salt {
  if (value === undefined) {
    throw new Error(UNDEFINED_SALT_OR_ROUNDS_ERROR);
  }

  const rounds = Number(value);

  if (Number.isNaN(rounds)) {
    return value;
  }
  if (!Number.isInteger(rounds) || rounds < 0) {
    throw new Error(SALT_OR_ROUNDS_TYPE_ERROR);
  }
  return rounds;
}
",
  "server/src/auth/token.service.ts": "import { ITokenService } from \\"./ITokenService\\";
//@ts-ignore
// eslint-disable-next-line import/no-unresolved
import { TokenServiceBase } from \\"./base/token.service.base\\";
//@ts-ignore
export class TokenService extends TokenServiceBase implements ITokenService {}
",
  "server/src/auth/userData.decorator.ts": "import { createParamDecorator, ExecutionContext } from \\"@nestjs/common\\";
import { GqlContextType, GqlExecutionContext } from \\"@nestjs/graphql\\";
//@ts-ignore
import { User } from \\"@prisma/client\\";

/**
 * Access the user data from the request object i.e \`req.user\`.
 */
function userFactory(ctx: ExecutionContext): User {
  const contextType = ctx.getType();
  if (contextType === \\"http\\") {
    // do something that is only important in the context of regular HTTP requests (REST)
    const { user } = ctx.switchToHttp().getRequest();
    return user;
  } else if (contextType === \\"rpc\\") {
    // do something that is only important in the context of Microservice requests
    throw new Error(\\"Rpc context is not implemented yet\\");
  } else if (contextType === \\"ws\\") {
    // do something that is only important in the context of Websockets requests
    throw new Error(\\"Websockets context is not implemented yet\\");
  } else if (ctx.getType<GqlContextType>() === \\"graphql\\") {
    // do something that is only important in the context of GraphQL requests
    const gqlExecutionContext = GqlExecutionContext.create(ctx);
    return gqlExecutionContext.getContext().req.user;
  }
  throw new Error(\\"Invalid context\\");
}

export const UserData = createParamDecorator<undefined, ExecutionContext, User>(
  (data, ctx: ExecutionContext) => userFactory(ctx)
);
",
  "server/src/constants.ts": "export const JWT_SECRET_KEY = \\"JWT_SECRET_KEY\\";
export const JWT_EXPIRATION = \\"JWT_EXPIRATION\\";
",
  "server/src/customer/base/CreateCustomerArgs.ts": "/*
------------------------------------------------------------------------------ 
This code was generated by Amplication. 
 
Changes to this file will be lost if the code is regenerated. 

There are other ways to to customize your code, see this doc to learn more
https://docs.amplication.com/docs/how-to/custom-code

------------------------------------------------------------------------------
  */
import { ArgsType, Field } from \\"@nestjs/graphql\\";
import { CustomerCreateInput } from \\"./CustomerCreateInput\\";

@ArgsType()
class CreateCustomerArgs {
  @Field(() => CustomerCreateInput, { nullable: false })
  data!: CustomerCreateInput;
}

export { CreateCustomerArgs };
",
  "server/src/customer/base/Customer.ts": "/*
------------------------------------------------------------------------------ 
This code was generated by Amplication. 
 
Changes to this file will be lost if the code is regenerated. 

There are other ways to to customize your code, see this doc to learn more
https://docs.amplication.com/docs/how-to/custom-code

------------------------------------------------------------------------------
  */
import { ObjectType, Field } from \\"@nestjs/graphql\\";
import { ApiProperty } from \\"@nestjs/swagger\\";

import {
  IsString,
  IsDate,
  IsOptional,
  IsBoolean,
  IsNumber,
  IsInt,
  IsEnum,
  ValidateNested,
} from \\"class-validator\\";

import { Type } from \\"class-transformer\\";
import { EnumCustomerFavoriteColors } from \\"./EnumCustomerFavoriteColors\\";
import { EnumCustomerCustomerType } from \\"./EnumCustomerCustomerType\\";
import { Organization } from \\"../../organization/base/Organization\\";
import { Order } from \\"../../order/base/Order\\";
@ObjectType()
class Customer {
  @ApiProperty({
    required: true,
    type: String,
  })
  @IsString()
  @Field(() => String)
  id!: string;

  @ApiProperty({
    required: true,
  })
  @IsDate()
  @Type(() => Date)
  @Field(() => Date)
  createdAt!: Date;

  @ApiProperty({
    required: true,
  })
  @IsDate()
  @Type(() => Date)
  @Field(() => Date)
  updatedAt!: Date;

  @ApiProperty({
    required: true,
    type: String,
  })
  @IsString()
  @Field(() => String)
  email!: string;

  @ApiProperty({
    required: false,
    type: String,
  })
  @IsString()
  @IsOptional()
  @Field(() => String, {
    nullable: true,
  })
  firstName!: string | null;

  @ApiProperty({
    required: false,
    type: String,
  })
  @IsString()
  @IsOptional()
  @Field(() => String, {
    nullable: true,
  })
  lastName!: string | null;

  @ApiProperty({
    required: false,
    type: Boolean,
  })
  @IsBoolean()
  @IsOptional()
  @Field(() => Boolean, {
    nullable: true,
  })
  isVip!: boolean | null;

  @ApiProperty({
    required: false,
  })
  @IsDate()
  @Type(() => Date)
  @IsOptional()
  @Field(() => Date, {
    nullable: true,
  })
  birthData!: Date | null;

  @ApiProperty({
    required: false,
    type: Number,
  })
  @IsNumber()
  @IsOptional()
  @Field(() => Number, {
    nullable: true,
  })
  averageSale!: number | null;

  @ApiProperty({
    required: false,
    type: Number,
  })
  @IsInt()
  @IsOptional()
  @Field(() => Number, {
    nullable: true,
  })
  favoriteNumber!: number | null;

  @ApiProperty({
    required: false,
    type: String,
  })
  @IsString()
  @IsOptional()
  @Field(() => String, {
    nullable: true,
  })
  geoLocation!: string | null;

  @ApiProperty({
    required: false,
    type: String,
  })
  @IsString()
  @IsOptional()
  @Field(() => String, {
    nullable: true,
  })
  comments!: string | null;

  @ApiProperty({
    required: false,
    enum: EnumCustomerFavoriteColors,
    isArray: true,
  })
  @IsEnum(EnumCustomerFavoriteColors, {
    each: true,
  })
  @IsOptional()
  @Field(() => [EnumCustomerFavoriteColors], {
    nullable: true,
  })
  favoriteColors?: Array<\\"red\\" | \\"green\\" | \\"purple\\" | \\"yellow\\">;

  @ApiProperty({
    required: false,
    enum: EnumCustomerCustomerType,
  })
  @IsEnum(EnumCustomerCustomerType)
  @IsOptional()
  @Field(() => EnumCustomerCustomerType, {
    nullable: true,
  })
  customerType?: \\"platinum\\" | \\"gold\\" | \\"bronze\\" | \\"regular\\" | null;

  @ApiProperty({
    required: false,
    type: () => Organization,
  })
  @ValidateNested()
  @Type(() => Organization)
  @IsOptional()
  organization?: Organization | null;

  @ApiProperty({
    required: false,
    type: () => Organization,
  })
  @ValidateNested()
  @Type(() => Organization)
  @IsOptional()
  vipOrganization?: Organization | null;

  @ApiProperty({
    required: false,
    type: () => [Order],
  })
  @ValidateNested()
  @Type(() => Order)
  @IsOptional()
  orders?: Array<Order>;
}
export { Customer };
",
  "server/src/customer/base/CustomerCreateInput.ts": "/*
------------------------------------------------------------------------------ 
This code was generated by Amplication. 
 
Changes to this file will be lost if the code is regenerated. 

There are other ways to to customize your code, see this doc to learn more
https://docs.amplication.com/docs/how-to/custom-code

------------------------------------------------------------------------------
  */
import { InputType, Field } from \\"@nestjs/graphql\\";
import { ApiProperty } from \\"@nestjs/swagger\\";

import {
  IsString,
  IsOptional,
  IsBoolean,
  IsDate,
  IsNumber,
  IsInt,
  IsEnum,
  ValidateNested,
} from \\"class-validator\\";

import { Type } from \\"class-transformer\\";
import { EnumCustomerFavoriteColors } from \\"./EnumCustomerFavoriteColors\\";
import { EnumCustomerCustomerType } from \\"./EnumCustomerCustomerType\\";
import { OrganizationWhereUniqueInput } from \\"../../organization/base/OrganizationWhereUniqueInput\\";
import { OrderCreateNestedManyWithoutCustomersInput } from \\"./OrderCreateNestedManyWithoutCustomersInput\\";
@InputType()
class CustomerCreateInput {
  @ApiProperty({
    required: true,
    type: String,
  })
  @IsString()
  @Field(() => String)
  email!: string;

  @ApiProperty({
    required: false,
    type: String,
  })
  @IsString()
  @IsOptional()
  @Field(() => String, {
    nullable: true,
  })
  firstName?: string | null;

  @ApiProperty({
    required: false,
    type: String,
  })
  @IsString()
  @IsOptional()
  @Field(() => String, {
    nullable: true,
  })
  lastName?: string | null;

  @ApiProperty({
    required: false,
    type: Boolean,
  })
  @IsBoolean()
  @IsOptional()
  @Field(() => Boolean, {
    nullable: true,
  })
  isVip?: boolean | null;

  @ApiProperty({
    required: false,
  })
  @IsDate()
  @Type(() => Date)
  @IsOptional()
  @Field(() => Date, {
    nullable: true,
  })
  birthData?: Date | null;

  @ApiProperty({
    required: false,
    type: Number,
  })
  @IsNumber()
  @IsOptional()
  @Field(() => Number, {
    nullable: true,
  })
  averageSale?: number | null;

  @ApiProperty({
    required: false,
    type: Number,
  })
  @IsInt()
  @IsOptional()
  @Field(() => Number, {
    nullable: true,
  })
  favoriteNumber?: number | null;

  @ApiProperty({
    required: false,
    type: String,
  })
  @IsString()
  @IsOptional()
  @Field(() => String, {
    nullable: true,
  })
  geoLocation?: string | null;

  @ApiProperty({
    required: false,
    type: String,
  })
  @IsString()
  @IsOptional()
  @Field(() => String, {
    nullable: true,
  })
  comments?: string | null;

  @ApiProperty({
    required: false,
    enum: EnumCustomerFavoriteColors,
    isArray: true,
  })
  @IsEnum(EnumCustomerFavoriteColors, {
    each: true,
  })
  @IsOptional()
  @Field(() => [EnumCustomerFavoriteColors], {
    nullable: true,
  })
  favoriteColors?: Array<\\"red\\" | \\"green\\" | \\"purple\\" | \\"yellow\\">;

  @ApiProperty({
    required: false,
    enum: EnumCustomerCustomerType,
  })
  @IsEnum(EnumCustomerCustomerType)
  @IsOptional()
  @Field(() => EnumCustomerCustomerType, {
    nullable: true,
  })
  customerType?: \\"platinum\\" | \\"gold\\" | \\"bronze\\" | \\"regular\\" | null;

  @ApiProperty({
    required: false,
    type: () => OrganizationWhereUniqueInput,
  })
  @ValidateNested()
  @Type(() => OrganizationWhereUniqueInput)
  @IsOptional()
  @Field(() => OrganizationWhereUniqueInput, {
    nullable: true,
  })
  organization?: OrganizationWhereUniqueInput | null;

  @ApiProperty({
    required: false,
    type: () => OrganizationWhereUniqueInput,
  })
  @ValidateNested()
  @Type(() => OrganizationWhereUniqueInput)
  @IsOptional()
  @Field(() => OrganizationWhereUniqueInput, {
    nullable: true,
  })
  vipOrganization?: OrganizationWhereUniqueInput | null;

  @ApiProperty({
    required: false,
    type: () => OrderCreateNestedManyWithoutCustomersInput,
  })
  @ValidateNested()
  @Type(() => OrderCreateNestedManyWithoutCustomersInput)
  @IsOptional()
  @Field(() => OrderCreateNestedManyWithoutCustomersInput, {
    nullable: true,
  })
  orders?: OrderCreateNestedManyWithoutCustomersInput;
}
export { CustomerCreateInput };
",
  "server/src/customer/base/CustomerFindManyArgs.ts": "/*
------------------------------------------------------------------------------ 
This code was generated by Amplication. 
 
Changes to this file will be lost if the code is regenerated. 

There are other ways to to customize your code, see this doc to learn more
https://docs.amplication.com/docs/how-to/custom-code

------------------------------------------------------------------------------
  */
import { ArgsType, Field } from \\"@nestjs/graphql\\";
import { ApiProperty } from \\"@nestjs/swagger\\";
import { CustomerWhereInput } from \\"./CustomerWhereInput\\";
import { Type } from \\"class-transformer\\";
import { CustomerOrderByInput } from \\"./CustomerOrderByInput\\";

@ArgsType()
class CustomerFindManyArgs {
  @ApiProperty({
    required: false,
    type: () => CustomerWhereInput,
  })
  @Field(() => CustomerWhereInput, { nullable: true })
  @Type(() => CustomerWhereInput)
  where?: CustomerWhereInput;

  @ApiProperty({
    required: false,
    type: [CustomerOrderByInput],
  })
  @Field(() => [CustomerOrderByInput], { nullable: true })
  @Type(() => CustomerOrderByInput)
  orderBy?: Array<CustomerOrderByInput>;

  @ApiProperty({
    required: false,
    type: Number,
  })
  @Field(() => Number, { nullable: true })
  @Type(() => Number)
  skip?: number;

  @ApiProperty({
    required: false,
    type: Number,
  })
  @Field(() => Number, { nullable: true })
  @Type(() => Number)
  take?: number;
}

export { CustomerFindManyArgs };
",
  "server/src/customer/base/CustomerFindUniqueArgs.ts": "/*
------------------------------------------------------------------------------ 
This code was generated by Amplication. 
 
Changes to this file will be lost if the code is regenerated. 

There are other ways to to customize your code, see this doc to learn more
https://docs.amplication.com/docs/how-to/custom-code

------------------------------------------------------------------------------
  */
import { ArgsType, Field } from \\"@nestjs/graphql\\";
import { CustomerWhereUniqueInput } from \\"./CustomerWhereUniqueInput\\";

@ArgsType()
class CustomerFindUniqueArgs {
  @Field(() => CustomerWhereUniqueInput, { nullable: false })
  where!: CustomerWhereUniqueInput;
}

export { CustomerFindUniqueArgs };
",
  "server/src/customer/base/CustomerListRelationFilter.ts": "/*
------------------------------------------------------------------------------ 
This code was generated by Amplication. 
 
Changes to this file will be lost if the code is regenerated. 

There are other ways to to customize your code, see this doc to learn more
https://docs.amplication.com/docs/how-to/custom-code

------------------------------------------------------------------------------
  */
import { InputType, Field } from \\"@nestjs/graphql\\";
import { ApiProperty } from \\"@nestjs/swagger\\";
import { CustomerWhereInput } from \\"./CustomerWhereInput\\";
import { ValidateNested, IsOptional } from \\"class-validator\\";
import { Type } from \\"class-transformer\\";

@InputType()
class CustomerListRelationFilter {
  @ApiProperty({
    required: false,
    type: () => CustomerWhereInput,
  })
  @ValidateNested()
  @Type(() => CustomerWhereInput)
  @IsOptional()
  @Field(() => CustomerWhereInput, {
    nullable: true,
  })
  every?: CustomerWhereInput;

  @ApiProperty({
    required: false,
    type: () => CustomerWhereInput,
  })
  @ValidateNested()
  @Type(() => CustomerWhereInput)
  @IsOptional()
  @Field(() => CustomerWhereInput, {
    nullable: true,
  })
  some?: CustomerWhereInput;

  @ApiProperty({
    required: false,
    type: () => CustomerWhereInput,
  })
  @ValidateNested()
  @Type(() => CustomerWhereInput)
  @IsOptional()
  @Field(() => CustomerWhereInput, {
    nullable: true,
  })
  none?: CustomerWhereInput;
}
export { CustomerListRelationFilter };
",
  "server/src/customer/base/CustomerOrderByInput.ts": "/*
------------------------------------------------------------------------------ 
This code was generated by Amplication. 
 
Changes to this file will be lost if the code is regenerated. 

There are other ways to to customize your code, see this doc to learn more
https://docs.amplication.com/docs/how-to/custom-code

------------------------------------------------------------------------------
  */
import { InputType, Field } from \\"@nestjs/graphql\\";
import { ApiProperty } from \\"@nestjs/swagger\\";
import { SortOrder } from \\"../../util/SortOrder\\";

@InputType({
  isAbstract: true,
  description: undefined,
})
class CustomerOrderByInput {
  @ApiProperty({
    required: false,
    enum: [\\"asc\\", \\"desc\\"],
  })
  @Field(() => SortOrder, {
    nullable: true,
  })
  id?: SortOrder;

  @ApiProperty({
    required: false,
    enum: [\\"asc\\", \\"desc\\"],
  })
  @Field(() => SortOrder, {
    nullable: true,
  })
  createdAt?: SortOrder;

  @ApiProperty({
    required: false,
    enum: [\\"asc\\", \\"desc\\"],
  })
  @Field(() => SortOrder, {
    nullable: true,
  })
  updatedAt?: SortOrder;

  @ApiProperty({
    required: false,
    enum: [\\"asc\\", \\"desc\\"],
  })
  @Field(() => SortOrder, {
    nullable: true,
  })
  email?: SortOrder;

  @ApiProperty({
    required: false,
    enum: [\\"asc\\", \\"desc\\"],
  })
  @Field(() => SortOrder, {
    nullable: true,
  })
  firstName?: SortOrder;

  @ApiProperty({
    required: false,
    enum: [\\"asc\\", \\"desc\\"],
  })
  @Field(() => SortOrder, {
    nullable: true,
  })
  lastName?: SortOrder;

  @ApiProperty({
    required: false,
    enum: [\\"asc\\", \\"desc\\"],
  })
  @Field(() => SortOrder, {
    nullable: true,
  })
  isVip?: SortOrder;

  @ApiProperty({
    required: false,
    enum: [\\"asc\\", \\"desc\\"],
  })
  @Field(() => SortOrder, {
    nullable: true,
  })
  birthData?: SortOrder;

  @ApiProperty({
    required: false,
    enum: [\\"asc\\", \\"desc\\"],
  })
  @Field(() => SortOrder, {
    nullable: true,
  })
  averageSale?: SortOrder;

  @ApiProperty({
    required: false,
    enum: [\\"asc\\", \\"desc\\"],
  })
  @Field(() => SortOrder, {
    nullable: true,
  })
  favoriteNumber?: SortOrder;

  @ApiProperty({
    required: false,
    enum: [\\"asc\\", \\"desc\\"],
  })
  @Field(() => SortOrder, {
    nullable: true,
  })
  geoLocation?: SortOrder;

  @ApiProperty({
    required: false,
    enum: [\\"asc\\", \\"desc\\"],
  })
  @Field(() => SortOrder, {
    nullable: true,
  })
  comments?: SortOrder;

  @ApiProperty({
    required: false,
    enum: [\\"asc\\", \\"desc\\"],
  })
  @Field(() => SortOrder, {
    nullable: true,
  })
  favoriteColors?: SortOrder;

  @ApiProperty({
    required: false,
    enum: [\\"asc\\", \\"desc\\"],
  })
  @Field(() => SortOrder, {
    nullable: true,
  })
  customerType?: SortOrder;

  @ApiProperty({
    required: false,
    enum: [\\"asc\\", \\"desc\\"],
  })
  @Field(() => SortOrder, {
    nullable: true,
  })
  organizationId?: SortOrder;

  @ApiProperty({
    required: false,
    enum: [\\"asc\\", \\"desc\\"],
  })
  @Field(() => SortOrder, {
    nullable: true,
  })
  vipOrganizationId?: SortOrder;
}

export { CustomerOrderByInput };
",
  "server/src/customer/base/CustomerUpdateInput.ts": "/*
------------------------------------------------------------------------------ 
This code was generated by Amplication. 
 
Changes to this file will be lost if the code is regenerated. 

There are other ways to to customize your code, see this doc to learn more
https://docs.amplication.com/docs/how-to/custom-code

------------------------------------------------------------------------------
  */
import { InputType, Field } from \\"@nestjs/graphql\\";
import { ApiProperty } from \\"@nestjs/swagger\\";

import {
  IsString,
  IsOptional,
  IsBoolean,
  IsDate,
  IsNumber,
  IsInt,
  IsEnum,
  ValidateNested,
} from \\"class-validator\\";

import { Type } from \\"class-transformer\\";
import { EnumCustomerFavoriteColors } from \\"./EnumCustomerFavoriteColors\\";
import { EnumCustomerCustomerType } from \\"./EnumCustomerCustomerType\\";
import { OrganizationWhereUniqueInput } from \\"../../organization/base/OrganizationWhereUniqueInput\\";
import { OrderUpdateManyWithoutCustomersInput } from \\"./OrderUpdateManyWithoutCustomersInput\\";
@InputType()
class CustomerUpdateInput {
  @ApiProperty({
    required: false,
    type: String,
  })
  @IsString()
  @IsOptional()
  @Field(() => String, {
    nullable: true,
  })
  email?: string;

  @ApiProperty({
    required: false,
    type: String,
  })
  @IsString()
  @IsOptional()
  @Field(() => String, {
    nullable: true,
  })
  firstName?: string | null;

  @ApiProperty({
    required: false,
    type: String,
  })
  @IsString()
  @IsOptional()
  @Field(() => String, {
    nullable: true,
  })
  lastName?: string | null;

  @ApiProperty({
    required: false,
    type: Boolean,
  })
  @IsBoolean()
  @IsOptional()
  @Field(() => Boolean, {
    nullable: true,
  })
  isVip?: boolean | null;

  @ApiProperty({
    required: false,
  })
  @IsDate()
  @Type(() => Date)
  @IsOptional()
  @Field(() => Date, {
    nullable: true,
  })
  birthData?: Date | null;

  @ApiProperty({
    required: false,
    type: Number,
  })
  @IsNumber()
  @IsOptional()
  @Field(() => Number, {
    nullable: true,
  })
  averageSale?: number | null;

  @ApiProperty({
    required: false,
    type: Number,
  })
  @IsInt()
  @IsOptional()
  @Field(() => Number, {
    nullable: true,
  })
  favoriteNumber?: number | null;

  @ApiProperty({
    required: false,
    type: String,
  })
  @IsString()
  @IsOptional()
  @Field(() => String, {
    nullable: true,
  })
  geoLocation?: string | null;

  @ApiProperty({
    required: false,
    type: String,
  })
  @IsString()
  @IsOptional()
  @Field(() => String, {
    nullable: true,
  })
  comments?: string | null;

  @ApiProperty({
    required: false,
    enum: EnumCustomerFavoriteColors,
    isArray: true,
  })
  @IsEnum(EnumCustomerFavoriteColors, {
    each: true,
  })
  @IsOptional()
  @Field(() => [EnumCustomerFavoriteColors], {
    nullable: true,
  })
  favoriteColors?: Array<\\"red\\" | \\"green\\" | \\"purple\\" | \\"yellow\\">;

  @ApiProperty({
    required: false,
    enum: EnumCustomerCustomerType,
  })
  @IsEnum(EnumCustomerCustomerType)
  @IsOptional()
  @Field(() => EnumCustomerCustomerType, {
    nullable: true,
  })
  customerType?: \\"platinum\\" | \\"gold\\" | \\"bronze\\" | \\"regular\\" | null;

  @ApiProperty({
    required: false,
    type: () => OrganizationWhereUniqueInput,
  })
  @ValidateNested()
  @Type(() => OrganizationWhereUniqueInput)
  @IsOptional()
  @Field(() => OrganizationWhereUniqueInput, {
    nullable: true,
  })
  organization?: OrganizationWhereUniqueInput | null;

  @ApiProperty({
    required: false,
    type: () => OrganizationWhereUniqueInput,
  })
  @ValidateNested()
  @Type(() => OrganizationWhereUniqueInput)
  @IsOptional()
  @Field(() => OrganizationWhereUniqueInput, {
    nullable: true,
  })
  vipOrganization?: OrganizationWhereUniqueInput | null;

  @ApiProperty({
    required: false,
    type: () => OrderUpdateManyWithoutCustomersInput,
  })
  @ValidateNested()
  @Type(() => OrderUpdateManyWithoutCustomersInput)
  @IsOptional()
  @Field(() => OrderUpdateManyWithoutCustomersInput, {
    nullable: true,
  })
  orders?: OrderUpdateManyWithoutCustomersInput;
}
export { CustomerUpdateInput };
",
  "server/src/customer/base/CustomerWhereInput.ts": "/*
------------------------------------------------------------------------------ 
This code was generated by Amplication. 
 
Changes to this file will be lost if the code is regenerated. 

There are other ways to to customize your code, see this doc to learn more
https://docs.amplication.com/docs/how-to/custom-code

------------------------------------------------------------------------------
  */
import { InputType, Field } from \\"@nestjs/graphql\\";
import { ApiProperty } from \\"@nestjs/swagger\\";
import { StringFilter } from \\"../../util/StringFilter\\";
import { Type } from \\"class-transformer\\";
import { IsOptional, IsEnum, ValidateNested } from \\"class-validator\\";
import { DateTimeFilter } from \\"../../util/DateTimeFilter\\";
import { StringNullableFilter } from \\"../../util/StringNullableFilter\\";
import { BooleanNullableFilter } from \\"../../util/BooleanNullableFilter\\";
import { DateTimeNullableFilter } from \\"../../util/DateTimeNullableFilter\\";
import { FloatNullableFilter } from \\"../../util/FloatNullableFilter\\";
import { IntNullableFilter } from \\"../../util/IntNullableFilter\\";
import { EnumCustomerCustomerType } from \\"./EnumCustomerCustomerType\\";
import { OrganizationWhereUniqueInput } from \\"../../organization/base/OrganizationWhereUniqueInput\\";
import { OrderListRelationFilter } from \\"../../order/base/OrderListRelationFilter\\";
@InputType()
class CustomerWhereInput {
  @ApiProperty({
    required: false,
    type: StringFilter,
  })
  @Type(() => StringFilter)
  @IsOptional()
  @Field(() => StringFilter, {
    nullable: true,
  })
  id?: StringFilter;

  @ApiProperty({
    required: false,
    type: DateTimeFilter,
  })
  @Type(() => DateTimeFilter)
  @IsOptional()
  @Field(() => DateTimeFilter, {
    nullable: true,
  })
  createdAt?: DateTimeFilter;

  @ApiProperty({
    required: false,
    type: DateTimeFilter,
  })
  @Type(() => DateTimeFilter)
  @IsOptional()
  @Field(() => DateTimeFilter, {
    nullable: true,
  })
  updatedAt?: DateTimeFilter;

  @ApiProperty({
    required: false,
    type: StringFilter,
  })
  @Type(() => StringFilter)
  @IsOptional()
  @Field(() => StringFilter, {
    nullable: true,
  })
  email?: StringFilter;

  @ApiProperty({
    required: false,
    type: StringNullableFilter,
  })
  @Type(() => StringNullableFilter)
  @IsOptional()
  @Field(() => StringNullableFilter, {
    nullable: true,
  })
  firstName?: StringNullableFilter;

  @ApiProperty({
    required: false,
    type: StringNullableFilter,
  })
  @Type(() => StringNullableFilter)
  @IsOptional()
  @Field(() => StringNullableFilter, {
    nullable: true,
  })
  lastName?: StringNullableFilter;

  @ApiProperty({
    required: false,
    type: BooleanNullableFilter,
  })
  @Type(() => BooleanNullableFilter)
  @IsOptional()
  @Field(() => BooleanNullableFilter, {
    nullable: true,
  })
  isVip?: BooleanNullableFilter;

  @ApiProperty({
    required: false,
    type: DateTimeNullableFilter,
  })
  @Type(() => DateTimeNullableFilter)
  @IsOptional()
  @Field(() => DateTimeNullableFilter, {
    nullable: true,
  })
  birthData?: DateTimeNullableFilter;

  @ApiProperty({
    required: false,
    type: FloatNullableFilter,
  })
  @Type(() => FloatNullableFilter)
  @IsOptional()
  @Field(() => FloatNullableFilter, {
    nullable: true,
  })
  averageSale?: FloatNullableFilter;

  @ApiProperty({
    required: false,
    type: IntNullableFilter,
  })
  @Type(() => IntNullableFilter)
  @IsOptional()
  @Field(() => IntNullableFilter, {
    nullable: true,
  })
  favoriteNumber?: IntNullableFilter;

  @ApiProperty({
    required: false,
    type: StringNullableFilter,
  })
  @Type(() => StringNullableFilter)
  @IsOptional()
  @Field(() => StringNullableFilter, {
    nullable: true,
  })
  geoLocation?: StringNullableFilter;

  @ApiProperty({
    required: false,
    type: StringNullableFilter,
  })
  @Type(() => StringNullableFilter)
  @IsOptional()
  @Field(() => StringNullableFilter, {
    nullable: true,
  })
  comments?: StringNullableFilter;

  @ApiProperty({
    required: false,
    enum: EnumCustomerCustomerType,
  })
  @IsEnum(EnumCustomerCustomerType)
  @IsOptional()
  @Field(() => EnumCustomerCustomerType, {
    nullable: true,
  })
  customerType?: \\"platinum\\" | \\"gold\\" | \\"bronze\\" | \\"regular\\";

  @ApiProperty({
    required: false,
    type: () => OrganizationWhereUniqueInput,
  })
  @ValidateNested()
  @Type(() => OrganizationWhereUniqueInput)
  @IsOptional()
  @Field(() => OrganizationWhereUniqueInput, {
    nullable: true,
  })
  organization?: OrganizationWhereUniqueInput;

  @ApiProperty({
    required: false,
    type: () => OrganizationWhereUniqueInput,
  })
  @ValidateNested()
  @Type(() => OrganizationWhereUniqueInput)
  @IsOptional()
  @Field(() => OrganizationWhereUniqueInput, {
    nullable: true,
  })
  vipOrganization?: OrganizationWhereUniqueInput;

  @ApiProperty({
    required: false,
    type: () => OrderListRelationFilter,
  })
  @ValidateNested()
  @Type(() => OrderListRelationFilter)
  @IsOptional()
  @Field(() => OrderListRelationFilter, {
    nullable: true,
  })
  orders?: OrderListRelationFilter;
}
export { CustomerWhereInput };
",
  "server/src/customer/base/CustomerWhereUniqueInput.ts": "/*
------------------------------------------------------------------------------ 
This code was generated by Amplication. 
 
Changes to this file will be lost if the code is regenerated. 

There are other ways to to customize your code, see this doc to learn more
https://docs.amplication.com/docs/how-to/custom-code

------------------------------------------------------------------------------
  */
import { InputType, Field } from \\"@nestjs/graphql\\";
import { ApiProperty } from \\"@nestjs/swagger\\";
import { IsString } from \\"class-validator\\";
@InputType()
class CustomerWhereUniqueInput {
  @ApiProperty({
    required: true,
    type: String,
  })
  @IsString()
  @Field(() => String)
  id!: string;
}
export { CustomerWhereUniqueInput };
",
  "server/src/customer/base/DeleteCustomerArgs.ts": "/*
------------------------------------------------------------------------------ 
This code was generated by Amplication. 
 
Changes to this file will be lost if the code is regenerated. 

There are other ways to to customize your code, see this doc to learn more
https://docs.amplication.com/docs/how-to/custom-code

------------------------------------------------------------------------------
  */
import { ArgsType, Field } from \\"@nestjs/graphql\\";
import { CustomerWhereUniqueInput } from \\"./CustomerWhereUniqueInput\\";

@ArgsType()
class DeleteCustomerArgs {
  @Field(() => CustomerWhereUniqueInput, { nullable: false })
  where!: CustomerWhereUniqueInput;
}

export { DeleteCustomerArgs };
",
  "server/src/customer/base/EnumCustomerCustomerType.ts": "/*
------------------------------------------------------------------------------ 
This code was generated by Amplication. 
 
Changes to this file will be lost if the code is regenerated. 

There are other ways to to customize your code, see this doc to learn more
https://docs.amplication.com/docs/how-to/custom-code

------------------------------------------------------------------------------
  */
import { registerEnumType } from \\"@nestjs/graphql\\";

export enum EnumCustomerCustomerType {
  Platinum = \\"platinum\\",
  Gold = \\"gold\\",
  Bronze = \\"bronze\\",
  Regular = \\"regular\\",
}

registerEnumType(EnumCustomerCustomerType, {
  name: \\"EnumCustomerCustomerType\\",
});
",
  "server/src/customer/base/EnumCustomerFavoriteColors.ts": "/*
------------------------------------------------------------------------------ 
This code was generated by Amplication. 
 
Changes to this file will be lost if the code is regenerated. 

There are other ways to to customize your code, see this doc to learn more
https://docs.amplication.com/docs/how-to/custom-code

------------------------------------------------------------------------------
  */
import { registerEnumType } from \\"@nestjs/graphql\\";

export enum EnumCustomerFavoriteColors {
  Red = \\"red\\",
  Green = \\"green\\",
  Purple = \\"purple\\",
  Yellow = \\"yellow\\",
}

registerEnumType(EnumCustomerFavoriteColors, {
  name: \\"EnumCustomerFavoriteColors\\",
});
",
  "server/src/customer/base/OrderCreateNestedManyWithoutCustomersInput.ts": "/*
------------------------------------------------------------------------------ 
This code was generated by Amplication. 
 
Changes to this file will be lost if the code is regenerated. 

There are other ways to to customize your code, see this doc to learn more
https://docs.amplication.com/docs/how-to/custom-code

------------------------------------------------------------------------------
  */
import { InputType, Field } from \\"@nestjs/graphql\\";
import { OrderWhereUniqueInput } from \\"../../order/base/OrderWhereUniqueInput\\";
import { ApiProperty } from \\"@nestjs/swagger\\";
@InputType()
class OrderCreateNestedManyWithoutCustomersInput {
  @Field(() => [OrderWhereUniqueInput], {
    nullable: true,
  })
  @ApiProperty({
    required: false,
    type: () => [OrderWhereUniqueInput],
  })
  connect?: Array<OrderWhereUniqueInput>;
}
export { OrderCreateNestedManyWithoutCustomersInput };
",
  "server/src/customer/base/OrderUpdateManyWithoutCustomersInput.ts": "/*
------------------------------------------------------------------------------ 
This code was generated by Amplication. 
 
Changes to this file will be lost if the code is regenerated. 

There are other ways to to customize your code, see this doc to learn more
https://docs.amplication.com/docs/how-to/custom-code

------------------------------------------------------------------------------
  */
import { InputType, Field } from \\"@nestjs/graphql\\";
import { OrderWhereUniqueInput } from \\"../../order/base/OrderWhereUniqueInput\\";
import { ApiProperty } from \\"@nestjs/swagger\\";
@InputType()
class OrderUpdateManyWithoutCustomersInput {
  @Field(() => [OrderWhereUniqueInput], {
    nullable: true,
  })
  @ApiProperty({
    required: false,
    type: () => [OrderWhereUniqueInput],
  })
  connect?: Array<OrderWhereUniqueInput>;

  @Field(() => [OrderWhereUniqueInput], {
    nullable: true,
  })
  @ApiProperty({
    required: false,
    type: () => [OrderWhereUniqueInput],
  })
  disconnect?: Array<OrderWhereUniqueInput>;

  @Field(() => [OrderWhereUniqueInput], {
    nullable: true,
  })
  @ApiProperty({
    required: false,
    type: () => [OrderWhereUniqueInput],
  })
  set?: Array<OrderWhereUniqueInput>;
}
export { OrderUpdateManyWithoutCustomersInput };
",
  "server/src/customer/base/UpdateCustomerArgs.ts": "/*
------------------------------------------------------------------------------ 
This code was generated by Amplication. 
 
Changes to this file will be lost if the code is regenerated. 

There are other ways to to customize your code, see this doc to learn more
https://docs.amplication.com/docs/how-to/custom-code

------------------------------------------------------------------------------
  */
import { ArgsType, Field } from \\"@nestjs/graphql\\";
import { CustomerWhereUniqueInput } from \\"./CustomerWhereUniqueInput\\";
import { CustomerUpdateInput } from \\"./CustomerUpdateInput\\";

@ArgsType()
class UpdateCustomerArgs {
  @Field(() => CustomerWhereUniqueInput, { nullable: false })
  where!: CustomerWhereUniqueInput;
  @Field(() => CustomerUpdateInput, { nullable: false })
  data!: CustomerUpdateInput;
}

export { UpdateCustomerArgs };
",
  "server/src/customer/base/customer.controller.base.spec.ts": "import { Test } from \\"@nestjs/testing\\";
import { INestApplication, HttpStatus, ExecutionContext } from \\"@nestjs/common\\";
import request from \\"supertest\\";
import { MorganModule } from \\"nest-morgan\\";
import { ACGuard } from \\"nest-access-control\\";
import { DefaultAuthGuard } from \\"../../auth/defaultAuth.guard\\";
import { ACLModule } from \\"../../auth/acl.module\\";
import { CustomerController } from \\"../customer.controller\\";
import { CustomerService } from \\"../customer.service\\";

const nonExistingId = \\"nonExistingId\\";
const existingId = \\"existingId\\";
const CREATE_INPUT = {
  id: \\"exampleId\\",
  createdAt: new Date(),
  updatedAt: new Date(),
  email: \\"exampleEmail\\",
  firstName: \\"exampleFirstName\\",
  lastName: \\"exampleLastName\\",
  isVip: \\"true\\",
  birthData: new Date(),
  averageSale: 42.42,
  favoriteNumber: 42,
  geoLocation: \\"exampleGeoLocation\\",
  comments: \\"exampleComments\\",
};
const CREATE_RESULT = {
  id: \\"exampleId\\",
  createdAt: new Date(),
  updatedAt: new Date(),
  email: \\"exampleEmail\\",
  firstName: \\"exampleFirstName\\",
  lastName: \\"exampleLastName\\",
  isVip: \\"true\\",
  birthData: new Date(),
  averageSale: 42.42,
  favoriteNumber: 42,
  geoLocation: \\"exampleGeoLocation\\",
  comments: \\"exampleComments\\",
};
const FIND_MANY_RESULT = [
  {
    id: \\"exampleId\\",
    createdAt: new Date(),
    updatedAt: new Date(),
    email: \\"exampleEmail\\",
    firstName: \\"exampleFirstName\\",
    lastName: \\"exampleLastName\\",
    isVip: \\"true\\",
    birthData: new Date(),
    averageSale: 42.42,
    favoriteNumber: 42,
    geoLocation: \\"exampleGeoLocation\\",
    comments: \\"exampleComments\\",
  },
];
const FIND_ONE_RESULT = {
  id: \\"exampleId\\",
  createdAt: new Date(),
  updatedAt: new Date(),
  email: \\"exampleEmail\\",
  firstName: \\"exampleFirstName\\",
  lastName: \\"exampleLastName\\",
  isVip: \\"true\\",
  birthData: new Date(),
  averageSale: 42.42,
  favoriteNumber: 42,
  geoLocation: \\"exampleGeoLocation\\",
  comments: \\"exampleComments\\",
};

const service = {
  create() {
    return CREATE_RESULT;
  },
  findMany: () => FIND_MANY_RESULT,
  findOne: ({ where }: { where: { id: string } }) => {
    switch (where.id) {
      case existingId:
        return FIND_ONE_RESULT;
      case nonExistingId:
        return null;
    }
  },
};

const basicAuthGuard = {
  canActivate: (context: ExecutionContext) => {
    const argumentHost = context.switchToHttp();
    const request = argumentHost.getRequest();
    request.user = {
      roles: [\\"user\\"],
    };
    return true;
  },
};

const acGuard = {
  canActivate: () => {
    return true;
  },
};

describe(\\"Customer\\", () => {
  let app: INestApplication;

  beforeAll(async () => {
    const moduleRef = await Test.createTestingModule({
      providers: [
        {
          provide: CustomerService,
          useValue: service,
        },
      ],
      controllers: [CustomerController],
      imports: [MorganModule.forRoot(), ACLModule],
    })
      .overrideGuard(DefaultAuthGuard)
      .useValue(basicAuthGuard)
      .overrideGuard(ACGuard)
      .useValue(acGuard)
      .compile();

    app = moduleRef.createNestApplication();
    await app.init();
  });

  test(\\"POST /customers\\", async () => {
    await request(app.getHttpServer())
      .post(\\"/customers\\")
      .send(CREATE_INPUT)
      .expect(HttpStatus.CREATED)
      .expect({
        ...CREATE_RESULT,
        createdAt: CREATE_RESULT.createdAt.toISOString(),
        updatedAt: CREATE_RESULT.updatedAt.toISOString(),
        birthData: CREATE_RESULT.birthData.toISOString(),
      });
  });

  test(\\"GET /customers\\", async () => {
    await request(app.getHttpServer())
      .get(\\"/customers\\")
      .expect(HttpStatus.OK)
      .expect([
        {
          ...FIND_MANY_RESULT[0],
          createdAt: FIND_MANY_RESULT[0].createdAt.toISOString(),
          updatedAt: FIND_MANY_RESULT[0].updatedAt.toISOString(),
          birthData: FIND_MANY_RESULT[0].birthData.toISOString(),
        },
      ]);
  });

  test(\\"GET /customers/:id non existing\\", async () => {
    await request(app.getHttpServer())
      .get(\`\${\\"/customers\\"}/\${nonExistingId}\`)
      .expect(HttpStatus.NOT_FOUND)
      .expect({
        statusCode: HttpStatus.NOT_FOUND,
        message: \`No resource was found for {\\"\${\\"id\\"}\\":\\"\${nonExistingId}\\"}\`,
        error: \\"Not Found\\",
      });
  });

  test(\\"GET /customers/:id existing\\", async () => {
    await request(app.getHttpServer())
      .get(\`\${\\"/customers\\"}/\${existingId}\`)
      .expect(HttpStatus.OK)
      .expect({
        ...FIND_ONE_RESULT,
        createdAt: FIND_ONE_RESULT.createdAt.toISOString(),
        updatedAt: FIND_ONE_RESULT.updatedAt.toISOString(),
        birthData: FIND_ONE_RESULT.birthData.toISOString(),
      });
  });

  afterAll(async () => {
    await app.close();
  });
});
",
  "server/src/customer/base/customer.controller.base.ts": "/*
------------------------------------------------------------------------------ 
This code was generated by Amplication. 
 
Changes to this file will be lost if the code is regenerated. 

There are other ways to to customize your code, see this doc to learn more
https://docs.amplication.com/docs/how-to/custom-code

------------------------------------------------------------------------------
  */
import * as common from \\"@nestjs/common\\";
import * as swagger from \\"@nestjs/swagger\\";
import * as nestAccessControl from \\"nest-access-control\\";
import * as defaultAuthGuard from \\"../../auth/defaultAuth.guard\\";
import * as abacUtil from \\"../../auth/abac.util\\";
import { isRecordNotFoundError } from \\"../../prisma.util\\";
import * as errors from \\"../../errors\\";
import { Request } from \\"express\\";
import { plainToClass } from \\"class-transformer\\";
import { ApiNestedQuery } from \\"../../decorators/api-nested-query.decorator\\";
import { CustomerService } from \\"../customer.service\\";
import { CustomerCreateInput } from \\"./CustomerCreateInput\\";
import { CustomerWhereInput } from \\"./CustomerWhereInput\\";
import { CustomerWhereUniqueInput } from \\"./CustomerWhereUniqueInput\\";
import { CustomerFindManyArgs } from \\"./CustomerFindManyArgs\\";
import { CustomerUpdateInput } from \\"./CustomerUpdateInput\\";
import { Customer } from \\"./Customer\\";
import { OrderFindManyArgs } from \\"../../order/base/OrderFindManyArgs\\";
import { Order } from \\"../../order/base/Order\\";
import { OrderWhereUniqueInput } from \\"../../order/base/OrderWhereUniqueInput\\";
@swagger.ApiBasicAuth()
@common.UseGuards(defaultAuthGuard.DefaultAuthGuard, nestAccessControl.ACGuard)
export class CustomerControllerBase {
  constructor(
    protected readonly service: CustomerService,
    protected readonly rolesBuilder: nestAccessControl.RolesBuilder
  ) {}

<<<<<<< HEAD
  @common.UseInterceptors(nestMorgan.MorganInterceptor(\\"combined\\"))
  @common.UseGuards(
    defaultAuthGuard.DefaultAuthGuard,
    nestAccessControl.ACGuard
  )
=======
  @common.Post()
>>>>>>> fb7fb1de
  @nestAccessControl.UseRoles({
    resource: \\"Customer\\",
    action: \\"create\\",
    possession: \\"any\\",
  })
  @common.Post()
  @swagger.ApiCreatedResponse({ type: Customer })
  @swagger.ApiForbiddenResponse({ type: errors.ForbiddenException })
  async create(
    @common.Body() data: CustomerCreateInput,
    @nestAccessControl.UserRoles() userRoles: string[]
  ): Promise<Customer> {
    const permission = this.rolesBuilder.permission({
      role: userRoles,
      action: \\"create\\",
      possession: \\"any\\",
      resource: \\"Customer\\",
    });
    const invalidAttributes = abacUtil.getInvalidAttributes(permission, data);
    if (invalidAttributes.length) {
      const properties = invalidAttributes
        .map((attribute: string) => JSON.stringify(attribute))
        .join(\\", \\");
      const roles = userRoles
        .map((role: string) => JSON.stringify(role))
        .join(\\",\\");
      throw new errors.ForbiddenException(
        \`providing the properties: \${properties} on \${\\"Customer\\"} creation is forbidden for roles: \${roles}\`
      );
    }
    return await this.service.create({
      data: {
        ...data,

        organization: data.organization
          ? {
              connect: data.organization,
            }
          : undefined,

        vipOrganization: data.vipOrganization
          ? {
              connect: data.vipOrganization,
            }
          : undefined,
      },
      select: {
        id: true,
        createdAt: true,
        updatedAt: true,
        email: true,
        firstName: true,
        lastName: true,
        isVip: true,
        birthData: true,
        averageSale: true,
        favoriteNumber: true,
        geoLocation: true,
        comments: true,
        favoriteColors: true,
        customerType: true,

        organization: {
          select: {
            id: true,
          },
        },

        vipOrganization: {
          select: {
            id: true,
          },
        },
      },
    });
  }

<<<<<<< HEAD
  @common.UseInterceptors(nestMorgan.MorganInterceptor(\\"combined\\"))
  @common.UseGuards(
    defaultAuthGuard.DefaultAuthGuard,
    nestAccessControl.ACGuard
  )
=======
  @common.Get()
>>>>>>> fb7fb1de
  @nestAccessControl.UseRoles({
    resource: \\"Customer\\",
    action: \\"read\\",
    possession: \\"any\\",
  })
  @common.Get()
  @swagger.ApiOkResponse({ type: [Customer] })
  @swagger.ApiForbiddenResponse()
  @ApiNestedQuery(CustomerFindManyArgs)
  async findMany(
    @common.Req() request: Request,
    @nestAccessControl.UserRoles() userRoles: string[]
  ): Promise<Customer[]> {
    const args = plainToClass(CustomerFindManyArgs, request.query);

    const permission = this.rolesBuilder.permission({
      role: userRoles,
      action: \\"read\\",
      possession: \\"any\\",
      resource: \\"Customer\\",
    });
    const results = await this.service.findMany({
      ...args,
      select: {
        id: true,
        createdAt: true,
        updatedAt: true,
        email: true,
        firstName: true,
        lastName: true,
        isVip: true,
        birthData: true,
        averageSale: true,
        favoriteNumber: true,
        geoLocation: true,
        comments: true,
        favoriteColors: true,
        customerType: true,

        organization: {
          select: {
            id: true,
          },
        },

        vipOrganization: {
          select: {
            id: true,
          },
        },
      },
    });
    return results.map((result) => permission.filter(result));
  }

<<<<<<< HEAD
  @common.UseInterceptors(nestMorgan.MorganInterceptor(\\"combined\\"))
  @common.UseGuards(
    defaultAuthGuard.DefaultAuthGuard,
    nestAccessControl.ACGuard
  )
=======
  @common.Get(\\"/:id\\")
>>>>>>> fb7fb1de
  @nestAccessControl.UseRoles({
    resource: \\"Customer\\",
    action: \\"read\\",
    possession: \\"own\\",
  })
  @common.Get(\\"/:id\\")
  @swagger.ApiOkResponse({ type: Customer })
  @swagger.ApiNotFoundResponse({ type: errors.NotFoundException })
  @swagger.ApiForbiddenResponse({ type: errors.ForbiddenException })
  async findOne(
    @common.Param() params: CustomerWhereUniqueInput,
    @nestAccessControl.UserRoles() userRoles: string[]
  ): Promise<Customer | null> {
    const permission = this.rolesBuilder.permission({
      role: userRoles,
      action: \\"read\\",
      possession: \\"own\\",
      resource: \\"Customer\\",
    });
    const result = await this.service.findOne({
      where: params,
      select: {
        id: true,
        createdAt: true,
        updatedAt: true,
        email: true,
        firstName: true,
        lastName: true,
        isVip: true,
        birthData: true,
        averageSale: true,
        favoriteNumber: true,
        geoLocation: true,
        comments: true,
        favoriteColors: true,
        customerType: true,

        organization: {
          select: {
            id: true,
          },
        },

        vipOrganization: {
          select: {
            id: true,
          },
        },
      },
    });
    if (result === null) {
      throw new errors.NotFoundException(
        \`No resource was found for \${JSON.stringify(params)}\`
      );
    }
    return permission.filter(result);
  }

<<<<<<< HEAD
  @common.UseInterceptors(nestMorgan.MorganInterceptor(\\"combined\\"))
  @common.UseGuards(
    defaultAuthGuard.DefaultAuthGuard,
    nestAccessControl.ACGuard
  )
=======
  @common.Patch(\\"/:id\\")
>>>>>>> fb7fb1de
  @nestAccessControl.UseRoles({
    resource: \\"Customer\\",
    action: \\"update\\",
    possession: \\"any\\",
  })
  @common.Patch(\\"/:id\\")
  @swagger.ApiOkResponse({ type: Customer })
  @swagger.ApiNotFoundResponse({ type: errors.NotFoundException })
  @swagger.ApiForbiddenResponse({ type: errors.ForbiddenException })
  async update(
    @common.Param() params: CustomerWhereUniqueInput,
    @common.Body()
    data: CustomerUpdateInput,
    @nestAccessControl.UserRoles() userRoles: string[]
  ): Promise<Customer | null> {
    const permission = this.rolesBuilder.permission({
      role: userRoles,
      action: \\"update\\",
      possession: \\"any\\",
      resource: \\"Customer\\",
    });
    const invalidAttributes = abacUtil.getInvalidAttributes(permission, data);
    if (invalidAttributes.length) {
      const properties = invalidAttributes
        .map((attribute: string) => JSON.stringify(attribute))
        .join(\\", \\");
      const roles = userRoles
        .map((role: string) => JSON.stringify(role))
        .join(\\",\\");
      throw new errors.ForbiddenException(
        \`providing the properties: \${properties} on \${\\"Customer\\"} update is forbidden for roles: \${roles}\`
      );
    }
    try {
      return await this.service.update({
        where: params,
        data: {
          ...data,

          organization: data.organization
            ? {
                connect: data.organization,
              }
            : undefined,

          vipOrganization: data.vipOrganization
            ? {
                connect: data.vipOrganization,
              }
            : undefined,
        },
        select: {
          id: true,
          createdAt: true,
          updatedAt: true,
          email: true,
          firstName: true,
          lastName: true,
          isVip: true,
          birthData: true,
          averageSale: true,
          favoriteNumber: true,
          geoLocation: true,
          comments: true,
          favoriteColors: true,
          customerType: true,

          organization: {
            select: {
              id: true,
            },
          },

          vipOrganization: {
            select: {
              id: true,
            },
          },
        },
      });
    } catch (error) {
      if (isRecordNotFoundError(error)) {
        throw new errors.NotFoundException(
          \`No resource was found for \${JSON.stringify(params)}\`
        );
      }
      throw error;
    }
  }

<<<<<<< HEAD
  @common.UseInterceptors(nestMorgan.MorganInterceptor(\\"combined\\"))
  @common.UseGuards(
    defaultAuthGuard.DefaultAuthGuard,
    nestAccessControl.ACGuard
  )
=======
  @common.Delete(\\"/:id\\")
>>>>>>> fb7fb1de
  @nestAccessControl.UseRoles({
    resource: \\"Customer\\",
    action: \\"delete\\",
    possession: \\"any\\",
  })
  @common.Delete(\\"/:id\\")
  @swagger.ApiOkResponse({ type: Customer })
  @swagger.ApiNotFoundResponse({ type: errors.NotFoundException })
  @swagger.ApiForbiddenResponse({ type: errors.ForbiddenException })
  async delete(
    @common.Param() params: CustomerWhereUniqueInput
  ): Promise<Customer | null> {
    try {
      return await this.service.delete({
        where: params,
        select: {
          id: true,
          createdAt: true,
          updatedAt: true,
          email: true,
          firstName: true,
          lastName: true,
          isVip: true,
          birthData: true,
          averageSale: true,
          favoriteNumber: true,
          geoLocation: true,
          comments: true,
          favoriteColors: true,
          customerType: true,

          organization: {
            select: {
              id: true,
            },
          },

          vipOrganization: {
            select: {
              id: true,
            },
          },
        },
      });
    } catch (error) {
      if (isRecordNotFoundError(error)) {
        throw new errors.NotFoundException(
          \`No resource was found for \${JSON.stringify(params)}\`
        );
      }
      throw error;
    }
  }

<<<<<<< HEAD
  @common.UseInterceptors(nestMorgan.MorganInterceptor(\\"combined\\"))
  @common.UseGuards(
    defaultAuthGuard.DefaultAuthGuard,
    nestAccessControl.ACGuard
  )
=======
  @common.Get(\\"/:id/orders\\")
>>>>>>> fb7fb1de
  @nestAccessControl.UseRoles({
    resource: \\"Customer\\",
    action: \\"read\\",
    possession: \\"any\\",
  })
  @common.Get(\\"/:id/orders\\")
  @ApiNestedQuery(OrderFindManyArgs)
  async findManyOrders(
    @common.Req() request: Request,
    @common.Param() params: CustomerWhereUniqueInput,
    @nestAccessControl.UserRoles() userRoles: string[]
  ): Promise<Order[]> {
    const query = plainToClass(OrderFindManyArgs, request.query);
    const permission = this.rolesBuilder.permission({
      role: userRoles,
      action: \\"read\\",
      possession: \\"any\\",
      resource: \\"Order\\",
    });
    const results = await this.service.findOrders(params.id, {
      ...query,
      select: {
        id: true,
        createdAt: true,
        updatedAt: true,

        customer: {
          select: {
            id: true,
          },
        },

        status: true,
        label: true,
      },
    });
    if (results === null) {
      throw new errors.NotFoundException(
        \`No resource was found for \${JSON.stringify(params)}\`
      );
    }
    return results.map((result) => permission.filter(result));
  }

<<<<<<< HEAD
  @common.UseInterceptors(nestMorgan.MorganInterceptor(\\"combined\\"))
  @common.UseGuards(
    defaultAuthGuard.DefaultAuthGuard,
    nestAccessControl.ACGuard
  )
=======
  @common.Post(\\"/:id/orders\\")
>>>>>>> fb7fb1de
  @nestAccessControl.UseRoles({
    resource: \\"Customer\\",
    action: \\"update\\",
    possession: \\"any\\",
  })
  @common.Post(\\"/:id/orders\\")
  async createOrders(
    @common.Param() params: CustomerWhereUniqueInput,
    @common.Body() body: CustomerWhereUniqueInput[],
    @nestAccessControl.UserRoles() userRoles: string[]
  ): Promise<void> {
    const data = {
      orders: {
        connect: body,
      },
    };
    const permission = this.rolesBuilder.permission({
      role: userRoles,
      action: \\"update\\",
      possession: \\"any\\",
      resource: \\"Customer\\",
    });
    const invalidAttributes = abacUtil.getInvalidAttributes(permission, data);
    if (invalidAttributes.length) {
      const roles = userRoles
        .map((role: string) => JSON.stringify(role))
        .join(\\",\\");
      throw new common.ForbiddenException(
        \`Updating the relationship: \${
          invalidAttributes[0]
        } of \${\\"Customer\\"} is forbidden for roles: \${roles}\`
      );
    }
    await this.service.update({
      where: params,
      data,
      select: { id: true },
    });
  }

<<<<<<< HEAD
  @common.UseInterceptors(nestMorgan.MorganInterceptor(\\"combined\\"))
  @common.UseGuards(
    defaultAuthGuard.DefaultAuthGuard,
    nestAccessControl.ACGuard
  )
=======
  @common.Patch(\\"/:id/orders\\")
>>>>>>> fb7fb1de
  @nestAccessControl.UseRoles({
    resource: \\"Customer\\",
    action: \\"update\\",
    possession: \\"any\\",
  })
  @common.Patch(\\"/:id/orders\\")
  async updateOrders(
    @common.Param() params: CustomerWhereUniqueInput,
    @common.Body() body: OrderWhereUniqueInput[],
    @nestAccessControl.UserRoles() userRoles: string[]
  ): Promise<void> {
    const data = {
      orders: {
        set: body,
      },
    };
    const permission = this.rolesBuilder.permission({
      role: userRoles,
      action: \\"update\\",
      possession: \\"any\\",
      resource: \\"Customer\\",
    });
    const invalidAttributes = abacUtil.getInvalidAttributes(permission, data);
    if (invalidAttributes.length) {
      const roles = userRoles
        .map((role: string) => JSON.stringify(role))
        .join(\\",\\");
      throw new common.ForbiddenException(
        \`Updating the relationship: \${
          invalidAttributes[0]
        } of \${\\"Customer\\"} is forbidden for roles: \${roles}\`
      );
    }
    await this.service.update({
      where: params,
      data,
      select: { id: true },
    });
  }

<<<<<<< HEAD
  @common.UseInterceptors(nestMorgan.MorganInterceptor(\\"combined\\"))
  @common.UseGuards(
    defaultAuthGuard.DefaultAuthGuard,
    nestAccessControl.ACGuard
  )
=======
  @common.Delete(\\"/:id/orders\\")
>>>>>>> fb7fb1de
  @nestAccessControl.UseRoles({
    resource: \\"Customer\\",
    action: \\"update\\",
    possession: \\"any\\",
  })
  @common.Delete(\\"/:id/orders\\")
  async deleteOrders(
    @common.Param() params: CustomerWhereUniqueInput,
    @common.Body() body: CustomerWhereUniqueInput[],
    @nestAccessControl.UserRoles() userRoles: string[]
  ): Promise<void> {
    const data = {
      orders: {
        disconnect: body,
      },
    };
    const permission = this.rolesBuilder.permission({
      role: userRoles,
      action: \\"update\\",
      possession: \\"any\\",
      resource: \\"Customer\\",
    });
    const invalidAttributes = abacUtil.getInvalidAttributes(permission, data);
    if (invalidAttributes.length) {
      const roles = userRoles
        .map((role: string) => JSON.stringify(role))
        .join(\\",\\");
      throw new common.ForbiddenException(
        \`Updating the relationship: \${
          invalidAttributes[0]
        } of \${\\"Customer\\"} is forbidden for roles: \${roles}\`
      );
    }
    await this.service.update({
      where: params,
      data,
      select: { id: true },
    });
  }
}
",
  "server/src/customer/base/customer.module.base.ts": "/*
------------------------------------------------------------------------------ 
This code was generated by Amplication. 
 
Changes to this file will be lost if the code is regenerated. 

There are other ways to to customize your code, see this doc to learn more
https://docs.amplication.com/docs/how-to/custom-code

------------------------------------------------------------------------------
  */
import { Module, forwardRef } from \\"@nestjs/common\\";
import { MorganModule } from \\"nest-morgan\\";
import { PrismaModule } from \\"nestjs-prisma\\";
import { ACLModule } from \\"../../auth/acl.module\\";
import { AuthModule } from \\"../../auth/auth.module\\";

@Module({
  imports: [
    ACLModule,
    forwardRef(() => AuthModule),
    MorganModule,
    PrismaModule,
  ],

  exports: [ACLModule, AuthModule, MorganModule, PrismaModule],
})
export class CustomerModuleBase {}
",
  "server/src/customer/base/customer.resolver.base.ts": "/*
------------------------------------------------------------------------------ 
This code was generated by Amplication. 
 
Changes to this file will be lost if the code is regenerated. 

There are other ways to to customize your code, see this doc to learn more
https://docs.amplication.com/docs/how-to/custom-code

------------------------------------------------------------------------------
  */
import * as common from \\"@nestjs/common\\";
import * as graphql from \\"@nestjs/graphql\\";
import * as apollo from \\"apollo-server-express\\";
import * as nestAccessControl from \\"nest-access-control\\";
import { GqlDefaultAuthGuard } from \\"../../auth/gqlDefaultAuth.guard\\";
import * as gqlACGuard from \\"../../auth/gqlAC.guard\\";
import * as gqlUserRoles from \\"../../auth/gqlUserRoles.decorator\\";
import * as abacUtil from \\"../../auth/abac.util\\";
import { isRecordNotFoundError } from \\"../../prisma.util\\";
import { MetaQueryPayload } from \\"../../util/MetaQueryPayload\\";
import { CreateCustomerArgs } from \\"./CreateCustomerArgs\\";
import { UpdateCustomerArgs } from \\"./UpdateCustomerArgs\\";
import { DeleteCustomerArgs } from \\"./DeleteCustomerArgs\\";
import { CustomerFindManyArgs } from \\"./CustomerFindManyArgs\\";
import { CustomerFindUniqueArgs } from \\"./CustomerFindUniqueArgs\\";
import { Customer } from \\"./Customer\\";
import { OrderFindManyArgs } from \\"../../order/base/OrderFindManyArgs\\";
import { Order } from \\"../../order/base/Order\\";
import { Organization } from \\"../../organization/base/Organization\\";
import { CustomerService } from \\"../customer.service\\";

@graphql.Resolver(() => Customer)
@common.UseGuards(GqlDefaultAuthGuard, gqlACGuard.GqlACGuard)
export class CustomerResolverBase {
  constructor(
    protected readonly service: CustomerService,
    protected readonly rolesBuilder: nestAccessControl.RolesBuilder
  ) {}

  @graphql.Query(() => MetaQueryPayload)
  @nestAccessControl.UseRoles({
    resource: \\"Customer\\",
    action: \\"read\\",
    possession: \\"any\\",
  })
  async _customersMeta(
    @graphql.Args() args: CustomerFindManyArgs
  ): Promise<MetaQueryPayload> {
    const results = await this.service.count({
      ...args,
      skip: undefined,
      take: undefined,
    });
    return {
      count: results,
    };
  }

  @graphql.Query(() => [Customer])
  @nestAccessControl.UseRoles({
    resource: \\"Customer\\",
    action: \\"read\\",
    possession: \\"any\\",
  })
  async customers(
    @graphql.Args() args: CustomerFindManyArgs,
    @gqlUserRoles.UserRoles() userRoles: string[]
  ): Promise<Customer[]> {
    const permission = this.rolesBuilder.permission({
      role: userRoles,
      action: \\"read\\",
      possession: \\"any\\",
      resource: \\"Customer\\",
    });
    const results = await this.service.findMany(args);
    return results.map((result) => permission.filter(result));
  }

  @graphql.Query(() => Customer, { nullable: true })
  @nestAccessControl.UseRoles({
    resource: \\"Customer\\",
    action: \\"read\\",
    possession: \\"own\\",
  })
  async customer(
    @graphql.Args() args: CustomerFindUniqueArgs,
    @gqlUserRoles.UserRoles() userRoles: string[]
  ): Promise<Customer | null> {
    const permission = this.rolesBuilder.permission({
      role: userRoles,
      action: \\"read\\",
      possession: \\"own\\",
      resource: \\"Customer\\",
    });
    const result = await this.service.findOne(args);
    if (result === null) {
      return null;
    }
    return permission.filter(result);
  }

  @graphql.Mutation(() => Customer)
  @nestAccessControl.UseRoles({
    resource: \\"Customer\\",
    action: \\"create\\",
    possession: \\"any\\",
  })
  async createCustomer(
    @graphql.Args() args: CreateCustomerArgs,
    @gqlUserRoles.UserRoles() userRoles: string[]
  ): Promise<Customer> {
    const permission = this.rolesBuilder.permission({
      role: userRoles,
      action: \\"create\\",
      possession: \\"any\\",
      resource: \\"Customer\\",
    });
    const invalidAttributes = abacUtil.getInvalidAttributes(
      permission,
      args.data
    );
    if (invalidAttributes.length) {
      const properties = invalidAttributes
        .map((attribute: string) => JSON.stringify(attribute))
        .join(\\", \\");
      const roles = userRoles
        .map((role: string) => JSON.stringify(role))
        .join(\\",\\");
      throw new apollo.ApolloError(
        \`providing the properties: \${properties} on \${\\"Customer\\"} creation is forbidden for roles: \${roles}\`
      );
    }
    // @ts-ignore
    return await this.service.create({
      ...args,
      data: {
        ...args.data,

        organization: args.data.organization
          ? {
              connect: args.data.organization,
            }
          : undefined,

        vipOrganization: args.data.vipOrganization
          ? {
              connect: args.data.vipOrganization,
            }
          : undefined,
      },
    });
  }

  @graphql.Mutation(() => Customer)
  @nestAccessControl.UseRoles({
    resource: \\"Customer\\",
    action: \\"update\\",
    possession: \\"any\\",
  })
  async updateCustomer(
    @graphql.Args() args: UpdateCustomerArgs,
    @gqlUserRoles.UserRoles() userRoles: string[]
  ): Promise<Customer | null> {
    const permission = this.rolesBuilder.permission({
      role: userRoles,
      action: \\"update\\",
      possession: \\"any\\",
      resource: \\"Customer\\",
    });
    const invalidAttributes = abacUtil.getInvalidAttributes(
      permission,
      args.data
    );
    if (invalidAttributes.length) {
      const properties = invalidAttributes
        .map((attribute: string) => JSON.stringify(attribute))
        .join(\\", \\");
      const roles = userRoles
        .map((role: string) => JSON.stringify(role))
        .join(\\",\\");
      throw new apollo.ApolloError(
        \`providing the properties: \${properties} on \${\\"Customer\\"} update is forbidden for roles: \${roles}\`
      );
    }
    try {
      // @ts-ignore
      return await this.service.update({
        ...args,
        data: {
          ...args.data,

          organization: args.data.organization
            ? {
                connect: args.data.organization,
              }
            : undefined,

          vipOrganization: args.data.vipOrganization
            ? {
                connect: args.data.vipOrganization,
              }
            : undefined,
        },
      });
    } catch (error) {
      if (isRecordNotFoundError(error)) {
        throw new apollo.ApolloError(
          \`No resource was found for \${JSON.stringify(args.where)}\`
        );
      }
      throw error;
    }
  }

  @graphql.Mutation(() => Customer)
  @nestAccessControl.UseRoles({
    resource: \\"Customer\\",
    action: \\"delete\\",
    possession: \\"any\\",
  })
  async deleteCustomer(
    @graphql.Args() args: DeleteCustomerArgs
  ): Promise<Customer | null> {
    try {
      // @ts-ignore
      return await this.service.delete(args);
    } catch (error) {
      if (isRecordNotFoundError(error)) {
        throw new apollo.ApolloError(
          \`No resource was found for \${JSON.stringify(args.where)}\`
        );
      }
      throw error;
    }
  }

  @graphql.ResolveField(() => [Order])
  @nestAccessControl.UseRoles({
    resource: \\"Customer\\",
    action: \\"read\\",
    possession: \\"any\\",
  })
  async orders(
    @graphql.Parent() parent: Customer,
    @graphql.Args() args: OrderFindManyArgs,
    @gqlUserRoles.UserRoles() userRoles: string[]
  ): Promise<Order[]> {
    const permission = this.rolesBuilder.permission({
      role: userRoles,
      action: \\"read\\",
      possession: \\"any\\",
      resource: \\"Order\\",
    });
    const results = await this.service.findOrders(parent.id, args);

    if (!results) {
      return [];
    }

    return results.map((result) => permission.filter(result));
  }

  @graphql.ResolveField(() => Organization, { nullable: true })
  @nestAccessControl.UseRoles({
    resource: \\"Customer\\",
    action: \\"read\\",
    possession: \\"any\\",
  })
  async organization(
    @graphql.Parent() parent: Customer,
    @gqlUserRoles.UserRoles() userRoles: string[]
  ): Promise<Organization | null> {
    const permission = this.rolesBuilder.permission({
      role: userRoles,
      action: \\"read\\",
      possession: \\"any\\",
      resource: \\"Organization\\",
    });
    const result = await this.service.getOrganization(parent.id);

    if (!result) {
      return null;
    }
    return permission.filter(result);
  }

  @graphql.ResolveField(() => Organization, { nullable: true })
  @nestAccessControl.UseRoles({
    resource: \\"Customer\\",
    action: \\"read\\",
    possession: \\"any\\",
  })
  async vipOrganization(
    @graphql.Parent() parent: Customer,
    @gqlUserRoles.UserRoles() userRoles: string[]
  ): Promise<Organization | null> {
    const permission = this.rolesBuilder.permission({
      role: userRoles,
      action: \\"read\\",
      possession: \\"any\\",
      resource: \\"Organization\\",
    });
    const result = await this.service.getVipOrganization(parent.id);

    if (!result) {
      return null;
    }
    return permission.filter(result);
  }
}
",
  "server/src/customer/base/customer.service.base.ts": "/*
------------------------------------------------------------------------------ 
This code was generated by Amplication. 
 
Changes to this file will be lost if the code is regenerated. 

There are other ways to to customize your code, see this doc to learn more
https://docs.amplication.com/docs/how-to/custom-code

------------------------------------------------------------------------------
  */
import { PrismaService } from \\"nestjs-prisma\\";
import { Prisma, Customer, Order, Organization } from \\"@prisma/client\\";

export class CustomerServiceBase {
  constructor(protected readonly prisma: PrismaService) {}

  async count<T extends Prisma.CustomerFindManyArgs>(
    args: Prisma.SelectSubset<T, Prisma.CustomerFindManyArgs>
  ): Promise<number> {
    return this.prisma.customer.count(args);
  }

  async findMany<T extends Prisma.CustomerFindManyArgs>(
    args: Prisma.SelectSubset<T, Prisma.CustomerFindManyArgs>
  ): Promise<Customer[]> {
    return this.prisma.customer.findMany(args);
  }
  async findOne<T extends Prisma.CustomerFindUniqueArgs>(
    args: Prisma.SelectSubset<T, Prisma.CustomerFindUniqueArgs>
  ): Promise<Customer | null> {
    return this.prisma.customer.findUnique(args);
  }
  async create<T extends Prisma.CustomerCreateArgs>(
    args: Prisma.SelectSubset<T, Prisma.CustomerCreateArgs>
  ): Promise<Customer> {
    return this.prisma.customer.create<T>(args);
  }
  async update<T extends Prisma.CustomerUpdateArgs>(
    args: Prisma.SelectSubset<T, Prisma.CustomerUpdateArgs>
  ): Promise<Customer> {
    return this.prisma.customer.update<T>(args);
  }
  async delete<T extends Prisma.CustomerDeleteArgs>(
    args: Prisma.SelectSubset<T, Prisma.CustomerDeleteArgs>
  ): Promise<Customer> {
    return this.prisma.customer.delete(args);
  }

  async findOrders(
    parentId: string,
    args: Prisma.OrderFindManyArgs
  ): Promise<Order[]> {
    return this.prisma.customer
      .findUnique({
        where: { id: parentId },
      })
      .orders(args);
  }

  async getOrganization(parentId: string): Promise<Organization | null> {
    return this.prisma.customer
      .findUnique({
        where: { id: parentId },
      })
      .organization();
  }

  async getVipOrganization(parentId: string): Promise<Organization | null> {
    return this.prisma.customer
      .findUnique({
        where: { id: parentId },
      })
      .vipOrganization();
  }
}
",
  "server/src/customer/customer.controller.ts": "import * as common from \\"@nestjs/common\\";
import * as swagger from \\"@nestjs/swagger\\";
import * as nestAccessControl from \\"nest-access-control\\";
import { CustomerService } from \\"./customer.service\\";
import { CustomerControllerBase } from \\"./base/customer.controller.base\\";

@swagger.ApiTags(\\"customers\\")
@common.Controller(\\"customers\\")
export class CustomerController extends CustomerControllerBase {
  constructor(
    protected readonly service: CustomerService,
    @nestAccessControl.InjectRolesBuilder()
    protected readonly rolesBuilder: nestAccessControl.RolesBuilder
  ) {
    super(service, rolesBuilder);
  }
}
",
  "server/src/customer/customer.module.ts": "import { Module } from \\"@nestjs/common\\";
import { CustomerModuleBase } from \\"./base/customer.module.base\\";
import { CustomerService } from \\"./customer.service\\";
import { CustomerController } from \\"./customer.controller\\";
import { CustomerResolver } from \\"./customer.resolver\\";

@Module({
  imports: [CustomerModuleBase],
  controllers: [CustomerController],
  providers: [CustomerService, CustomerResolver],
  exports: [CustomerService],
})
export class CustomerModule {}
",
  "server/src/customer/customer.resolver.ts": "import * as common from \\"@nestjs/common\\";
import * as graphql from \\"@nestjs/graphql\\";
import * as nestAccessControl from \\"nest-access-control\\";
import { GqlDefaultAuthGuard } from \\"../auth/gqlDefaultAuth.guard\\";
import * as gqlACGuard from \\"../auth/gqlAC.guard\\";
import { CustomerResolverBase } from \\"./base/customer.resolver.base\\";
import { Customer } from \\"./base/Customer\\";
import { CustomerService } from \\"./customer.service\\";

@graphql.Resolver(() => Customer)
@common.UseGuards(GqlDefaultAuthGuard, gqlACGuard.GqlACGuard)
export class CustomerResolver extends CustomerResolverBase {
  constructor(
    protected readonly service: CustomerService,
    @nestAccessControl.InjectRolesBuilder()
    protected readonly rolesBuilder: nestAccessControl.RolesBuilder
  ) {
    super(service, rolesBuilder);
  }
}
",
  "server/src/customer/customer.service.ts": "import { Injectable } from \\"@nestjs/common\\";
import { PrismaService } from \\"nestjs-prisma\\";
import { CustomerServiceBase } from \\"./base/customer.service.base\\";

@Injectable()
export class CustomerService extends CustomerServiceBase {
  constructor(protected readonly prisma: PrismaService) {
    super(prisma);
  }
}
",
  "server/src/decorators/api-nested-query.decorator.ts": "import { applyDecorators } from \\"@nestjs/common\\";
import {
  ApiExtraModels,
  ApiQuery,
  ApiQueryOptions,
  getSchemaPath,
} from \\"@nestjs/swagger\\";
import \\"reflect-metadata\\";

const generateApiQueryObject = (
  prop: any,
  propType: any,
  required: boolean,
  isArray: boolean
): ApiQueryOptions => {
  if (propType === Number) {
    return {
      required,
      name: prop,
      style: \\"deepObject\\",
      explode: true,
      type: \\"number\\",
      isArray,
    };
  } else if (propType === String) {
    return {
      required,
      name: prop,
      style: \\"deepObject\\",
      explode: true,
      type: \\"string\\",
      isArray,
    };
  } else {
    return {
      required,
      name: prop,
      style: \\"deepObject\\",
      explode: true,
      type: \\"object\\",
      isArray,
      schema: {
        $ref: getSchemaPath(propType),
      },
    };
  }
};

// eslint-disable-next-line @typescript-eslint/ban-types,@typescript-eslint/explicit-module-boundary-types,@typescript-eslint/naming-convention
export function ApiNestedQuery(query: Function) {
  const constructor = query.prototype;
  const properties = Reflect.getMetadata(
    \\"swagger/apiModelPropertiesArray\\",
    constructor
  ).map((prop: any) => prop.slice(1));

  const decorators = properties
    .map((property: any) => {
      const { required, isArray } = Reflect.getMetadata(
        \\"swagger/apiModelProperties\\",
        constructor,
        property
      );
      const propertyType = Reflect.getMetadata(
        \\"design:type\\",
        constructor,
        property
      );
      const typedQuery = generateApiQueryObject(
        property,
        propertyType,
        required,
        isArray
      );
      return [ApiExtraModels(propertyType), ApiQuery(typedQuery)];
    })
    .flat();

  return applyDecorators(...decorators);
}
",
  "server/src/decorators/public.decorator.ts": "import { applyDecorators, SetMetadata } from \\"@nestjs/common\\";

export const IS_PUBLIC_KEY = \\"isPublic\\";

const PublicAuthMiddleware = SetMetadata(IS_PUBLIC_KEY, true);
const PublicAuthSwagger = SetMetadata(\\"swagger/apiSecurity\\", [\\"isPublic\\"]);

// eslint-disable-next-line @typescript-eslint/explicit-module-boundary-types
export const Public = () =>
  applyDecorators(PublicAuthMiddleware, PublicAuthSwagger);
",
  "server/src/empty/base/DeleteEmptyArgs.ts": "/*
------------------------------------------------------------------------------ 
This code was generated by Amplication. 
 
Changes to this file will be lost if the code is regenerated. 

There are other ways to to customize your code, see this doc to learn more
https://docs.amplication.com/docs/how-to/custom-code

------------------------------------------------------------------------------
  */
import { ArgsType, Field } from \\"@nestjs/graphql\\";
import { EmptyWhereUniqueInput } from \\"./EmptyWhereUniqueInput\\";

@ArgsType()
class DeleteEmptyArgs {
  @Field(() => EmptyWhereUniqueInput, { nullable: false })
  where!: EmptyWhereUniqueInput;
}

export { DeleteEmptyArgs };
",
  "server/src/empty/base/Empty.ts": "/*
------------------------------------------------------------------------------ 
This code was generated by Amplication. 
 
Changes to this file will be lost if the code is regenerated. 

There are other ways to to customize your code, see this doc to learn more
https://docs.amplication.com/docs/how-to/custom-code

------------------------------------------------------------------------------
  */
import { ObjectType, Field } from \\"@nestjs/graphql\\";
import { ApiProperty } from \\"@nestjs/swagger\\";
import { IsString, IsDate } from \\"class-validator\\";
import { Type } from \\"class-transformer\\";
@ObjectType()
class Empty {
  @ApiProperty({
    required: true,
    type: String,
  })
  @IsString()
  @Field(() => String)
  id!: string;

  @ApiProperty({
    required: true,
  })
  @IsDate()
  @Type(() => Date)
  @Field(() => Date)
  createdAt!: Date;

  @ApiProperty({
    required: true,
  })
  @IsDate()
  @Type(() => Date)
  @Field(() => Date)
  updatedAt!: Date;
}
export { Empty };
",
  "server/src/empty/base/EmptyCreateInput.ts": "/*
------------------------------------------------------------------------------ 
This code was generated by Amplication. 
 
Changes to this file will be lost if the code is regenerated. 

There are other ways to to customize your code, see this doc to learn more
https://docs.amplication.com/docs/how-to/custom-code

------------------------------------------------------------------------------
  */
class EmptyCreateInput {}
export { EmptyCreateInput };
",
  "server/src/empty/base/EmptyFindManyArgs.ts": "/*
------------------------------------------------------------------------------ 
This code was generated by Amplication. 
 
Changes to this file will be lost if the code is regenerated. 

There are other ways to to customize your code, see this doc to learn more
https://docs.amplication.com/docs/how-to/custom-code

------------------------------------------------------------------------------
  */
import { ArgsType, Field } from \\"@nestjs/graphql\\";
import { ApiProperty } from \\"@nestjs/swagger\\";
import { EmptyWhereInput } from \\"./EmptyWhereInput\\";
import { Type } from \\"class-transformer\\";
import { EmptyOrderByInput } from \\"./EmptyOrderByInput\\";

@ArgsType()
class EmptyFindManyArgs {
  @ApiProperty({
    required: false,
    type: () => EmptyWhereInput,
  })
  @Field(() => EmptyWhereInput, { nullable: true })
  @Type(() => EmptyWhereInput)
  where?: EmptyWhereInput;

  @ApiProperty({
    required: false,
    type: [EmptyOrderByInput],
  })
  @Field(() => [EmptyOrderByInput], { nullable: true })
  @Type(() => EmptyOrderByInput)
  orderBy?: Array<EmptyOrderByInput>;

  @ApiProperty({
    required: false,
    type: Number,
  })
  @Field(() => Number, { nullable: true })
  @Type(() => Number)
  skip?: number;

  @ApiProperty({
    required: false,
    type: Number,
  })
  @Field(() => Number, { nullable: true })
  @Type(() => Number)
  take?: number;
}

export { EmptyFindManyArgs };
",
  "server/src/empty/base/EmptyFindUniqueArgs.ts": "/*
------------------------------------------------------------------------------ 
This code was generated by Amplication. 
 
Changes to this file will be lost if the code is regenerated. 

There are other ways to to customize your code, see this doc to learn more
https://docs.amplication.com/docs/how-to/custom-code

------------------------------------------------------------------------------
  */
import { ArgsType, Field } from \\"@nestjs/graphql\\";
import { EmptyWhereUniqueInput } from \\"./EmptyWhereUniqueInput\\";

@ArgsType()
class EmptyFindUniqueArgs {
  @Field(() => EmptyWhereUniqueInput, { nullable: false })
  where!: EmptyWhereUniqueInput;
}

export { EmptyFindUniqueArgs };
",
  "server/src/empty/base/EmptyListRelationFilter.ts": "/*
------------------------------------------------------------------------------ 
This code was generated by Amplication. 
 
Changes to this file will be lost if the code is regenerated. 

There are other ways to to customize your code, see this doc to learn more
https://docs.amplication.com/docs/how-to/custom-code

------------------------------------------------------------------------------
  */
import { InputType, Field } from \\"@nestjs/graphql\\";
import { ApiProperty } from \\"@nestjs/swagger\\";
import { EmptyWhereInput } from \\"./EmptyWhereInput\\";
import { ValidateNested, IsOptional } from \\"class-validator\\";
import { Type } from \\"class-transformer\\";

@InputType()
class EmptyListRelationFilter {
  @ApiProperty({
    required: false,
    type: () => EmptyWhereInput,
  })
  @ValidateNested()
  @Type(() => EmptyWhereInput)
  @IsOptional()
  @Field(() => EmptyWhereInput, {
    nullable: true,
  })
  every?: EmptyWhereInput;

  @ApiProperty({
    required: false,
    type: () => EmptyWhereInput,
  })
  @ValidateNested()
  @Type(() => EmptyWhereInput)
  @IsOptional()
  @Field(() => EmptyWhereInput, {
    nullable: true,
  })
  some?: EmptyWhereInput;

  @ApiProperty({
    required: false,
    type: () => EmptyWhereInput,
  })
  @ValidateNested()
  @Type(() => EmptyWhereInput)
  @IsOptional()
  @Field(() => EmptyWhereInput, {
    nullable: true,
  })
  none?: EmptyWhereInput;
}
export { EmptyListRelationFilter };
",
  "server/src/empty/base/EmptyOrderByInput.ts": "/*
------------------------------------------------------------------------------ 
This code was generated by Amplication. 
 
Changes to this file will be lost if the code is regenerated. 

There are other ways to to customize your code, see this doc to learn more
https://docs.amplication.com/docs/how-to/custom-code

------------------------------------------------------------------------------
  */
import { InputType, Field } from \\"@nestjs/graphql\\";
import { ApiProperty } from \\"@nestjs/swagger\\";
import { SortOrder } from \\"../../util/SortOrder\\";

@InputType({
  isAbstract: true,
  description: undefined,
})
class EmptyOrderByInput {
  @ApiProperty({
    required: false,
    enum: [\\"asc\\", \\"desc\\"],
  })
  @Field(() => SortOrder, {
    nullable: true,
  })
  id?: SortOrder;

  @ApiProperty({
    required: false,
    enum: [\\"asc\\", \\"desc\\"],
  })
  @Field(() => SortOrder, {
    nullable: true,
  })
  createdAt?: SortOrder;

  @ApiProperty({
    required: false,
    enum: [\\"asc\\", \\"desc\\"],
  })
  @Field(() => SortOrder, {
    nullable: true,
  })
  updatedAt?: SortOrder;
}

export { EmptyOrderByInput };
",
  "server/src/empty/base/EmptyUpdateInput.ts": "/*
------------------------------------------------------------------------------ 
This code was generated by Amplication. 
 
Changes to this file will be lost if the code is regenerated. 

There are other ways to to customize your code, see this doc to learn more
https://docs.amplication.com/docs/how-to/custom-code

------------------------------------------------------------------------------
  */
class EmptyUpdateInput {}
export { EmptyUpdateInput };
",
  "server/src/empty/base/EmptyWhereInput.ts": "/*
------------------------------------------------------------------------------ 
This code was generated by Amplication. 
 
Changes to this file will be lost if the code is regenerated. 

There are other ways to to customize your code, see this doc to learn more
https://docs.amplication.com/docs/how-to/custom-code

------------------------------------------------------------------------------
  */
import { InputType, Field } from \\"@nestjs/graphql\\";
import { ApiProperty } from \\"@nestjs/swagger\\";
import { StringFilter } from \\"../../util/StringFilter\\";
import { Type } from \\"class-transformer\\";
import { IsOptional } from \\"class-validator\\";
import { DateTimeFilter } from \\"../../util/DateTimeFilter\\";
@InputType()
class EmptyWhereInput {
  @ApiProperty({
    required: false,
    type: StringFilter,
  })
  @Type(() => StringFilter)
  @IsOptional()
  @Field(() => StringFilter, {
    nullable: true,
  })
  id?: StringFilter;

  @ApiProperty({
    required: false,
    type: DateTimeFilter,
  })
  @Type(() => DateTimeFilter)
  @IsOptional()
  @Field(() => DateTimeFilter, {
    nullable: true,
  })
  createdAt?: DateTimeFilter;

  @ApiProperty({
    required: false,
    type: DateTimeFilter,
  })
  @Type(() => DateTimeFilter)
  @IsOptional()
  @Field(() => DateTimeFilter, {
    nullable: true,
  })
  updatedAt?: DateTimeFilter;
}
export { EmptyWhereInput };
",
  "server/src/empty/base/EmptyWhereUniqueInput.ts": "/*
------------------------------------------------------------------------------ 
This code was generated by Amplication. 
 
Changes to this file will be lost if the code is regenerated. 

There are other ways to to customize your code, see this doc to learn more
https://docs.amplication.com/docs/how-to/custom-code

------------------------------------------------------------------------------
  */
import { InputType, Field } from \\"@nestjs/graphql\\";
import { ApiProperty } from \\"@nestjs/swagger\\";
import { IsString } from \\"class-validator\\";
@InputType()
class EmptyWhereUniqueInput {
  @ApiProperty({
    required: true,
    type: String,
  })
  @IsString()
  @Field(() => String)
  id!: string;
}
export { EmptyWhereUniqueInput };
",
  "server/src/empty/base/empty.controller.base.spec.ts": "import { Test } from \\"@nestjs/testing\\";
import { INestApplication, HttpStatus, ExecutionContext } from \\"@nestjs/common\\";
import request from \\"supertest\\";
import { MorganModule } from \\"nest-morgan\\";
import { ACGuard } from \\"nest-access-control\\";
import { DefaultAuthGuard } from \\"../../auth/defaultAuth.guard\\";
import { ACLModule } from \\"../../auth/acl.module\\";
import { EmptyController } from \\"../empty.controller\\";
import { EmptyService } from \\"../empty.service\\";

const nonExistingId = \\"nonExistingId\\";
const existingId = \\"existingId\\";
const CREATE_INPUT = {
  id: \\"exampleId\\",
  createdAt: new Date(),
  updatedAt: new Date(),
};
const CREATE_RESULT = {
  id: \\"exampleId\\",
  createdAt: new Date(),
  updatedAt: new Date(),
};
const FIND_MANY_RESULT = [
  {
    id: \\"exampleId\\",
    createdAt: new Date(),
    updatedAt: new Date(),
  },
];
const FIND_ONE_RESULT = {
  id: \\"exampleId\\",
  createdAt: new Date(),
  updatedAt: new Date(),
};

const service = {
  create() {
    return CREATE_RESULT;
  },
  findMany: () => FIND_MANY_RESULT,
  findOne: ({ where }: { where: { id: string } }) => {
    switch (where.id) {
      case existingId:
        return FIND_ONE_RESULT;
      case nonExistingId:
        return null;
    }
  },
};

const basicAuthGuard = {
  canActivate: (context: ExecutionContext) => {
    const argumentHost = context.switchToHttp();
    const request = argumentHost.getRequest();
    request.user = {
      roles: [\\"user\\"],
    };
    return true;
  },
};

const acGuard = {
  canActivate: () => {
    return true;
  },
};

describe(\\"Empty\\", () => {
  let app: INestApplication;

  beforeAll(async () => {
    const moduleRef = await Test.createTestingModule({
      providers: [
        {
          provide: EmptyService,
          useValue: service,
        },
      ],
      controllers: [EmptyController],
      imports: [MorganModule.forRoot(), ACLModule],
    })
      .overrideGuard(DefaultAuthGuard)
      .useValue(basicAuthGuard)
      .overrideGuard(ACGuard)
      .useValue(acGuard)
      .compile();

    app = moduleRef.createNestApplication();
    await app.init();
  });

  test(\\"POST /empties\\", async () => {
    await request(app.getHttpServer())
      .post(\\"/empties\\")
      .send(CREATE_INPUT)
      .expect(HttpStatus.CREATED)
      .expect({
        ...CREATE_RESULT,
        createdAt: CREATE_RESULT.createdAt.toISOString(),
        updatedAt: CREATE_RESULT.updatedAt.toISOString(),
      });
  });

  test(\\"GET /empties\\", async () => {
    await request(app.getHttpServer())
      .get(\\"/empties\\")
      .expect(HttpStatus.OK)
      .expect([
        {
          ...FIND_MANY_RESULT[0],
          createdAt: FIND_MANY_RESULT[0].createdAt.toISOString(),
          updatedAt: FIND_MANY_RESULT[0].updatedAt.toISOString(),
        },
      ]);
  });

  test(\\"GET /empties/:id non existing\\", async () => {
    await request(app.getHttpServer())
      .get(\`\${\\"/empties\\"}/\${nonExistingId}\`)
      .expect(HttpStatus.NOT_FOUND)
      .expect({
        statusCode: HttpStatus.NOT_FOUND,
        message: \`No resource was found for {\\"\${\\"id\\"}\\":\\"\${nonExistingId}\\"}\`,
        error: \\"Not Found\\",
      });
  });

  test(\\"GET /empties/:id existing\\", async () => {
    await request(app.getHttpServer())
      .get(\`\${\\"/empties\\"}/\${existingId}\`)
      .expect(HttpStatus.OK)
      .expect({
        ...FIND_ONE_RESULT,
        createdAt: FIND_ONE_RESULT.createdAt.toISOString(),
        updatedAt: FIND_ONE_RESULT.updatedAt.toISOString(),
      });
  });

  afterAll(async () => {
    await app.close();
  });
});
",
  "server/src/empty/base/empty.controller.base.ts": "/*
------------------------------------------------------------------------------ 
This code was generated by Amplication. 
 
Changes to this file will be lost if the code is regenerated. 

There are other ways to to customize your code, see this doc to learn more
https://docs.amplication.com/docs/how-to/custom-code

------------------------------------------------------------------------------
  */
import * as common from \\"@nestjs/common\\";
import * as swagger from \\"@nestjs/swagger\\";
import * as nestAccessControl from \\"nest-access-control\\";
import * as defaultAuthGuard from \\"../../auth/defaultAuth.guard\\";
import * as abacUtil from \\"../../auth/abac.util\\";
import { isRecordNotFoundError } from \\"../../prisma.util\\";
import * as errors from \\"../../errors\\";
import { Request } from \\"express\\";
import { plainToClass } from \\"class-transformer\\";
import { ApiNestedQuery } from \\"../../decorators/api-nested-query.decorator\\";
import { EmptyService } from \\"../empty.service\\";
import { EmptyCreateInput } from \\"./EmptyCreateInput\\";
import { EmptyWhereInput } from \\"./EmptyWhereInput\\";
import { EmptyWhereUniqueInput } from \\"./EmptyWhereUniqueInput\\";
import { EmptyFindManyArgs } from \\"./EmptyFindManyArgs\\";
import { EmptyUpdateInput } from \\"./EmptyUpdateInput\\";
import { Empty } from \\"./Empty\\";
@swagger.ApiBasicAuth()
@common.UseGuards(defaultAuthGuard.DefaultAuthGuard, nestAccessControl.ACGuard)
export class EmptyControllerBase {
  constructor(
    protected readonly service: EmptyService,
    protected readonly rolesBuilder: nestAccessControl.RolesBuilder
  ) {}

<<<<<<< HEAD
  @common.UseInterceptors(nestMorgan.MorganInterceptor(\\"combined\\"))
  @common.UseGuards(
    defaultAuthGuard.DefaultAuthGuard,
    nestAccessControl.ACGuard
  )
=======
  @common.Post()
>>>>>>> fb7fb1de
  @nestAccessControl.UseRoles({
    resource: \\"Empty\\",
    action: \\"create\\",
    possession: \\"any\\",
  })
  @common.Post()
  @swagger.ApiCreatedResponse({ type: Empty })
  @swagger.ApiForbiddenResponse({ type: errors.ForbiddenException })
  async create(
    @common.Body() data: EmptyCreateInput,
    @nestAccessControl.UserRoles() userRoles: string[]
  ): Promise<Empty> {
    const permission = this.rolesBuilder.permission({
      role: userRoles,
      action: \\"create\\",
      possession: \\"any\\",
      resource: \\"Empty\\",
    });
    const invalidAttributes = abacUtil.getInvalidAttributes(permission, data);
    if (invalidAttributes.length) {
      const properties = invalidAttributes
        .map((attribute: string) => JSON.stringify(attribute))
        .join(\\", \\");
      const roles = userRoles
        .map((role: string) => JSON.stringify(role))
        .join(\\",\\");
      throw new errors.ForbiddenException(
        \`providing the properties: \${properties} on \${\\"Empty\\"} creation is forbidden for roles: \${roles}\`
      );
    }
    return await this.service.create({
      data: data,
      select: {
        id: true,
        createdAt: true,
        updatedAt: true,
      },
    });
  }

<<<<<<< HEAD
  @common.UseInterceptors(nestMorgan.MorganInterceptor(\\"combined\\"))
  @common.UseGuards(
    defaultAuthGuard.DefaultAuthGuard,
    nestAccessControl.ACGuard
  )
=======
  @common.Get()
>>>>>>> fb7fb1de
  @nestAccessControl.UseRoles({
    resource: \\"Empty\\",
    action: \\"read\\",
    possession: \\"any\\",
  })
  @common.Get()
  @swagger.ApiOkResponse({ type: [Empty] })
  @swagger.ApiForbiddenResponse()
  @ApiNestedQuery(EmptyFindManyArgs)
  async findMany(
    @common.Req() request: Request,
    @nestAccessControl.UserRoles() userRoles: string[]
  ): Promise<Empty[]> {
    const args = plainToClass(EmptyFindManyArgs, request.query);

    const permission = this.rolesBuilder.permission({
      role: userRoles,
      action: \\"read\\",
      possession: \\"any\\",
      resource: \\"Empty\\",
    });
    const results = await this.service.findMany({
      ...args,
      select: {
        id: true,
        createdAt: true,
        updatedAt: true,
      },
    });
    return results.map((result) => permission.filter(result));
  }

<<<<<<< HEAD
  @common.UseInterceptors(nestMorgan.MorganInterceptor(\\"combined\\"))
  @common.UseGuards(
    defaultAuthGuard.DefaultAuthGuard,
    nestAccessControl.ACGuard
  )
=======
  @common.Get(\\"/:id\\")
>>>>>>> fb7fb1de
  @nestAccessControl.UseRoles({
    resource: \\"Empty\\",
    action: \\"read\\",
    possession: \\"own\\",
  })
  @common.Get(\\"/:id\\")
  @swagger.ApiOkResponse({ type: Empty })
  @swagger.ApiNotFoundResponse({ type: errors.NotFoundException })
  @swagger.ApiForbiddenResponse({ type: errors.ForbiddenException })
  async findOne(
    @common.Param() params: EmptyWhereUniqueInput,
    @nestAccessControl.UserRoles() userRoles: string[]
  ): Promise<Empty | null> {
    const permission = this.rolesBuilder.permission({
      role: userRoles,
      action: \\"read\\",
      possession: \\"own\\",
      resource: \\"Empty\\",
    });
    const result = await this.service.findOne({
      where: params,
      select: {
        id: true,
        createdAt: true,
        updatedAt: true,
      },
    });
    if (result === null) {
      throw new errors.NotFoundException(
        \`No resource was found for \${JSON.stringify(params)}\`
      );
    }
    return permission.filter(result);
  }

<<<<<<< HEAD
  @common.UseInterceptors(nestMorgan.MorganInterceptor(\\"combined\\"))
  @common.UseGuards(
    defaultAuthGuard.DefaultAuthGuard,
    nestAccessControl.ACGuard
  )
=======
  @common.Patch(\\"/:id\\")
>>>>>>> fb7fb1de
  @nestAccessControl.UseRoles({
    resource: \\"Empty\\",
    action: \\"update\\",
    possession: \\"any\\",
  })
  @common.Patch(\\"/:id\\")
  @swagger.ApiOkResponse({ type: Empty })
  @swagger.ApiNotFoundResponse({ type: errors.NotFoundException })
  @swagger.ApiForbiddenResponse({ type: errors.ForbiddenException })
  async update(
    @common.Param() params: EmptyWhereUniqueInput,
    @common.Body()
    data: EmptyUpdateInput,
    @nestAccessControl.UserRoles() userRoles: string[]
  ): Promise<Empty | null> {
    const permission = this.rolesBuilder.permission({
      role: userRoles,
      action: \\"update\\",
      possession: \\"any\\",
      resource: \\"Empty\\",
    });
    const invalidAttributes = abacUtil.getInvalidAttributes(permission, data);
    if (invalidAttributes.length) {
      const properties = invalidAttributes
        .map((attribute: string) => JSON.stringify(attribute))
        .join(\\", \\");
      const roles = userRoles
        .map((role: string) => JSON.stringify(role))
        .join(\\",\\");
      throw new errors.ForbiddenException(
        \`providing the properties: \${properties} on \${\\"Empty\\"} update is forbidden for roles: \${roles}\`
      );
    }
    try {
      return await this.service.update({
        where: params,
        data: data,
        select: {
          id: true,
          createdAt: true,
          updatedAt: true,
        },
      });
    } catch (error) {
      if (isRecordNotFoundError(error)) {
        throw new errors.NotFoundException(
          \`No resource was found for \${JSON.stringify(params)}\`
        );
      }
      throw error;
    }
  }

<<<<<<< HEAD
  @common.UseInterceptors(nestMorgan.MorganInterceptor(\\"combined\\"))
  @common.UseGuards(
    defaultAuthGuard.DefaultAuthGuard,
    nestAccessControl.ACGuard
  )
=======
  @common.Delete(\\"/:id\\")
>>>>>>> fb7fb1de
  @nestAccessControl.UseRoles({
    resource: \\"Empty\\",
    action: \\"delete\\",
    possession: \\"any\\",
  })
  @common.Delete(\\"/:id\\")
  @swagger.ApiOkResponse({ type: Empty })
  @swagger.ApiNotFoundResponse({ type: errors.NotFoundException })
  @swagger.ApiForbiddenResponse({ type: errors.ForbiddenException })
  async delete(
    @common.Param() params: EmptyWhereUniqueInput
  ): Promise<Empty | null> {
    try {
      return await this.service.delete({
        where: params,
        select: {
          id: true,
          createdAt: true,
          updatedAt: true,
        },
      });
    } catch (error) {
      if (isRecordNotFoundError(error)) {
        throw new errors.NotFoundException(
          \`No resource was found for \${JSON.stringify(params)}\`
        );
      }
      throw error;
    }
  }
}
",
  "server/src/empty/base/empty.module.base.ts": "/*
------------------------------------------------------------------------------ 
This code was generated by Amplication. 
 
Changes to this file will be lost if the code is regenerated. 

There are other ways to to customize your code, see this doc to learn more
https://docs.amplication.com/docs/how-to/custom-code

------------------------------------------------------------------------------
  */
import { Module, forwardRef } from \\"@nestjs/common\\";
import { MorganModule } from \\"nest-morgan\\";
import { PrismaModule } from \\"nestjs-prisma\\";
import { ACLModule } from \\"../../auth/acl.module\\";
import { AuthModule } from \\"../../auth/auth.module\\";

@Module({
  imports: [
    ACLModule,
    forwardRef(() => AuthModule),
    MorganModule,
    PrismaModule,
  ],

  exports: [ACLModule, AuthModule, MorganModule, PrismaModule],
})
export class EmptyModuleBase {}
",
  "server/src/empty/base/empty.resolver.base.ts": "/*
------------------------------------------------------------------------------ 
This code was generated by Amplication. 
 
Changes to this file will be lost if the code is regenerated. 

There are other ways to to customize your code, see this doc to learn more
https://docs.amplication.com/docs/how-to/custom-code

------------------------------------------------------------------------------
  */
import * as common from \\"@nestjs/common\\";
import * as graphql from \\"@nestjs/graphql\\";
import * as apollo from \\"apollo-server-express\\";
import * as nestAccessControl from \\"nest-access-control\\";
import { GqlDefaultAuthGuard } from \\"../../auth/gqlDefaultAuth.guard\\";
import * as gqlACGuard from \\"../../auth/gqlAC.guard\\";
import * as gqlUserRoles from \\"../../auth/gqlUserRoles.decorator\\";
import * as abacUtil from \\"../../auth/abac.util\\";
import { isRecordNotFoundError } from \\"../../prisma.util\\";
import { MetaQueryPayload } from \\"../../util/MetaQueryPayload\\";
import { DeleteEmptyArgs } from \\"./DeleteEmptyArgs\\";
import { EmptyFindManyArgs } from \\"./EmptyFindManyArgs\\";
import { EmptyFindUniqueArgs } from \\"./EmptyFindUniqueArgs\\";
import { Empty } from \\"./Empty\\";
import { EmptyService } from \\"../empty.service\\";

@graphql.Resolver(() => Empty)
@common.UseGuards(GqlDefaultAuthGuard, gqlACGuard.GqlACGuard)
export class EmptyResolverBase {
  constructor(
    protected readonly service: EmptyService,
    protected readonly rolesBuilder: nestAccessControl.RolesBuilder
  ) {}

  @graphql.Query(() => MetaQueryPayload)
  @nestAccessControl.UseRoles({
    resource: \\"Empty\\",
    action: \\"read\\",
    possession: \\"any\\",
  })
  async _emptiesMeta(
    @graphql.Args() args: EmptyFindManyArgs
  ): Promise<MetaQueryPayload> {
    const results = await this.service.count({
      ...args,
      skip: undefined,
      take: undefined,
    });
    return {
      count: results,
    };
  }

  @graphql.Query(() => [Empty])
  @nestAccessControl.UseRoles({
    resource: \\"Empty\\",
    action: \\"read\\",
    possession: \\"any\\",
  })
  async empties(
    @graphql.Args() args: EmptyFindManyArgs,
    @gqlUserRoles.UserRoles() userRoles: string[]
  ): Promise<Empty[]> {
    const permission = this.rolesBuilder.permission({
      role: userRoles,
      action: \\"read\\",
      possession: \\"any\\",
      resource: \\"Empty\\",
    });
    const results = await this.service.findMany(args);
    return results.map((result) => permission.filter(result));
  }

  @graphql.Query(() => Empty, { nullable: true })
  @nestAccessControl.UseRoles({
    resource: \\"Empty\\",
    action: \\"read\\",
    possession: \\"own\\",
  })
  async empty(
    @graphql.Args() args: EmptyFindUniqueArgs,
    @gqlUserRoles.UserRoles() userRoles: string[]
  ): Promise<Empty | null> {
    const permission = this.rolesBuilder.permission({
      role: userRoles,
      action: \\"read\\",
      possession: \\"own\\",
      resource: \\"Empty\\",
    });
    const result = await this.service.findOne(args);
    if (result === null) {
      return null;
    }
    return permission.filter(result);
  }

  @graphql.Mutation(() => Empty)
  @nestAccessControl.UseRoles({
    resource: \\"Empty\\",
    action: \\"delete\\",
    possession: \\"any\\",
  })
  async deleteEmpty(
    @graphql.Args() args: DeleteEmptyArgs
  ): Promise<Empty | null> {
    try {
      // @ts-ignore
      return await this.service.delete(args);
    } catch (error) {
      if (isRecordNotFoundError(error)) {
        throw new apollo.ApolloError(
          \`No resource was found for \${JSON.stringify(args.where)}\`
        );
      }
      throw error;
    }
  }
}
",
  "server/src/empty/base/empty.service.base.ts": "/*
------------------------------------------------------------------------------ 
This code was generated by Amplication. 
 
Changes to this file will be lost if the code is regenerated. 

There are other ways to to customize your code, see this doc to learn more
https://docs.amplication.com/docs/how-to/custom-code

------------------------------------------------------------------------------
  */
import { PrismaService } from \\"nestjs-prisma\\";
import { Prisma, Empty } from \\"@prisma/client\\";

export class EmptyServiceBase {
  constructor(protected readonly prisma: PrismaService) {}

  async count<T extends Prisma.EmptyFindManyArgs>(
    args: Prisma.SelectSubset<T, Prisma.EmptyFindManyArgs>
  ): Promise<number> {
    return this.prisma.empty.count(args);
  }

  async findMany<T extends Prisma.EmptyFindManyArgs>(
    args: Prisma.SelectSubset<T, Prisma.EmptyFindManyArgs>
  ): Promise<Empty[]> {
    return this.prisma.empty.findMany(args);
  }
  async findOne<T extends Prisma.EmptyFindUniqueArgs>(
    args: Prisma.SelectSubset<T, Prisma.EmptyFindUniqueArgs>
  ): Promise<Empty | null> {
    return this.prisma.empty.findUnique(args);
  }
  async create<T extends Prisma.EmptyCreateArgs>(
    args: Prisma.SelectSubset<T, Prisma.EmptyCreateArgs>
  ): Promise<Empty> {
    return this.prisma.empty.create<T>(args);
  }
  async update<T extends Prisma.EmptyUpdateArgs>(
    args: Prisma.SelectSubset<T, Prisma.EmptyUpdateArgs>
  ): Promise<Empty> {
    return this.prisma.empty.update<T>(args);
  }
  async delete<T extends Prisma.EmptyDeleteArgs>(
    args: Prisma.SelectSubset<T, Prisma.EmptyDeleteArgs>
  ): Promise<Empty> {
    return this.prisma.empty.delete(args);
  }
}
",
  "server/src/empty/empty.controller.ts": "import * as common from \\"@nestjs/common\\";
import * as swagger from \\"@nestjs/swagger\\";
import * as nestAccessControl from \\"nest-access-control\\";
import { EmptyService } from \\"./empty.service\\";
import { EmptyControllerBase } from \\"./base/empty.controller.base\\";

@swagger.ApiTags(\\"empties\\")
@common.Controller(\\"empties\\")
export class EmptyController extends EmptyControllerBase {
  constructor(
    protected readonly service: EmptyService,
    @nestAccessControl.InjectRolesBuilder()
    protected readonly rolesBuilder: nestAccessControl.RolesBuilder
  ) {
    super(service, rolesBuilder);
  }
}
",
  "server/src/empty/empty.module.ts": "import { Module } from \\"@nestjs/common\\";
import { EmptyModuleBase } from \\"./base/empty.module.base\\";
import { EmptyService } from \\"./empty.service\\";
import { EmptyController } from \\"./empty.controller\\";
import { EmptyResolver } from \\"./empty.resolver\\";

@Module({
  imports: [EmptyModuleBase],
  controllers: [EmptyController],
  providers: [EmptyService, EmptyResolver],
  exports: [EmptyService],
})
export class EmptyModule {}
",
  "server/src/empty/empty.resolver.ts": "import * as common from \\"@nestjs/common\\";
import * as graphql from \\"@nestjs/graphql\\";
import * as nestAccessControl from \\"nest-access-control\\";
import { GqlDefaultAuthGuard } from \\"../auth/gqlDefaultAuth.guard\\";
import * as gqlACGuard from \\"../auth/gqlAC.guard\\";
import { EmptyResolverBase } from \\"./base/empty.resolver.base\\";
import { Empty } from \\"./base/Empty\\";
import { EmptyService } from \\"./empty.service\\";

@graphql.Resolver(() => Empty)
@common.UseGuards(GqlDefaultAuthGuard, gqlACGuard.GqlACGuard)
export class EmptyResolver extends EmptyResolverBase {
  constructor(
    protected readonly service: EmptyService,
    @nestAccessControl.InjectRolesBuilder()
    protected readonly rolesBuilder: nestAccessControl.RolesBuilder
  ) {
    super(service, rolesBuilder);
  }
}
",
  "server/src/empty/empty.service.ts": "import { Injectable } from \\"@nestjs/common\\";
import { PrismaService } from \\"nestjs-prisma\\";
import { EmptyServiceBase } from \\"./base/empty.service.base\\";

@Injectable()
export class EmptyService extends EmptyServiceBase {
  constructor(protected readonly prisma: PrismaService) {
    super(prisma);
  }
}
",
  "server/src/errors.ts": "import * as common from \\"@nestjs/common\\";
import { ApiProperty } from \\"@nestjs/swagger\\";

export class ForbiddenException extends common.ForbiddenException {
  @ApiProperty()
  statusCode!: number;
  @ApiProperty()
  message!: string;
}

export class NotFoundException extends common.NotFoundException {
  @ApiProperty()
  statusCode!: number;
  @ApiProperty()
  message!: string;
}
",
  "server/src/health/base/health.controller.base.ts": "import { Get, HttpStatus, Res } from \\"@nestjs/common\\";
import { Response } from \\"express\\";
import { HealthService } from \\"../health.service\\";

export class HealthControllerBase {
  constructor(protected readonly healthService: HealthService) {}
  @Get(\\"live\\")
  healthLive(@Res() response: Response): Response<void> {
    return response.status(HttpStatus.NO_CONTENT).send();
  }
  @Get(\\"ready\\")
  async healthReady(@Res() response: Response): Promise<Response<void>> {
    const dbConnection = await this.healthService.isDbReady();
    if (!dbConnection) {
      return response.status(HttpStatus.NOT_FOUND).send();
    }
    return response.status(HttpStatus.NO_CONTENT).send();
  }
}
",
  "server/src/health/base/health.service.base.ts": "import { Injectable } from \\"@nestjs/common\\";
import { PrismaService } from \\"nestjs-prisma\\";

@Injectable()
export class HealthServiceBase {
  constructor(protected readonly prisma: PrismaService) {}
  async isDbReady(): Promise<boolean> {
    try {
      await this.prisma.$queryRaw\`SELECT 1\`;
      return true;
    } catch (error) {
      return false;
    }
  }
}
",
  "server/src/health/health.controller.ts": "import { Controller } from \\"@nestjs/common\\";
import { HealthControllerBase } from \\"./base/health.controller.base\\";
import { HealthService } from \\"./health.service\\";

@Controller(\\"_health\\")
export class HealthController extends HealthControllerBase {
  constructor(protected readonly healthService: HealthService) {
    super(healthService);
  }
}
",
  "server/src/health/health.module.ts": "import { Module } from \\"@nestjs/common\\";
import { PrismaModule } from \\"nestjs-prisma\\";
import { HealthController } from \\"./health.controller\\";
import { HealthService } from \\"./health.service\\";

@Module({
  imports: [PrismaModule],
  controllers: [HealthController],
  providers: [HealthService],
  exports: [HealthService],
})
export class HealthModule {}
",
  "server/src/health/health.service.ts": "import { Injectable } from \\"@nestjs/common\\";
import { PrismaService } from \\"nestjs-prisma\\";
import { HealthServiceBase } from \\"./base/health.service.base\\";

@Injectable()
export class HealthService extends HealthServiceBase {
  constructor(protected readonly prisma: PrismaService) {
    super(prisma);
  }
}
",
  "server/src/main.ts": "import { ValidationPipe } from \\"@nestjs/common\\";
import { NestFactory } from \\"@nestjs/core\\";
import { OpenAPIObject, SwaggerModule } from \\"@nestjs/swagger\\";
// @ts-ignore
// eslint-disable-next-line
import { AppModule } from \\"./app.module\\";
import {
  swaggerPath,
  swaggerDocumentOptions,
  swaggerSetupOptions,
  // @ts-ignore
  // eslint-disable-next-line
} from \\"./swagger\\";

const { PORT = 3000 } = process.env;

async function main() {
  const app = await NestFactory.create(AppModule, { cors: true });

  app.setGlobalPrefix(\\"api\\");
  app.useGlobalPipes(
    new ValidationPipe({
      transform: true,
    })
  );

  const document = SwaggerModule.createDocument(app, swaggerDocumentOptions);

  /** check if there is Public decorator for each path (action) and its method (findMany / findOne) on each controller */
  Object.values((document as OpenAPIObject).paths).forEach((path: any) => {
    Object.values(path).forEach((method: any) => {
      if (
        Array.isArray(method.security) &&
        method.security.includes(\\"isPublic\\")
      ) {
        method.security = [];
      }
    });
  });

  SwaggerModule.setup(swaggerPath, app, document, swaggerSetupOptions);

  void app.listen(PORT);

  return app;
}

module.exports = main();
",
  "server/src/order/base/CreateOrderArgs.ts": "/*
------------------------------------------------------------------------------ 
This code was generated by Amplication. 
 
Changes to this file will be lost if the code is regenerated. 

There are other ways to to customize your code, see this doc to learn more
https://docs.amplication.com/docs/how-to/custom-code

------------------------------------------------------------------------------
  */
import { ArgsType, Field } from \\"@nestjs/graphql\\";
import { OrderCreateInput } from \\"./OrderCreateInput\\";

@ArgsType()
class CreateOrderArgs {
  @Field(() => OrderCreateInput, { nullable: false })
  data!: OrderCreateInput;
}

export { CreateOrderArgs };
",
  "server/src/order/base/DeleteOrderArgs.ts": "/*
------------------------------------------------------------------------------ 
This code was generated by Amplication. 
 
Changes to this file will be lost if the code is regenerated. 

There are other ways to to customize your code, see this doc to learn more
https://docs.amplication.com/docs/how-to/custom-code

------------------------------------------------------------------------------
  */
import { ArgsType, Field } from \\"@nestjs/graphql\\";
import { OrderWhereUniqueInput } from \\"./OrderWhereUniqueInput\\";

@ArgsType()
class DeleteOrderArgs {
  @Field(() => OrderWhereUniqueInput, { nullable: false })
  where!: OrderWhereUniqueInput;
}

export { DeleteOrderArgs };
",
  "server/src/order/base/EnumOrderLabel.ts": "/*
------------------------------------------------------------------------------ 
This code was generated by Amplication. 
 
Changes to this file will be lost if the code is regenerated. 

There are other ways to to customize your code, see this doc to learn more
https://docs.amplication.com/docs/how-to/custom-code

------------------------------------------------------------------------------
  */
import { registerEnumType } from \\"@nestjs/graphql\\";

export enum EnumOrderLabel {
  Fragile = \\"fragile\\",
}

registerEnumType(EnumOrderLabel, {
  name: \\"EnumOrderLabel\\",
});
",
  "server/src/order/base/EnumOrderStatus.ts": "/*
------------------------------------------------------------------------------ 
This code was generated by Amplication. 
 
Changes to this file will be lost if the code is regenerated. 

There are other ways to to customize your code, see this doc to learn more
https://docs.amplication.com/docs/how-to/custom-code

------------------------------------------------------------------------------
  */
import { registerEnumType } from \\"@nestjs/graphql\\";

export enum EnumOrderStatus {
  Pending = \\"pending\\",
  InProgress = \\"inProgress\\",
  Done = \\"done\\",
}

registerEnumType(EnumOrderStatus, {
  name: \\"EnumOrderStatus\\",
});
",
  "server/src/order/base/Order.ts": "/*
------------------------------------------------------------------------------ 
This code was generated by Amplication. 
 
Changes to this file will be lost if the code is regenerated. 

There are other ways to to customize your code, see this doc to learn more
https://docs.amplication.com/docs/how-to/custom-code

------------------------------------------------------------------------------
  */
import { ObjectType, Field } from \\"@nestjs/graphql\\";
import { ApiProperty } from \\"@nestjs/swagger\\";
import {
  IsString,
  IsDate,
  ValidateNested,
  IsEnum,
  IsOptional,
} from \\"class-validator\\";
import { Type } from \\"class-transformer\\";
import { Customer } from \\"../../customer/base/Customer\\";
import { EnumOrderStatus } from \\"./EnumOrderStatus\\";
import { EnumOrderLabel } from \\"./EnumOrderLabel\\";
@ObjectType()
class Order {
  @ApiProperty({
    required: true,
    type: String,
  })
  @IsString()
  @Field(() => String)
  id!: string;

  @ApiProperty({
    required: true,
  })
  @IsDate()
  @Type(() => Date)
  @Field(() => Date)
  createdAt!: Date;

  @ApiProperty({
    required: true,
  })
  @IsDate()
  @Type(() => Date)
  @Field(() => Date)
  updatedAt!: Date;

  @ApiProperty({
    required: true,
    type: () => Customer,
  })
  @ValidateNested()
  @Type(() => Customer)
  customer?: Customer;

  @ApiProperty({
    required: true,
    enum: EnumOrderStatus,
  })
  @IsEnum(EnumOrderStatus)
  @Field(() => EnumOrderStatus, {
    nullable: true,
  })
  status?: \\"pending\\" | \\"inProgress\\" | \\"done\\";

  @ApiProperty({
    required: false,
    enum: EnumOrderLabel,
  })
  @IsEnum(EnumOrderLabel)
  @IsOptional()
  @Field(() => EnumOrderLabel, {
    nullable: true,
  })
  label?: \\"fragile\\" | null;
}
export { Order };
",
  "server/src/order/base/OrderCreateInput.ts": "/*
------------------------------------------------------------------------------ 
This code was generated by Amplication. 
 
Changes to this file will be lost if the code is regenerated. 

There are other ways to to customize your code, see this doc to learn more
https://docs.amplication.com/docs/how-to/custom-code

------------------------------------------------------------------------------
  */
import { InputType, Field } from \\"@nestjs/graphql\\";
import { ApiProperty } from \\"@nestjs/swagger\\";
import { CustomerWhereUniqueInput } from \\"../../customer/base/CustomerWhereUniqueInput\\";
import { ValidateNested, IsEnum, IsOptional } from \\"class-validator\\";
import { Type } from \\"class-transformer\\";
import { EnumOrderStatus } from \\"./EnumOrderStatus\\";
import { EnumOrderLabel } from \\"./EnumOrderLabel\\";
@InputType()
class OrderCreateInput {
  @ApiProperty({
    required: true,
    type: () => CustomerWhereUniqueInput,
  })
  @ValidateNested()
  @Type(() => CustomerWhereUniqueInput)
  @Field(() => CustomerWhereUniqueInput)
  customer!: CustomerWhereUniqueInput;

  @ApiProperty({
    required: true,
    enum: EnumOrderStatus,
  })
  @IsEnum(EnumOrderStatus)
  @Field(() => EnumOrderStatus)
  status!: \\"pending\\" | \\"inProgress\\" | \\"done\\";

  @ApiProperty({
    required: false,
    enum: EnumOrderLabel,
  })
  @IsEnum(EnumOrderLabel)
  @IsOptional()
  @Field(() => EnumOrderLabel, {
    nullable: true,
  })
  label?: \\"fragile\\" | null;
}
export { OrderCreateInput };
",
  "server/src/order/base/OrderFindManyArgs.ts": "/*
------------------------------------------------------------------------------ 
This code was generated by Amplication. 
 
Changes to this file will be lost if the code is regenerated. 

There are other ways to to customize your code, see this doc to learn more
https://docs.amplication.com/docs/how-to/custom-code

------------------------------------------------------------------------------
  */
import { ArgsType, Field } from \\"@nestjs/graphql\\";
import { ApiProperty } from \\"@nestjs/swagger\\";
import { OrderWhereInput } from \\"./OrderWhereInput\\";
import { Type } from \\"class-transformer\\";
import { OrderOrderByInput } from \\"./OrderOrderByInput\\";

@ArgsType()
class OrderFindManyArgs {
  @ApiProperty({
    required: false,
    type: () => OrderWhereInput,
  })
  @Field(() => OrderWhereInput, { nullable: true })
  @Type(() => OrderWhereInput)
  where?: OrderWhereInput;

  @ApiProperty({
    required: false,
    type: [OrderOrderByInput],
  })
  @Field(() => [OrderOrderByInput], { nullable: true })
  @Type(() => OrderOrderByInput)
  orderBy?: Array<OrderOrderByInput>;

  @ApiProperty({
    required: false,
    type: Number,
  })
  @Field(() => Number, { nullable: true })
  @Type(() => Number)
  skip?: number;

  @ApiProperty({
    required: false,
    type: Number,
  })
  @Field(() => Number, { nullable: true })
  @Type(() => Number)
  take?: number;
}

export { OrderFindManyArgs };
",
  "server/src/order/base/OrderFindUniqueArgs.ts": "/*
------------------------------------------------------------------------------ 
This code was generated by Amplication. 
 
Changes to this file will be lost if the code is regenerated. 

There are other ways to to customize your code, see this doc to learn more
https://docs.amplication.com/docs/how-to/custom-code

------------------------------------------------------------------------------
  */
import { ArgsType, Field } from \\"@nestjs/graphql\\";
import { OrderWhereUniqueInput } from \\"./OrderWhereUniqueInput\\";

@ArgsType()
class OrderFindUniqueArgs {
  @Field(() => OrderWhereUniqueInput, { nullable: false })
  where!: OrderWhereUniqueInput;
}

export { OrderFindUniqueArgs };
",
  "server/src/order/base/OrderListRelationFilter.ts": "/*
------------------------------------------------------------------------------ 
This code was generated by Amplication. 
 
Changes to this file will be lost if the code is regenerated. 

There are other ways to to customize your code, see this doc to learn more
https://docs.amplication.com/docs/how-to/custom-code

------------------------------------------------------------------------------
  */
import { InputType, Field } from \\"@nestjs/graphql\\";
import { ApiProperty } from \\"@nestjs/swagger\\";
import { OrderWhereInput } from \\"./OrderWhereInput\\";
import { ValidateNested, IsOptional } from \\"class-validator\\";
import { Type } from \\"class-transformer\\";

@InputType()
class OrderListRelationFilter {
  @ApiProperty({
    required: false,
    type: () => OrderWhereInput,
  })
  @ValidateNested()
  @Type(() => OrderWhereInput)
  @IsOptional()
  @Field(() => OrderWhereInput, {
    nullable: true,
  })
  every?: OrderWhereInput;

  @ApiProperty({
    required: false,
    type: () => OrderWhereInput,
  })
  @ValidateNested()
  @Type(() => OrderWhereInput)
  @IsOptional()
  @Field(() => OrderWhereInput, {
    nullable: true,
  })
  some?: OrderWhereInput;

  @ApiProperty({
    required: false,
    type: () => OrderWhereInput,
  })
  @ValidateNested()
  @Type(() => OrderWhereInput)
  @IsOptional()
  @Field(() => OrderWhereInput, {
    nullable: true,
  })
  none?: OrderWhereInput;
}
export { OrderListRelationFilter };
",
  "server/src/order/base/OrderOrderByInput.ts": "/*
------------------------------------------------------------------------------ 
This code was generated by Amplication. 
 
Changes to this file will be lost if the code is regenerated. 

There are other ways to to customize your code, see this doc to learn more
https://docs.amplication.com/docs/how-to/custom-code

------------------------------------------------------------------------------
  */
import { InputType, Field } from \\"@nestjs/graphql\\";
import { ApiProperty } from \\"@nestjs/swagger\\";
import { SortOrder } from \\"../../util/SortOrder\\";

@InputType({
  isAbstract: true,
  description: undefined,
})
class OrderOrderByInput {
  @ApiProperty({
    required: false,
    enum: [\\"asc\\", \\"desc\\"],
  })
  @Field(() => SortOrder, {
    nullable: true,
  })
  id?: SortOrder;

  @ApiProperty({
    required: false,
    enum: [\\"asc\\", \\"desc\\"],
  })
  @Field(() => SortOrder, {
    nullable: true,
  })
  createdAt?: SortOrder;

  @ApiProperty({
    required: false,
    enum: [\\"asc\\", \\"desc\\"],
  })
  @Field(() => SortOrder, {
    nullable: true,
  })
  updatedAt?: SortOrder;

  @ApiProperty({
    required: false,
    enum: [\\"asc\\", \\"desc\\"],
  })
  @Field(() => SortOrder, {
    nullable: true,
  })
  customerId?: SortOrder;

  @ApiProperty({
    required: false,
    enum: [\\"asc\\", \\"desc\\"],
  })
  @Field(() => SortOrder, {
    nullable: true,
  })
  status?: SortOrder;

  @ApiProperty({
    required: false,
    enum: [\\"asc\\", \\"desc\\"],
  })
  @Field(() => SortOrder, {
    nullable: true,
  })
  label?: SortOrder;
}

export { OrderOrderByInput };
",
  "server/src/order/base/OrderUpdateInput.ts": "/*
------------------------------------------------------------------------------ 
This code was generated by Amplication. 
 
Changes to this file will be lost if the code is regenerated. 

There are other ways to to customize your code, see this doc to learn more
https://docs.amplication.com/docs/how-to/custom-code

------------------------------------------------------------------------------
  */
import { InputType, Field } from \\"@nestjs/graphql\\";
import { ApiProperty } from \\"@nestjs/swagger\\";
import { CustomerWhereUniqueInput } from \\"../../customer/base/CustomerWhereUniqueInput\\";
import { ValidateNested, IsOptional, IsEnum } from \\"class-validator\\";
import { Type } from \\"class-transformer\\";
import { EnumOrderStatus } from \\"./EnumOrderStatus\\";
import { EnumOrderLabel } from \\"./EnumOrderLabel\\";
@InputType()
class OrderUpdateInput {
  @ApiProperty({
    required: false,
    type: () => CustomerWhereUniqueInput,
  })
  @ValidateNested()
  @Type(() => CustomerWhereUniqueInput)
  @IsOptional()
  @Field(() => CustomerWhereUniqueInput, {
    nullable: true,
  })
  customer?: CustomerWhereUniqueInput;

  @ApiProperty({
    required: false,
    enum: EnumOrderStatus,
  })
  @IsEnum(EnumOrderStatus)
  @IsOptional()
  @Field(() => EnumOrderStatus, {
    nullable: true,
  })
  status?: \\"pending\\" | \\"inProgress\\" | \\"done\\";

  @ApiProperty({
    required: false,
    enum: EnumOrderLabel,
  })
  @IsEnum(EnumOrderLabel)
  @IsOptional()
  @Field(() => EnumOrderLabel, {
    nullable: true,
  })
  label?: \\"fragile\\" | null;
}
export { OrderUpdateInput };
",
  "server/src/order/base/OrderWhereInput.ts": "/*
------------------------------------------------------------------------------ 
This code was generated by Amplication. 
 
Changes to this file will be lost if the code is regenerated. 

There are other ways to to customize your code, see this doc to learn more
https://docs.amplication.com/docs/how-to/custom-code

------------------------------------------------------------------------------
  */
import { InputType, Field } from \\"@nestjs/graphql\\";
import { ApiProperty } from \\"@nestjs/swagger\\";
import { StringFilter } from \\"../../util/StringFilter\\";
import { Type } from \\"class-transformer\\";
import { IsOptional, ValidateNested, IsEnum } from \\"class-validator\\";
import { DateTimeFilter } from \\"../../util/DateTimeFilter\\";
import { CustomerWhereUniqueInput } from \\"../../customer/base/CustomerWhereUniqueInput\\";
import { EnumOrderStatus } from \\"./EnumOrderStatus\\";
import { EnumOrderLabel } from \\"./EnumOrderLabel\\";
@InputType()
class OrderWhereInput {
  @ApiProperty({
    required: false,
    type: StringFilter,
  })
  @Type(() => StringFilter)
  @IsOptional()
  @Field(() => StringFilter, {
    nullable: true,
  })
  id?: StringFilter;

  @ApiProperty({
    required: false,
    type: DateTimeFilter,
  })
  @Type(() => DateTimeFilter)
  @IsOptional()
  @Field(() => DateTimeFilter, {
    nullable: true,
  })
  createdAt?: DateTimeFilter;

  @ApiProperty({
    required: false,
    type: DateTimeFilter,
  })
  @Type(() => DateTimeFilter)
  @IsOptional()
  @Field(() => DateTimeFilter, {
    nullable: true,
  })
  updatedAt?: DateTimeFilter;

  @ApiProperty({
    required: false,
    type: () => CustomerWhereUniqueInput,
  })
  @ValidateNested()
  @Type(() => CustomerWhereUniqueInput)
  @IsOptional()
  @Field(() => CustomerWhereUniqueInput, {
    nullable: true,
  })
  customer?: CustomerWhereUniqueInput;

  @ApiProperty({
    required: false,
    enum: EnumOrderStatus,
  })
  @IsEnum(EnumOrderStatus)
  @IsOptional()
  @Field(() => EnumOrderStatus, {
    nullable: true,
  })
  status?: \\"pending\\" | \\"inProgress\\" | \\"done\\";

  @ApiProperty({
    required: false,
    enum: EnumOrderLabel,
  })
  @IsEnum(EnumOrderLabel)
  @IsOptional()
  @Field(() => EnumOrderLabel, {
    nullable: true,
  })
  label?: \\"fragile\\";
}
export { OrderWhereInput };
",
  "server/src/order/base/OrderWhereUniqueInput.ts": "/*
------------------------------------------------------------------------------ 
This code was generated by Amplication. 
 
Changes to this file will be lost if the code is regenerated. 

There are other ways to to customize your code, see this doc to learn more
https://docs.amplication.com/docs/how-to/custom-code

------------------------------------------------------------------------------
  */
import { InputType, Field } from \\"@nestjs/graphql\\";
import { ApiProperty } from \\"@nestjs/swagger\\";
import { IsString } from \\"class-validator\\";
@InputType()
class OrderWhereUniqueInput {
  @ApiProperty({
    required: true,
    type: String,
  })
  @IsString()
  @Field(() => String)
  id!: string;
}
export { OrderWhereUniqueInput };
",
  "server/src/order/base/UpdateOrderArgs.ts": "/*
------------------------------------------------------------------------------ 
This code was generated by Amplication. 
 
Changes to this file will be lost if the code is regenerated. 

There are other ways to to customize your code, see this doc to learn more
https://docs.amplication.com/docs/how-to/custom-code

------------------------------------------------------------------------------
  */
import { ArgsType, Field } from \\"@nestjs/graphql\\";
import { OrderWhereUniqueInput } from \\"./OrderWhereUniqueInput\\";
import { OrderUpdateInput } from \\"./OrderUpdateInput\\";

@ArgsType()
class UpdateOrderArgs {
  @Field(() => OrderWhereUniqueInput, { nullable: false })
  where!: OrderWhereUniqueInput;
  @Field(() => OrderUpdateInput, { nullable: false })
  data!: OrderUpdateInput;
}

export { UpdateOrderArgs };
",
  "server/src/order/base/order.controller.base.spec.ts": "import { Test } from \\"@nestjs/testing\\";
import { INestApplication, HttpStatus, ExecutionContext } from \\"@nestjs/common\\";
import request from \\"supertest\\";
import { MorganModule } from \\"nest-morgan\\";
import { ACGuard } from \\"nest-access-control\\";
import { DefaultAuthGuard } from \\"../../auth/defaultAuth.guard\\";
import { ACLModule } from \\"../../auth/acl.module\\";
import { OrderController } from \\"../order.controller\\";
import { OrderService } from \\"../order.service\\";

const nonExistingId = \\"nonExistingId\\";
const existingId = \\"existingId\\";
const CREATE_INPUT = {
  id: \\"exampleId\\",
  createdAt: new Date(),
  updatedAt: new Date(),
};
const CREATE_RESULT = {
  id: \\"exampleId\\",
  createdAt: new Date(),
  updatedAt: new Date(),
};
const FIND_MANY_RESULT = [
  {
    id: \\"exampleId\\",
    createdAt: new Date(),
    updatedAt: new Date(),
  },
];
const FIND_ONE_RESULT = {
  id: \\"exampleId\\",
  createdAt: new Date(),
  updatedAt: new Date(),
};

const service = {
  create() {
    return CREATE_RESULT;
  },
  findMany: () => FIND_MANY_RESULT,
  findOne: ({ where }: { where: { id: string } }) => {
    switch (where.id) {
      case existingId:
        return FIND_ONE_RESULT;
      case nonExistingId:
        return null;
    }
  },
};

const basicAuthGuard = {
  canActivate: (context: ExecutionContext) => {
    const argumentHost = context.switchToHttp();
    const request = argumentHost.getRequest();
    request.user = {
      roles: [\\"user\\"],
    };
    return true;
  },
};

const acGuard = {
  canActivate: () => {
    return true;
  },
};

describe(\\"Order\\", () => {
  let app: INestApplication;

  beforeAll(async () => {
    const moduleRef = await Test.createTestingModule({
      providers: [
        {
          provide: OrderService,
          useValue: service,
        },
      ],
      controllers: [OrderController],
      imports: [MorganModule.forRoot(), ACLModule],
    })
      .overrideGuard(DefaultAuthGuard)
      .useValue(basicAuthGuard)
      .overrideGuard(ACGuard)
      .useValue(acGuard)
      .compile();

    app = moduleRef.createNestApplication();
    await app.init();
  });

  test(\\"POST /orders\\", async () => {
    await request(app.getHttpServer())
      .post(\\"/orders\\")
      .send(CREATE_INPUT)
      .expect(HttpStatus.CREATED)
      .expect({
        ...CREATE_RESULT,
        createdAt: CREATE_RESULT.createdAt.toISOString(),
        updatedAt: CREATE_RESULT.updatedAt.toISOString(),
      });
  });

  test(\\"GET /orders\\", async () => {
    await request(app.getHttpServer())
      .get(\\"/orders\\")
      .expect(HttpStatus.OK)
      .expect([
        {
          ...FIND_MANY_RESULT[0],
          createdAt: FIND_MANY_RESULT[0].createdAt.toISOString(),
          updatedAt: FIND_MANY_RESULT[0].updatedAt.toISOString(),
        },
      ]);
  });

  test(\\"GET /orders/:id non existing\\", async () => {
    await request(app.getHttpServer())
      .get(\`\${\\"/orders\\"}/\${nonExistingId}\`)
      .expect(HttpStatus.NOT_FOUND)
      .expect({
        statusCode: HttpStatus.NOT_FOUND,
        message: \`No resource was found for {\\"\${\\"id\\"}\\":\\"\${nonExistingId}\\"}\`,
        error: \\"Not Found\\",
      });
  });

  test(\\"GET /orders/:id existing\\", async () => {
    await request(app.getHttpServer())
      .get(\`\${\\"/orders\\"}/\${existingId}\`)
      .expect(HttpStatus.OK)
      .expect({
        ...FIND_ONE_RESULT,
        createdAt: FIND_ONE_RESULT.createdAt.toISOString(),
        updatedAt: FIND_ONE_RESULT.updatedAt.toISOString(),
      });
  });

  afterAll(async () => {
    await app.close();
  });
});
",
  "server/src/order/base/order.controller.base.ts": "/*
------------------------------------------------------------------------------ 
This code was generated by Amplication. 
 
Changes to this file will be lost if the code is regenerated. 

There are other ways to to customize your code, see this doc to learn more
https://docs.amplication.com/docs/how-to/custom-code

------------------------------------------------------------------------------
  */
import * as common from \\"@nestjs/common\\";
import * as swagger from \\"@nestjs/swagger\\";
import * as nestAccessControl from \\"nest-access-control\\";
import * as defaultAuthGuard from \\"../../auth/defaultAuth.guard\\";
import * as abacUtil from \\"../../auth/abac.util\\";
import { isRecordNotFoundError } from \\"../../prisma.util\\";
import * as errors from \\"../../errors\\";
import { Request } from \\"express\\";
import { plainToClass } from \\"class-transformer\\";
import { ApiNestedQuery } from \\"../../decorators/api-nested-query.decorator\\";
import { OrderService } from \\"../order.service\\";
import { OrderCreateInput } from \\"./OrderCreateInput\\";
import { OrderWhereInput } from \\"./OrderWhereInput\\";
import { OrderWhereUniqueInput } from \\"./OrderWhereUniqueInput\\";
import { OrderFindManyArgs } from \\"./OrderFindManyArgs\\";
import { OrderUpdateInput } from \\"./OrderUpdateInput\\";
import { Order } from \\"./Order\\";
@swagger.ApiBasicAuth()
@common.UseGuards(defaultAuthGuard.DefaultAuthGuard, nestAccessControl.ACGuard)
export class OrderControllerBase {
  constructor(
    protected readonly service: OrderService,
    protected readonly rolesBuilder: nestAccessControl.RolesBuilder
  ) {}

<<<<<<< HEAD
  @common.UseInterceptors(nestMorgan.MorganInterceptor(\\"combined\\"))
  @common.UseGuards(
    defaultAuthGuard.DefaultAuthGuard,
    nestAccessControl.ACGuard
  )
=======
  @common.Post()
>>>>>>> fb7fb1de
  @nestAccessControl.UseRoles({
    resource: \\"Order\\",
    action: \\"create\\",
    possession: \\"any\\",
  })
  @common.Post()
  @swagger.ApiCreatedResponse({ type: Order })
  @swagger.ApiForbiddenResponse({ type: errors.ForbiddenException })
  async create(
    @common.Body() data: OrderCreateInput,
    @nestAccessControl.UserRoles() userRoles: string[]
  ): Promise<Order> {
    const permission = this.rolesBuilder.permission({
      role: userRoles,
      action: \\"create\\",
      possession: \\"any\\",
      resource: \\"Order\\",
    });
    const invalidAttributes = abacUtil.getInvalidAttributes(permission, data);
    if (invalidAttributes.length) {
      const properties = invalidAttributes
        .map((attribute: string) => JSON.stringify(attribute))
        .join(\\", \\");
      const roles = userRoles
        .map((role: string) => JSON.stringify(role))
        .join(\\",\\");
      throw new errors.ForbiddenException(
        \`providing the properties: \${properties} on \${\\"Order\\"} creation is forbidden for roles: \${roles}\`
      );
    }
    return await this.service.create({
      data: {
        ...data,

        customer: {
          connect: data.customer,
        },
      },
      select: {
        id: true,
        createdAt: true,
        updatedAt: true,

        customer: {
          select: {
            id: true,
          },
        },

        status: true,
        label: true,
      },
    });
  }

<<<<<<< HEAD
  @common.UseInterceptors(nestMorgan.MorganInterceptor(\\"combined\\"))
  @common.UseGuards(
    defaultAuthGuard.DefaultAuthGuard,
    nestAccessControl.ACGuard
  )
=======
  @common.Get()
>>>>>>> fb7fb1de
  @nestAccessControl.UseRoles({
    resource: \\"Order\\",
    action: \\"read\\",
    possession: \\"any\\",
  })
  @common.Get()
  @swagger.ApiOkResponse({ type: [Order] })
  @swagger.ApiForbiddenResponse()
  @ApiNestedQuery(OrderFindManyArgs)
  async findMany(
    @common.Req() request: Request,
    @nestAccessControl.UserRoles() userRoles: string[]
  ): Promise<Order[]> {
    const args = plainToClass(OrderFindManyArgs, request.query);

    const permission = this.rolesBuilder.permission({
      role: userRoles,
      action: \\"read\\",
      possession: \\"any\\",
      resource: \\"Order\\",
    });
    const results = await this.service.findMany({
      ...args,
      select: {
        id: true,
        createdAt: true,
        updatedAt: true,

        customer: {
          select: {
            id: true,
          },
        },

        status: true,
        label: true,
      },
    });
    return results.map((result) => permission.filter(result));
  }

<<<<<<< HEAD
  @common.UseInterceptors(nestMorgan.MorganInterceptor(\\"combined\\"))
  @common.UseGuards(
    defaultAuthGuard.DefaultAuthGuard,
    nestAccessControl.ACGuard
  )
=======
  @common.Get(\\"/:id\\")
>>>>>>> fb7fb1de
  @nestAccessControl.UseRoles({
    resource: \\"Order\\",
    action: \\"read\\",
    possession: \\"own\\",
  })
  @common.Get(\\"/:id\\")
  @swagger.ApiOkResponse({ type: Order })
  @swagger.ApiNotFoundResponse({ type: errors.NotFoundException })
  @swagger.ApiForbiddenResponse({ type: errors.ForbiddenException })
  async findOne(
    @common.Param() params: OrderWhereUniqueInput,
    @nestAccessControl.UserRoles() userRoles: string[]
  ): Promise<Order | null> {
    const permission = this.rolesBuilder.permission({
      role: userRoles,
      action: \\"read\\",
      possession: \\"own\\",
      resource: \\"Order\\",
    });
    const result = await this.service.findOne({
      where: params,
      select: {
        id: true,
        createdAt: true,
        updatedAt: true,

        customer: {
          select: {
            id: true,
          },
        },

        status: true,
        label: true,
      },
    });
    if (result === null) {
      throw new errors.NotFoundException(
        \`No resource was found for \${JSON.stringify(params)}\`
      );
    }
    return permission.filter(result);
  }

<<<<<<< HEAD
  @common.UseInterceptors(nestMorgan.MorganInterceptor(\\"combined\\"))
  @common.UseGuards(
    defaultAuthGuard.DefaultAuthGuard,
    nestAccessControl.ACGuard
  )
=======
  @common.Patch(\\"/:id\\")
>>>>>>> fb7fb1de
  @nestAccessControl.UseRoles({
    resource: \\"Order\\",
    action: \\"update\\",
    possession: \\"any\\",
  })
  @common.Patch(\\"/:id\\")
  @swagger.ApiOkResponse({ type: Order })
  @swagger.ApiNotFoundResponse({ type: errors.NotFoundException })
  @swagger.ApiForbiddenResponse({ type: errors.ForbiddenException })
  async update(
    @common.Param() params: OrderWhereUniqueInput,
    @common.Body()
    data: OrderUpdateInput,
    @nestAccessControl.UserRoles() userRoles: string[]
  ): Promise<Order | null> {
    const permission = this.rolesBuilder.permission({
      role: userRoles,
      action: \\"update\\",
      possession: \\"any\\",
      resource: \\"Order\\",
    });
    const invalidAttributes = abacUtil.getInvalidAttributes(permission, data);
    if (invalidAttributes.length) {
      const properties = invalidAttributes
        .map((attribute: string) => JSON.stringify(attribute))
        .join(\\", \\");
      const roles = userRoles
        .map((role: string) => JSON.stringify(role))
        .join(\\",\\");
      throw new errors.ForbiddenException(
        \`providing the properties: \${properties} on \${\\"Order\\"} update is forbidden for roles: \${roles}\`
      );
    }
    try {
      return await this.service.update({
        where: params,
        data: {
          ...data,

          customer: {
            connect: data.customer,
          },
        },
        select: {
          id: true,
          createdAt: true,
          updatedAt: true,

          customer: {
            select: {
              id: true,
            },
          },

          status: true,
          label: true,
        },
      });
    } catch (error) {
      if (isRecordNotFoundError(error)) {
        throw new errors.NotFoundException(
          \`No resource was found for \${JSON.stringify(params)}\`
        );
      }
      throw error;
    }
  }

<<<<<<< HEAD
  @common.UseInterceptors(nestMorgan.MorganInterceptor(\\"combined\\"))
  @common.UseGuards(
    defaultAuthGuard.DefaultAuthGuard,
    nestAccessControl.ACGuard
  )
=======
  @common.Delete(\\"/:id\\")
>>>>>>> fb7fb1de
  @nestAccessControl.UseRoles({
    resource: \\"Order\\",
    action: \\"delete\\",
    possession: \\"any\\",
  })
  @common.Delete(\\"/:id\\")
  @swagger.ApiOkResponse({ type: Order })
  @swagger.ApiNotFoundResponse({ type: errors.NotFoundException })
  @swagger.ApiForbiddenResponse({ type: errors.ForbiddenException })
  async delete(
    @common.Param() params: OrderWhereUniqueInput
  ): Promise<Order | null> {
    try {
      return await this.service.delete({
        where: params,
        select: {
          id: true,
          createdAt: true,
          updatedAt: true,

          customer: {
            select: {
              id: true,
            },
          },

          status: true,
          label: true,
        },
      });
    } catch (error) {
      if (isRecordNotFoundError(error)) {
        throw new errors.NotFoundException(
          \`No resource was found for \${JSON.stringify(params)}\`
        );
      }
      throw error;
    }
  }
}
",
  "server/src/order/base/order.module.base.ts": "/*
------------------------------------------------------------------------------ 
This code was generated by Amplication. 
 
Changes to this file will be lost if the code is regenerated. 

There are other ways to to customize your code, see this doc to learn more
https://docs.amplication.com/docs/how-to/custom-code

------------------------------------------------------------------------------
  */
import { Module, forwardRef } from \\"@nestjs/common\\";
import { MorganModule } from \\"nest-morgan\\";
import { PrismaModule } from \\"nestjs-prisma\\";
import { ACLModule } from \\"../../auth/acl.module\\";
import { AuthModule } from \\"../../auth/auth.module\\";

@Module({
  imports: [
    ACLModule,
    forwardRef(() => AuthModule),
    MorganModule,
    PrismaModule,
  ],

  exports: [ACLModule, AuthModule, MorganModule, PrismaModule],
})
export class OrderModuleBase {}
",
  "server/src/order/base/order.resolver.base.ts": "/*
------------------------------------------------------------------------------ 
This code was generated by Amplication. 
 
Changes to this file will be lost if the code is regenerated. 

There are other ways to to customize your code, see this doc to learn more
https://docs.amplication.com/docs/how-to/custom-code

------------------------------------------------------------------------------
  */
import * as common from \\"@nestjs/common\\";
import * as graphql from \\"@nestjs/graphql\\";
import * as apollo from \\"apollo-server-express\\";
import * as nestAccessControl from \\"nest-access-control\\";
import { GqlDefaultAuthGuard } from \\"../../auth/gqlDefaultAuth.guard\\";
import * as gqlACGuard from \\"../../auth/gqlAC.guard\\";
import * as gqlUserRoles from \\"../../auth/gqlUserRoles.decorator\\";
import * as abacUtil from \\"../../auth/abac.util\\";
import { isRecordNotFoundError } from \\"../../prisma.util\\";
import { MetaQueryPayload } from \\"../../util/MetaQueryPayload\\";
import { CreateOrderArgs } from \\"./CreateOrderArgs\\";
import { UpdateOrderArgs } from \\"./UpdateOrderArgs\\";
import { DeleteOrderArgs } from \\"./DeleteOrderArgs\\";
import { OrderFindManyArgs } from \\"./OrderFindManyArgs\\";
import { OrderFindUniqueArgs } from \\"./OrderFindUniqueArgs\\";
import { Order } from \\"./Order\\";
import { Customer } from \\"../../customer/base/Customer\\";
import { OrderService } from \\"../order.service\\";

@graphql.Resolver(() => Order)
@common.UseGuards(GqlDefaultAuthGuard, gqlACGuard.GqlACGuard)
export class OrderResolverBase {
  constructor(
    protected readonly service: OrderService,
    protected readonly rolesBuilder: nestAccessControl.RolesBuilder
  ) {}

  @graphql.Query(() => MetaQueryPayload)
  @nestAccessControl.UseRoles({
    resource: \\"Order\\",
    action: \\"read\\",
    possession: \\"any\\",
  })
  async _ordersMeta(
    @graphql.Args() args: OrderFindManyArgs
  ): Promise<MetaQueryPayload> {
    const results = await this.service.count({
      ...args,
      skip: undefined,
      take: undefined,
    });
    return {
      count: results,
    };
  }

  @graphql.Query(() => [Order])
  @nestAccessControl.UseRoles({
    resource: \\"Order\\",
    action: \\"read\\",
    possession: \\"any\\",
  })
  async orders(
    @graphql.Args() args: OrderFindManyArgs,
    @gqlUserRoles.UserRoles() userRoles: string[]
  ): Promise<Order[]> {
    const permission = this.rolesBuilder.permission({
      role: userRoles,
      action: \\"read\\",
      possession: \\"any\\",
      resource: \\"Order\\",
    });
    const results = await this.service.findMany(args);
    return results.map((result) => permission.filter(result));
  }

  @graphql.Query(() => Order, { nullable: true })
  @nestAccessControl.UseRoles({
    resource: \\"Order\\",
    action: \\"read\\",
    possession: \\"own\\",
  })
  async order(
    @graphql.Args() args: OrderFindUniqueArgs,
    @gqlUserRoles.UserRoles() userRoles: string[]
  ): Promise<Order | null> {
    const permission = this.rolesBuilder.permission({
      role: userRoles,
      action: \\"read\\",
      possession: \\"own\\",
      resource: \\"Order\\",
    });
    const result = await this.service.findOne(args);
    if (result === null) {
      return null;
    }
    return permission.filter(result);
  }

  @graphql.Mutation(() => Order)
  @nestAccessControl.UseRoles({
    resource: \\"Order\\",
    action: \\"create\\",
    possession: \\"any\\",
  })
  async createOrder(
    @graphql.Args() args: CreateOrderArgs,
    @gqlUserRoles.UserRoles() userRoles: string[]
  ): Promise<Order> {
    const permission = this.rolesBuilder.permission({
      role: userRoles,
      action: \\"create\\",
      possession: \\"any\\",
      resource: \\"Order\\",
    });
    const invalidAttributes = abacUtil.getInvalidAttributes(
      permission,
      args.data
    );
    if (invalidAttributes.length) {
      const properties = invalidAttributes
        .map((attribute: string) => JSON.stringify(attribute))
        .join(\\", \\");
      const roles = userRoles
        .map((role: string) => JSON.stringify(role))
        .join(\\",\\");
      throw new apollo.ApolloError(
        \`providing the properties: \${properties} on \${\\"Order\\"} creation is forbidden for roles: \${roles}\`
      );
    }
    // @ts-ignore
    return await this.service.create({
      ...args,
      data: {
        ...args.data,

        customer: {
          connect: args.data.customer,
        },
      },
    });
  }

  @graphql.Mutation(() => Order)
  @nestAccessControl.UseRoles({
    resource: \\"Order\\",
    action: \\"update\\",
    possession: \\"any\\",
  })
  async updateOrder(
    @graphql.Args() args: UpdateOrderArgs,
    @gqlUserRoles.UserRoles() userRoles: string[]
  ): Promise<Order | null> {
    const permission = this.rolesBuilder.permission({
      role: userRoles,
      action: \\"update\\",
      possession: \\"any\\",
      resource: \\"Order\\",
    });
    const invalidAttributes = abacUtil.getInvalidAttributes(
      permission,
      args.data
    );
    if (invalidAttributes.length) {
      const properties = invalidAttributes
        .map((attribute: string) => JSON.stringify(attribute))
        .join(\\", \\");
      const roles = userRoles
        .map((role: string) => JSON.stringify(role))
        .join(\\",\\");
      throw new apollo.ApolloError(
        \`providing the properties: \${properties} on \${\\"Order\\"} update is forbidden for roles: \${roles}\`
      );
    }
    try {
      // @ts-ignore
      return await this.service.update({
        ...args,
        data: {
          ...args.data,

          customer: {
            connect: args.data.customer,
          },
        },
      });
    } catch (error) {
      if (isRecordNotFoundError(error)) {
        throw new apollo.ApolloError(
          \`No resource was found for \${JSON.stringify(args.where)}\`
        );
      }
      throw error;
    }
  }

  @graphql.Mutation(() => Order)
  @nestAccessControl.UseRoles({
    resource: \\"Order\\",
    action: \\"delete\\",
    possession: \\"any\\",
  })
  async deleteOrder(
    @graphql.Args() args: DeleteOrderArgs
  ): Promise<Order | null> {
    try {
      // @ts-ignore
      return await this.service.delete(args);
    } catch (error) {
      if (isRecordNotFoundError(error)) {
        throw new apollo.ApolloError(
          \`No resource was found for \${JSON.stringify(args.where)}\`
        );
      }
      throw error;
    }
  }

  @graphql.ResolveField(() => Customer, { nullable: true })
  @nestAccessControl.UseRoles({
    resource: \\"Order\\",
    action: \\"read\\",
    possession: \\"any\\",
  })
  async customer(
    @graphql.Parent() parent: Order,
    @gqlUserRoles.UserRoles() userRoles: string[]
  ): Promise<Customer | null> {
    const permission = this.rolesBuilder.permission({
      role: userRoles,
      action: \\"read\\",
      possession: \\"any\\",
      resource: \\"Customer\\",
    });
    const result = await this.service.getCustomer(parent.id);

    if (!result) {
      return null;
    }
    return permission.filter(result);
  }
}
",
  "server/src/order/base/order.service.base.ts": "/*
------------------------------------------------------------------------------ 
This code was generated by Amplication. 
 
Changes to this file will be lost if the code is regenerated. 

There are other ways to to customize your code, see this doc to learn more
https://docs.amplication.com/docs/how-to/custom-code

------------------------------------------------------------------------------
  */
import { PrismaService } from \\"nestjs-prisma\\";
import { Prisma, Order, Customer } from \\"@prisma/client\\";

export class OrderServiceBase {
  constructor(protected readonly prisma: PrismaService) {}

  async count<T extends Prisma.OrderFindManyArgs>(
    args: Prisma.SelectSubset<T, Prisma.OrderFindManyArgs>
  ): Promise<number> {
    return this.prisma.order.count(args);
  }

  async findMany<T extends Prisma.OrderFindManyArgs>(
    args: Prisma.SelectSubset<T, Prisma.OrderFindManyArgs>
  ): Promise<Order[]> {
    return this.prisma.order.findMany(args);
  }
  async findOne<T extends Prisma.OrderFindUniqueArgs>(
    args: Prisma.SelectSubset<T, Prisma.OrderFindUniqueArgs>
  ): Promise<Order | null> {
    return this.prisma.order.findUnique(args);
  }
  async create<T extends Prisma.OrderCreateArgs>(
    args: Prisma.SelectSubset<T, Prisma.OrderCreateArgs>
  ): Promise<Order> {
    return this.prisma.order.create<T>(args);
  }
  async update<T extends Prisma.OrderUpdateArgs>(
    args: Prisma.SelectSubset<T, Prisma.OrderUpdateArgs>
  ): Promise<Order> {
    return this.prisma.order.update<T>(args);
  }
  async delete<T extends Prisma.OrderDeleteArgs>(
    args: Prisma.SelectSubset<T, Prisma.OrderDeleteArgs>
  ): Promise<Order> {
    return this.prisma.order.delete(args);
  }

  async getCustomer(parentId: string): Promise<Customer | null> {
    return this.prisma.order
      .findUnique({
        where: { id: parentId },
      })
      .customer();
  }
}
",
  "server/src/order/order.controller.ts": "import * as common from \\"@nestjs/common\\";
import * as swagger from \\"@nestjs/swagger\\";
import * as nestAccessControl from \\"nest-access-control\\";
import { OrderService } from \\"./order.service\\";
import { OrderControllerBase } from \\"./base/order.controller.base\\";

@swagger.ApiTags(\\"orders\\")
@common.Controller(\\"orders\\")
export class OrderController extends OrderControllerBase {
  constructor(
    protected readonly service: OrderService,
    @nestAccessControl.InjectRolesBuilder()
    protected readonly rolesBuilder: nestAccessControl.RolesBuilder
  ) {
    super(service, rolesBuilder);
  }
}
",
  "server/src/order/order.module.ts": "import { Module } from \\"@nestjs/common\\";
import { OrderModuleBase } from \\"./base/order.module.base\\";
import { OrderService } from \\"./order.service\\";
import { OrderController } from \\"./order.controller\\";
import { OrderResolver } from \\"./order.resolver\\";

@Module({
  imports: [OrderModuleBase],
  controllers: [OrderController],
  providers: [OrderService, OrderResolver],
  exports: [OrderService],
})
export class OrderModule {}
",
  "server/src/order/order.resolver.ts": "import * as common from \\"@nestjs/common\\";
import * as graphql from \\"@nestjs/graphql\\";
import * as nestAccessControl from \\"nest-access-control\\";
import { GqlDefaultAuthGuard } from \\"../auth/gqlDefaultAuth.guard\\";
import * as gqlACGuard from \\"../auth/gqlAC.guard\\";
import { OrderResolverBase } from \\"./base/order.resolver.base\\";
import { Order } from \\"./base/Order\\";
import { OrderService } from \\"./order.service\\";

@graphql.Resolver(() => Order)
@common.UseGuards(GqlDefaultAuthGuard, gqlACGuard.GqlACGuard)
export class OrderResolver extends OrderResolverBase {
  constructor(
    protected readonly service: OrderService,
    @nestAccessControl.InjectRolesBuilder()
    protected readonly rolesBuilder: nestAccessControl.RolesBuilder
  ) {
    super(service, rolesBuilder);
  }
}
",
  "server/src/order/order.service.ts": "import { Injectable } from \\"@nestjs/common\\";
import { PrismaService } from \\"nestjs-prisma\\";
import { OrderServiceBase } from \\"./base/order.service.base\\";

@Injectable()
export class OrderService extends OrderServiceBase {
  constructor(protected readonly prisma: PrismaService) {
    super(prisma);
  }
}
",
  "server/src/organization/base/CreateOrganizationArgs.ts": "/*
------------------------------------------------------------------------------ 
This code was generated by Amplication. 
 
Changes to this file will be lost if the code is regenerated. 

There are other ways to to customize your code, see this doc to learn more
https://docs.amplication.com/docs/how-to/custom-code

------------------------------------------------------------------------------
  */
import { ArgsType, Field } from \\"@nestjs/graphql\\";
import { OrganizationCreateInput } from \\"./OrganizationCreateInput\\";

@ArgsType()
class CreateOrganizationArgs {
  @Field(() => OrganizationCreateInput, { nullable: false })
  data!: OrganizationCreateInput;
}

export { CreateOrganizationArgs };
",
  "server/src/organization/base/CustomerCreateNestedManyWithoutOrganizationsInput.ts": "/*
------------------------------------------------------------------------------ 
This code was generated by Amplication. 
 
Changes to this file will be lost if the code is regenerated. 

There are other ways to to customize your code, see this doc to learn more
https://docs.amplication.com/docs/how-to/custom-code

------------------------------------------------------------------------------
  */
import { InputType, Field } from \\"@nestjs/graphql\\";
import { CustomerWhereUniqueInput } from \\"../../customer/base/CustomerWhereUniqueInput\\";
import { ApiProperty } from \\"@nestjs/swagger\\";
@InputType()
class CustomerCreateNestedManyWithoutOrganizationsInput {
  @Field(() => [CustomerWhereUniqueInput], {
    nullable: true,
  })
  @ApiProperty({
    required: false,
    type: () => [CustomerWhereUniqueInput],
  })
  connect?: Array<CustomerWhereUniqueInput>;
}
export { CustomerCreateNestedManyWithoutOrganizationsInput };
",
  "server/src/organization/base/CustomerUpdateManyWithoutOrganizationsInput.ts": "/*
------------------------------------------------------------------------------ 
This code was generated by Amplication. 
 
Changes to this file will be lost if the code is regenerated. 

There are other ways to to customize your code, see this doc to learn more
https://docs.amplication.com/docs/how-to/custom-code

------------------------------------------------------------------------------
  */
import { InputType, Field } from \\"@nestjs/graphql\\";
import { CustomerWhereUniqueInput } from \\"../../customer/base/CustomerWhereUniqueInput\\";
import { ApiProperty } from \\"@nestjs/swagger\\";
@InputType()
class CustomerUpdateManyWithoutOrganizationsInput {
  @Field(() => [CustomerWhereUniqueInput], {
    nullable: true,
  })
  @ApiProperty({
    required: false,
    type: () => [CustomerWhereUniqueInput],
  })
  connect?: Array<CustomerWhereUniqueInput>;

  @Field(() => [CustomerWhereUniqueInput], {
    nullable: true,
  })
  @ApiProperty({
    required: false,
    type: () => [CustomerWhereUniqueInput],
  })
  disconnect?: Array<CustomerWhereUniqueInput>;

  @Field(() => [CustomerWhereUniqueInput], {
    nullable: true,
  })
  @ApiProperty({
    required: false,
    type: () => [CustomerWhereUniqueInput],
  })
  set?: Array<CustomerWhereUniqueInput>;
}
export { CustomerUpdateManyWithoutOrganizationsInput };
",
  "server/src/organization/base/DeleteOrganizationArgs.ts": "/*
------------------------------------------------------------------------------ 
This code was generated by Amplication. 
 
Changes to this file will be lost if the code is regenerated. 

There are other ways to to customize your code, see this doc to learn more
https://docs.amplication.com/docs/how-to/custom-code

------------------------------------------------------------------------------
  */
import { ArgsType, Field } from \\"@nestjs/graphql\\";
import { OrganizationWhereUniqueInput } from \\"./OrganizationWhereUniqueInput\\";

@ArgsType()
class DeleteOrganizationArgs {
  @Field(() => OrganizationWhereUniqueInput, { nullable: false })
  where!: OrganizationWhereUniqueInput;
}

export { DeleteOrganizationArgs };
",
  "server/src/organization/base/Organization.ts": "/*
------------------------------------------------------------------------------ 
This code was generated by Amplication. 
 
Changes to this file will be lost if the code is regenerated. 

There are other ways to to customize your code, see this doc to learn more
https://docs.amplication.com/docs/how-to/custom-code

------------------------------------------------------------------------------
  */
import { ObjectType, Field } from \\"@nestjs/graphql\\";
import { ApiProperty } from \\"@nestjs/swagger\\";
import { IsString, IsDate, ValidateNested, IsOptional } from \\"class-validator\\";
import { Type } from \\"class-transformer\\";
import { User } from \\"../../user/base/User\\";
import { Customer } from \\"../../customer/base/Customer\\";
@ObjectType()
class Organization {
  @ApiProperty({
    required: true,
    type: String,
  })
  @IsString()
  @Field(() => String)
  id!: string;

  @ApiProperty({
    required: true,
  })
  @IsDate()
  @Type(() => Date)
  @Field(() => Date)
  createdAt!: Date;

  @ApiProperty({
    required: true,
  })
  @IsDate()
  @Type(() => Date)
  @Field(() => Date)
  updatedAt!: Date;

  @ApiProperty({
    required: true,
    type: String,
  })
  @IsString()
  @Field(() => String)
  name!: string;

  @ApiProperty({
    required: true,
    type: () => [User],
  })
  @ValidateNested()
  @Type(() => User)
  @IsOptional()
  users?: Array<User>;

  @ApiProperty({
    required: true,
    type: () => [Customer],
  })
  @ValidateNested()
  @Type(() => Customer)
  @IsOptional()
  customers?: Array<Customer>;

  @ApiProperty({
    required: true,
    type: () => [Customer],
  })
  @ValidateNested()
  @Type(() => Customer)
  @IsOptional()
  vipCustomers?: Array<Customer>;
}
export { Organization };
",
  "server/src/organization/base/OrganizationCreateInput.ts": "/*
------------------------------------------------------------------------------ 
This code was generated by Amplication. 
 
Changes to this file will be lost if the code is regenerated. 

There are other ways to to customize your code, see this doc to learn more
https://docs.amplication.com/docs/how-to/custom-code

------------------------------------------------------------------------------
  */
import { InputType, Field } from \\"@nestjs/graphql\\";
import { ApiProperty } from \\"@nestjs/swagger\\";
import { IsString, ValidateNested, IsOptional } from \\"class-validator\\";
import { UserCreateNestedManyWithoutOrganizationsInput } from \\"./UserCreateNestedManyWithoutOrganizationsInput\\";
import { Type } from \\"class-transformer\\";
import { CustomerCreateNestedManyWithoutOrganizationsInput } from \\"./CustomerCreateNestedManyWithoutOrganizationsInput\\";
@InputType()
class OrganizationCreateInput {
  @ApiProperty({
    required: true,
    type: String,
  })
  @IsString()
  @Field(() => String)
  name!: string;

  @ApiProperty({
    required: true,
    type: () => UserCreateNestedManyWithoutOrganizationsInput,
  })
  @ValidateNested()
  @Type(() => UserCreateNestedManyWithoutOrganizationsInput)
  @IsOptional()
  @Field(() => UserCreateNestedManyWithoutOrganizationsInput, {
    nullable: true,
  })
  users?: UserCreateNestedManyWithoutOrganizationsInput;

  @ApiProperty({
    required: true,
    type: () => CustomerCreateNestedManyWithoutOrganizationsInput,
  })
  @ValidateNested()
  @Type(() => CustomerCreateNestedManyWithoutOrganizationsInput)
  @IsOptional()
  @Field(() => CustomerCreateNestedManyWithoutOrganizationsInput, {
    nullable: true,
  })
  customers?: CustomerCreateNestedManyWithoutOrganizationsInput;

  @ApiProperty({
    required: true,
    type: () => CustomerCreateNestedManyWithoutOrganizationsInput,
  })
  @ValidateNested()
  @Type(() => CustomerCreateNestedManyWithoutOrganizationsInput)
  @IsOptional()
  @Field(() => CustomerCreateNestedManyWithoutOrganizationsInput, {
    nullable: true,
  })
  vipCustomers?: CustomerCreateNestedManyWithoutOrganizationsInput;
}
export { OrganizationCreateInput };
",
  "server/src/organization/base/OrganizationFindManyArgs.ts": "/*
------------------------------------------------------------------------------ 
This code was generated by Amplication. 
 
Changes to this file will be lost if the code is regenerated. 

There are other ways to to customize your code, see this doc to learn more
https://docs.amplication.com/docs/how-to/custom-code

------------------------------------------------------------------------------
  */
import { ArgsType, Field } from \\"@nestjs/graphql\\";
import { ApiProperty } from \\"@nestjs/swagger\\";
import { OrganizationWhereInput } from \\"./OrganizationWhereInput\\";
import { Type } from \\"class-transformer\\";
import { OrganizationOrderByInput } from \\"./OrganizationOrderByInput\\";

@ArgsType()
class OrganizationFindManyArgs {
  @ApiProperty({
    required: false,
    type: () => OrganizationWhereInput,
  })
  @Field(() => OrganizationWhereInput, { nullable: true })
  @Type(() => OrganizationWhereInput)
  where?: OrganizationWhereInput;

  @ApiProperty({
    required: false,
    type: [OrganizationOrderByInput],
  })
  @Field(() => [OrganizationOrderByInput], { nullable: true })
  @Type(() => OrganizationOrderByInput)
  orderBy?: Array<OrganizationOrderByInput>;

  @ApiProperty({
    required: false,
    type: Number,
  })
  @Field(() => Number, { nullable: true })
  @Type(() => Number)
  skip?: number;

  @ApiProperty({
    required: false,
    type: Number,
  })
  @Field(() => Number, { nullable: true })
  @Type(() => Number)
  take?: number;
}

export { OrganizationFindManyArgs };
",
  "server/src/organization/base/OrganizationFindUniqueArgs.ts": "/*
------------------------------------------------------------------------------ 
This code was generated by Amplication. 
 
Changes to this file will be lost if the code is regenerated. 

There are other ways to to customize your code, see this doc to learn more
https://docs.amplication.com/docs/how-to/custom-code

------------------------------------------------------------------------------
  */
import { ArgsType, Field } from \\"@nestjs/graphql\\";
import { OrganizationWhereUniqueInput } from \\"./OrganizationWhereUniqueInput\\";

@ArgsType()
class OrganizationFindUniqueArgs {
  @Field(() => OrganizationWhereUniqueInput, { nullable: false })
  where!: OrganizationWhereUniqueInput;
}

export { OrganizationFindUniqueArgs };
",
  "server/src/organization/base/OrganizationListRelationFilter.ts": "/*
------------------------------------------------------------------------------ 
This code was generated by Amplication. 
 
Changes to this file will be lost if the code is regenerated. 

There are other ways to to customize your code, see this doc to learn more
https://docs.amplication.com/docs/how-to/custom-code

------------------------------------------------------------------------------
  */
import { InputType, Field } from \\"@nestjs/graphql\\";
import { ApiProperty } from \\"@nestjs/swagger\\";
import { OrganizationWhereInput } from \\"./OrganizationWhereInput\\";
import { ValidateNested, IsOptional } from \\"class-validator\\";
import { Type } from \\"class-transformer\\";

@InputType()
class OrganizationListRelationFilter {
  @ApiProperty({
    required: false,
    type: () => OrganizationWhereInput,
  })
  @ValidateNested()
  @Type(() => OrganizationWhereInput)
  @IsOptional()
  @Field(() => OrganizationWhereInput, {
    nullable: true,
  })
  every?: OrganizationWhereInput;

  @ApiProperty({
    required: false,
    type: () => OrganizationWhereInput,
  })
  @ValidateNested()
  @Type(() => OrganizationWhereInput)
  @IsOptional()
  @Field(() => OrganizationWhereInput, {
    nullable: true,
  })
  some?: OrganizationWhereInput;

  @ApiProperty({
    required: false,
    type: () => OrganizationWhereInput,
  })
  @ValidateNested()
  @Type(() => OrganizationWhereInput)
  @IsOptional()
  @Field(() => OrganizationWhereInput, {
    nullable: true,
  })
  none?: OrganizationWhereInput;
}
export { OrganizationListRelationFilter };
",
  "server/src/organization/base/OrganizationOrderByInput.ts": "/*
------------------------------------------------------------------------------ 
This code was generated by Amplication. 
 
Changes to this file will be lost if the code is regenerated. 

There are other ways to to customize your code, see this doc to learn more
https://docs.amplication.com/docs/how-to/custom-code

------------------------------------------------------------------------------
  */
import { InputType, Field } from \\"@nestjs/graphql\\";
import { ApiProperty } from \\"@nestjs/swagger\\";
import { SortOrder } from \\"../../util/SortOrder\\";

@InputType({
  isAbstract: true,
  description: undefined,
})
class OrganizationOrderByInput {
  @ApiProperty({
    required: false,
    enum: [\\"asc\\", \\"desc\\"],
  })
  @Field(() => SortOrder, {
    nullable: true,
  })
  id?: SortOrder;

  @ApiProperty({
    required: false,
    enum: [\\"asc\\", \\"desc\\"],
  })
  @Field(() => SortOrder, {
    nullable: true,
  })
  createdAt?: SortOrder;

  @ApiProperty({
    required: false,
    enum: [\\"asc\\", \\"desc\\"],
  })
  @Field(() => SortOrder, {
    nullable: true,
  })
  updatedAt?: SortOrder;

  @ApiProperty({
    required: false,
    enum: [\\"asc\\", \\"desc\\"],
  })
  @Field(() => SortOrder, {
    nullable: true,
  })
  name?: SortOrder;
}

export { OrganizationOrderByInput };
",
  "server/src/organization/base/OrganizationUpdateInput.ts": "/*
------------------------------------------------------------------------------ 
This code was generated by Amplication. 
 
Changes to this file will be lost if the code is regenerated. 

There are other ways to to customize your code, see this doc to learn more
https://docs.amplication.com/docs/how-to/custom-code

------------------------------------------------------------------------------
  */
import { InputType, Field } from \\"@nestjs/graphql\\";
import { ApiProperty } from \\"@nestjs/swagger\\";
import { IsString, IsOptional, ValidateNested } from \\"class-validator\\";
import { UserUpdateManyWithoutOrganizationsInput } from \\"./UserUpdateManyWithoutOrganizationsInput\\";
import { Type } from \\"class-transformer\\";
import { CustomerUpdateManyWithoutOrganizationsInput } from \\"./CustomerUpdateManyWithoutOrganizationsInput\\";
@InputType()
class OrganizationUpdateInput {
  @ApiProperty({
    required: false,
    type: String,
  })
  @IsString()
  @IsOptional()
  @Field(() => String, {
    nullable: true,
  })
  name?: string;

  @ApiProperty({
    required: false,
    type: () => UserUpdateManyWithoutOrganizationsInput,
  })
  @ValidateNested()
  @Type(() => UserUpdateManyWithoutOrganizationsInput)
  @IsOptional()
  @Field(() => UserUpdateManyWithoutOrganizationsInput, {
    nullable: true,
  })
  users?: UserUpdateManyWithoutOrganizationsInput;

  @ApiProperty({
    required: false,
    type: () => CustomerUpdateManyWithoutOrganizationsInput,
  })
  @ValidateNested()
  @Type(() => CustomerUpdateManyWithoutOrganizationsInput)
  @IsOptional()
  @Field(() => CustomerUpdateManyWithoutOrganizationsInput, {
    nullable: true,
  })
  customers?: CustomerUpdateManyWithoutOrganizationsInput;

  @ApiProperty({
    required: false,
    type: () => CustomerUpdateManyWithoutOrganizationsInput,
  })
  @ValidateNested()
  @Type(() => CustomerUpdateManyWithoutOrganizationsInput)
  @IsOptional()
  @Field(() => CustomerUpdateManyWithoutOrganizationsInput, {
    nullable: true,
  })
  vipCustomers?: CustomerUpdateManyWithoutOrganizationsInput;
}
export { OrganizationUpdateInput };
",
  "server/src/organization/base/OrganizationWhereInput.ts": "/*
------------------------------------------------------------------------------ 
This code was generated by Amplication. 
 
Changes to this file will be lost if the code is regenerated. 

There are other ways to to customize your code, see this doc to learn more
https://docs.amplication.com/docs/how-to/custom-code

------------------------------------------------------------------------------
  */
import { InputType, Field } from \\"@nestjs/graphql\\";
import { ApiProperty } from \\"@nestjs/swagger\\";
import { StringFilter } from \\"../../util/StringFilter\\";
import { Type } from \\"class-transformer\\";
import { IsOptional, ValidateNested } from \\"class-validator\\";
import { DateTimeFilter } from \\"../../util/DateTimeFilter\\";
import { UserListRelationFilter } from \\"../../user/base/UserListRelationFilter\\";
import { CustomerListRelationFilter } from \\"../../customer/base/CustomerListRelationFilter\\";
@InputType()
class OrganizationWhereInput {
  @ApiProperty({
    required: false,
    type: StringFilter,
  })
  @Type(() => StringFilter)
  @IsOptional()
  @Field(() => StringFilter, {
    nullable: true,
  })
  id?: StringFilter;

  @ApiProperty({
    required: false,
    type: DateTimeFilter,
  })
  @Type(() => DateTimeFilter)
  @IsOptional()
  @Field(() => DateTimeFilter, {
    nullable: true,
  })
  createdAt?: DateTimeFilter;

  @ApiProperty({
    required: false,
    type: DateTimeFilter,
  })
  @Type(() => DateTimeFilter)
  @IsOptional()
  @Field(() => DateTimeFilter, {
    nullable: true,
  })
  updatedAt?: DateTimeFilter;

  @ApiProperty({
    required: false,
    type: StringFilter,
  })
  @Type(() => StringFilter)
  @IsOptional()
  @Field(() => StringFilter, {
    nullable: true,
  })
  name?: StringFilter;

  @ApiProperty({
    required: false,
    type: () => UserListRelationFilter,
  })
  @ValidateNested()
  @Type(() => UserListRelationFilter)
  @IsOptional()
  @Field(() => UserListRelationFilter, {
    nullable: true,
  })
  users?: UserListRelationFilter;

  @ApiProperty({
    required: false,
    type: () => CustomerListRelationFilter,
  })
  @ValidateNested()
  @Type(() => CustomerListRelationFilter)
  @IsOptional()
  @Field(() => CustomerListRelationFilter, {
    nullable: true,
  })
  customers?: CustomerListRelationFilter;

  @ApiProperty({
    required: false,
    type: () => CustomerListRelationFilter,
  })
  @ValidateNested()
  @Type(() => CustomerListRelationFilter)
  @IsOptional()
  @Field(() => CustomerListRelationFilter, {
    nullable: true,
  })
  vipCustomers?: CustomerListRelationFilter;
}
export { OrganizationWhereInput };
",
  "server/src/organization/base/OrganizationWhereUniqueInput.ts": "/*
------------------------------------------------------------------------------ 
This code was generated by Amplication. 
 
Changes to this file will be lost if the code is regenerated. 

There are other ways to to customize your code, see this doc to learn more
https://docs.amplication.com/docs/how-to/custom-code

------------------------------------------------------------------------------
  */
import { InputType, Field } from \\"@nestjs/graphql\\";
import { ApiProperty } from \\"@nestjs/swagger\\";
import { IsString } from \\"class-validator\\";
@InputType()
class OrganizationWhereUniqueInput {
  @ApiProperty({
    required: true,
    type: String,
  })
  @IsString()
  @Field(() => String)
  id!: string;
}
export { OrganizationWhereUniqueInput };
",
  "server/src/organization/base/UpdateOrganizationArgs.ts": "/*
------------------------------------------------------------------------------ 
This code was generated by Amplication. 
 
Changes to this file will be lost if the code is regenerated. 

There are other ways to to customize your code, see this doc to learn more
https://docs.amplication.com/docs/how-to/custom-code

------------------------------------------------------------------------------
  */
import { ArgsType, Field } from \\"@nestjs/graphql\\";
import { OrganizationWhereUniqueInput } from \\"./OrganizationWhereUniqueInput\\";
import { OrganizationUpdateInput } from \\"./OrganizationUpdateInput\\";

@ArgsType()
class UpdateOrganizationArgs {
  @Field(() => OrganizationWhereUniqueInput, { nullable: false })
  where!: OrganizationWhereUniqueInput;
  @Field(() => OrganizationUpdateInput, { nullable: false })
  data!: OrganizationUpdateInput;
}

export { UpdateOrganizationArgs };
",
  "server/src/organization/base/UserCreateNestedManyWithoutOrganizationsInput.ts": "/*
------------------------------------------------------------------------------ 
This code was generated by Amplication. 
 
Changes to this file will be lost if the code is regenerated. 

There are other ways to to customize your code, see this doc to learn more
https://docs.amplication.com/docs/how-to/custom-code

------------------------------------------------------------------------------
  */
import { InputType, Field } from \\"@nestjs/graphql\\";
import { UserWhereUniqueInput } from \\"../../user/base/UserWhereUniqueInput\\";
import { ApiProperty } from \\"@nestjs/swagger\\";
@InputType()
class UserCreateNestedManyWithoutOrganizationsInput {
  @Field(() => [UserWhereUniqueInput], {
    nullable: true,
  })
  @ApiProperty({
    required: false,
    type: () => [UserWhereUniqueInput],
  })
  connect?: Array<UserWhereUniqueInput>;
}
export { UserCreateNestedManyWithoutOrganizationsInput };
",
  "server/src/organization/base/UserUpdateManyWithoutOrganizationsInput.ts": "/*
------------------------------------------------------------------------------ 
This code was generated by Amplication. 
 
Changes to this file will be lost if the code is regenerated. 

There are other ways to to customize your code, see this doc to learn more
https://docs.amplication.com/docs/how-to/custom-code

------------------------------------------------------------------------------
  */
import { InputType, Field } from \\"@nestjs/graphql\\";
import { UserWhereUniqueInput } from \\"../../user/base/UserWhereUniqueInput\\";
import { ApiProperty } from \\"@nestjs/swagger\\";
@InputType()
class UserUpdateManyWithoutOrganizationsInput {
  @Field(() => [UserWhereUniqueInput], {
    nullable: true,
  })
  @ApiProperty({
    required: false,
    type: () => [UserWhereUniqueInput],
  })
  connect?: Array<UserWhereUniqueInput>;

  @Field(() => [UserWhereUniqueInput], {
    nullable: true,
  })
  @ApiProperty({
    required: false,
    type: () => [UserWhereUniqueInput],
  })
  disconnect?: Array<UserWhereUniqueInput>;

  @Field(() => [UserWhereUniqueInput], {
    nullable: true,
  })
  @ApiProperty({
    required: false,
    type: () => [UserWhereUniqueInput],
  })
  set?: Array<UserWhereUniqueInput>;
}
export { UserUpdateManyWithoutOrganizationsInput };
",
  "server/src/organization/base/organization.controller.base.spec.ts": "import { Test } from \\"@nestjs/testing\\";
import { INestApplication, HttpStatus, ExecutionContext } from \\"@nestjs/common\\";
import request from \\"supertest\\";
import { MorganModule } from \\"nest-morgan\\";
import { ACGuard } from \\"nest-access-control\\";
import { DefaultAuthGuard } from \\"../../auth/defaultAuth.guard\\";
import { ACLModule } from \\"../../auth/acl.module\\";
import { OrganizationController } from \\"../organization.controller\\";
import { OrganizationService } from \\"../organization.service\\";

const nonExistingId = \\"nonExistingId\\";
const existingId = \\"existingId\\";
const CREATE_INPUT = {
  id: \\"exampleId\\",
  createdAt: new Date(),
  updatedAt: new Date(),
  name: \\"exampleName\\",
};
const CREATE_RESULT = {
  id: \\"exampleId\\",
  createdAt: new Date(),
  updatedAt: new Date(),
  name: \\"exampleName\\",
};
const FIND_MANY_RESULT = [
  {
    id: \\"exampleId\\",
    createdAt: new Date(),
    updatedAt: new Date(),
    name: \\"exampleName\\",
  },
];
const FIND_ONE_RESULT = {
  id: \\"exampleId\\",
  createdAt: new Date(),
  updatedAt: new Date(),
  name: \\"exampleName\\",
};

const service = {
  create() {
    return CREATE_RESULT;
  },
  findMany: () => FIND_MANY_RESULT,
  findOne: ({ where }: { where: { id: string } }) => {
    switch (where.id) {
      case existingId:
        return FIND_ONE_RESULT;
      case nonExistingId:
        return null;
    }
  },
};

const basicAuthGuard = {
  canActivate: (context: ExecutionContext) => {
    const argumentHost = context.switchToHttp();
    const request = argumentHost.getRequest();
    request.user = {
      roles: [\\"user\\"],
    };
    return true;
  },
};

const acGuard = {
  canActivate: () => {
    return true;
  },
};

describe(\\"Organization\\", () => {
  let app: INestApplication;

  beforeAll(async () => {
    const moduleRef = await Test.createTestingModule({
      providers: [
        {
          provide: OrganizationService,
          useValue: service,
        },
      ],
      controllers: [OrganizationController],
      imports: [MorganModule.forRoot(), ACLModule],
    })
      .overrideGuard(DefaultAuthGuard)
      .useValue(basicAuthGuard)
      .overrideGuard(ACGuard)
      .useValue(acGuard)
      .compile();

    app = moduleRef.createNestApplication();
    await app.init();
  });

  test(\\"POST /organizations\\", async () => {
    await request(app.getHttpServer())
      .post(\\"/organizations\\")
      .send(CREATE_INPUT)
      .expect(HttpStatus.CREATED)
      .expect({
        ...CREATE_RESULT,
        createdAt: CREATE_RESULT.createdAt.toISOString(),
        updatedAt: CREATE_RESULT.updatedAt.toISOString(),
      });
  });

  test(\\"GET /organizations\\", async () => {
    await request(app.getHttpServer())
      .get(\\"/organizations\\")
      .expect(HttpStatus.OK)
      .expect([
        {
          ...FIND_MANY_RESULT[0],
          createdAt: FIND_MANY_RESULT[0].createdAt.toISOString(),
          updatedAt: FIND_MANY_RESULT[0].updatedAt.toISOString(),
        },
      ]);
  });

  test(\\"GET /organizations/:id non existing\\", async () => {
    await request(app.getHttpServer())
      .get(\`\${\\"/organizations\\"}/\${nonExistingId}\`)
      .expect(HttpStatus.NOT_FOUND)
      .expect({
        statusCode: HttpStatus.NOT_FOUND,
        message: \`No resource was found for {\\"\${\\"id\\"}\\":\\"\${nonExistingId}\\"}\`,
        error: \\"Not Found\\",
      });
  });

  test(\\"GET /organizations/:id existing\\", async () => {
    await request(app.getHttpServer())
      .get(\`\${\\"/organizations\\"}/\${existingId}\`)
      .expect(HttpStatus.OK)
      .expect({
        ...FIND_ONE_RESULT,
        createdAt: FIND_ONE_RESULT.createdAt.toISOString(),
        updatedAt: FIND_ONE_RESULT.updatedAt.toISOString(),
      });
  });

  afterAll(async () => {
    await app.close();
  });
});
",
  "server/src/organization/base/organization.controller.base.ts": "/*
------------------------------------------------------------------------------ 
This code was generated by Amplication. 
 
Changes to this file will be lost if the code is regenerated. 

There are other ways to to customize your code, see this doc to learn more
https://docs.amplication.com/docs/how-to/custom-code

------------------------------------------------------------------------------
  */
import * as common from \\"@nestjs/common\\";
import * as swagger from \\"@nestjs/swagger\\";
import * as nestAccessControl from \\"nest-access-control\\";
import * as defaultAuthGuard from \\"../../auth/defaultAuth.guard\\";
import * as abacUtil from \\"../../auth/abac.util\\";
import { isRecordNotFoundError } from \\"../../prisma.util\\";
import * as errors from \\"../../errors\\";
import { Request } from \\"express\\";
import { plainToClass } from \\"class-transformer\\";
import { ApiNestedQuery } from \\"../../decorators/api-nested-query.decorator\\";
import { OrganizationService } from \\"../organization.service\\";
import { OrganizationCreateInput } from \\"./OrganizationCreateInput\\";
import { OrganizationWhereInput } from \\"./OrganizationWhereInput\\";
import { OrganizationWhereUniqueInput } from \\"./OrganizationWhereUniqueInput\\";
import { OrganizationFindManyArgs } from \\"./OrganizationFindManyArgs\\";
import { OrganizationUpdateInput } from \\"./OrganizationUpdateInput\\";
import { Organization } from \\"./Organization\\";
import { UserFindManyArgs } from \\"../../user/base/UserFindManyArgs\\";
import { User } from \\"../../user/base/User\\";
import { UserWhereUniqueInput } from \\"../../user/base/UserWhereUniqueInput\\";
import { CustomerFindManyArgs } from \\"../../customer/base/CustomerFindManyArgs\\";
import { Customer } from \\"../../customer/base/Customer\\";
import { CustomerWhereUniqueInput } from \\"../../customer/base/CustomerWhereUniqueInput\\";
@swagger.ApiBasicAuth()
@common.UseGuards(defaultAuthGuard.DefaultAuthGuard, nestAccessControl.ACGuard)
export class OrganizationControllerBase {
  constructor(
    protected readonly service: OrganizationService,
    protected readonly rolesBuilder: nestAccessControl.RolesBuilder
  ) {}

<<<<<<< HEAD
  @common.UseInterceptors(nestMorgan.MorganInterceptor(\\"combined\\"))
  @common.UseGuards(
    defaultAuthGuard.DefaultAuthGuard,
    nestAccessControl.ACGuard
  )
=======
  @common.Post()
>>>>>>> fb7fb1de
  @nestAccessControl.UseRoles({
    resource: \\"Organization\\",
    action: \\"create\\",
    possession: \\"any\\",
  })
  @common.Post()
  @swagger.ApiCreatedResponse({ type: Organization })
  @swagger.ApiForbiddenResponse({ type: errors.ForbiddenException })
  async create(
    @common.Body() data: OrganizationCreateInput,
    @nestAccessControl.UserRoles() userRoles: string[]
  ): Promise<Organization> {
    const permission = this.rolesBuilder.permission({
      role: userRoles,
      action: \\"create\\",
      possession: \\"any\\",
      resource: \\"Organization\\",
    });
    const invalidAttributes = abacUtil.getInvalidAttributes(permission, data);
    if (invalidAttributes.length) {
      const properties = invalidAttributes
        .map((attribute: string) => JSON.stringify(attribute))
        .join(\\", \\");
      const roles = userRoles
        .map((role: string) => JSON.stringify(role))
        .join(\\",\\");
      throw new errors.ForbiddenException(
        \`providing the properties: \${properties} on \${\\"Organization\\"} creation is forbidden for roles: \${roles}\`
      );
    }
    return await this.service.create({
      data: data,
      select: {
        id: true,
        createdAt: true,
        updatedAt: true,
        name: true,
      },
    });
  }

<<<<<<< HEAD
  @common.UseInterceptors(nestMorgan.MorganInterceptor(\\"combined\\"))
  @common.UseGuards(
    defaultAuthGuard.DefaultAuthGuard,
    nestAccessControl.ACGuard
  )
=======
  @common.Get()
>>>>>>> fb7fb1de
  @nestAccessControl.UseRoles({
    resource: \\"Organization\\",
    action: \\"read\\",
    possession: \\"any\\",
  })
  @common.Get()
  @swagger.ApiOkResponse({ type: [Organization] })
  @swagger.ApiForbiddenResponse()
  @ApiNestedQuery(OrganizationFindManyArgs)
  async findMany(
    @common.Req() request: Request,
    @nestAccessControl.UserRoles() userRoles: string[]
  ): Promise<Organization[]> {
    const args = plainToClass(OrganizationFindManyArgs, request.query);

    const permission = this.rolesBuilder.permission({
      role: userRoles,
      action: \\"read\\",
      possession: \\"any\\",
      resource: \\"Organization\\",
    });
    const results = await this.service.findMany({
      ...args,
      select: {
        id: true,
        createdAt: true,
        updatedAt: true,
        name: true,
      },
    });
    return results.map((result) => permission.filter(result));
  }

<<<<<<< HEAD
  @common.UseInterceptors(nestMorgan.MorganInterceptor(\\"combined\\"))
  @common.UseGuards(
    defaultAuthGuard.DefaultAuthGuard,
    nestAccessControl.ACGuard
  )
=======
  @common.Get(\\"/:id\\")
>>>>>>> fb7fb1de
  @nestAccessControl.UseRoles({
    resource: \\"Organization\\",
    action: \\"read\\",
    possession: \\"own\\",
  })
  @common.Get(\\"/:id\\")
  @swagger.ApiOkResponse({ type: Organization })
  @swagger.ApiNotFoundResponse({ type: errors.NotFoundException })
  @swagger.ApiForbiddenResponse({ type: errors.ForbiddenException })
  async findOne(
    @common.Param() params: OrganizationWhereUniqueInput,
    @nestAccessControl.UserRoles() userRoles: string[]
  ): Promise<Organization | null> {
    const permission = this.rolesBuilder.permission({
      role: userRoles,
      action: \\"read\\",
      possession: \\"own\\",
      resource: \\"Organization\\",
    });
    const result = await this.service.findOne({
      where: params,
      select: {
        id: true,
        createdAt: true,
        updatedAt: true,
        name: true,
      },
    });
    if (result === null) {
      throw new errors.NotFoundException(
        \`No resource was found for \${JSON.stringify(params)}\`
      );
    }
    return permission.filter(result);
  }

<<<<<<< HEAD
  @common.UseInterceptors(nestMorgan.MorganInterceptor(\\"combined\\"))
  @common.UseGuards(
    defaultAuthGuard.DefaultAuthGuard,
    nestAccessControl.ACGuard
  )
=======
  @common.Patch(\\"/:id\\")
>>>>>>> fb7fb1de
  @nestAccessControl.UseRoles({
    resource: \\"Organization\\",
    action: \\"update\\",
    possession: \\"any\\",
  })
  @common.Patch(\\"/:id\\")
  @swagger.ApiOkResponse({ type: Organization })
  @swagger.ApiNotFoundResponse({ type: errors.NotFoundException })
  @swagger.ApiForbiddenResponse({ type: errors.ForbiddenException })
  async update(
    @common.Param() params: OrganizationWhereUniqueInput,
    @common.Body()
    data: OrganizationUpdateInput,
    @nestAccessControl.UserRoles() userRoles: string[]
  ): Promise<Organization | null> {
    const permission = this.rolesBuilder.permission({
      role: userRoles,
      action: \\"update\\",
      possession: \\"any\\",
      resource: \\"Organization\\",
    });
    const invalidAttributes = abacUtil.getInvalidAttributes(permission, data);
    if (invalidAttributes.length) {
      const properties = invalidAttributes
        .map((attribute: string) => JSON.stringify(attribute))
        .join(\\", \\");
      const roles = userRoles
        .map((role: string) => JSON.stringify(role))
        .join(\\",\\");
      throw new errors.ForbiddenException(
        \`providing the properties: \${properties} on \${\\"Organization\\"} update is forbidden for roles: \${roles}\`
      );
    }
    try {
      return await this.service.update({
        where: params,
        data: data,
        select: {
          id: true,
          createdAt: true,
          updatedAt: true,
          name: true,
        },
      });
    } catch (error) {
      if (isRecordNotFoundError(error)) {
        throw new errors.NotFoundException(
          \`No resource was found for \${JSON.stringify(params)}\`
        );
      }
      throw error;
    }
  }

<<<<<<< HEAD
  @common.UseInterceptors(nestMorgan.MorganInterceptor(\\"combined\\"))
  @common.UseGuards(
    defaultAuthGuard.DefaultAuthGuard,
    nestAccessControl.ACGuard
  )
=======
  @common.Delete(\\"/:id\\")
>>>>>>> fb7fb1de
  @nestAccessControl.UseRoles({
    resource: \\"Organization\\",
    action: \\"delete\\",
    possession: \\"any\\",
  })
  @common.Delete(\\"/:id\\")
  @swagger.ApiOkResponse({ type: Organization })
  @swagger.ApiNotFoundResponse({ type: errors.NotFoundException })
  @swagger.ApiForbiddenResponse({ type: errors.ForbiddenException })
  async delete(
    @common.Param() params: OrganizationWhereUniqueInput
  ): Promise<Organization | null> {
    try {
      return await this.service.delete({
        where: params,
        select: {
          id: true,
          createdAt: true,
          updatedAt: true,
          name: true,
        },
      });
    } catch (error) {
      if (isRecordNotFoundError(error)) {
        throw new errors.NotFoundException(
          \`No resource was found for \${JSON.stringify(params)}\`
        );
      }
      throw error;
    }
  }

<<<<<<< HEAD
  @common.UseInterceptors(nestMorgan.MorganInterceptor(\\"combined\\"))
  @common.UseGuards(
    defaultAuthGuard.DefaultAuthGuard,
    nestAccessControl.ACGuard
  )
=======
  @common.Get(\\"/:id/users\\")
>>>>>>> fb7fb1de
  @nestAccessControl.UseRoles({
    resource: \\"Organization\\",
    action: \\"read\\",
    possession: \\"any\\",
  })
  @common.Get(\\"/:id/users\\")
  @ApiNestedQuery(UserFindManyArgs)
  async findManyUsers(
    @common.Req() request: Request,
    @common.Param() params: OrganizationWhereUniqueInput,
    @nestAccessControl.UserRoles() userRoles: string[]
  ): Promise<User[]> {
    const query = plainToClass(UserFindManyArgs, request.query);
    const permission = this.rolesBuilder.permission({
      role: userRoles,
      action: \\"read\\",
      possession: \\"any\\",
      resource: \\"User\\",
    });
    const results = await this.service.findUsers(params.id, {
      ...query,
      select: {
        username: true,
        roles: true,
        id: true,
        name: true,
        bio: true,
        email: true,
        age: true,
        birthDate: true,
        score: true,

        manager: {
          select: {
            id: true,
          },
        },

        interests: true,
        priority: true,
        isCurious: true,
        location: true,
        extendedProperties: true,
      },
    });
    if (results === null) {
      throw new errors.NotFoundException(
        \`No resource was found for \${JSON.stringify(params)}\`
      );
    }
    return results.map((result) => permission.filter(result));
  }

<<<<<<< HEAD
  @common.UseInterceptors(nestMorgan.MorganInterceptor(\\"combined\\"))
  @common.UseGuards(
    defaultAuthGuard.DefaultAuthGuard,
    nestAccessControl.ACGuard
  )
=======
  @common.Post(\\"/:id/users\\")
>>>>>>> fb7fb1de
  @nestAccessControl.UseRoles({
    resource: \\"Organization\\",
    action: \\"update\\",
    possession: \\"any\\",
  })
  @common.Post(\\"/:id/users\\")
  async createUsers(
    @common.Param() params: OrganizationWhereUniqueInput,
    @common.Body() body: OrganizationWhereUniqueInput[],
    @nestAccessControl.UserRoles() userRoles: string[]
  ): Promise<void> {
    const data = {
      users: {
        connect: body,
      },
    };
    const permission = this.rolesBuilder.permission({
      role: userRoles,
      action: \\"update\\",
      possession: \\"any\\",
      resource: \\"Organization\\",
    });
    const invalidAttributes = abacUtil.getInvalidAttributes(permission, data);
    if (invalidAttributes.length) {
      const roles = userRoles
        .map((role: string) => JSON.stringify(role))
        .join(\\",\\");
      throw new common.ForbiddenException(
        \`Updating the relationship: \${
          invalidAttributes[0]
        } of \${\\"Organization\\"} is forbidden for roles: \${roles}\`
      );
    }
    await this.service.update({
      where: params,
      data,
      select: { id: true },
    });
  }

<<<<<<< HEAD
  @common.UseInterceptors(nestMorgan.MorganInterceptor(\\"combined\\"))
  @common.UseGuards(
    defaultAuthGuard.DefaultAuthGuard,
    nestAccessControl.ACGuard
  )
=======
  @common.Patch(\\"/:id/users\\")
>>>>>>> fb7fb1de
  @nestAccessControl.UseRoles({
    resource: \\"Organization\\",
    action: \\"update\\",
    possession: \\"any\\",
  })
  @common.Patch(\\"/:id/users\\")
  async updateUsers(
    @common.Param() params: OrganizationWhereUniqueInput,
    @common.Body() body: UserWhereUniqueInput[],
    @nestAccessControl.UserRoles() userRoles: string[]
  ): Promise<void> {
    const data = {
      users: {
        set: body,
      },
    };
    const permission = this.rolesBuilder.permission({
      role: userRoles,
      action: \\"update\\",
      possession: \\"any\\",
      resource: \\"Organization\\",
    });
    const invalidAttributes = abacUtil.getInvalidAttributes(permission, data);
    if (invalidAttributes.length) {
      const roles = userRoles
        .map((role: string) => JSON.stringify(role))
        .join(\\",\\");
      throw new common.ForbiddenException(
        \`Updating the relationship: \${
          invalidAttributes[0]
        } of \${\\"Organization\\"} is forbidden for roles: \${roles}\`
      );
    }
    await this.service.update({
      where: params,
      data,
      select: { id: true },
    });
  }

<<<<<<< HEAD
  @common.UseInterceptors(nestMorgan.MorganInterceptor(\\"combined\\"))
  @common.UseGuards(
    defaultAuthGuard.DefaultAuthGuard,
    nestAccessControl.ACGuard
  )
=======
  @common.Delete(\\"/:id/users\\")
>>>>>>> fb7fb1de
  @nestAccessControl.UseRoles({
    resource: \\"Organization\\",
    action: \\"update\\",
    possession: \\"any\\",
  })
  @common.Delete(\\"/:id/users\\")
  async deleteUsers(
    @common.Param() params: OrganizationWhereUniqueInput,
    @common.Body() body: OrganizationWhereUniqueInput[],
    @nestAccessControl.UserRoles() userRoles: string[]
  ): Promise<void> {
    const data = {
      users: {
        disconnect: body,
      },
    };
    const permission = this.rolesBuilder.permission({
      role: userRoles,
      action: \\"update\\",
      possession: \\"any\\",
      resource: \\"Organization\\",
    });
    const invalidAttributes = abacUtil.getInvalidAttributes(permission, data);
    if (invalidAttributes.length) {
      const roles = userRoles
        .map((role: string) => JSON.stringify(role))
        .join(\\",\\");
      throw new common.ForbiddenException(
        \`Updating the relationship: \${
          invalidAttributes[0]
        } of \${\\"Organization\\"} is forbidden for roles: \${roles}\`
      );
    }
    await this.service.update({
      where: params,
      data,
      select: { id: true },
    });
  }

<<<<<<< HEAD
  @common.UseInterceptors(nestMorgan.MorganInterceptor(\\"combined\\"))
  @common.UseGuards(
    defaultAuthGuard.DefaultAuthGuard,
    nestAccessControl.ACGuard
  )
=======
  @common.Get(\\"/:id/customers\\")
>>>>>>> fb7fb1de
  @nestAccessControl.UseRoles({
    resource: \\"Organization\\",
    action: \\"read\\",
    possession: \\"any\\",
  })
  @common.Get(\\"/:id/customers\\")
  @ApiNestedQuery(CustomerFindManyArgs)
  async findManyCustomers(
    @common.Req() request: Request,
    @common.Param() params: OrganizationWhereUniqueInput,
    @nestAccessControl.UserRoles() userRoles: string[]
  ): Promise<Customer[]> {
    const query = plainToClass(CustomerFindManyArgs, request.query);
    const permission = this.rolesBuilder.permission({
      role: userRoles,
      action: \\"read\\",
      possession: \\"any\\",
      resource: \\"Customer\\",
    });
    const results = await this.service.findCustomers(params.id, {
      ...query,
      select: {
        id: true,
        createdAt: true,
        updatedAt: true,
        email: true,
        firstName: true,
        lastName: true,
        isVip: true,
        birthData: true,
        averageSale: true,
        favoriteNumber: true,
        geoLocation: true,
        comments: true,
        favoriteColors: true,
        customerType: true,

        organization: {
          select: {
            id: true,
          },
        },

        vipOrganization: {
          select: {
            id: true,
          },
        },
      },
    });
    if (results === null) {
      throw new errors.NotFoundException(
        \`No resource was found for \${JSON.stringify(params)}\`
      );
    }
    return results.map((result) => permission.filter(result));
  }

<<<<<<< HEAD
  @common.UseInterceptors(nestMorgan.MorganInterceptor(\\"combined\\"))
  @common.UseGuards(
    defaultAuthGuard.DefaultAuthGuard,
    nestAccessControl.ACGuard
  )
=======
  @common.Post(\\"/:id/customers\\")
>>>>>>> fb7fb1de
  @nestAccessControl.UseRoles({
    resource: \\"Organization\\",
    action: \\"update\\",
    possession: \\"any\\",
  })
  @common.Post(\\"/:id/customers\\")
  async createCustomers(
    @common.Param() params: OrganizationWhereUniqueInput,
    @common.Body() body: OrganizationWhereUniqueInput[],
    @nestAccessControl.UserRoles() userRoles: string[]
  ): Promise<void> {
    const data = {
      customers: {
        connect: body,
      },
    };
    const permission = this.rolesBuilder.permission({
      role: userRoles,
      action: \\"update\\",
      possession: \\"any\\",
      resource: \\"Organization\\",
    });
    const invalidAttributes = abacUtil.getInvalidAttributes(permission, data);
    if (invalidAttributes.length) {
      const roles = userRoles
        .map((role: string) => JSON.stringify(role))
        .join(\\",\\");
      throw new common.ForbiddenException(
        \`Updating the relationship: \${
          invalidAttributes[0]
        } of \${\\"Organization\\"} is forbidden for roles: \${roles}\`
      );
    }
    await this.service.update({
      where: params,
      data,
      select: { id: true },
    });
  }

<<<<<<< HEAD
  @common.UseInterceptors(nestMorgan.MorganInterceptor(\\"combined\\"))
  @common.UseGuards(
    defaultAuthGuard.DefaultAuthGuard,
    nestAccessControl.ACGuard
  )
=======
  @common.Patch(\\"/:id/customers\\")
>>>>>>> fb7fb1de
  @nestAccessControl.UseRoles({
    resource: \\"Organization\\",
    action: \\"update\\",
    possession: \\"any\\",
  })
  @common.Patch(\\"/:id/customers\\")
  async updateCustomers(
    @common.Param() params: OrganizationWhereUniqueInput,
    @common.Body() body: CustomerWhereUniqueInput[],
    @nestAccessControl.UserRoles() userRoles: string[]
  ): Promise<void> {
    const data = {
      customers: {
        set: body,
      },
    };
    const permission = this.rolesBuilder.permission({
      role: userRoles,
      action: \\"update\\",
      possession: \\"any\\",
      resource: \\"Organization\\",
    });
    const invalidAttributes = abacUtil.getInvalidAttributes(permission, data);
    if (invalidAttributes.length) {
      const roles = userRoles
        .map((role: string) => JSON.stringify(role))
        .join(\\",\\");
      throw new common.ForbiddenException(
        \`Updating the relationship: \${
          invalidAttributes[0]
        } of \${\\"Organization\\"} is forbidden for roles: \${roles}\`
      );
    }
    await this.service.update({
      where: params,
      data,
      select: { id: true },
    });
  }

<<<<<<< HEAD
  @common.UseInterceptors(nestMorgan.MorganInterceptor(\\"combined\\"))
  @common.UseGuards(
    defaultAuthGuard.DefaultAuthGuard,
    nestAccessControl.ACGuard
  )
=======
  @common.Delete(\\"/:id/customers\\")
>>>>>>> fb7fb1de
  @nestAccessControl.UseRoles({
    resource: \\"Organization\\",
    action: \\"update\\",
    possession: \\"any\\",
  })
  @common.Delete(\\"/:id/customers\\")
  async deleteCustomers(
    @common.Param() params: OrganizationWhereUniqueInput,
    @common.Body() body: OrganizationWhereUniqueInput[],
    @nestAccessControl.UserRoles() userRoles: string[]
  ): Promise<void> {
    const data = {
      customers: {
        disconnect: body,
      },
    };
    const permission = this.rolesBuilder.permission({
      role: userRoles,
      action: \\"update\\",
      possession: \\"any\\",
      resource: \\"Organization\\",
    });
    const invalidAttributes = abacUtil.getInvalidAttributes(permission, data);
    if (invalidAttributes.length) {
      const roles = userRoles
        .map((role: string) => JSON.stringify(role))
        .join(\\",\\");
      throw new common.ForbiddenException(
        \`Updating the relationship: \${
          invalidAttributes[0]
        } of \${\\"Organization\\"} is forbidden for roles: \${roles}\`
      );
    }
    await this.service.update({
      where: params,
      data,
      select: { id: true },
    });
  }

<<<<<<< HEAD
  @common.UseInterceptors(nestMorgan.MorganInterceptor(\\"combined\\"))
  @common.UseGuards(
    defaultAuthGuard.DefaultAuthGuard,
    nestAccessControl.ACGuard
  )
=======
  @common.Get(\\"/:id/vipCustomers\\")
>>>>>>> fb7fb1de
  @nestAccessControl.UseRoles({
    resource: \\"Organization\\",
    action: \\"read\\",
    possession: \\"any\\",
  })
  @common.Get(\\"/:id/vipCustomers\\")
  @ApiNestedQuery(CustomerFindManyArgs)
  async findManyVipCustomers(
    @common.Req() request: Request,
    @common.Param() params: OrganizationWhereUniqueInput,
    @nestAccessControl.UserRoles() userRoles: string[]
  ): Promise<Customer[]> {
    const query = plainToClass(CustomerFindManyArgs, request.query);
    const permission = this.rolesBuilder.permission({
      role: userRoles,
      action: \\"read\\",
      possession: \\"any\\",
      resource: \\"Customer\\",
    });
    const results = await this.service.findVipCustomers(params.id, {
      ...query,
      select: {
        id: true,
        createdAt: true,
        updatedAt: true,
        email: true,
        firstName: true,
        lastName: true,
        isVip: true,
        birthData: true,
        averageSale: true,
        favoriteNumber: true,
        geoLocation: true,
        comments: true,
        favoriteColors: true,
        customerType: true,

        organization: {
          select: {
            id: true,
          },
        },

        vipOrganization: {
          select: {
            id: true,
          },
        },
      },
    });
    if (results === null) {
      throw new errors.NotFoundException(
        \`No resource was found for \${JSON.stringify(params)}\`
      );
    }
    return results.map((result) => permission.filter(result));
  }

<<<<<<< HEAD
  @common.UseInterceptors(nestMorgan.MorganInterceptor(\\"combined\\"))
  @common.UseGuards(
    defaultAuthGuard.DefaultAuthGuard,
    nestAccessControl.ACGuard
  )
=======
  @common.Post(\\"/:id/vipCustomers\\")
>>>>>>> fb7fb1de
  @nestAccessControl.UseRoles({
    resource: \\"Organization\\",
    action: \\"update\\",
    possession: \\"any\\",
  })
  @common.Post(\\"/:id/vipCustomers\\")
  async createVipCustomers(
    @common.Param() params: OrganizationWhereUniqueInput,
    @common.Body() body: OrganizationWhereUniqueInput[],
    @nestAccessControl.UserRoles() userRoles: string[]
  ): Promise<void> {
    const data = {
      vipCustomers: {
        connect: body,
      },
    };
    const permission = this.rolesBuilder.permission({
      role: userRoles,
      action: \\"update\\",
      possession: \\"any\\",
      resource: \\"Organization\\",
    });
    const invalidAttributes = abacUtil.getInvalidAttributes(permission, data);
    if (invalidAttributes.length) {
      const roles = userRoles
        .map((role: string) => JSON.stringify(role))
        .join(\\",\\");
      throw new common.ForbiddenException(
        \`Updating the relationship: \${
          invalidAttributes[0]
        } of \${\\"Organization\\"} is forbidden for roles: \${roles}\`
      );
    }
    await this.service.update({
      where: params,
      data,
      select: { id: true },
    });
  }

<<<<<<< HEAD
  @common.UseInterceptors(nestMorgan.MorganInterceptor(\\"combined\\"))
  @common.UseGuards(
    defaultAuthGuard.DefaultAuthGuard,
    nestAccessControl.ACGuard
  )
=======
  @common.Patch(\\"/:id/vipCustomers\\")
>>>>>>> fb7fb1de
  @nestAccessControl.UseRoles({
    resource: \\"Organization\\",
    action: \\"update\\",
    possession: \\"any\\",
  })
  @common.Patch(\\"/:id/vipCustomers\\")
  async updateVipCustomers(
    @common.Param() params: OrganizationWhereUniqueInput,
    @common.Body() body: CustomerWhereUniqueInput[],
    @nestAccessControl.UserRoles() userRoles: string[]
  ): Promise<void> {
    const data = {
      vipCustomers: {
        set: body,
      },
    };
    const permission = this.rolesBuilder.permission({
      role: userRoles,
      action: \\"update\\",
      possession: \\"any\\",
      resource: \\"Organization\\",
    });
    const invalidAttributes = abacUtil.getInvalidAttributes(permission, data);
    if (invalidAttributes.length) {
      const roles = userRoles
        .map((role: string) => JSON.stringify(role))
        .join(\\",\\");
      throw new common.ForbiddenException(
        \`Updating the relationship: \${
          invalidAttributes[0]
        } of \${\\"Organization\\"} is forbidden for roles: \${roles}\`
      );
    }
    await this.service.update({
      where: params,
      data,
      select: { id: true },
    });
  }

<<<<<<< HEAD
  @common.UseInterceptors(nestMorgan.MorganInterceptor(\\"combined\\"))
  @common.UseGuards(
    defaultAuthGuard.DefaultAuthGuard,
    nestAccessControl.ACGuard
  )
=======
  @common.Delete(\\"/:id/vipCustomers\\")
>>>>>>> fb7fb1de
  @nestAccessControl.UseRoles({
    resource: \\"Organization\\",
    action: \\"update\\",
    possession: \\"any\\",
  })
  @common.Delete(\\"/:id/vipCustomers\\")
  async deleteVipCustomers(
    @common.Param() params: OrganizationWhereUniqueInput,
    @common.Body() body: OrganizationWhereUniqueInput[],
    @nestAccessControl.UserRoles() userRoles: string[]
  ): Promise<void> {
    const data = {
      vipCustomers: {
        disconnect: body,
      },
    };
    const permission = this.rolesBuilder.permission({
      role: userRoles,
      action: \\"update\\",
      possession: \\"any\\",
      resource: \\"Organization\\",
    });
    const invalidAttributes = abacUtil.getInvalidAttributes(permission, data);
    if (invalidAttributes.length) {
      const roles = userRoles
        .map((role: string) => JSON.stringify(role))
        .join(\\",\\");
      throw new common.ForbiddenException(
        \`Updating the relationship: \${
          invalidAttributes[0]
        } of \${\\"Organization\\"} is forbidden for roles: \${roles}\`
      );
    }
    await this.service.update({
      where: params,
      data,
      select: { id: true },
    });
  }
}
",
  "server/src/organization/base/organization.module.base.ts": "/*
------------------------------------------------------------------------------ 
This code was generated by Amplication. 
 
Changes to this file will be lost if the code is regenerated. 

There are other ways to to customize your code, see this doc to learn more
https://docs.amplication.com/docs/how-to/custom-code

------------------------------------------------------------------------------
  */
import { Module, forwardRef } from \\"@nestjs/common\\";
import { MorganModule } from \\"nest-morgan\\";
import { PrismaModule } from \\"nestjs-prisma\\";
import { ACLModule } from \\"../../auth/acl.module\\";
import { AuthModule } from \\"../../auth/auth.module\\";

@Module({
  imports: [
    ACLModule,
    forwardRef(() => AuthModule),
    MorganModule,
    PrismaModule,
  ],

  exports: [ACLModule, AuthModule, MorganModule, PrismaModule],
})
export class OrganizationModuleBase {}
",
  "server/src/organization/base/organization.resolver.base.ts": "/*
------------------------------------------------------------------------------ 
This code was generated by Amplication. 
 
Changes to this file will be lost if the code is regenerated. 

There are other ways to to customize your code, see this doc to learn more
https://docs.amplication.com/docs/how-to/custom-code

------------------------------------------------------------------------------
  */
import * as common from \\"@nestjs/common\\";
import * as graphql from \\"@nestjs/graphql\\";
import * as apollo from \\"apollo-server-express\\";
import * as nestAccessControl from \\"nest-access-control\\";
import { GqlDefaultAuthGuard } from \\"../../auth/gqlDefaultAuth.guard\\";
import * as gqlACGuard from \\"../../auth/gqlAC.guard\\";
import * as gqlUserRoles from \\"../../auth/gqlUserRoles.decorator\\";
import * as abacUtil from \\"../../auth/abac.util\\";
import { isRecordNotFoundError } from \\"../../prisma.util\\";
import { MetaQueryPayload } from \\"../../util/MetaQueryPayload\\";
import { CreateOrganizationArgs } from \\"./CreateOrganizationArgs\\";
import { UpdateOrganizationArgs } from \\"./UpdateOrganizationArgs\\";
import { DeleteOrganizationArgs } from \\"./DeleteOrganizationArgs\\";
import { OrganizationFindManyArgs } from \\"./OrganizationFindManyArgs\\";
import { OrganizationFindUniqueArgs } from \\"./OrganizationFindUniqueArgs\\";
import { Organization } from \\"./Organization\\";
import { UserFindManyArgs } from \\"../../user/base/UserFindManyArgs\\";
import { User } from \\"../../user/base/User\\";
import { CustomerFindManyArgs } from \\"../../customer/base/CustomerFindManyArgs\\";
import { Customer } from \\"../../customer/base/Customer\\";
import { OrganizationService } from \\"../organization.service\\";

@graphql.Resolver(() => Organization)
@common.UseGuards(GqlDefaultAuthGuard, gqlACGuard.GqlACGuard)
export class OrganizationResolverBase {
  constructor(
    protected readonly service: OrganizationService,
    protected readonly rolesBuilder: nestAccessControl.RolesBuilder
  ) {}

  @graphql.Query(() => MetaQueryPayload)
  @nestAccessControl.UseRoles({
    resource: \\"Organization\\",
    action: \\"read\\",
    possession: \\"any\\",
  })
  async _organizationsMeta(
    @graphql.Args() args: OrganizationFindManyArgs
  ): Promise<MetaQueryPayload> {
    const results = await this.service.count({
      ...args,
      skip: undefined,
      take: undefined,
    });
    return {
      count: results,
    };
  }

  @graphql.Query(() => [Organization])
  @nestAccessControl.UseRoles({
    resource: \\"Organization\\",
    action: \\"read\\",
    possession: \\"any\\",
  })
  async organizations(
    @graphql.Args() args: OrganizationFindManyArgs,
    @gqlUserRoles.UserRoles() userRoles: string[]
  ): Promise<Organization[]> {
    const permission = this.rolesBuilder.permission({
      role: userRoles,
      action: \\"read\\",
      possession: \\"any\\",
      resource: \\"Organization\\",
    });
    const results = await this.service.findMany(args);
    return results.map((result) => permission.filter(result));
  }

  @graphql.Query(() => Organization, { nullable: true })
  @nestAccessControl.UseRoles({
    resource: \\"Organization\\",
    action: \\"read\\",
    possession: \\"own\\",
  })
  async organization(
    @graphql.Args() args: OrganizationFindUniqueArgs,
    @gqlUserRoles.UserRoles() userRoles: string[]
  ): Promise<Organization | null> {
    const permission = this.rolesBuilder.permission({
      role: userRoles,
      action: \\"read\\",
      possession: \\"own\\",
      resource: \\"Organization\\",
    });
    const result = await this.service.findOne(args);
    if (result === null) {
      return null;
    }
    return permission.filter(result);
  }

  @graphql.Mutation(() => Organization)
  @nestAccessControl.UseRoles({
    resource: \\"Organization\\",
    action: \\"create\\",
    possession: \\"any\\",
  })
  async createOrganization(
    @graphql.Args() args: CreateOrganizationArgs,
    @gqlUserRoles.UserRoles() userRoles: string[]
  ): Promise<Organization> {
    const permission = this.rolesBuilder.permission({
      role: userRoles,
      action: \\"create\\",
      possession: \\"any\\",
      resource: \\"Organization\\",
    });
    const invalidAttributes = abacUtil.getInvalidAttributes(
      permission,
      args.data
    );
    if (invalidAttributes.length) {
      const properties = invalidAttributes
        .map((attribute: string) => JSON.stringify(attribute))
        .join(\\", \\");
      const roles = userRoles
        .map((role: string) => JSON.stringify(role))
        .join(\\",\\");
      throw new apollo.ApolloError(
        \`providing the properties: \${properties} on \${\\"Organization\\"} creation is forbidden for roles: \${roles}\`
      );
    }
    // @ts-ignore
    return await this.service.create({
      ...args,
      data: args.data,
    });
  }

  @graphql.Mutation(() => Organization)
  @nestAccessControl.UseRoles({
    resource: \\"Organization\\",
    action: \\"update\\",
    possession: \\"any\\",
  })
  async updateOrganization(
    @graphql.Args() args: UpdateOrganizationArgs,
    @gqlUserRoles.UserRoles() userRoles: string[]
  ): Promise<Organization | null> {
    const permission = this.rolesBuilder.permission({
      role: userRoles,
      action: \\"update\\",
      possession: \\"any\\",
      resource: \\"Organization\\",
    });
    const invalidAttributes = abacUtil.getInvalidAttributes(
      permission,
      args.data
    );
    if (invalidAttributes.length) {
      const properties = invalidAttributes
        .map((attribute: string) => JSON.stringify(attribute))
        .join(\\", \\");
      const roles = userRoles
        .map((role: string) => JSON.stringify(role))
        .join(\\",\\");
      throw new apollo.ApolloError(
        \`providing the properties: \${properties} on \${\\"Organization\\"} update is forbidden for roles: \${roles}\`
      );
    }
    try {
      // @ts-ignore
      return await this.service.update({
        ...args,
        data: args.data,
      });
    } catch (error) {
      if (isRecordNotFoundError(error)) {
        throw new apollo.ApolloError(
          \`No resource was found for \${JSON.stringify(args.where)}\`
        );
      }
      throw error;
    }
  }

  @graphql.Mutation(() => Organization)
  @nestAccessControl.UseRoles({
    resource: \\"Organization\\",
    action: \\"delete\\",
    possession: \\"any\\",
  })
  async deleteOrganization(
    @graphql.Args() args: DeleteOrganizationArgs
  ): Promise<Organization | null> {
    try {
      // @ts-ignore
      return await this.service.delete(args);
    } catch (error) {
      if (isRecordNotFoundError(error)) {
        throw new apollo.ApolloError(
          \`No resource was found for \${JSON.stringify(args.where)}\`
        );
      }
      throw error;
    }
  }

  @graphql.ResolveField(() => [User])
  @nestAccessControl.UseRoles({
    resource: \\"Organization\\",
    action: \\"read\\",
    possession: \\"any\\",
  })
  async users(
    @graphql.Parent() parent: Organization,
    @graphql.Args() args: UserFindManyArgs,
    @gqlUserRoles.UserRoles() userRoles: string[]
  ): Promise<User[]> {
    const permission = this.rolesBuilder.permission({
      role: userRoles,
      action: \\"read\\",
      possession: \\"any\\",
      resource: \\"User\\",
    });
    const results = await this.service.findUsers(parent.id, args);

    if (!results) {
      return [];
    }

    return results.map((result) => permission.filter(result));
  }

  @graphql.ResolveField(() => [Customer])
  @nestAccessControl.UseRoles({
    resource: \\"Organization\\",
    action: \\"read\\",
    possession: \\"any\\",
  })
  async customers(
    @graphql.Parent() parent: Organization,
    @graphql.Args() args: CustomerFindManyArgs,
    @gqlUserRoles.UserRoles() userRoles: string[]
  ): Promise<Customer[]> {
    const permission = this.rolesBuilder.permission({
      role: userRoles,
      action: \\"read\\",
      possession: \\"any\\",
      resource: \\"Customer\\",
    });
    const results = await this.service.findCustomers(parent.id, args);

    if (!results) {
      return [];
    }

    return results.map((result) => permission.filter(result));
  }

  @graphql.ResolveField(() => [Customer])
  @nestAccessControl.UseRoles({
    resource: \\"Organization\\",
    action: \\"read\\",
    possession: \\"any\\",
  })
  async vipCustomers(
    @graphql.Parent() parent: Organization,
    @graphql.Args() args: CustomerFindManyArgs,
    @gqlUserRoles.UserRoles() userRoles: string[]
  ): Promise<Customer[]> {
    const permission = this.rolesBuilder.permission({
      role: userRoles,
      action: \\"read\\",
      possession: \\"any\\",
      resource: \\"Customer\\",
    });
    const results = await this.service.findVipCustomers(parent.id, args);

    if (!results) {
      return [];
    }

    return results.map((result) => permission.filter(result));
  }
}
",
  "server/src/organization/base/organization.service.base.ts": "/*
------------------------------------------------------------------------------ 
This code was generated by Amplication. 
 
Changes to this file will be lost if the code is regenerated. 

There are other ways to to customize your code, see this doc to learn more
https://docs.amplication.com/docs/how-to/custom-code

------------------------------------------------------------------------------
  */
import { PrismaService } from \\"nestjs-prisma\\";
import { Prisma, Organization, User, Customer } from \\"@prisma/client\\";

export class OrganizationServiceBase {
  constructor(protected readonly prisma: PrismaService) {}

  async count<T extends Prisma.OrganizationFindManyArgs>(
    args: Prisma.SelectSubset<T, Prisma.OrganizationFindManyArgs>
  ): Promise<number> {
    return this.prisma.organization.count(args);
  }

  async findMany<T extends Prisma.OrganizationFindManyArgs>(
    args: Prisma.SelectSubset<T, Prisma.OrganizationFindManyArgs>
  ): Promise<Organization[]> {
    return this.prisma.organization.findMany(args);
  }
  async findOne<T extends Prisma.OrganizationFindUniqueArgs>(
    args: Prisma.SelectSubset<T, Prisma.OrganizationFindUniqueArgs>
  ): Promise<Organization | null> {
    return this.prisma.organization.findUnique(args);
  }
  async create<T extends Prisma.OrganizationCreateArgs>(
    args: Prisma.SelectSubset<T, Prisma.OrganizationCreateArgs>
  ): Promise<Organization> {
    return this.prisma.organization.create<T>(args);
  }
  async update<T extends Prisma.OrganizationUpdateArgs>(
    args: Prisma.SelectSubset<T, Prisma.OrganizationUpdateArgs>
  ): Promise<Organization> {
    return this.prisma.organization.update<T>(args);
  }
  async delete<T extends Prisma.OrganizationDeleteArgs>(
    args: Prisma.SelectSubset<T, Prisma.OrganizationDeleteArgs>
  ): Promise<Organization> {
    return this.prisma.organization.delete(args);
  }

  async findUsers(
    parentId: string,
    args: Prisma.UserFindManyArgs
  ): Promise<User[]> {
    return this.prisma.organization
      .findUnique({
        where: { id: parentId },
      })
      .users(args);
  }

  async findCustomers(
    parentId: string,
    args: Prisma.CustomerFindManyArgs
  ): Promise<Customer[]> {
    return this.prisma.organization
      .findUnique({
        where: { id: parentId },
      })
      .customers(args);
  }

  async findVipCustomers(
    parentId: string,
    args: Prisma.CustomerFindManyArgs
  ): Promise<Customer[]> {
    return this.prisma.organization
      .findUnique({
        where: { id: parentId },
      })
      .vipCustomers(args);
  }
}
",
  "server/src/organization/organization.controller.ts": "import * as common from \\"@nestjs/common\\";
import * as swagger from \\"@nestjs/swagger\\";
import * as nestAccessControl from \\"nest-access-control\\";
import { OrganizationService } from \\"./organization.service\\";
import { OrganizationControllerBase } from \\"./base/organization.controller.base\\";

@swagger.ApiTags(\\"organizations\\")
@common.Controller(\\"organizations\\")
export class OrganizationController extends OrganizationControllerBase {
  constructor(
    protected readonly service: OrganizationService,
    @nestAccessControl.InjectRolesBuilder()
    protected readonly rolesBuilder: nestAccessControl.RolesBuilder
  ) {
    super(service, rolesBuilder);
  }
}
",
  "server/src/organization/organization.module.ts": "import { Module } from \\"@nestjs/common\\";
import { OrganizationModuleBase } from \\"./base/organization.module.base\\";
import { OrganizationService } from \\"./organization.service\\";
import { OrganizationController } from \\"./organization.controller\\";
import { OrganizationResolver } from \\"./organization.resolver\\";

@Module({
  imports: [OrganizationModuleBase],
  controllers: [OrganizationController],
  providers: [OrganizationService, OrganizationResolver],
  exports: [OrganizationService],
})
export class OrganizationModule {}
",
  "server/src/organization/organization.resolver.ts": "import * as common from \\"@nestjs/common\\";
import * as graphql from \\"@nestjs/graphql\\";
import * as nestAccessControl from \\"nest-access-control\\";
import { GqlDefaultAuthGuard } from \\"../auth/gqlDefaultAuth.guard\\";
import * as gqlACGuard from \\"../auth/gqlAC.guard\\";
import { OrganizationResolverBase } from \\"./base/organization.resolver.base\\";
import { Organization } from \\"./base/Organization\\";
import { OrganizationService } from \\"./organization.service\\";

@graphql.Resolver(() => Organization)
@common.UseGuards(GqlDefaultAuthGuard, gqlACGuard.GqlACGuard)
export class OrganizationResolver extends OrganizationResolverBase {
  constructor(
    protected readonly service: OrganizationService,
    @nestAccessControl.InjectRolesBuilder()
    protected readonly rolesBuilder: nestAccessControl.RolesBuilder
  ) {
    super(service, rolesBuilder);
  }
}
",
  "server/src/organization/organization.service.ts": "import { Injectable } from \\"@nestjs/common\\";
import { PrismaService } from \\"nestjs-prisma\\";
import { OrganizationServiceBase } from \\"./base/organization.service.base\\";

@Injectable()
export class OrganizationService extends OrganizationServiceBase {
  constructor(protected readonly prisma: PrismaService) {
    super(prisma);
  }
}
",
  "server/src/prisma.util.spec.ts": "import {
  isRecordNotFoundError,
  PRISMA_QUERY_INTERPRETATION_ERROR,
} from \\"./prisma.util\\";

describe(\\"isRecordNotFoundError\\", () => {
  test(\\"returns true for record not found error\\", () => {
    expect(
      isRecordNotFoundError(
        Object.assign(
          new Error(\`Error occurred during query execution:
        InterpretationError(\\"Error for binding '0': RecordNotFound(\\"Record to update not found.\\")\\")\`),
          {
            code: PRISMA_QUERY_INTERPRETATION_ERROR,
          }
        )
      )
    ).toBe(true);
  });
  test(\\"returns false for any other error\\", () => {
    expect(isRecordNotFoundError(new Error())).toBe(false);
  });
});
",
  "server/src/prisma.util.ts": "export const PRISMA_QUERY_INTERPRETATION_ERROR = \\"P2016\\";
export const PRISMA_RECORD_NOT_FOUND = \\"RecordNotFound\\";

export function isRecordNotFoundError(
  error: Error & { code?: string }
): boolean {
  return (
    \\"code\\" in error &&
    error.code === PRISMA_QUERY_INTERPRETATION_ERROR &&
    error.message.includes(PRISMA_RECORD_NOT_FOUND)
  );
}

export async function transformStringFieldUpdateInput<
  T extends undefined | string | { set?: string }
>(input: T, transform: (input: string) => Promise<string>): Promise<T> {
  if (typeof input === \\"object\\" && typeof input?.set === \\"string\\") {
    return { set: await transform(input.set) } as T;
  }
  if (typeof input === \\"object\\") {
    if (typeof input.set === \\"string\\") {
      return { set: await transform(input.set) } as T;
    }
    return input;
  }
  if (typeof input === \\"string\\") {
    return (await transform(input)) as T;
  }
  return input;
}
",
  "server/src/providers/secrets/base/secretsManager.service.base.spec.ts": "import { ConfigService } from \\"@nestjs/config\\";
import { mock } from \\"jest-mock-extended\\";
import { SecretsManagerServiceBase } from \\"./secretsManager.service.base\\";

describe(\\"Testing the secrets manager base class\\", () => {
  const SECRET_KEY = \\"SECRET_KEY\\";
  const SECRET_VALUE = \\"SECRET_VALUE\\";
  const configService = mock<ConfigService>();
  const secretsManagerServiceBase = new SecretsManagerServiceBase(
    configService
  );
  beforeEach(() => {
    configService.get.mockClear();
  });
  it(\\"should return value from env\\", async () => {
    //ARRANGE
    configService.get.mockReturnValue(SECRET_VALUE);
    //ACT
    const result = await secretsManagerServiceBase.getSecret(SECRET_KEY);
    //ASSERT
    expect(result).toBe(SECRET_VALUE);
  });
  it(\\"should return null for unknown keys\\", async () => {
    //ARRANGE
    configService.get.mockReturnValue(undefined);
    //ACT
    const result = await secretsManagerServiceBase.getSecret(SECRET_KEY);
    //ASSERT
    expect(result).toBeNull();
  });
  it(\\"should throw error if dont get key\\", () => {
    //@ts-ignore
    return expect(secretsManagerServiceBase.getSecret()).rejects.toThrow();
  });
  it(\\"should throw an exeption if getting null key\\", () => {
    //@ts-ignore
    return expect(secretsManagerServiceBase.getSecret(null)).rejects.toThrow();
  });
});
",
  "server/src/providers/secrets/base/secretsManager.service.base.ts": "import { ConfigService } from \\"@nestjs/config\\";

export interface ISecretsManager {
  getSecret: (key: string) => Promise<any | null>;
}

export class SecretsManagerServiceBase implements ISecretsManager {
  constructor(protected readonly configService: ConfigService) {}
  async getSecret<T>(key: string): Promise<T | null> {
    if (!key) {
      throw new Error(\\"Didn't got the key\\");
    }
    const value = this.configService.get(key);
    if (value) {
      return value;
    }
    return null;
  }
}
",
  "server/src/providers/secrets/secretsManager.module.ts": "import { Module } from \\"@nestjs/common\\";
import { SecretsManagerService } from \\"./secretsManager.service\\";

@Module({
  providers: [SecretsManagerService],
  exports: [SecretsManagerService],
})
export class SecretsManagerModule {}
",
  "server/src/providers/secrets/secretsManager.service.ts": "import { Injectable } from \\"@nestjs/common\\";
import { ConfigService } from \\"@nestjs/config\\";
import { SecretsManagerServiceBase } from \\"./base/secretsManager.service.base\\";

@Injectable()
export class SecretsManagerService extends SecretsManagerServiceBase {
  constructor(protected readonly configService: ConfigService) {
    super(configService);
  }
}
",
  "server/src/serveStaticOptions.service.ts": "import * as path from \\"path\\";
import { Injectable, Logger } from \\"@nestjs/common\\";
import { ConfigService } from \\"@nestjs/config\\";
import {
  ServeStaticModuleOptions,
  ServeStaticModuleOptionsFactory,
} from \\"@nestjs/serve-static\\";

const SERVE_STATIC_ROOT_PATH_VAR = \\"SERVE_STATIC_ROOT_PATH\\";
const DEFAULT_STATIC_MODULE_OPTIONS_LIST: ServeStaticModuleOptions[] = [
  {
    serveRoot: \\"/swagger\\",
    rootPath: path.join(__dirname, \\"swagger\\"),
  },
];

@Injectable()
export class ServeStaticOptionsService
  implements ServeStaticModuleOptionsFactory {
  private readonly logger = new Logger(ServeStaticOptionsService.name);

  constructor(private readonly configService: ConfigService) {}

  createLoggerOptions(): ServeStaticModuleOptions[] {
    const serveStaticRootPath = this.configService.get(
      SERVE_STATIC_ROOT_PATH_VAR
    );
    if (serveStaticRootPath) {
      const resolvedPath = path.resolve(serveStaticRootPath);
      this.logger.log(\`Serving static files from \${resolvedPath}\`);
      return [
        ...DEFAULT_STATIC_MODULE_OPTIONS_LIST,
        { rootPath: resolvedPath, exclude: [\\"/api*\\", \\"/graphql\\"] },
      ];
    }
    return DEFAULT_STATIC_MODULE_OPTIONS_LIST;
  }
}
",
  "server/src/swagger.ts": "import { DocumentBuilder } from \\"@nestjs/swagger\\";

export const swaggerPath = \\"api\\";

export const swaggerDocumentOptions = new DocumentBuilder()
  .setTitle(\\"Sample Application\\")
  .setDescription(
    'Sample application for testing\\\\n\\\\n## Congratulations! Your application is ready.\\\\n  \\\\nPlease note that all endpoints are secured with HTTP Basic authentication.\\\\nBy default, your app comes with one user with the username \\"admin\\" and password \\"admin\\".\\\\nLearn more in [our docs](https://docs.amplication.com)'
  )
  .setVersion(\\"0.1.3\\")
  .addBasicAuth()
  .build();

export const swaggerSetupOptions = {
  swaggerOptions: {
    persistAuthorization: true,
  },
  customCssUrl: \\"../swagger/swagger.css\\",
  customfavIcon: \\"../swagger/favicon.png\\",
  customSiteTitle: \\"Sample Application\\",
};
",
  "server/src/tests/auth/basic/basic.strategy.spec.ts": "import { UnauthorizedException } from \\"@nestjs/common\\";
import { mock } from \\"jest-mock-extended\\";
import { AuthService } from \\"../../../auth/auth.service\\";
import { BasicStrategyBase } from \\"../../../auth/basic/base/basic.strategy.base\\";
import { TEST_USER } from \\"../constants\\";

describe(\\"Testing the basicStrategyBase.validate()\\", () => {
  const TEST_PASSWORD = \\"gabay\\";
  const authService = mock<AuthService>();
  const basicStrategy = new BasicStrategyBase(authService);
  beforeEach(() => {
    authService.validateUser.mockClear();
  });
  beforeAll(() => {
    //ARRANGE
    authService.validateUser
      .calledWith(TEST_USER.username, TEST_PASSWORD)
      .mockReturnValue(Promise.resolve(TEST_USER));
  });
  it(\\"should return the user\\", async () => {
    //ACT
    const result = await basicStrategy.validate(
      TEST_USER.username,
      TEST_PASSWORD
    );
    //ASSERT
    expect(result).toBe(TEST_USER);
  });
  it(\\"should throw error if there is not valid user\\", async () => {
    //ARRANGE
    authService.validateUser.mockReturnValue(Promise.resolve(null));
    //ACT
    const result = basicStrategy.validate(\\"noUsername\\", TEST_PASSWORD);
    //ASSERT
    return expect(result).rejects.toThrowError(UnauthorizedException);
  });
});
",
  "server/src/tests/auth/constants.ts": "import { Credentials } from \\"../../auth/Credentials\\";
import { UserInfo } from \\"../../auth/UserInfo\\";

export const TEST_USER: UserInfo = { roles: [\\"User\\"], username: \\"ofek\\" };
export const SIGN_TOKEN = \\"SIGN_TOKEN\\";
export const VALID_CREDENTIALS: Credentials = {
  username: \\"Valid User\\",
  password: \\"Valid User Password\\",
};
export const INVALID_CREDENTIALS: Credentials = {
  username: \\"Invalid User\\",
  password: \\"Invalid User Password\\",
};
",
  "server/src/tests/auth/jwt/jwt.strategy.spec.ts": "import { UnauthorizedException } from \\"@nestjs/common\\";
import { mock } from \\"jest-mock-extended\\";
import { JwtStrategyBase } from \\"../../../auth/jwt/base/jwt.strategy.base\\";
// @ts-ignore
// eslint-disable-next-line
import { UserService } from \\"../../../user/user.service\\";
import { TEST_USER } from \\"../constants\\";

describe(\\"Testing the jwtStrategyBase.validate()\\", () => {
  const userService = mock<UserService>();
  const jwtStrategy = new JwtStrategyBase(userService, \\"Secrete\\");
  beforeEach(() => {
    userService.findOne.mockClear();
  });
  it(\\"should throw UnauthorizedException where there is no user\\", async () => {
    //ARRANGE
    userService.findOne
      .calledWith({ where: { username: TEST_USER.username } })
      .mockReturnValue(Promise.resolve(null));
    //ACT
    const result = jwtStrategy.validate({
      username: TEST_USER.username,
      roles: TEST_USER.roles,
    });
    //ASSERT
    return expect(result).rejects.toThrowError(UnauthorizedException);
  });
});
",
  "server/src/tests/auth/token.service.spec.ts": "/* eslint-disable import/no-unresolved */
//@ts-ignore
import { TokenServiceBase } from \\"../../auth/base/token.service.base\\";
import {
  INVALID_USERNAME_ERROR,
  INVALID_PASSWORD_ERROR,
  //@ts-ignore
} from \\"../../auth/constants\\";

describe(\\"Testing the TokenServiceBase\\", () => {
  let tokenServiceBase: TokenServiceBase;
  beforeEach(() => {
    tokenServiceBase = new TokenServiceBase();
  });
  describe(\\"Testing the BasicTokenService.createToken()\\", () => {
    it(\\"should create valid token for given username and password\\", async () => {
      expect(await tokenServiceBase.createToken(\\"admin\\", \\"admin\\")).toBe(
        \\"YWRtaW46YWRtaW4=\\"
      );
    });
    it(\\"should reject when username missing\\", () => {
      //@ts-ignore
      const result = tokenServiceBase.createToken(null, \\"admin\\");
      return expect(result).rejects.toBe(INVALID_USERNAME_ERROR);
    });
    it(\\"should reject when password missing\\", () => {
      //@ts-ignore
      const result = tokenServiceBase.createToken(\\"admin\\", null);
      return expect(result).rejects.toBe(INVALID_PASSWORD_ERROR);
    });
  });
});
",
  "server/src/tests/health/health.service.spec.ts": "import { mock } from \\"jest-mock-extended\\";
import { PrismaService } from \\"nestjs-prisma\\";
import { HealthServiceBase } from \\"../../health/base/health.service.base\\";

describe(\\"Testing the HealthServiceBase\\", () => {
  //ARRANGE
  let prismaService: PrismaService;
  let healthServiceBase: HealthServiceBase;

  describe(\\"Testing the isDbReady function in HealthServiceBase class\\", () => {
    beforeEach(() => {
      prismaService = mock<PrismaService>();
      healthServiceBase = new HealthServiceBase(prismaService);
    });
    it(\\"should return true if allow connection to db\\", async () => {
      //ARRANGE
      prismaService.$queryRaw
        //@ts-ignore
        .mockReturnValue(Promise.resolve(true));
      //ACT
      const response = await healthServiceBase.isDbReady();
      //ASSERT
      expect(response).toBe(true);
    });
    it(\\"should return false if db is not available\\", async () => {
      //ARRANGE
      prismaService.$queryRaw
        //@ts-ignore
        .mockReturnValue(Promise.reject(false));
      //ACT
      const response = await healthServiceBase.isDbReady();
      //ASSERT
      expect(response).toBe(false);
    });
  });
});
",
  "server/src/types.ts": "import { JsonValue } from \\"type-fest\\";

export type InputJsonValue = Omit<JsonValue, \\"null\\">;
",
  "server/src/user/base/CreateUserArgs.ts": "/*
------------------------------------------------------------------------------ 
This code was generated by Amplication. 
 
Changes to this file will be lost if the code is regenerated. 

There are other ways to to customize your code, see this doc to learn more
https://docs.amplication.com/docs/how-to/custom-code

------------------------------------------------------------------------------
  */
import { ArgsType, Field } from \\"@nestjs/graphql\\";
import { UserCreateInput } from \\"./UserCreateInput\\";

@ArgsType()
class CreateUserArgs {
  @Field(() => UserCreateInput, { nullable: false })
  data!: UserCreateInput;
}

export { CreateUserArgs };
",
  "server/src/user/base/DeleteUserArgs.ts": "/*
------------------------------------------------------------------------------ 
This code was generated by Amplication. 
 
Changes to this file will be lost if the code is regenerated. 

There are other ways to to customize your code, see this doc to learn more
https://docs.amplication.com/docs/how-to/custom-code

------------------------------------------------------------------------------
  */
import { ArgsType, Field } from \\"@nestjs/graphql\\";
import { UserWhereUniqueInput } from \\"./UserWhereUniqueInput\\";

@ArgsType()
class DeleteUserArgs {
  @Field(() => UserWhereUniqueInput, { nullable: false })
  where!: UserWhereUniqueInput;
}

export { DeleteUserArgs };
",
  "server/src/user/base/EnumUserInterests.ts": "/*
------------------------------------------------------------------------------ 
This code was generated by Amplication. 
 
Changes to this file will be lost if the code is regenerated. 

There are other ways to to customize your code, see this doc to learn more
https://docs.amplication.com/docs/how-to/custom-code

------------------------------------------------------------------------------
  */
import { registerEnumType } from \\"@nestjs/graphql\\";

export enum EnumUserInterests {
  Programming = \\"programming\\",
  Design = \\"design\\",
}

registerEnumType(EnumUserInterests, {
  name: \\"EnumUserInterests\\",
});
",
  "server/src/user/base/EnumUserPriority.ts": "/*
------------------------------------------------------------------------------ 
This code was generated by Amplication. 
 
Changes to this file will be lost if the code is regenerated. 

There are other ways to to customize your code, see this doc to learn more
https://docs.amplication.com/docs/how-to/custom-code

------------------------------------------------------------------------------
  */
import { registerEnumType } from \\"@nestjs/graphql\\";

export enum EnumUserPriority {
  High = \\"high\\",
  Medium = \\"medium\\",
  Low = \\"low\\",
}

registerEnumType(EnumUserPriority, {
  name: \\"EnumUserPriority\\",
});
",
  "server/src/user/base/OrganizationCreateNestedManyWithoutUsersInput.ts": "/*
------------------------------------------------------------------------------ 
This code was generated by Amplication. 
 
Changes to this file will be lost if the code is regenerated. 

There are other ways to to customize your code, see this doc to learn more
https://docs.amplication.com/docs/how-to/custom-code

------------------------------------------------------------------------------
  */
import { InputType, Field } from \\"@nestjs/graphql\\";
import { OrganizationWhereUniqueInput } from \\"../../organization/base/OrganizationWhereUniqueInput\\";
import { ApiProperty } from \\"@nestjs/swagger\\";
@InputType()
class OrganizationCreateNestedManyWithoutUsersInput {
  @Field(() => [OrganizationWhereUniqueInput], {
    nullable: true,
  })
  @ApiProperty({
    required: false,
    type: () => [OrganizationWhereUniqueInput],
  })
  connect?: Array<OrganizationWhereUniqueInput>;
}
export { OrganizationCreateNestedManyWithoutUsersInput };
",
  "server/src/user/base/OrganizationUpdateManyWithoutUsersInput.ts": "/*
------------------------------------------------------------------------------ 
This code was generated by Amplication. 
 
Changes to this file will be lost if the code is regenerated. 

There are other ways to to customize your code, see this doc to learn more
https://docs.amplication.com/docs/how-to/custom-code

------------------------------------------------------------------------------
  */
import { InputType, Field } from \\"@nestjs/graphql\\";
import { OrganizationWhereUniqueInput } from \\"../../organization/base/OrganizationWhereUniqueInput\\";
import { ApiProperty } from \\"@nestjs/swagger\\";
@InputType()
class OrganizationUpdateManyWithoutUsersInput {
  @Field(() => [OrganizationWhereUniqueInput], {
    nullable: true,
  })
  @ApiProperty({
    required: false,
    type: () => [OrganizationWhereUniqueInput],
  })
  connect?: Array<OrganizationWhereUniqueInput>;

  @Field(() => [OrganizationWhereUniqueInput], {
    nullable: true,
  })
  @ApiProperty({
    required: false,
    type: () => [OrganizationWhereUniqueInput],
  })
  disconnect?: Array<OrganizationWhereUniqueInput>;

  @Field(() => [OrganizationWhereUniqueInput], {
    nullable: true,
  })
  @ApiProperty({
    required: false,
    type: () => [OrganizationWhereUniqueInput],
  })
  set?: Array<OrganizationWhereUniqueInput>;
}
export { OrganizationUpdateManyWithoutUsersInput };
",
  "server/src/user/base/UpdateUserArgs.ts": "/*
------------------------------------------------------------------------------ 
This code was generated by Amplication. 
 
Changes to this file will be lost if the code is regenerated. 

There are other ways to to customize your code, see this doc to learn more
https://docs.amplication.com/docs/how-to/custom-code

------------------------------------------------------------------------------
  */
import { ArgsType, Field } from \\"@nestjs/graphql\\";
import { UserWhereUniqueInput } from \\"./UserWhereUniqueInput\\";
import { UserUpdateInput } from \\"./UserUpdateInput\\";

@ArgsType()
class UpdateUserArgs {
  @Field(() => UserWhereUniqueInput, { nullable: false })
  where!: UserWhereUniqueInput;
  @Field(() => UserUpdateInput, { nullable: false })
  data!: UserUpdateInput;
}

export { UpdateUserArgs };
",
  "server/src/user/base/User.ts": "/*
------------------------------------------------------------------------------ 
This code was generated by Amplication. 
 
Changes to this file will be lost if the code is regenerated. 

There are other ways to to customize your code, see this doc to learn more
https://docs.amplication.com/docs/how-to/custom-code

------------------------------------------------------------------------------
  */
import { ObjectType, Field } from \\"@nestjs/graphql\\";
import { ApiProperty } from \\"@nestjs/swagger\\";

import {
  IsString,
  IsInt,
  IsDate,
  IsNumber,
  ValidateNested,
  IsOptional,
  IsEnum,
  IsBoolean,
  IsJSON,
} from \\"class-validator\\";

import { Type } from \\"class-transformer\\";
import { Organization } from \\"../../organization/base/Organization\\";
import { EnumUserInterests } from \\"./EnumUserInterests\\";
import { EnumUserPriority } from \\"./EnumUserPriority\\";
import { GraphQLJSONObject } from \\"graphql-type-json\\";
import { JsonValue } from \\"type-fest\\";
@ObjectType()
class User {
  @ApiProperty({
    required: true,
    type: String,
  })
  @IsString()
  @Field(() => String)
  username!: string;

  @ApiProperty({
    required: true,
    type: [String],
  })
  @IsString({
    each: true,
  })
  @Field(() => [String])
  roles!: Array<string>;

  @ApiProperty({
    required: true,
    type: String,
  })
  @IsString()
  @Field(() => String)
  id!: string;

  @ApiProperty({
    required: true,
    type: String,
  })
  @IsString()
  @Field(() => String)
  name!: string;

  @ApiProperty({
    required: true,
    type: String,
  })
  @IsString()
  @Field(() => String)
  bio!: string;

  @ApiProperty({
    required: true,
    type: String,
  })
  @IsString()
  @Field(() => String)
  email!: string;

  @ApiProperty({
    required: true,
    type: Number,
  })
  @IsInt()
  @Field(() => Number)
  age!: number;

  @ApiProperty({
    required: true,
  })
  @IsDate()
  @Type(() => Date)
  @Field(() => Date)
  birthDate!: Date;

  @ApiProperty({
    required: true,
    type: Number,
  })
  @IsNumber()
  @Field(() => Number)
  score!: number;

  @ApiProperty({
    required: false,
    type: () => User,
  })
  @ValidateNested()
  @Type(() => User)
  @IsOptional()
  manager?: User | null;

  @ApiProperty({
    required: false,
    type: () => [User],
  })
  @ValidateNested()
  @Type(() => User)
  @IsOptional()
  employees?: Array<User>;

  @ApiProperty({
    required: false,
    type: () => [Organization],
  })
  @ValidateNested()
  @Type(() => Organization)
  @IsOptional()
  organizations?: Array<Organization>;

  @ApiProperty({
    required: true,
    enum: EnumUserInterests,
    isArray: true,
  })
  @IsEnum(EnumUserInterests, {
    each: true,
  })
  @IsOptional()
  @Field(() => [EnumUserInterests], {
    nullable: true,
  })
  interests?: Array<\\"programming\\" | \\"design\\">;

  @ApiProperty({
    required: true,
    enum: EnumUserPriority,
  })
  @IsEnum(EnumUserPriority)
  @Field(() => EnumUserPriority, {
    nullable: true,
  })
  priority?: \\"high\\" | \\"medium\\" | \\"low\\";

  @ApiProperty({
    required: true,
    type: Boolean,
  })
  @IsBoolean()
  @Field(() => Boolean)
  isCurious!: boolean;

  @ApiProperty({
    required: true,
    type: String,
  })
  @IsString()
  @Field(() => String)
  location!: string;

  @ApiProperty({
    required: true,
  })
  @IsJSON()
  @Field(() => GraphQLJSONObject)
  extendedProperties!: JsonValue;
}
export { User };
",
  "server/src/user/base/UserCreateInput.ts": "/*
------------------------------------------------------------------------------ 
This code was generated by Amplication. 
 
Changes to this file will be lost if the code is regenerated. 

There are other ways to to customize your code, see this doc to learn more
https://docs.amplication.com/docs/how-to/custom-code

------------------------------------------------------------------------------
  */
import { InputType, Field } from \\"@nestjs/graphql\\";
import { ApiProperty } from \\"@nestjs/swagger\\";

import {
  IsString,
  IsInt,
  IsDate,
  IsNumber,
  ValidateNested,
  IsOptional,
  IsEnum,
  IsBoolean,
  IsJSON,
} from \\"class-validator\\";

import { Type } from \\"class-transformer\\";
import { UserWhereUniqueInput } from \\"./UserWhereUniqueInput\\";
import { UserCreateNestedManyWithoutUsersInput } from \\"./UserCreateNestedManyWithoutUsersInput\\";
import { OrganizationCreateNestedManyWithoutUsersInput } from \\"./OrganizationCreateNestedManyWithoutUsersInput\\";
import { EnumUserInterests } from \\"./EnumUserInterests\\";
import { EnumUserPriority } from \\"./EnumUserPriority\\";
import { GraphQLJSONObject } from \\"graphql-type-json\\";
import { InputJsonValue } from \\"../../types\\";
@InputType()
class UserCreateInput {
  @ApiProperty({
    required: true,
    type: String,
  })
  @IsString()
  @Field(() => String)
  username!: string;

  @ApiProperty({
    required: true,
    type: String,
  })
  @IsString()
  @Field(() => String)
  password!: string;

  @ApiProperty({
    required: true,
    type: [String],
  })
  @IsString({
    each: true,
  })
  @Field(() => [String])
  roles!: Array<string>;

  @ApiProperty({
    required: true,
    type: String,
  })
  @IsString()
  @Field(() => String)
  name!: string;

  @ApiProperty({
    required: true,
    type: String,
  })
  @IsString()
  @Field(() => String)
  bio!: string;

  @ApiProperty({
    required: true,
    type: String,
  })
  @IsString()
  @Field(() => String)
  email!: string;

  @ApiProperty({
    required: true,
    type: Number,
  })
  @IsInt()
  @Field(() => Number)
  age!: number;

  @ApiProperty({
    required: true,
  })
  @IsDate()
  @Type(() => Date)
  @Field(() => Date)
  birthDate!: Date;

  @ApiProperty({
    required: true,
    type: Number,
  })
  @IsNumber()
  @Field(() => Number)
  score!: number;

  @ApiProperty({
    required: false,
    type: () => UserWhereUniqueInput,
  })
  @ValidateNested()
  @Type(() => UserWhereUniqueInput)
  @IsOptional()
  @Field(() => UserWhereUniqueInput, {
    nullable: true,
  })
  manager?: UserWhereUniqueInput | null;

  @ApiProperty({
    required: false,
    type: () => UserCreateNestedManyWithoutUsersInput,
  })
  @ValidateNested()
  @Type(() => UserCreateNestedManyWithoutUsersInput)
  @IsOptional()
  @Field(() => UserCreateNestedManyWithoutUsersInput, {
    nullable: true,
  })
  employees?: UserCreateNestedManyWithoutUsersInput;

  @ApiProperty({
    required: false,
    type: () => OrganizationCreateNestedManyWithoutUsersInput,
  })
  @ValidateNested()
  @Type(() => OrganizationCreateNestedManyWithoutUsersInput)
  @IsOptional()
  @Field(() => OrganizationCreateNestedManyWithoutUsersInput, {
    nullable: true,
  })
  organizations?: OrganizationCreateNestedManyWithoutUsersInput;

  @ApiProperty({
    required: true,
    enum: EnumUserInterests,
    isArray: true,
  })
  @IsEnum(EnumUserInterests, {
    each: true,
  })
  @IsOptional()
  @Field(() => [EnumUserInterests], {
    nullable: true,
  })
  interests?: Array<\\"programming\\" | \\"design\\">;

  @ApiProperty({
    required: true,
    enum: EnumUserPriority,
  })
  @IsEnum(EnumUserPriority)
  @Field(() => EnumUserPriority)
  priority!: \\"high\\" | \\"medium\\" | \\"low\\";

  @ApiProperty({
    required: true,
    type: Boolean,
  })
  @IsBoolean()
  @Field(() => Boolean)
  isCurious!: boolean;

  @ApiProperty({
    required: true,
    type: String,
  })
  @IsString()
  @Field(() => String)
  location!: string;

  @ApiProperty({
    required: true,
  })
  @IsJSON()
  @Field(() => GraphQLJSONObject)
  extendedProperties!: InputJsonValue;
}
export { UserCreateInput };
",
  "server/src/user/base/UserCreateNestedManyWithoutUsersInput.ts": "/*
------------------------------------------------------------------------------ 
This code was generated by Amplication. 
 
Changes to this file will be lost if the code is regenerated. 

There are other ways to to customize your code, see this doc to learn more
https://docs.amplication.com/docs/how-to/custom-code

------------------------------------------------------------------------------
  */
import { InputType, Field } from \\"@nestjs/graphql\\";
import { UserWhereUniqueInput } from \\"./UserWhereUniqueInput\\";
import { ApiProperty } from \\"@nestjs/swagger\\";
@InputType()
class UserCreateNestedManyWithoutUsersInput {
  @Field(() => [UserWhereUniqueInput], {
    nullable: true,
  })
  @ApiProperty({
    required: false,
    type: () => [UserWhereUniqueInput],
  })
  connect?: Array<UserWhereUniqueInput>;
}
export { UserCreateNestedManyWithoutUsersInput };
",
  "server/src/user/base/UserFindManyArgs.ts": "/*
------------------------------------------------------------------------------ 
This code was generated by Amplication. 
 
Changes to this file will be lost if the code is regenerated. 

There are other ways to to customize your code, see this doc to learn more
https://docs.amplication.com/docs/how-to/custom-code

------------------------------------------------------------------------------
  */
import { ArgsType, Field } from \\"@nestjs/graphql\\";
import { ApiProperty } from \\"@nestjs/swagger\\";
import { UserWhereInput } from \\"./UserWhereInput\\";
import { Type } from \\"class-transformer\\";
import { UserOrderByInput } from \\"./UserOrderByInput\\";

@ArgsType()
class UserFindManyArgs {
  @ApiProperty({
    required: false,
    type: () => UserWhereInput,
  })
  @Field(() => UserWhereInput, { nullable: true })
  @Type(() => UserWhereInput)
  where?: UserWhereInput;

  @ApiProperty({
    required: false,
    type: [UserOrderByInput],
  })
  @Field(() => [UserOrderByInput], { nullable: true })
  @Type(() => UserOrderByInput)
  orderBy?: Array<UserOrderByInput>;

  @ApiProperty({
    required: false,
    type: Number,
  })
  @Field(() => Number, { nullable: true })
  @Type(() => Number)
  skip?: number;

  @ApiProperty({
    required: false,
    type: Number,
  })
  @Field(() => Number, { nullable: true })
  @Type(() => Number)
  take?: number;
}

export { UserFindManyArgs };
",
  "server/src/user/base/UserFindUniqueArgs.ts": "/*
------------------------------------------------------------------------------ 
This code was generated by Amplication. 
 
Changes to this file will be lost if the code is regenerated. 

There are other ways to to customize your code, see this doc to learn more
https://docs.amplication.com/docs/how-to/custom-code

------------------------------------------------------------------------------
  */
import { ArgsType, Field } from \\"@nestjs/graphql\\";
import { UserWhereUniqueInput } from \\"./UserWhereUniqueInput\\";

@ArgsType()
class UserFindUniqueArgs {
  @Field(() => UserWhereUniqueInput, { nullable: false })
  where!: UserWhereUniqueInput;
}

export { UserFindUniqueArgs };
",
  "server/src/user/base/UserListRelationFilter.ts": "/*
------------------------------------------------------------------------------ 
This code was generated by Amplication. 
 
Changes to this file will be lost if the code is regenerated. 

There are other ways to to customize your code, see this doc to learn more
https://docs.amplication.com/docs/how-to/custom-code

------------------------------------------------------------------------------
  */
import { InputType, Field } from \\"@nestjs/graphql\\";
import { ApiProperty } from \\"@nestjs/swagger\\";
import { UserWhereInput } from \\"./UserWhereInput\\";
import { ValidateNested, IsOptional } from \\"class-validator\\";
import { Type } from \\"class-transformer\\";

@InputType()
class UserListRelationFilter {
  @ApiProperty({
    required: false,
    type: () => UserWhereInput,
  })
  @ValidateNested()
  @Type(() => UserWhereInput)
  @IsOptional()
  @Field(() => UserWhereInput, {
    nullable: true,
  })
  every?: UserWhereInput;

  @ApiProperty({
    required: false,
    type: () => UserWhereInput,
  })
  @ValidateNested()
  @Type(() => UserWhereInput)
  @IsOptional()
  @Field(() => UserWhereInput, {
    nullable: true,
  })
  some?: UserWhereInput;

  @ApiProperty({
    required: false,
    type: () => UserWhereInput,
  })
  @ValidateNested()
  @Type(() => UserWhereInput)
  @IsOptional()
  @Field(() => UserWhereInput, {
    nullable: true,
  })
  none?: UserWhereInput;
}
export { UserListRelationFilter };
",
  "server/src/user/base/UserOrderByInput.ts": "/*
------------------------------------------------------------------------------ 
This code was generated by Amplication. 
 
Changes to this file will be lost if the code is regenerated. 

There are other ways to to customize your code, see this doc to learn more
https://docs.amplication.com/docs/how-to/custom-code

------------------------------------------------------------------------------
  */
import { InputType, Field } from \\"@nestjs/graphql\\";
import { ApiProperty } from \\"@nestjs/swagger\\";
import { SortOrder } from \\"../../util/SortOrder\\";

@InputType({
  isAbstract: true,
  description: undefined,
})
class UserOrderByInput {
  @ApiProperty({
    required: false,
    enum: [\\"asc\\", \\"desc\\"],
  })
  @Field(() => SortOrder, {
    nullable: true,
  })
  username?: SortOrder;

  @ApiProperty({
    required: false,
    enum: [\\"asc\\", \\"desc\\"],
  })
  @Field(() => SortOrder, {
    nullable: true,
  })
  password?: SortOrder;

  @ApiProperty({
    required: false,
    enum: [\\"asc\\", \\"desc\\"],
  })
  @Field(() => SortOrder, {
    nullable: true,
  })
  roles?: SortOrder;

  @ApiProperty({
    required: false,
    enum: [\\"asc\\", \\"desc\\"],
  })
  @Field(() => SortOrder, {
    nullable: true,
  })
  id?: SortOrder;

  @ApiProperty({
    required: false,
    enum: [\\"asc\\", \\"desc\\"],
  })
  @Field(() => SortOrder, {
    nullable: true,
  })
  name?: SortOrder;

  @ApiProperty({
    required: false,
    enum: [\\"asc\\", \\"desc\\"],
  })
  @Field(() => SortOrder, {
    nullable: true,
  })
  bio?: SortOrder;

  @ApiProperty({
    required: false,
    enum: [\\"asc\\", \\"desc\\"],
  })
  @Field(() => SortOrder, {
    nullable: true,
  })
  email?: SortOrder;

  @ApiProperty({
    required: false,
    enum: [\\"asc\\", \\"desc\\"],
  })
  @Field(() => SortOrder, {
    nullable: true,
  })
  age?: SortOrder;

  @ApiProperty({
    required: false,
    enum: [\\"asc\\", \\"desc\\"],
  })
  @Field(() => SortOrder, {
    nullable: true,
  })
  birthDate?: SortOrder;

  @ApiProperty({
    required: false,
    enum: [\\"asc\\", \\"desc\\"],
  })
  @Field(() => SortOrder, {
    nullable: true,
  })
  score?: SortOrder;

  @ApiProperty({
    required: false,
    enum: [\\"asc\\", \\"desc\\"],
  })
  @Field(() => SortOrder, {
    nullable: true,
  })
  managerId?: SortOrder;

  @ApiProperty({
    required: false,
    enum: [\\"asc\\", \\"desc\\"],
  })
  @Field(() => SortOrder, {
    nullable: true,
  })
  interests?: SortOrder;

  @ApiProperty({
    required: false,
    enum: [\\"asc\\", \\"desc\\"],
  })
  @Field(() => SortOrder, {
    nullable: true,
  })
  priority?: SortOrder;

  @ApiProperty({
    required: false,
    enum: [\\"asc\\", \\"desc\\"],
  })
  @Field(() => SortOrder, {
    nullable: true,
  })
  isCurious?: SortOrder;

  @ApiProperty({
    required: false,
    enum: [\\"asc\\", \\"desc\\"],
  })
  @Field(() => SortOrder, {
    nullable: true,
  })
  location?: SortOrder;

  @ApiProperty({
    required: false,
    enum: [\\"asc\\", \\"desc\\"],
  })
  @Field(() => SortOrder, {
    nullable: true,
  })
  extendedProperties?: SortOrder;
}

export { UserOrderByInput };
",
  "server/src/user/base/UserUpdateInput.ts": "/*
------------------------------------------------------------------------------ 
This code was generated by Amplication. 
 
Changes to this file will be lost if the code is regenerated. 

There are other ways to to customize your code, see this doc to learn more
https://docs.amplication.com/docs/how-to/custom-code

------------------------------------------------------------------------------
  */
import { InputType, Field } from \\"@nestjs/graphql\\";
import { ApiProperty } from \\"@nestjs/swagger\\";

import {
  IsString,
  IsOptional,
  IsInt,
  IsDate,
  IsNumber,
  ValidateNested,
  IsEnum,
  IsBoolean,
  IsJSON,
} from \\"class-validator\\";

import { Type } from \\"class-transformer\\";
import { UserWhereUniqueInput } from \\"./UserWhereUniqueInput\\";
import { UserUpdateManyWithoutUsersInput } from \\"./UserUpdateManyWithoutUsersInput\\";
import { OrganizationUpdateManyWithoutUsersInput } from \\"./OrganizationUpdateManyWithoutUsersInput\\";
import { EnumUserInterests } from \\"./EnumUserInterests\\";
import { EnumUserPriority } from \\"./EnumUserPriority\\";
import { GraphQLJSONObject } from \\"graphql-type-json\\";
import { InputJsonValue } from \\"../../types\\";
@InputType()
class UserUpdateInput {
  @ApiProperty({
    required: false,
    type: String,
  })
  @IsString()
  @IsOptional()
  @Field(() => String, {
    nullable: true,
  })
  username?: string;

  @ApiProperty({
    required: false,
    type: String,
  })
  @IsString()
  @IsOptional()
  @Field(() => String, {
    nullable: true,
  })
  password?: string;

  @ApiProperty({
    required: false,
    type: [String],
  })
  @IsString({
    each: true,
  })
  @IsOptional()
  @Field(() => [String], {
    nullable: true,
  })
  roles?: Array<string>;

  @ApiProperty({
    required: false,
    type: String,
  })
  @IsString()
  @IsOptional()
  @Field(() => String, {
    nullable: true,
  })
  name?: string;

  @ApiProperty({
    required: false,
    type: String,
  })
  @IsString()
  @IsOptional()
  @Field(() => String, {
    nullable: true,
  })
  bio?: string;

  @ApiProperty({
    required: false,
    type: String,
  })
  @IsString()
  @IsOptional()
  @Field(() => String, {
    nullable: true,
  })
  email?: string;

  @ApiProperty({
    required: false,
    type: Number,
  })
  @IsInt()
  @IsOptional()
  @Field(() => Number, {
    nullable: true,
  })
  age?: number;

  @ApiProperty({
    required: false,
  })
  @IsDate()
  @Type(() => Date)
  @IsOptional()
  @Field(() => Date, {
    nullable: true,
  })
  birthDate?: Date;

  @ApiProperty({
    required: false,
    type: Number,
  })
  @IsNumber()
  @IsOptional()
  @Field(() => Number, {
    nullable: true,
  })
  score?: number;

  @ApiProperty({
    required: false,
    type: () => UserWhereUniqueInput,
  })
  @ValidateNested()
  @Type(() => UserWhereUniqueInput)
  @IsOptional()
  @Field(() => UserWhereUniqueInput, {
    nullable: true,
  })
  manager?: UserWhereUniqueInput | null;

  @ApiProperty({
    required: false,
    type: () => UserUpdateManyWithoutUsersInput,
  })
  @ValidateNested()
  @Type(() => UserUpdateManyWithoutUsersInput)
  @IsOptional()
  @Field(() => UserUpdateManyWithoutUsersInput, {
    nullable: true,
  })
  employees?: UserUpdateManyWithoutUsersInput;

  @ApiProperty({
    required: false,
    type: () => OrganizationUpdateManyWithoutUsersInput,
  })
  @ValidateNested()
  @Type(() => OrganizationUpdateManyWithoutUsersInput)
  @IsOptional()
  @Field(() => OrganizationUpdateManyWithoutUsersInput, {
    nullable: true,
  })
  organizations?: OrganizationUpdateManyWithoutUsersInput;

  @ApiProperty({
    required: false,
    enum: EnumUserInterests,
    isArray: true,
  })
  @IsEnum(EnumUserInterests, {
    each: true,
  })
  @IsOptional()
  @Field(() => [EnumUserInterests], {
    nullable: true,
  })
  interests?: Array<\\"programming\\" | \\"design\\">;

  @ApiProperty({
    required: false,
    enum: EnumUserPriority,
  })
  @IsEnum(EnumUserPriority)
  @IsOptional()
  @Field(() => EnumUserPriority, {
    nullable: true,
  })
  priority?: \\"high\\" | \\"medium\\" | \\"low\\";

  @ApiProperty({
    required: false,
    type: Boolean,
  })
  @IsBoolean()
  @IsOptional()
  @Field(() => Boolean, {
    nullable: true,
  })
  isCurious?: boolean;

  @ApiProperty({
    required: false,
    type: String,
  })
  @IsString()
  @IsOptional()
  @Field(() => String, {
    nullable: true,
  })
  location?: string;

  @ApiProperty({
    required: false,
  })
  @IsJSON()
  @IsOptional()
  @Field(() => GraphQLJSONObject, {
    nullable: true,
  })
  extendedProperties?: InputJsonValue;
}
export { UserUpdateInput };
",
  "server/src/user/base/UserUpdateManyWithoutUsersInput.ts": "/*
------------------------------------------------------------------------------ 
This code was generated by Amplication. 
 
Changes to this file will be lost if the code is regenerated. 

There are other ways to to customize your code, see this doc to learn more
https://docs.amplication.com/docs/how-to/custom-code

------------------------------------------------------------------------------
  */
import { InputType, Field } from \\"@nestjs/graphql\\";
import { UserWhereUniqueInput } from \\"./UserWhereUniqueInput\\";
import { ApiProperty } from \\"@nestjs/swagger\\";
@InputType()
class UserUpdateManyWithoutUsersInput {
  @Field(() => [UserWhereUniqueInput], {
    nullable: true,
  })
  @ApiProperty({
    required: false,
    type: () => [UserWhereUniqueInput],
  })
  connect?: Array<UserWhereUniqueInput>;

  @Field(() => [UserWhereUniqueInput], {
    nullable: true,
  })
  @ApiProperty({
    required: false,
    type: () => [UserWhereUniqueInput],
  })
  disconnect?: Array<UserWhereUniqueInput>;

  @Field(() => [UserWhereUniqueInput], {
    nullable: true,
  })
  @ApiProperty({
    required: false,
    type: () => [UserWhereUniqueInput],
  })
  set?: Array<UserWhereUniqueInput>;
}
export { UserUpdateManyWithoutUsersInput };
",
  "server/src/user/base/UserWhereInput.ts": "/*
------------------------------------------------------------------------------ 
This code was generated by Amplication. 
 
Changes to this file will be lost if the code is regenerated. 

There are other ways to to customize your code, see this doc to learn more
https://docs.amplication.com/docs/how-to/custom-code

------------------------------------------------------------------------------
  */
import { InputType, Field } from \\"@nestjs/graphql\\";
import { ApiProperty } from \\"@nestjs/swagger\\";
import { StringFilter } from \\"../../util/StringFilter\\";
import { Type } from \\"class-transformer\\";
import { IsOptional, ValidateNested, IsEnum } from \\"class-validator\\";
import { IntFilter } from \\"../../util/IntFilter\\";
import { DateTimeFilter } from \\"../../util/DateTimeFilter\\";
import { UserWhereUniqueInput } from \\"./UserWhereUniqueInput\\";
import { OrganizationListRelationFilter } from \\"../../organization/base/OrganizationListRelationFilter\\";
import { EnumUserPriority } from \\"./EnumUserPriority\\";
import { BooleanFilter } from \\"../../util/BooleanFilter\\";
import { JsonFilter } from \\"../../util/JsonFilter\\";
@InputType()
class UserWhereInput {
  @ApiProperty({
    required: false,
    type: StringFilter,
  })
  @Type(() => StringFilter)
  @IsOptional()
  @Field(() => StringFilter, {
    nullable: true,
  })
  id?: StringFilter;

  @ApiProperty({
    required: false,
    type: StringFilter,
  })
  @Type(() => StringFilter)
  @IsOptional()
  @Field(() => StringFilter, {
    nullable: true,
  })
  name?: StringFilter;

  @ApiProperty({
    required: false,
    type: StringFilter,
  })
  @Type(() => StringFilter)
  @IsOptional()
  @Field(() => StringFilter, {
    nullable: true,
  })
  bio?: StringFilter;

  @ApiProperty({
    required: false,
    type: IntFilter,
  })
  @Type(() => IntFilter)
  @IsOptional()
  @Field(() => IntFilter, {
    nullable: true,
  })
  age?: IntFilter;

  @ApiProperty({
    required: false,
    type: DateTimeFilter,
  })
  @Type(() => DateTimeFilter)
  @IsOptional()
  @Field(() => DateTimeFilter, {
    nullable: true,
  })
  birthDate?: DateTimeFilter;

  @ApiProperty({
    required: false,
    type: () => UserWhereUniqueInput,
  })
  @ValidateNested()
  @Type(() => UserWhereUniqueInput)
  @IsOptional()
  @Field(() => UserWhereUniqueInput, {
    nullable: true,
  })
  manager?: UserWhereUniqueInput;

  @ApiProperty({
    required: false,
    type: () => OrganizationListRelationFilter,
  })
  @ValidateNested()
  @Type(() => OrganizationListRelationFilter)
  @IsOptional()
  @Field(() => OrganizationListRelationFilter, {
    nullable: true,
  })
  organizations?: OrganizationListRelationFilter;

  @ApiProperty({
    required: false,
    enum: EnumUserPriority,
  })
  @IsEnum(EnumUserPriority)
  @IsOptional()
  @Field(() => EnumUserPriority, {
    nullable: true,
  })
  priority?: \\"high\\" | \\"medium\\" | \\"low\\";

  @ApiProperty({
    required: false,
    type: BooleanFilter,
  })
  @Type(() => BooleanFilter)
  @IsOptional()
  @Field(() => BooleanFilter, {
    nullable: true,
  })
  isCurious?: BooleanFilter;

  @ApiProperty({
    required: false,
    type: StringFilter,
  })
  @Type(() => StringFilter)
  @IsOptional()
  @Field(() => StringFilter, {
    nullable: true,
  })
  location?: StringFilter;

  @ApiProperty({
    required: false,
    type: JsonFilter,
  })
  @Type(() => JsonFilter)
  @IsOptional()
  @Field(() => JsonFilter, {
    nullable: true,
  })
  extendedProperties?: JsonFilter;
}
export { UserWhereInput };
",
  "server/src/user/base/UserWhereUniqueInput.ts": "/*
------------------------------------------------------------------------------ 
This code was generated by Amplication. 
 
Changes to this file will be lost if the code is regenerated. 

There are other ways to to customize your code, see this doc to learn more
https://docs.amplication.com/docs/how-to/custom-code

------------------------------------------------------------------------------
  */
import { InputType, Field } from \\"@nestjs/graphql\\";
import { ApiProperty } from \\"@nestjs/swagger\\";
import { IsString } from \\"class-validator\\";
@InputType()
class UserWhereUniqueInput {
  @ApiProperty({
    required: true,
    type: String,
  })
  @IsString()
  @Field(() => String)
  id!: string;
}
export { UserWhereUniqueInput };
",
  "server/src/user/base/user.controller.base.spec.ts": "import { Test } from \\"@nestjs/testing\\";
import { INestApplication, HttpStatus, ExecutionContext } from \\"@nestjs/common\\";
import request from \\"supertest\\";
import { MorganModule } from \\"nest-morgan\\";
import { ACGuard } from \\"nest-access-control\\";
import { DefaultAuthGuard } from \\"../../auth/defaultAuth.guard\\";
import { ACLModule } from \\"../../auth/acl.module\\";
import { UserController } from \\"../user.controller\\";
import { UserService } from \\"../user.service\\";

const nonExistingId = \\"nonExistingId\\";
const existingId = \\"existingId\\";
const CREATE_INPUT = {
  username: \\"exampleUsername\\",
  password: \\"examplePassword\\",
  roles: [\\"exampleRoles\\"],
  id: \\"exampleId\\",
  name: \\"exampleName\\",
  bio: \\"exampleBio\\",
  email: \\"exampleEmail\\",
  age: 42,
  birthDate: new Date(),
  score: 42.42,
  isCurious: \\"true\\",
  location: \\"exampleLocation\\",
};
const CREATE_RESULT = {
  username: \\"exampleUsername\\",
  password: \\"examplePassword\\",
  roles: [\\"exampleRoles\\"],
  id: \\"exampleId\\",
  name: \\"exampleName\\",
  bio: \\"exampleBio\\",
  email: \\"exampleEmail\\",
  age: 42,
  birthDate: new Date(),
  score: 42.42,
  isCurious: \\"true\\",
  location: \\"exampleLocation\\",
};
const FIND_MANY_RESULT = [
  {
    username: \\"exampleUsername\\",
    password: \\"examplePassword\\",
    roles: [\\"exampleRoles\\"],
    id: \\"exampleId\\",
    name: \\"exampleName\\",
    bio: \\"exampleBio\\",
    email: \\"exampleEmail\\",
    age: 42,
    birthDate: new Date(),
    score: 42.42,
    isCurious: \\"true\\",
    location: \\"exampleLocation\\",
  },
];
const FIND_ONE_RESULT = {
  username: \\"exampleUsername\\",
  password: \\"examplePassword\\",
  roles: [\\"exampleRoles\\"],
  id: \\"exampleId\\",
  name: \\"exampleName\\",
  bio: \\"exampleBio\\",
  email: \\"exampleEmail\\",
  age: 42,
  birthDate: new Date(),
  score: 42.42,
  isCurious: \\"true\\",
  location: \\"exampleLocation\\",
};

const service = {
  create() {
    return CREATE_RESULT;
  },
  findMany: () => FIND_MANY_RESULT,
  findOne: ({ where }: { where: { id: string } }) => {
    switch (where.id) {
      case existingId:
        return FIND_ONE_RESULT;
      case nonExistingId:
        return null;
    }
  },
};

const basicAuthGuard = {
  canActivate: (context: ExecutionContext) => {
    const argumentHost = context.switchToHttp();
    const request = argumentHost.getRequest();
    request.user = {
      roles: [\\"user\\"],
    };
    return true;
  },
};

const acGuard = {
  canActivate: () => {
    return true;
  },
};

describe(\\"User\\", () => {
  let app: INestApplication;

  beforeAll(async () => {
    const moduleRef = await Test.createTestingModule({
      providers: [
        {
          provide: UserService,
          useValue: service,
        },
      ],
      controllers: [UserController],
      imports: [MorganModule.forRoot(), ACLModule],
    })
      .overrideGuard(DefaultAuthGuard)
      .useValue(basicAuthGuard)
      .overrideGuard(ACGuard)
      .useValue(acGuard)
      .compile();

    app = moduleRef.createNestApplication();
    await app.init();
  });

  test(\\"POST /users\\", async () => {
    await request(app.getHttpServer())
      .post(\\"/users\\")
      .send(CREATE_INPUT)
      .expect(HttpStatus.CREATED)
      .expect({
        ...CREATE_RESULT,
        birthDate: CREATE_RESULT.birthDate.toISOString(),
      });
  });

  test(\\"GET /users\\", async () => {
    await request(app.getHttpServer())
      .get(\\"/users\\")
      .expect(HttpStatus.OK)
      .expect([
        {
          ...FIND_MANY_RESULT[0],
          birthDate: FIND_MANY_RESULT[0].birthDate.toISOString(),
        },
      ]);
  });

  test(\\"GET /users/:id non existing\\", async () => {
    await request(app.getHttpServer())
      .get(\`\${\\"/users\\"}/\${nonExistingId}\`)
      .expect(HttpStatus.NOT_FOUND)
      .expect({
        statusCode: HttpStatus.NOT_FOUND,
        message: \`No resource was found for {\\"\${\\"id\\"}\\":\\"\${nonExistingId}\\"}\`,
        error: \\"Not Found\\",
      });
  });

  test(\\"GET /users/:id existing\\", async () => {
    await request(app.getHttpServer())
      .get(\`\${\\"/users\\"}/\${existingId}\`)
      .expect(HttpStatus.OK)
      .expect({
        ...FIND_ONE_RESULT,
        birthDate: FIND_ONE_RESULT.birthDate.toISOString(),
      });
  });

  afterAll(async () => {
    await app.close();
  });
});
",
  "server/src/user/base/user.controller.base.ts": "/*
------------------------------------------------------------------------------ 
This code was generated by Amplication. 
 
Changes to this file will be lost if the code is regenerated. 

There are other ways to to customize your code, see this doc to learn more
https://docs.amplication.com/docs/how-to/custom-code

------------------------------------------------------------------------------
  */
import * as common from \\"@nestjs/common\\";
import * as swagger from \\"@nestjs/swagger\\";
import * as nestAccessControl from \\"nest-access-control\\";
import * as defaultAuthGuard from \\"../../auth/defaultAuth.guard\\";
import * as abacUtil from \\"../../auth/abac.util\\";
import { isRecordNotFoundError } from \\"../../prisma.util\\";
import * as errors from \\"../../errors\\";
import { Request } from \\"express\\";
import { plainToClass } from \\"class-transformer\\";
import { ApiNestedQuery } from \\"../../decorators/api-nested-query.decorator\\";
import { UserService } from \\"../user.service\\";
import { UserCreateInput } from \\"./UserCreateInput\\";
import { UserWhereInput } from \\"./UserWhereInput\\";
import { UserWhereUniqueInput } from \\"./UserWhereUniqueInput\\";
import { UserFindManyArgs } from \\"./UserFindManyArgs\\";
import { UserUpdateInput } from \\"./UserUpdateInput\\";
import { User } from \\"./User\\";
import { OrganizationFindManyArgs } from \\"../../organization/base/OrganizationFindManyArgs\\";
import { Organization } from \\"../../organization/base/Organization\\";
import { OrganizationWhereUniqueInput } from \\"../../organization/base/OrganizationWhereUniqueInput\\";
@swagger.ApiBasicAuth()
@common.UseGuards(defaultAuthGuard.DefaultAuthGuard, nestAccessControl.ACGuard)
export class UserControllerBase {
  constructor(
    protected readonly service: UserService,
    protected readonly rolesBuilder: nestAccessControl.RolesBuilder
  ) {}

<<<<<<< HEAD
  @common.UseInterceptors(nestMorgan.MorganInterceptor(\\"combined\\"))
  @common.UseGuards(
    defaultAuthGuard.DefaultAuthGuard,
    nestAccessControl.ACGuard
  )
=======
  @common.Post()
>>>>>>> fb7fb1de
  @nestAccessControl.UseRoles({
    resource: \\"User\\",
    action: \\"create\\",
    possession: \\"any\\",
  })
  @common.Post()
  @swagger.ApiCreatedResponse({ type: User })
  @swagger.ApiForbiddenResponse({ type: errors.ForbiddenException })
  async create(
    @common.Body() data: UserCreateInput,
    @nestAccessControl.UserRoles() userRoles: string[]
  ): Promise<User> {
    const permission = this.rolesBuilder.permission({
      role: userRoles,
      action: \\"create\\",
      possession: \\"any\\",
      resource: \\"User\\",
    });
    const invalidAttributes = abacUtil.getInvalidAttributes(permission, data);
    if (invalidAttributes.length) {
      const properties = invalidAttributes
        .map((attribute: string) => JSON.stringify(attribute))
        .join(\\", \\");
      const roles = userRoles
        .map((role: string) => JSON.stringify(role))
        .join(\\",\\");
      throw new errors.ForbiddenException(
        \`providing the properties: \${properties} on \${\\"User\\"} creation is forbidden for roles: \${roles}\`
      );
    }
    return await this.service.create({
      data: {
        ...data,

        manager: data.manager
          ? {
              connect: data.manager,
            }
          : undefined,
      },
      select: {
        username: true,
        roles: true,
        id: true,
        name: true,
        bio: true,
        email: true,
        age: true,
        birthDate: true,
        score: true,

        manager: {
          select: {
            id: true,
          },
        },

        interests: true,
        priority: true,
        isCurious: true,
        location: true,
        extendedProperties: true,
      },
    });
  }

<<<<<<< HEAD
  @common.UseInterceptors(nestMorgan.MorganInterceptor(\\"combined\\"))
  @common.UseGuards(
    defaultAuthGuard.DefaultAuthGuard,
    nestAccessControl.ACGuard
  )
=======
  @common.Get()
>>>>>>> fb7fb1de
  @nestAccessControl.UseRoles({
    resource: \\"User\\",
    action: \\"read\\",
    possession: \\"any\\",
  })
  @common.Get()
  @swagger.ApiOkResponse({ type: [User] })
  @swagger.ApiForbiddenResponse()
  @ApiNestedQuery(UserFindManyArgs)
  async findMany(
    @common.Req() request: Request,
    @nestAccessControl.UserRoles() userRoles: string[]
  ): Promise<User[]> {
    const args = plainToClass(UserFindManyArgs, request.query);

    const permission = this.rolesBuilder.permission({
      role: userRoles,
      action: \\"read\\",
      possession: \\"any\\",
      resource: \\"User\\",
    });
    const results = await this.service.findMany({
      ...args,
      select: {
        username: true,
        roles: true,
        id: true,
        name: true,
        bio: true,
        email: true,
        age: true,
        birthDate: true,
        score: true,

        manager: {
          select: {
            id: true,
          },
        },

        interests: true,
        priority: true,
        isCurious: true,
        location: true,
        extendedProperties: true,
      },
    });
    return results.map((result) => permission.filter(result));
  }

<<<<<<< HEAD
  @common.UseInterceptors(nestMorgan.MorganInterceptor(\\"combined\\"))
  @common.UseGuards(
    defaultAuthGuard.DefaultAuthGuard,
    nestAccessControl.ACGuard
  )
=======
  @common.Get(\\"/:id\\")
>>>>>>> fb7fb1de
  @nestAccessControl.UseRoles({
    resource: \\"User\\",
    action: \\"read\\",
    possession: \\"own\\",
  })
  @common.Get(\\"/:id\\")
  @swagger.ApiOkResponse({ type: User })
  @swagger.ApiNotFoundResponse({ type: errors.NotFoundException })
  @swagger.ApiForbiddenResponse({ type: errors.ForbiddenException })
  async findOne(
    @common.Param() params: UserWhereUniqueInput,
    @nestAccessControl.UserRoles() userRoles: string[]
  ): Promise<User | null> {
    const permission = this.rolesBuilder.permission({
      role: userRoles,
      action: \\"read\\",
      possession: \\"own\\",
      resource: \\"User\\",
    });
    const result = await this.service.findOne({
      where: params,
      select: {
        username: true,
        roles: true,
        id: true,
        name: true,
        bio: true,
        email: true,
        age: true,
        birthDate: true,
        score: true,

        manager: {
          select: {
            id: true,
          },
        },

        interests: true,
        priority: true,
        isCurious: true,
        location: true,
        extendedProperties: true,
      },
    });
    if (result === null) {
      throw new errors.NotFoundException(
        \`No resource was found for \${JSON.stringify(params)}\`
      );
    }
    return permission.filter(result);
  }

<<<<<<< HEAD
  @common.UseInterceptors(nestMorgan.MorganInterceptor(\\"combined\\"))
  @common.UseGuards(
    defaultAuthGuard.DefaultAuthGuard,
    nestAccessControl.ACGuard
  )
=======
  @common.Patch(\\"/:id\\")
>>>>>>> fb7fb1de
  @nestAccessControl.UseRoles({
    resource: \\"User\\",
    action: \\"update\\",
    possession: \\"any\\",
  })
  @common.Patch(\\"/:id\\")
  @swagger.ApiOkResponse({ type: User })
  @swagger.ApiNotFoundResponse({ type: errors.NotFoundException })
  @swagger.ApiForbiddenResponse({ type: errors.ForbiddenException })
  async update(
    @common.Param() params: UserWhereUniqueInput,
    @common.Body()
    data: UserUpdateInput,
    @nestAccessControl.UserRoles() userRoles: string[]
  ): Promise<User | null> {
    const permission = this.rolesBuilder.permission({
      role: userRoles,
      action: \\"update\\",
      possession: \\"any\\",
      resource: \\"User\\",
    });
    const invalidAttributes = abacUtil.getInvalidAttributes(permission, data);
    if (invalidAttributes.length) {
      const properties = invalidAttributes
        .map((attribute: string) => JSON.stringify(attribute))
        .join(\\", \\");
      const roles = userRoles
        .map((role: string) => JSON.stringify(role))
        .join(\\",\\");
      throw new errors.ForbiddenException(
        \`providing the properties: \${properties} on \${\\"User\\"} update is forbidden for roles: \${roles}\`
      );
    }
    try {
      return await this.service.update({
        where: params,
        data: {
          ...data,

          manager: data.manager
            ? {
                connect: data.manager,
              }
            : undefined,
        },
        select: {
          username: true,
          roles: true,
          id: true,
          name: true,
          bio: true,
          email: true,
          age: true,
          birthDate: true,
          score: true,

          manager: {
            select: {
              id: true,
            },
          },

          interests: true,
          priority: true,
          isCurious: true,
          location: true,
          extendedProperties: true,
        },
      });
    } catch (error) {
      if (isRecordNotFoundError(error)) {
        throw new errors.NotFoundException(
          \`No resource was found for \${JSON.stringify(params)}\`
        );
      }
      throw error;
    }
  }

<<<<<<< HEAD
  @common.UseInterceptors(nestMorgan.MorganInterceptor(\\"combined\\"))
  @common.UseGuards(
    defaultAuthGuard.DefaultAuthGuard,
    nestAccessControl.ACGuard
  )
=======
  @common.Delete(\\"/:id\\")
>>>>>>> fb7fb1de
  @nestAccessControl.UseRoles({
    resource: \\"User\\",
    action: \\"delete\\",
    possession: \\"any\\",
  })
  @common.Delete(\\"/:id\\")
  @swagger.ApiOkResponse({ type: User })
  @swagger.ApiNotFoundResponse({ type: errors.NotFoundException })
  @swagger.ApiForbiddenResponse({ type: errors.ForbiddenException })
  async delete(
    @common.Param() params: UserWhereUniqueInput
  ): Promise<User | null> {
    try {
      return await this.service.delete({
        where: params,
        select: {
          username: true,
          roles: true,
          id: true,
          name: true,
          bio: true,
          email: true,
          age: true,
          birthDate: true,
          score: true,

          manager: {
            select: {
              id: true,
            },
          },

          interests: true,
          priority: true,
          isCurious: true,
          location: true,
          extendedProperties: true,
        },
      });
    } catch (error) {
      if (isRecordNotFoundError(error)) {
        throw new errors.NotFoundException(
          \`No resource was found for \${JSON.stringify(params)}\`
        );
      }
      throw error;
    }
  }

<<<<<<< HEAD
  @common.UseInterceptors(nestMorgan.MorganInterceptor(\\"combined\\"))
  @common.UseGuards(
    defaultAuthGuard.DefaultAuthGuard,
    nestAccessControl.ACGuard
  )
=======
  @common.Get(\\"/:id/employees\\")
>>>>>>> fb7fb1de
  @nestAccessControl.UseRoles({
    resource: \\"User\\",
    action: \\"read\\",
    possession: \\"any\\",
  })
  @common.Get(\\"/:id/employees\\")
  @ApiNestedQuery(UserFindManyArgs)
  async findManyEmployees(
    @common.Req() request: Request,
    @common.Param() params: UserWhereUniqueInput,
    @nestAccessControl.UserRoles() userRoles: string[]
  ): Promise<User[]> {
    const query = plainToClass(UserFindManyArgs, request.query);
    const permission = this.rolesBuilder.permission({
      role: userRoles,
      action: \\"read\\",
      possession: \\"any\\",
      resource: \\"User\\",
    });
    const results = await this.service.findEmployees(params.id, {
      ...query,
      select: {
        username: true,
        roles: true,
        id: true,
        name: true,
        bio: true,
        email: true,
        age: true,
        birthDate: true,
        score: true,

        manager: {
          select: {
            id: true,
          },
        },

        interests: true,
        priority: true,
        isCurious: true,
        location: true,
        extendedProperties: true,
      },
    });
    if (results === null) {
      throw new errors.NotFoundException(
        \`No resource was found for \${JSON.stringify(params)}\`
      );
    }
    return results.map((result) => permission.filter(result));
  }

<<<<<<< HEAD
  @common.UseInterceptors(nestMorgan.MorganInterceptor(\\"combined\\"))
  @common.UseGuards(
    defaultAuthGuard.DefaultAuthGuard,
    nestAccessControl.ACGuard
  )
=======
  @common.Post(\\"/:id/employees\\")
>>>>>>> fb7fb1de
  @nestAccessControl.UseRoles({
    resource: \\"User\\",
    action: \\"update\\",
    possession: \\"any\\",
  })
  @common.Post(\\"/:id/employees\\")
  async createEmployees(
    @common.Param() params: UserWhereUniqueInput,
    @common.Body() body: UserWhereUniqueInput[],
    @nestAccessControl.UserRoles() userRoles: string[]
  ): Promise<void> {
    const data = {
      employees: {
        connect: body,
      },
    };
    const permission = this.rolesBuilder.permission({
      role: userRoles,
      action: \\"update\\",
      possession: \\"any\\",
      resource: \\"User\\",
    });
    const invalidAttributes = abacUtil.getInvalidAttributes(permission, data);
    if (invalidAttributes.length) {
      const roles = userRoles
        .map((role: string) => JSON.stringify(role))
        .join(\\",\\");
      throw new common.ForbiddenException(
        \`Updating the relationship: \${
          invalidAttributes[0]
        } of \${\\"User\\"} is forbidden for roles: \${roles}\`
      );
    }
    await this.service.update({
      where: params,
      data,
      select: { id: true },
    });
  }

<<<<<<< HEAD
  @common.UseInterceptors(nestMorgan.MorganInterceptor(\\"combined\\"))
  @common.UseGuards(
    defaultAuthGuard.DefaultAuthGuard,
    nestAccessControl.ACGuard
  )
=======
  @common.Patch(\\"/:id/employees\\")
>>>>>>> fb7fb1de
  @nestAccessControl.UseRoles({
    resource: \\"User\\",
    action: \\"update\\",
    possession: \\"any\\",
  })
  @common.Patch(\\"/:id/employees\\")
  async updateEmployees(
    @common.Param() params: UserWhereUniqueInput,
    @common.Body() body: UserWhereUniqueInput[],
    @nestAccessControl.UserRoles() userRoles: string[]
  ): Promise<void> {
    const data = {
      employees: {
        set: body,
      },
    };
    const permission = this.rolesBuilder.permission({
      role: userRoles,
      action: \\"update\\",
      possession: \\"any\\",
      resource: \\"User\\",
    });
    const invalidAttributes = abacUtil.getInvalidAttributes(permission, data);
    if (invalidAttributes.length) {
      const roles = userRoles
        .map((role: string) => JSON.stringify(role))
        .join(\\",\\");
      throw new common.ForbiddenException(
        \`Updating the relationship: \${
          invalidAttributes[0]
        } of \${\\"User\\"} is forbidden for roles: \${roles}\`
      );
    }
    await this.service.update({
      where: params,
      data,
      select: { id: true },
    });
  }

<<<<<<< HEAD
  @common.UseInterceptors(nestMorgan.MorganInterceptor(\\"combined\\"))
  @common.UseGuards(
    defaultAuthGuard.DefaultAuthGuard,
    nestAccessControl.ACGuard
  )
=======
  @common.Delete(\\"/:id/employees\\")
>>>>>>> fb7fb1de
  @nestAccessControl.UseRoles({
    resource: \\"User\\",
    action: \\"update\\",
    possession: \\"any\\",
  })
  @common.Delete(\\"/:id/employees\\")
  async deleteEmployees(
    @common.Param() params: UserWhereUniqueInput,
    @common.Body() body: UserWhereUniqueInput[],
    @nestAccessControl.UserRoles() userRoles: string[]
  ): Promise<void> {
    const data = {
      employees: {
        disconnect: body,
      },
    };
    const permission = this.rolesBuilder.permission({
      role: userRoles,
      action: \\"update\\",
      possession: \\"any\\",
      resource: \\"User\\",
    });
    const invalidAttributes = abacUtil.getInvalidAttributes(permission, data);
    if (invalidAttributes.length) {
      const roles = userRoles
        .map((role: string) => JSON.stringify(role))
        .join(\\",\\");
      throw new common.ForbiddenException(
        \`Updating the relationship: \${
          invalidAttributes[0]
        } of \${\\"User\\"} is forbidden for roles: \${roles}\`
      );
    }
    await this.service.update({
      where: params,
      data,
      select: { id: true },
    });
  }

<<<<<<< HEAD
  @common.UseInterceptors(nestMorgan.MorganInterceptor(\\"combined\\"))
  @common.UseGuards(
    defaultAuthGuard.DefaultAuthGuard,
    nestAccessControl.ACGuard
  )
=======
  @common.Get(\\"/:id/organizations\\")
>>>>>>> fb7fb1de
  @nestAccessControl.UseRoles({
    resource: \\"User\\",
    action: \\"read\\",
    possession: \\"any\\",
  })
  @common.Get(\\"/:id/organizations\\")
  @ApiNestedQuery(OrganizationFindManyArgs)
  async findManyOrganizations(
    @common.Req() request: Request,
    @common.Param() params: UserWhereUniqueInput,
    @nestAccessControl.UserRoles() userRoles: string[]
  ): Promise<Organization[]> {
    const query = plainToClass(OrganizationFindManyArgs, request.query);
    const permission = this.rolesBuilder.permission({
      role: userRoles,
      action: \\"read\\",
      possession: \\"any\\",
      resource: \\"Organization\\",
    });
    const results = await this.service.findOrganizations(params.id, {
      ...query,
      select: {
        id: true,
        createdAt: true,
        updatedAt: true,
        name: true,
      },
    });
    if (results === null) {
      throw new errors.NotFoundException(
        \`No resource was found for \${JSON.stringify(params)}\`
      );
    }
    return results.map((result) => permission.filter(result));
  }

<<<<<<< HEAD
  @common.UseInterceptors(nestMorgan.MorganInterceptor(\\"combined\\"))
  @common.UseGuards(
    defaultAuthGuard.DefaultAuthGuard,
    nestAccessControl.ACGuard
  )
=======
  @common.Post(\\"/:id/organizations\\")
>>>>>>> fb7fb1de
  @nestAccessControl.UseRoles({
    resource: \\"User\\",
    action: \\"update\\",
    possession: \\"any\\",
  })
  @common.Post(\\"/:id/organizations\\")
  async createOrganizations(
    @common.Param() params: UserWhereUniqueInput,
    @common.Body() body: UserWhereUniqueInput[],
    @nestAccessControl.UserRoles() userRoles: string[]
  ): Promise<void> {
    const data = {
      organizations: {
        connect: body,
      },
    };
    const permission = this.rolesBuilder.permission({
      role: userRoles,
      action: \\"update\\",
      possession: \\"any\\",
      resource: \\"User\\",
    });
    const invalidAttributes = abacUtil.getInvalidAttributes(permission, data);
    if (invalidAttributes.length) {
      const roles = userRoles
        .map((role: string) => JSON.stringify(role))
        .join(\\",\\");
      throw new common.ForbiddenException(
        \`Updating the relationship: \${
          invalidAttributes[0]
        } of \${\\"User\\"} is forbidden for roles: \${roles}\`
      );
    }
    await this.service.update({
      where: params,
      data,
      select: { id: true },
    });
  }

<<<<<<< HEAD
  @common.UseInterceptors(nestMorgan.MorganInterceptor(\\"combined\\"))
  @common.UseGuards(
    defaultAuthGuard.DefaultAuthGuard,
    nestAccessControl.ACGuard
  )
=======
  @common.Patch(\\"/:id/organizations\\")
>>>>>>> fb7fb1de
  @nestAccessControl.UseRoles({
    resource: \\"User\\",
    action: \\"update\\",
    possession: \\"any\\",
  })
  @common.Patch(\\"/:id/organizations\\")
  async updateOrganizations(
    @common.Param() params: UserWhereUniqueInput,
    @common.Body() body: OrganizationWhereUniqueInput[],
    @nestAccessControl.UserRoles() userRoles: string[]
  ): Promise<void> {
    const data = {
      organizations: {
        set: body,
      },
    };
    const permission = this.rolesBuilder.permission({
      role: userRoles,
      action: \\"update\\",
      possession: \\"any\\",
      resource: \\"User\\",
    });
    const invalidAttributes = abacUtil.getInvalidAttributes(permission, data);
    if (invalidAttributes.length) {
      const roles = userRoles
        .map((role: string) => JSON.stringify(role))
        .join(\\",\\");
      throw new common.ForbiddenException(
        \`Updating the relationship: \${
          invalidAttributes[0]
        } of \${\\"User\\"} is forbidden for roles: \${roles}\`
      );
    }
    await this.service.update({
      where: params,
      data,
      select: { id: true },
    });
  }

<<<<<<< HEAD
  @common.UseInterceptors(nestMorgan.MorganInterceptor(\\"combined\\"))
  @common.UseGuards(
    defaultAuthGuard.DefaultAuthGuard,
    nestAccessControl.ACGuard
  )
=======
  @common.Delete(\\"/:id/organizations\\")
>>>>>>> fb7fb1de
  @nestAccessControl.UseRoles({
    resource: \\"User\\",
    action: \\"update\\",
    possession: \\"any\\",
  })
  @common.Delete(\\"/:id/organizations\\")
  async deleteOrganizations(
    @common.Param() params: UserWhereUniqueInput,
    @common.Body() body: UserWhereUniqueInput[],
    @nestAccessControl.UserRoles() userRoles: string[]
  ): Promise<void> {
    const data = {
      organizations: {
        disconnect: body,
      },
    };
    const permission = this.rolesBuilder.permission({
      role: userRoles,
      action: \\"update\\",
      possession: \\"any\\",
      resource: \\"User\\",
    });
    const invalidAttributes = abacUtil.getInvalidAttributes(permission, data);
    if (invalidAttributes.length) {
      const roles = userRoles
        .map((role: string) => JSON.stringify(role))
        .join(\\",\\");
      throw new common.ForbiddenException(
        \`Updating the relationship: \${
          invalidAttributes[0]
        } of \${\\"User\\"} is forbidden for roles: \${roles}\`
      );
    }
    await this.service.update({
      where: params,
      data,
      select: { id: true },
    });
  }
}
",
  "server/src/user/base/user.module.base.ts": "/*
------------------------------------------------------------------------------ 
This code was generated by Amplication. 
 
Changes to this file will be lost if the code is regenerated. 

There are other ways to to customize your code, see this doc to learn more
https://docs.amplication.com/docs/how-to/custom-code

------------------------------------------------------------------------------
  */
import { Module, forwardRef } from \\"@nestjs/common\\";
import { MorganModule } from \\"nest-morgan\\";
import { PrismaModule } from \\"nestjs-prisma\\";
import { ACLModule } from \\"../../auth/acl.module\\";
import { AuthModule } from \\"../../auth/auth.module\\";

@Module({
  imports: [
    ACLModule,
    forwardRef(() => AuthModule),
    MorganModule,
    PrismaModule,
  ],

  exports: [ACLModule, AuthModule, MorganModule, PrismaModule],
})
export class UserModuleBase {}
",
  "server/src/user/base/user.resolver.base.ts": "/*
------------------------------------------------------------------------------ 
This code was generated by Amplication. 
 
Changes to this file will be lost if the code is regenerated. 

There are other ways to to customize your code, see this doc to learn more
https://docs.amplication.com/docs/how-to/custom-code

------------------------------------------------------------------------------
  */
import * as common from \\"@nestjs/common\\";
import * as graphql from \\"@nestjs/graphql\\";
import * as apollo from \\"apollo-server-express\\";
import * as nestAccessControl from \\"nest-access-control\\";
import { GqlDefaultAuthGuard } from \\"../../auth/gqlDefaultAuth.guard\\";
import * as gqlACGuard from \\"../../auth/gqlAC.guard\\";
import * as gqlUserRoles from \\"../../auth/gqlUserRoles.decorator\\";
import * as abacUtil from \\"../../auth/abac.util\\";
import { isRecordNotFoundError } from \\"../../prisma.util\\";
import { MetaQueryPayload } from \\"../../util/MetaQueryPayload\\";
import { CreateUserArgs } from \\"./CreateUserArgs\\";
import { UpdateUserArgs } from \\"./UpdateUserArgs\\";
import { DeleteUserArgs } from \\"./DeleteUserArgs\\";
import { UserFindManyArgs } from \\"./UserFindManyArgs\\";
import { UserFindUniqueArgs } from \\"./UserFindUniqueArgs\\";
import { User } from \\"./User\\";
import { OrganizationFindManyArgs } from \\"../../organization/base/OrganizationFindManyArgs\\";
import { Organization } from \\"../../organization/base/Organization\\";
import { UserService } from \\"../user.service\\";

@graphql.Resolver(() => User)
@common.UseGuards(GqlDefaultAuthGuard, gqlACGuard.GqlACGuard)
export class UserResolverBase {
  constructor(
    protected readonly service: UserService,
    protected readonly rolesBuilder: nestAccessControl.RolesBuilder
  ) {}

  @graphql.Query(() => MetaQueryPayload)
  @nestAccessControl.UseRoles({
    resource: \\"User\\",
    action: \\"read\\",
    possession: \\"any\\",
  })
  async _usersMeta(
    @graphql.Args() args: UserFindManyArgs
  ): Promise<MetaQueryPayload> {
    const results = await this.service.count({
      ...args,
      skip: undefined,
      take: undefined,
    });
    return {
      count: results,
    };
  }

  @graphql.Query(() => [User])
  @nestAccessControl.UseRoles({
    resource: \\"User\\",
    action: \\"read\\",
    possession: \\"any\\",
  })
  async users(
    @graphql.Args() args: UserFindManyArgs,
    @gqlUserRoles.UserRoles() userRoles: string[]
  ): Promise<User[]> {
    const permission = this.rolesBuilder.permission({
      role: userRoles,
      action: \\"read\\",
      possession: \\"any\\",
      resource: \\"User\\",
    });
    const results = await this.service.findMany(args);
    return results.map((result) => permission.filter(result));
  }

  @graphql.Query(() => User, { nullable: true })
  @nestAccessControl.UseRoles({
    resource: \\"User\\",
    action: \\"read\\",
    possession: \\"own\\",
  })
  async user(
    @graphql.Args() args: UserFindUniqueArgs,
    @gqlUserRoles.UserRoles() userRoles: string[]
  ): Promise<User | null> {
    const permission = this.rolesBuilder.permission({
      role: userRoles,
      action: \\"read\\",
      possession: \\"own\\",
      resource: \\"User\\",
    });
    const result = await this.service.findOne(args);
    if (result === null) {
      return null;
    }
    return permission.filter(result);
  }

  @graphql.Mutation(() => User)
  @nestAccessControl.UseRoles({
    resource: \\"User\\",
    action: \\"create\\",
    possession: \\"any\\",
  })
  async createUser(
    @graphql.Args() args: CreateUserArgs,
    @gqlUserRoles.UserRoles() userRoles: string[]
  ): Promise<User> {
    const permission = this.rolesBuilder.permission({
      role: userRoles,
      action: \\"create\\",
      possession: \\"any\\",
      resource: \\"User\\",
    });
    const invalidAttributes = abacUtil.getInvalidAttributes(
      permission,
      args.data
    );
    if (invalidAttributes.length) {
      const properties = invalidAttributes
        .map((attribute: string) => JSON.stringify(attribute))
        .join(\\", \\");
      const roles = userRoles
        .map((role: string) => JSON.stringify(role))
        .join(\\",\\");
      throw new apollo.ApolloError(
        \`providing the properties: \${properties} on \${\\"User\\"} creation is forbidden for roles: \${roles}\`
      );
    }
    // @ts-ignore
    return await this.service.create({
      ...args,
      data: {
        ...args.data,

        manager: args.data.manager
          ? {
              connect: args.data.manager,
            }
          : undefined,
      },
    });
  }

  @graphql.Mutation(() => User)
  @nestAccessControl.UseRoles({
    resource: \\"User\\",
    action: \\"update\\",
    possession: \\"any\\",
  })
  async updateUser(
    @graphql.Args() args: UpdateUserArgs,
    @gqlUserRoles.UserRoles() userRoles: string[]
  ): Promise<User | null> {
    const permission = this.rolesBuilder.permission({
      role: userRoles,
      action: \\"update\\",
      possession: \\"any\\",
      resource: \\"User\\",
    });
    const invalidAttributes = abacUtil.getInvalidAttributes(
      permission,
      args.data
    );
    if (invalidAttributes.length) {
      const properties = invalidAttributes
        .map((attribute: string) => JSON.stringify(attribute))
        .join(\\", \\");
      const roles = userRoles
        .map((role: string) => JSON.stringify(role))
        .join(\\",\\");
      throw new apollo.ApolloError(
        \`providing the properties: \${properties} on \${\\"User\\"} update is forbidden for roles: \${roles}\`
      );
    }
    try {
      // @ts-ignore
      return await this.service.update({
        ...args,
        data: {
          ...args.data,

          manager: args.data.manager
            ? {
                connect: args.data.manager,
              }
            : undefined,
        },
      });
    } catch (error) {
      if (isRecordNotFoundError(error)) {
        throw new apollo.ApolloError(
          \`No resource was found for \${JSON.stringify(args.where)}\`
        );
      }
      throw error;
    }
  }

  @graphql.Mutation(() => User)
  @nestAccessControl.UseRoles({
    resource: \\"User\\",
    action: \\"delete\\",
    possession: \\"any\\",
  })
  async deleteUser(@graphql.Args() args: DeleteUserArgs): Promise<User | null> {
    try {
      // @ts-ignore
      return await this.service.delete(args);
    } catch (error) {
      if (isRecordNotFoundError(error)) {
        throw new apollo.ApolloError(
          \`No resource was found for \${JSON.stringify(args.where)}\`
        );
      }
      throw error;
    }
  }

  @graphql.ResolveField(() => [User])
  @nestAccessControl.UseRoles({
    resource: \\"User\\",
    action: \\"read\\",
    possession: \\"any\\",
  })
  async employees(
    @graphql.Parent() parent: User,
    @graphql.Args() args: UserFindManyArgs,
    @gqlUserRoles.UserRoles() userRoles: string[]
  ): Promise<User[]> {
    const permission = this.rolesBuilder.permission({
      role: userRoles,
      action: \\"read\\",
      possession: \\"any\\",
      resource: \\"User\\",
    });
    const results = await this.service.findEmployees(parent.id, args);

    if (!results) {
      return [];
    }

    return results.map((result) => permission.filter(result));
  }

  @graphql.ResolveField(() => [Organization])
  @nestAccessControl.UseRoles({
    resource: \\"User\\",
    action: \\"read\\",
    possession: \\"any\\",
  })
  async organizations(
    @graphql.Parent() parent: User,
    @graphql.Args() args: OrganizationFindManyArgs,
    @gqlUserRoles.UserRoles() userRoles: string[]
  ): Promise<Organization[]> {
    const permission = this.rolesBuilder.permission({
      role: userRoles,
      action: \\"read\\",
      possession: \\"any\\",
      resource: \\"Organization\\",
    });
    const results = await this.service.findOrganizations(parent.id, args);

    if (!results) {
      return [];
    }

    return results.map((result) => permission.filter(result));
  }

  @graphql.ResolveField(() => User, { nullable: true })
  @nestAccessControl.UseRoles({
    resource: \\"User\\",
    action: \\"read\\",
    possession: \\"any\\",
  })
  async manager(
    @graphql.Parent() parent: User,
    @gqlUserRoles.UserRoles() userRoles: string[]
  ): Promise<User | null> {
    const permission = this.rolesBuilder.permission({
      role: userRoles,
      action: \\"read\\",
      possession: \\"any\\",
      resource: \\"User\\",
    });
    const result = await this.service.getManager(parent.id);

    if (!result) {
      return null;
    }
    return permission.filter(result);
  }
}
",
  "server/src/user/base/user.service.base.ts": "/*
------------------------------------------------------------------------------ 
This code was generated by Amplication. 
 
Changes to this file will be lost if the code is regenerated. 

There are other ways to to customize your code, see this doc to learn more
https://docs.amplication.com/docs/how-to/custom-code

------------------------------------------------------------------------------
  */
import { PrismaService } from \\"nestjs-prisma\\";
import { Prisma, User, Organization } from \\"@prisma/client\\";
import { PasswordService } from \\"../../auth/password.service\\";
import { transformStringFieldUpdateInput } from \\"../../prisma.util\\";

export class UserServiceBase {
  constructor(
    protected readonly prisma: PrismaService,
    protected readonly passwordService: PasswordService
  ) {}

  async count<T extends Prisma.UserFindManyArgs>(
    args: Prisma.SelectSubset<T, Prisma.UserFindManyArgs>
  ): Promise<number> {
    return this.prisma.user.count(args);
  }

  async findMany<T extends Prisma.UserFindManyArgs>(
    args: Prisma.SelectSubset<T, Prisma.UserFindManyArgs>
  ): Promise<User[]> {
    return this.prisma.user.findMany(args);
  }
  async findOne<T extends Prisma.UserFindUniqueArgs>(
    args: Prisma.SelectSubset<T, Prisma.UserFindUniqueArgs>
  ): Promise<User | null> {
    return this.prisma.user.findUnique(args);
  }
  async create<T extends Prisma.UserCreateArgs>(
    args: Prisma.SelectSubset<T, Prisma.UserCreateArgs>
  ): Promise<User> {
    return this.prisma.user.create<T>({
      ...args,

      data: {
        ...args.data,
        password: await this.passwordService.hash(args.data.password),
      },
    });
  }
  async update<T extends Prisma.UserUpdateArgs>(
    args: Prisma.SelectSubset<T, Prisma.UserUpdateArgs>
  ): Promise<User> {
    return this.prisma.user.update<T>({
      ...args,

      data: {
        ...args.data,

        password:
          args.data.password &&
          (await transformStringFieldUpdateInput(
            args.data.password,
            (password) => this.passwordService.hash(password)
          )),
      },
    });
  }
  async delete<T extends Prisma.UserDeleteArgs>(
    args: Prisma.SelectSubset<T, Prisma.UserDeleteArgs>
  ): Promise<User> {
    return this.prisma.user.delete(args);
  }

  async findEmployees(
    parentId: string,
    args: Prisma.UserFindManyArgs
  ): Promise<User[]> {
    return this.prisma.user
      .findUnique({
        where: { id: parentId },
      })
      .employees(args);
  }

  async findOrganizations(
    parentId: string,
    args: Prisma.OrganizationFindManyArgs
  ): Promise<Organization[]> {
    return this.prisma.user
      .findUnique({
        where: { id: parentId },
      })
      .organizations(args);
  }

  async getManager(parentId: string): Promise<User | null> {
    return this.prisma.user
      .findUnique({
        where: { id: parentId },
      })
      .manager();
  }
}
",
  "server/src/user/user.controller.ts": "import * as common from \\"@nestjs/common\\";
import * as swagger from \\"@nestjs/swagger\\";
import * as nestAccessControl from \\"nest-access-control\\";
import { UserService } from \\"./user.service\\";
import { UserControllerBase } from \\"./base/user.controller.base\\";

@swagger.ApiTags(\\"users\\")
@common.Controller(\\"users\\")
export class UserController extends UserControllerBase {
  constructor(
    protected readonly service: UserService,
    @nestAccessControl.InjectRolesBuilder()
    protected readonly rolesBuilder: nestAccessControl.RolesBuilder
  ) {
    super(service, rolesBuilder);
  }
}
",
  "server/src/user/user.module.ts": "import { Module } from \\"@nestjs/common\\";
import { UserModuleBase } from \\"./base/user.module.base\\";
import { UserService } from \\"./user.service\\";
import { UserController } from \\"./user.controller\\";
import { UserResolver } from \\"./user.resolver\\";

@Module({
  imports: [UserModuleBase],
  controllers: [UserController],
  providers: [UserService, UserResolver],
  exports: [UserService],
})
export class UserModule {}
",
  "server/src/user/user.resolver.ts": "import * as common from \\"@nestjs/common\\";
import * as graphql from \\"@nestjs/graphql\\";
import * as nestAccessControl from \\"nest-access-control\\";
import { GqlDefaultAuthGuard } from \\"../auth/gqlDefaultAuth.guard\\";
import * as gqlACGuard from \\"../auth/gqlAC.guard\\";
import { UserResolverBase } from \\"./base/user.resolver.base\\";
import { User } from \\"./base/User\\";
import { UserService } from \\"./user.service\\";

@graphql.Resolver(() => User)
@common.UseGuards(GqlDefaultAuthGuard, gqlACGuard.GqlACGuard)
export class UserResolver extends UserResolverBase {
  constructor(
    protected readonly service: UserService,
    @nestAccessControl.InjectRolesBuilder()
    protected readonly rolesBuilder: nestAccessControl.RolesBuilder
  ) {
    super(service, rolesBuilder);
  }
}
",
  "server/src/user/user.service.ts": "import { Injectable } from \\"@nestjs/common\\";
import { PrismaService } from \\"nestjs-prisma\\";
import { UserServiceBase } from \\"./base/user.service.base\\";
import { PasswordService } from \\"../auth/password.service\\";

@Injectable()
export class UserService extends UserServiceBase {
  constructor(
    protected readonly prisma: PrismaService,
    protected readonly passwordService: PasswordService
  ) {
    super(prisma, passwordService);
  }
}
",
  "server/src/util/BooleanFilter.ts": "import { Field, InputType } from \\"@nestjs/graphql\\";
import { ApiProperty } from \\"@nestjs/swagger\\";
import { IsOptional } from \\"class-validator\\";
import { Type } from \\"class-transformer\\";

@InputType({
  isAbstract: true,
  description: undefined,
})
export class BooleanFilter {
  @ApiProperty({
    required: false,
    type: Boolean,
  })
  @IsOptional()
  @Field(() => Boolean, {
    nullable: true,
  })
  @Type(() => Boolean)
  equals?: boolean;

  @ApiProperty({
    required: false,
    type: Boolean,
  })
  @IsOptional()
  @Field(() => Boolean, {
    nullable: true,
  })
  @Type(() => Boolean)
  not?: boolean;
}
",
  "server/src/util/BooleanNullableFilter.ts": "import { Field, InputType } from \\"@nestjs/graphql\\";
import { ApiProperty } from \\"@nestjs/swagger\\";
import { IsOptional } from \\"class-validator\\";
import { Type } from \\"class-transformer\\";
@InputType({
  isAbstract: true,
  description: undefined,
})
export class BooleanNullableFilter {
  @ApiProperty({
    required: false,
    type: Boolean,
  })
  @IsOptional()
  @Field(() => Boolean, {
    nullable: true,
  })
  @Type(() => Boolean)
  equals?: boolean | null;

  @ApiProperty({
    required: false,
    type: Boolean,
  })
  @IsOptional()
  @Field(() => Boolean, {
    nullable: true,
  })
  @Type(() => Boolean)
  not?: boolean | null;
}
",
  "server/src/util/DateTimeFilter.ts": "import { Field, InputType } from \\"@nestjs/graphql\\";
import { ApiProperty } from \\"@nestjs/swagger\\";
import { IsOptional } from \\"class-validator\\";
import { Type } from \\"class-transformer\\";
@InputType({
  isAbstract: true,
  description: undefined,
})
export class DateTimeFilter {
  @ApiProperty({
    required: false,
    type: Date,
  })
  @IsOptional()
  @Field(() => Date, {
    nullable: true,
  })
  @Type(() => Date)
  equals?: Date;

  @ApiProperty({
    required: false,
    type: Date,
  })
  @IsOptional()
  @Field(() => Date, {
    nullable: true,
  })
  @Type(() => Date)
  not?: Date;

  @ApiProperty({
    required: false,
    type: [Date],
  })
  @IsOptional()
  @Field(() => [Date], {
    nullable: true,
  })
  @Type(() => Date)
  in?: Date[];

  @ApiProperty({
    required: false,
    type: [Date],
  })
  @IsOptional()
  @Field(() => [Date], {
    nullable: true,
  })
  @Type(() => Date)
  notIn?: Date[];

  @ApiProperty({
    required: false,
    type: Date,
  })
  @IsOptional()
  @Field(() => Date, {
    nullable: true,
  })
  @Type(() => Date)
  lt?: Date;

  @ApiProperty({
    required: false,
    type: Date,
  })
  @IsOptional()
  @Field(() => Date, {
    nullable: true,
  })
  @Type(() => Date)
  lte?: Date;

  @ApiProperty({
    required: false,
    type: Date,
  })
  @IsOptional()
  @Field(() => Date, {
    nullable: true,
  })
  @Type(() => Date)
  gt?: Date;

  @ApiProperty({
    required: false,
    type: Date,
  })
  @IsOptional()
  @Field(() => Date, {
    nullable: true,
  })
  @Type(() => Date)
  gte?: Date;
}
",
  "server/src/util/DateTimeNullableFilter.ts": "import { Field, InputType } from \\"@nestjs/graphql\\";
import { ApiProperty } from \\"@nestjs/swagger\\";
import { IsOptional } from \\"class-validator\\";
import { Type } from \\"class-transformer\\";
@InputType({
  isAbstract: true,
  description: undefined,
})
export class DateTimeNullableFilter {
  @ApiProperty({
    required: false,
    type: Date,
  })
  @IsOptional()
  @Field(() => Date, {
    nullable: true,
  })
  @Type(() => Date)
  equals?: Date | null;

  @ApiProperty({
    required: false,
    type: [Date],
  })
  @IsOptional()
  @Field(() => [Date], {
    nullable: true,
  })
  @Type(() => Date)
  in?: Date[] | null;

  @ApiProperty({
    required: false,
    type: [Date],
  })
  @IsOptional()
  @Field(() => [Date], {
    nullable: true,
  })
  @Type(() => Date)
  notIn?: Date[] | null;

  @ApiProperty({
    required: false,
    type: Date,
  })
  @IsOptional()
  @Field(() => Date, {
    nullable: true,
  })
  @Type(() => Date)
  lt?: Date;

  @ApiProperty({
    required: false,
    type: Date,
  })
  @IsOptional()
  @Field(() => Date, {
    nullable: true,
  })
  @Type(() => Date)
  lte?: Date;

  @ApiProperty({
    required: false,
    type: Date,
  })
  @IsOptional()
  @Field(() => Date, {
    nullable: true,
  })
  @Type(() => Date)
  gt?: Date;

  @ApiProperty({
    required: false,
    type: Date,
  })
  @IsOptional()
  @Field(() => Date, {
    nullable: true,
  })
  @Type(() => Date)
  gte?: Date;

  @ApiProperty({
    required: false,
    type: Date,
  })
  @IsOptional()
  @Field(() => Date, {
    nullable: true,
  })
  @Type(() => Date)
  not?: Date;
}
",
  "server/src/util/FloatFilter.ts": "import { Field, InputType, Float } from \\"@nestjs/graphql\\";
import { ApiProperty } from \\"@nestjs/swagger\\";
import { IsOptional } from \\"class-validator\\";
import { Type } from \\"class-transformer\\";

@InputType({
  isAbstract: true,
  description: undefined,
})
export class FloatFilter {
  @ApiProperty({
    required: false,
    type: Number,
  })
  @IsOptional()
  @Field(() => Float, {
    nullable: true,
  })
  @Type(() => Number)
  equals?: number;

  @ApiProperty({
    required: false,
    type: Number,
  })
  @IsOptional()
  @Field(() => [Float], {
    nullable: true,
  })
  @Type(() => Number)
  in?: number[];

  @ApiProperty({
    required: false,
    type: [Number],
  })
  @IsOptional()
  @Field(() => [Float], {
    nullable: true,
  })
  @Type(() => Number)
  notIn?: number[];

  @ApiProperty({
    required: false,
    type: Number,
  })
  @IsOptional()
  @Field(() => Float, {
    nullable: true,
  })
  @Type(() => Number)
  lt?: number;

  @ApiProperty({
    required: false,
    type: Number,
  })
  @IsOptional()
  @Field(() => Float, {
    nullable: true,
  })
  @Type(() => Number)
  lte?: number;

  @ApiProperty({
    required: false,
    type: Number,
  })
  @IsOptional()
  @Field(() => Float, {
    nullable: true,
  })
  @Type(() => Number)
  gt?: number;

  @ApiProperty({
    required: false,
    type: Number,
  })
  @IsOptional()
  @Field(() => Float, {
    nullable: true,
  })
  @Type(() => Number)
  gte?: number;

  @ApiProperty({
    required: false,
    type: Number,
  })
  @IsOptional()
  @Field(() => Float, {
    nullable: true,
  })
  @Type(() => Number)
  not?: number;
}
",
  "server/src/util/FloatNullableFilter.ts": "import { Field, InputType, Float } from \\"@nestjs/graphql\\";
import { ApiProperty } from \\"@nestjs/swagger\\";
import { IsOptional } from \\"class-validator\\";
import { Type } from \\"class-transformer\\";

@InputType({
  isAbstract: true,
  description: undefined,
})
export class FloatNullableFilter {
  @ApiProperty({
    required: false,
    type: Number,
  })
  @IsOptional()
  @Field(() => Float, {
    nullable: true,
  })
  @Type(() => Number)
  equals?: number | null;

  @ApiProperty({
    required: false,
    type: [Number],
  })
  @IsOptional()
  @Field(() => [Float], {
    nullable: true,
  })
  @Type(() => Number)
  in?: number[] | null;

  @ApiProperty({
    required: false,
    type: [Number],
  })
  @IsOptional()
  @Field(() => [Float], {
    nullable: true,
  })
  @Type(() => Number)
  notIn?: number[] | null;

  @ApiProperty({
    required: false,
    type: Number,
  })
  @IsOptional()
  @Field(() => Float, {
    nullable: true,
  })
  @Type(() => Number)
  lt?: number;

  @ApiProperty({
    required: false,
    type: Number,
  })
  @IsOptional()
  @Field(() => Float, {
    nullable: true,
  })
  @Type(() => Number)
  lte?: number;

  @ApiProperty({
    required: false,
    type: Number,
  })
  @IsOptional()
  @Field(() => Float, {
    nullable: true,
  })
  @Type(() => Number)
  gt?: number;

  @ApiProperty({
    required: false,
    type: Number,
  })
  @IsOptional()
  @Field(() => Float, {
    nullable: true,
  })
  @Type(() => Number)
  gte?: number;

  @ApiProperty({
    required: false,
    type: Number,
  })
  @IsOptional()
  @Field(() => Float, {
    nullable: true,
  })
  @Type(() => Number)
  not?: number;
}
",
  "server/src/util/IntFilter.ts": "import { Field, InputType, Int } from \\"@nestjs/graphql\\";
import { ApiProperty } from \\"@nestjs/swagger\\";
import { IsOptional } from \\"class-validator\\";
import { Type } from \\"class-transformer\\";

@InputType({
  isAbstract: true,
  description: undefined,
})
export class IntFilter {
  @ApiProperty({
    required: false,
    type: Number,
  })
  @IsOptional()
  @Field(() => Int, {
    nullable: true,
  })
  @Type(() => Number)
  equals?: number;

  @ApiProperty({
    required: false,
    type: [Number],
  })
  @IsOptional()
  @Field(() => [Int], {
    nullable: true,
  })
  @Type(() => Number)
  in?: number[];

  @ApiProperty({
    required: false,
    type: [Number],
  })
  @IsOptional()
  @Field(() => [Int], {
    nullable: true,
  })
  @Type(() => Number)
  notIn?: number[];

  @ApiProperty({
    required: false,
    type: Number,
  })
  @IsOptional()
  @Field(() => Int, {
    nullable: true,
  })
  @Type(() => Number)
  lt?: number;

  @ApiProperty({
    required: false,
    type: Number,
  })
  @IsOptional()
  @Field(() => Int, {
    nullable: true,
  })
  @Type(() => Number)
  lte?: number;

  @ApiProperty({
    required: false,
    type: Number,
  })
  @IsOptional()
  @Field(() => Int, {
    nullable: true,
  })
  @Type(() => Number)
  gt?: number;

  @ApiProperty({
    required: false,
    type: Number,
  })
  @IsOptional()
  @Field(() => Int, {
    nullable: true,
  })
  @Type(() => Number)
  gte?: number;

  @ApiProperty({
    required: false,
    type: Number,
  })
  @IsOptional()
  @Field(() => Int, {
    nullable: true,
  })
  @Type(() => Number)
  not?: number;
}
",
  "server/src/util/IntNullableFilter.ts": "import { Field, InputType, Int } from \\"@nestjs/graphql\\";
import { ApiProperty } from \\"@nestjs/swagger\\";
import { IsOptional } from \\"class-validator\\";
import { Type } from \\"class-transformer\\";

@InputType({
  isAbstract: true,
  description: undefined,
})
export class IntNullableFilter {
  @ApiProperty({
    required: false,
    type: Number,
  })
  @IsOptional()
  @Field(() => Int, {
    nullable: true,
  })
  @Type(() => Number)
  equals?: number | null;

  @ApiProperty({
    required: false,
    type: [Number],
  })
  @IsOptional()
  @Field(() => [Int], {
    nullable: true,
  })
  @Type(() => Number)
  in?: number[] | null;

  @ApiProperty({
    required: false,
    type: [Number],
  })
  @IsOptional()
  @Field(() => [Int], {
    nullable: true,
  })
  @Type(() => Number)
  notIn?: number[] | null;

  @ApiProperty({
    required: false,
    type: Number,
  })
  @IsOptional()
  @Field(() => Int, {
    nullable: true,
  })
  @Type(() => Number)
  lt?: number;

  @ApiProperty({
    required: false,
    type: Number,
  })
  @IsOptional()
  @Field(() => Int, {
    nullable: true,
  })
  @Type(() => Number)
  lte?: number;

  @ApiProperty({
    required: false,
    type: Number,
  })
  @IsOptional()
  @Field(() => Int, {
    nullable: true,
  })
  @Type(() => Number)
  gt?: number;

  @ApiProperty({
    required: false,
    type: Number,
  })
  @IsOptional()
  @Field(() => Int, {
    nullable: true,
  })
  @Type(() => Number)
  gte?: number;

  @ApiProperty({
    required: false,
    type: Number,
  })
  @IsOptional()
  @Field(() => Int, {
    nullable: true,
  })
  @Type(() => Number)
  not?: number;
}
",
  "server/src/util/JsonFilter.ts": "import { Field, InputType } from \\"@nestjs/graphql\\";
import { ApiProperty } from \\"@nestjs/swagger\\";
import { IsOptional } from \\"class-validator\\";
import { GraphQLJSONObject } from \\"graphql-type-json\\";
import { InputJsonValue } from \\"../types\\";

@InputType({
  isAbstract: true,
  description: undefined,
})
export class JsonFilter {
  @ApiProperty({
    required: false,
    type: GraphQLJSONObject,
  })
  @IsOptional()
  @Field(() => GraphQLJSONObject, {
    nullable: true,
  })
  equals?: InputJsonValue;

  @ApiProperty({
    required: false,
    type: GraphQLJSONObject,
  })
  @IsOptional()
  @Field(() => GraphQLJSONObject, {
    nullable: true,
  })
  not?: InputJsonValue;
}
",
  "server/src/util/JsonNullableFilter.ts": "import { JsonValue } from \\"type-fest\\";
import { Field, InputType } from \\"@nestjs/graphql\\";
import { ApiProperty } from \\"@nestjs/swagger\\";
import { IsOptional } from \\"class-validator\\";
import { GraphQLJSONObject } from \\"graphql-type-json\\";

@InputType({
  isAbstract: true,
  description: undefined,
})
export class JsonNullableFilter {
  @ApiProperty({
    required: false,
    type: GraphQLJSONObject,
  })
  @IsOptional()
  @Field(() => GraphQLJSONObject, {
    nullable: true,
  })
  equals?: JsonValue;

  @ApiProperty({
    required: false,
    type: GraphQLJSONObject,
  })
  @IsOptional()
  @Field(() => GraphQLJSONObject, {
    nullable: true,
  })
  not?: JsonValue;
}
",
  "server/src/util/MetaQueryPayload.ts": "import { ObjectType, Field } from \\"@nestjs/graphql\\";
import { ApiProperty } from \\"@nestjs/swagger\\";

@ObjectType()
class MetaQueryPayload {
  @ApiProperty({
    required: true,
    type: [Number],
  })
  @Field(() => Number)
  count!: number;
}
export { MetaQueryPayload };
",
  "server/src/util/QueryMode.ts": "import { registerEnumType } from \\"@nestjs/graphql\\";

export enum QueryMode {
  Default = \\"default\\",
  Insensitive = \\"insensitive\\",
}
registerEnumType(QueryMode, {
  name: \\"QueryMode\\",
  description: undefined,
});
",
  "server/src/util/SortOrder.ts": "import { registerEnumType } from \\"@nestjs/graphql\\";

export enum SortOrder {
  Asc = \\"asc\\",
  Desc = \\"desc\\",
}
registerEnumType(SortOrder, {
  name: \\"SortOrder\\",
  description: undefined,
});
",
  "server/src/util/StringFilter.ts": "import { Field, InputType } from \\"@nestjs/graphql\\";
import { QueryMode } from \\"./QueryMode\\";
import { ApiProperty } from \\"@nestjs/swagger\\";
import { IsOptional } from \\"class-validator\\";
import { Type } from \\"class-transformer\\";

@InputType({
  isAbstract: true,
})
export class StringFilter {
  @ApiProperty({
    required: false,
    type: String,
  })
  @IsOptional()
  @Field(() => String, {
    nullable: true,
  })
  @Type(() => String)
  equals?: string;

  @ApiProperty({
    required: false,
    type: [String],
  })
  @IsOptional()
  @Field(() => [String], {
    nullable: true,
  })
  @Type(() => String)
  in?: string[];

  @ApiProperty({
    required: false,
    type: [String],
  })
  @IsOptional()
  @Field(() => [String], {
    nullable: true,
  })
  @Type(() => String)
  notIn?: string[];

  @ApiProperty({
    required: false,
    type: String,
  })
  @IsOptional()
  @Field(() => String, {
    nullable: true,
  })
  @Type(() => String)
  lt?: string;

  @ApiProperty({
    required: false,
    type: String,
  })
  @IsOptional()
  @Field(() => String, {
    nullable: true,
  })
  @Type(() => String)
  lte?: string;

  @ApiProperty({
    required: false,
    type: String,
  })
  @IsOptional()
  @Field(() => String, {
    nullable: true,
  })
  @Type(() => String)
  gt?: string;

  @ApiProperty({
    required: false,
    type: String,
  })
  @IsOptional()
  @Field(() => String, {
    nullable: true,
  })
  @Type(() => String)
  gte?: string;

  @ApiProperty({
    required: false,
    type: String,
  })
  @IsOptional()
  @Field(() => String, {
    nullable: true,
  })
  @Type(() => String)
  contains?: string;

  @ApiProperty({
    required: false,
    type: String,
  })
  @IsOptional()
  @Field(() => String, {
    nullable: true,
  })
  @Type(() => String)
  startsWith?: string;

  @ApiProperty({
    required: false,
    type: String,
  })
  @IsOptional()
  @Field(() => String, {
    nullable: true,
  })
  @Type(() => String)
  endsWith?: string;

  @ApiProperty({
    required: false,
    enum: [\\"Default\\", \\"Insensitive\\"],
  })
  @IsOptional()
  @Field(() => QueryMode, {
    nullable: true,
  })
  mode?: QueryMode;

  @ApiProperty({
    required: false,
    type: String,
  })
  @IsOptional()
  @Field(() => String, {
    nullable: true,
  })
  @Type(() => String)
  not?: string;
}
",
  "server/src/util/StringNullableFilter.ts": "import { Field, InputType } from \\"@nestjs/graphql\\";
import { QueryMode } from \\"./QueryMode\\";
import { ApiProperty } from \\"@nestjs/swagger\\";
import { IsOptional } from \\"class-validator\\";
import { Type } from \\"class-transformer\\";

@InputType({
  isAbstract: true,
})
export class StringNullableFilter {
  @ApiProperty({
    required: false,
    type: String,
  })
  @IsOptional()
  @Field(() => String, {
    nullable: true,
  })
  @Type(() => String)
  equals?: string | null;

  @ApiProperty({
    required: false,
    type: [String],
  })
  @IsOptional()
  @Field(() => [String], {
    nullable: true,
  })
  @Type(() => String)
  in?: string[] | null;

  @ApiProperty({
    required: false,
    type: [String],
  })
  @IsOptional()
  @Field(() => [String], {
    nullable: true,
  })
  @Type(() => String)
  notIn?: string[] | null;

  @ApiProperty({
    required: false,
    type: String,
  })
  @IsOptional()
  @Field(() => String, {
    nullable: true,
  })
  @Type(() => String)
  lt?: string;

  @ApiProperty({
    required: false,
    type: String,
  })
  @IsOptional()
  @Field(() => String, {
    nullable: true,
  })
  @Type(() => String)
  lte?: string;

  @ApiProperty({
    required: false,
    type: String,
  })
  @IsOptional()
  @Field(() => String, {
    nullable: true,
  })
  @Type(() => String)
  gt?: string;

  @ApiProperty({
    required: false,
    type: String,
  })
  @IsOptional()
  @Field(() => String, {
    nullable: true,
  })
  @Type(() => String)
  gte?: string;

  @ApiProperty({
    required: false,
    type: String,
  })
  @IsOptional()
  @Field(() => String, {
    nullable: true,
  })
  @Type(() => String)
  contains?: string;

  @ApiProperty({
    required: false,
    type: String,
  })
  @IsOptional()
  @Field(() => String, {
    nullable: true,
  })
  @Type(() => String)
  startsWith?: string;

  @ApiProperty({
    required: false,
    type: String,
  })
  @IsOptional()
  @Field(() => String, {
    nullable: true,
  })
  @Type(() => String)
  endsWith?: string;

  @ApiProperty({
    required: false,
    enum: [\\"Default\\", \\"Insensitive\\"],
  })
  @IsOptional()
  @Field(() => QueryMode, {
    nullable: true,
  })
  mode?: QueryMode;

  @ApiProperty({
    required: false,
    type: String,
  })
  @IsOptional()
  @Field(() => String, {
    nullable: true,
  })
  @Type(() => String)
  not?: string;
}
",
}
`;<|MERGE_RESOLUTION|>--- conflicted
+++ resolved
@@ -5087,15 +5087,7 @@
     protected readonly rolesBuilder: nestAccessControl.RolesBuilder
   ) {}
 
-<<<<<<< HEAD
-  @common.UseInterceptors(nestMorgan.MorganInterceptor(\\"combined\\"))
-  @common.UseGuards(
-    defaultAuthGuard.DefaultAuthGuard,
-    nestAccessControl.ACGuard
-  )
-=======
   @common.Post()
->>>>>>> fb7fb1de
   @nestAccessControl.UseRoles({
     resource: \\"Customer\\",
     action: \\"create\\",
@@ -5173,15 +5165,7 @@
     });
   }
 
-<<<<<<< HEAD
-  @common.UseInterceptors(nestMorgan.MorganInterceptor(\\"combined\\"))
-  @common.UseGuards(
-    defaultAuthGuard.DefaultAuthGuard,
-    nestAccessControl.ACGuard
-  )
-=======
   @common.Get()
->>>>>>> fb7fb1de
   @nestAccessControl.UseRoles({
     resource: \\"Customer\\",
     action: \\"read\\",
@@ -5237,15 +5221,7 @@
     return results.map((result) => permission.filter(result));
   }
 
-<<<<<<< HEAD
-  @common.UseInterceptors(nestMorgan.MorganInterceptor(\\"combined\\"))
-  @common.UseGuards(
-    defaultAuthGuard.DefaultAuthGuard,
-    nestAccessControl.ACGuard
-  )
-=======
   @common.Get(\\"/:id\\")
->>>>>>> fb7fb1de
   @nestAccessControl.UseRoles({
     resource: \\"Customer\\",
     action: \\"read\\",
@@ -5304,15 +5280,7 @@
     return permission.filter(result);
   }
 
-<<<<<<< HEAD
-  @common.UseInterceptors(nestMorgan.MorganInterceptor(\\"combined\\"))
-  @common.UseGuards(
-    defaultAuthGuard.DefaultAuthGuard,
-    nestAccessControl.ACGuard
-  )
-=======
   @common.Patch(\\"/:id\\")
->>>>>>> fb7fb1de
   @nestAccessControl.UseRoles({
     resource: \\"Customer\\",
     action: \\"update\\",
@@ -5403,15 +5371,7 @@
     }
   }
 
-<<<<<<< HEAD
-  @common.UseInterceptors(nestMorgan.MorganInterceptor(\\"combined\\"))
-  @common.UseGuards(
-    defaultAuthGuard.DefaultAuthGuard,
-    nestAccessControl.ACGuard
-  )
-=======
   @common.Delete(\\"/:id\\")
->>>>>>> fb7fb1de
   @nestAccessControl.UseRoles({
     resource: \\"Customer\\",
     action: \\"delete\\",
@@ -5466,15 +5426,7 @@
     }
   }
 
-<<<<<<< HEAD
-  @common.UseInterceptors(nestMorgan.MorganInterceptor(\\"combined\\"))
-  @common.UseGuards(
-    defaultAuthGuard.DefaultAuthGuard,
-    nestAccessControl.ACGuard
-  )
-=======
   @common.Get(\\"/:id/orders\\")
->>>>>>> fb7fb1de
   @nestAccessControl.UseRoles({
     resource: \\"Customer\\",
     action: \\"read\\",
@@ -5519,15 +5471,7 @@
     return results.map((result) => permission.filter(result));
   }
 
-<<<<<<< HEAD
-  @common.UseInterceptors(nestMorgan.MorganInterceptor(\\"combined\\"))
-  @common.UseGuards(
-    defaultAuthGuard.DefaultAuthGuard,
-    nestAccessControl.ACGuard
-  )
-=======
   @common.Post(\\"/:id/orders\\")
->>>>>>> fb7fb1de
   @nestAccessControl.UseRoles({
     resource: \\"Customer\\",
     action: \\"update\\",
@@ -5568,15 +5512,7 @@
     });
   }
 
-<<<<<<< HEAD
-  @common.UseInterceptors(nestMorgan.MorganInterceptor(\\"combined\\"))
-  @common.UseGuards(
-    defaultAuthGuard.DefaultAuthGuard,
-    nestAccessControl.ACGuard
-  )
-=======
   @common.Patch(\\"/:id/orders\\")
->>>>>>> fb7fb1de
   @nestAccessControl.UseRoles({
     resource: \\"Customer\\",
     action: \\"update\\",
@@ -5617,15 +5553,7 @@
     });
   }
 
-<<<<<<< HEAD
-  @common.UseInterceptors(nestMorgan.MorganInterceptor(\\"combined\\"))
-  @common.UseGuards(
-    defaultAuthGuard.DefaultAuthGuard,
-    nestAccessControl.ACGuard
-  )
-=======
   @common.Delete(\\"/:id/orders\\")
->>>>>>> fb7fb1de
   @nestAccessControl.UseRoles({
     resource: \\"Customer\\",
     action: \\"update\\",
@@ -6776,15 +6704,7 @@
     protected readonly rolesBuilder: nestAccessControl.RolesBuilder
   ) {}
 
-<<<<<<< HEAD
-  @common.UseInterceptors(nestMorgan.MorganInterceptor(\\"combined\\"))
-  @common.UseGuards(
-    defaultAuthGuard.DefaultAuthGuard,
-    nestAccessControl.ACGuard
-  )
-=======
   @common.Post()
->>>>>>> fb7fb1de
   @nestAccessControl.UseRoles({
     resource: \\"Empty\\",
     action: \\"create\\",
@@ -6825,15 +6745,7 @@
     });
   }
 
-<<<<<<< HEAD
-  @common.UseInterceptors(nestMorgan.MorganInterceptor(\\"combined\\"))
-  @common.UseGuards(
-    defaultAuthGuard.DefaultAuthGuard,
-    nestAccessControl.ACGuard
-  )
-=======
   @common.Get()
->>>>>>> fb7fb1de
   @nestAccessControl.UseRoles({
     resource: \\"Empty\\",
     action: \\"read\\",
@@ -6866,15 +6778,7 @@
     return results.map((result) => permission.filter(result));
   }
 
-<<<<<<< HEAD
-  @common.UseInterceptors(nestMorgan.MorganInterceptor(\\"combined\\"))
-  @common.UseGuards(
-    defaultAuthGuard.DefaultAuthGuard,
-    nestAccessControl.ACGuard
-  )
-=======
   @common.Get(\\"/:id\\")
->>>>>>> fb7fb1de
   @nestAccessControl.UseRoles({
     resource: \\"Empty\\",
     action: \\"read\\",
@@ -6910,15 +6814,7 @@
     return permission.filter(result);
   }
 
-<<<<<<< HEAD
-  @common.UseInterceptors(nestMorgan.MorganInterceptor(\\"combined\\"))
-  @common.UseGuards(
-    defaultAuthGuard.DefaultAuthGuard,
-    nestAccessControl.ACGuard
-  )
-=======
   @common.Patch(\\"/:id\\")
->>>>>>> fb7fb1de
   @nestAccessControl.UseRoles({
     resource: \\"Empty\\",
     action: \\"update\\",
@@ -6972,15 +6868,7 @@
     }
   }
 
-<<<<<<< HEAD
-  @common.UseInterceptors(nestMorgan.MorganInterceptor(\\"combined\\"))
-  @common.UseGuards(
-    defaultAuthGuard.DefaultAuthGuard,
-    nestAccessControl.ACGuard
-  )
-=======
   @common.Delete(\\"/:id\\")
->>>>>>> fb7fb1de
   @nestAccessControl.UseRoles({
     resource: \\"Empty\\",
     action: \\"delete\\",
@@ -8219,15 +8107,7 @@
     protected readonly rolesBuilder: nestAccessControl.RolesBuilder
   ) {}
 
-<<<<<<< HEAD
-  @common.UseInterceptors(nestMorgan.MorganInterceptor(\\"combined\\"))
-  @common.UseGuards(
-    defaultAuthGuard.DefaultAuthGuard,
-    nestAccessControl.ACGuard
-  )
-=======
   @common.Post()
->>>>>>> fb7fb1de
   @nestAccessControl.UseRoles({
     resource: \\"Order\\",
     action: \\"create\\",
@@ -8283,15 +8163,7 @@
     });
   }
 
-<<<<<<< HEAD
-  @common.UseInterceptors(nestMorgan.MorganInterceptor(\\"combined\\"))
-  @common.UseGuards(
-    defaultAuthGuard.DefaultAuthGuard,
-    nestAccessControl.ACGuard
-  )
-=======
   @common.Get()
->>>>>>> fb7fb1de
   @nestAccessControl.UseRoles({
     resource: \\"Order\\",
     action: \\"read\\",
@@ -8333,15 +8205,7 @@
     return results.map((result) => permission.filter(result));
   }
 
-<<<<<<< HEAD
-  @common.UseInterceptors(nestMorgan.MorganInterceptor(\\"combined\\"))
-  @common.UseGuards(
-    defaultAuthGuard.DefaultAuthGuard,
-    nestAccessControl.ACGuard
-  )
-=======
   @common.Get(\\"/:id\\")
->>>>>>> fb7fb1de
   @nestAccessControl.UseRoles({
     resource: \\"Order\\",
     action: \\"read\\",
@@ -8386,15 +8250,7 @@
     return permission.filter(result);
   }
 
-<<<<<<< HEAD
-  @common.UseInterceptors(nestMorgan.MorganInterceptor(\\"combined\\"))
-  @common.UseGuards(
-    defaultAuthGuard.DefaultAuthGuard,
-    nestAccessControl.ACGuard
-  )
-=======
   @common.Patch(\\"/:id\\")
->>>>>>> fb7fb1de
   @nestAccessControl.UseRoles({
     resource: \\"Order\\",
     action: \\"update\\",
@@ -8463,15 +8319,7 @@
     }
   }
 
-<<<<<<< HEAD
-  @common.UseInterceptors(nestMorgan.MorganInterceptor(\\"combined\\"))
-  @common.UseGuards(
-    defaultAuthGuard.DefaultAuthGuard,
-    nestAccessControl.ACGuard
-  )
-=======
   @common.Delete(\\"/:id\\")
->>>>>>> fb7fb1de
   @nestAccessControl.UseRoles({
     resource: \\"Order\\",
     action: \\"delete\\",
@@ -9844,15 +9692,7 @@
     protected readonly rolesBuilder: nestAccessControl.RolesBuilder
   ) {}
 
-<<<<<<< HEAD
-  @common.UseInterceptors(nestMorgan.MorganInterceptor(\\"combined\\"))
-  @common.UseGuards(
-    defaultAuthGuard.DefaultAuthGuard,
-    nestAccessControl.ACGuard
-  )
-=======
   @common.Post()
->>>>>>> fb7fb1de
   @nestAccessControl.UseRoles({
     resource: \\"Organization\\",
     action: \\"create\\",
@@ -9894,15 +9734,7 @@
     });
   }
 
-<<<<<<< HEAD
-  @common.UseInterceptors(nestMorgan.MorganInterceptor(\\"combined\\"))
-  @common.UseGuards(
-    defaultAuthGuard.DefaultAuthGuard,
-    nestAccessControl.ACGuard
-  )
-=======
   @common.Get()
->>>>>>> fb7fb1de
   @nestAccessControl.UseRoles({
     resource: \\"Organization\\",
     action: \\"read\\",
@@ -9936,15 +9768,7 @@
     return results.map((result) => permission.filter(result));
   }
 
-<<<<<<< HEAD
-  @common.UseInterceptors(nestMorgan.MorganInterceptor(\\"combined\\"))
-  @common.UseGuards(
-    defaultAuthGuard.DefaultAuthGuard,
-    nestAccessControl.ACGuard
-  )
-=======
   @common.Get(\\"/:id\\")
->>>>>>> fb7fb1de
   @nestAccessControl.UseRoles({
     resource: \\"Organization\\",
     action: \\"read\\",
@@ -9981,15 +9805,7 @@
     return permission.filter(result);
   }
 
-<<<<<<< HEAD
-  @common.UseInterceptors(nestMorgan.MorganInterceptor(\\"combined\\"))
-  @common.UseGuards(
-    defaultAuthGuard.DefaultAuthGuard,
-    nestAccessControl.ACGuard
-  )
-=======
   @common.Patch(\\"/:id\\")
->>>>>>> fb7fb1de
   @nestAccessControl.UseRoles({
     resource: \\"Organization\\",
     action: \\"update\\",
@@ -10044,15 +9860,7 @@
     }
   }
 
-<<<<<<< HEAD
-  @common.UseInterceptors(nestMorgan.MorganInterceptor(\\"combined\\"))
-  @common.UseGuards(
-    defaultAuthGuard.DefaultAuthGuard,
-    nestAccessControl.ACGuard
-  )
-=======
   @common.Delete(\\"/:id\\")
->>>>>>> fb7fb1de
   @nestAccessControl.UseRoles({
     resource: \\"Organization\\",
     action: \\"delete\\",
@@ -10085,15 +9893,7 @@
     }
   }
 
-<<<<<<< HEAD
-  @common.UseInterceptors(nestMorgan.MorganInterceptor(\\"combined\\"))
-  @common.UseGuards(
-    defaultAuthGuard.DefaultAuthGuard,
-    nestAccessControl.ACGuard
-  )
-=======
   @common.Get(\\"/:id/users\\")
->>>>>>> fb7fb1de
   @nestAccessControl.UseRoles({
     resource: \\"Organization\\",
     action: \\"read\\",
@@ -10147,15 +9947,7 @@
     return results.map((result) => permission.filter(result));
   }
 
-<<<<<<< HEAD
-  @common.UseInterceptors(nestMorgan.MorganInterceptor(\\"combined\\"))
-  @common.UseGuards(
-    defaultAuthGuard.DefaultAuthGuard,
-    nestAccessControl.ACGuard
-  )
-=======
   @common.Post(\\"/:id/users\\")
->>>>>>> fb7fb1de
   @nestAccessControl.UseRoles({
     resource: \\"Organization\\",
     action: \\"update\\",
@@ -10196,15 +9988,7 @@
     });
   }
 
-<<<<<<< HEAD
-  @common.UseInterceptors(nestMorgan.MorganInterceptor(\\"combined\\"))
-  @common.UseGuards(
-    defaultAuthGuard.DefaultAuthGuard,
-    nestAccessControl.ACGuard
-  )
-=======
   @common.Patch(\\"/:id/users\\")
->>>>>>> fb7fb1de
   @nestAccessControl.UseRoles({
     resource: \\"Organization\\",
     action: \\"update\\",
@@ -10245,15 +10029,7 @@
     });
   }
 
-<<<<<<< HEAD
-  @common.UseInterceptors(nestMorgan.MorganInterceptor(\\"combined\\"))
-  @common.UseGuards(
-    defaultAuthGuard.DefaultAuthGuard,
-    nestAccessControl.ACGuard
-  )
-=======
   @common.Delete(\\"/:id/users\\")
->>>>>>> fb7fb1de
   @nestAccessControl.UseRoles({
     resource: \\"Organization\\",
     action: \\"update\\",
@@ -10294,15 +10070,7 @@
     });
   }
 
-<<<<<<< HEAD
-  @common.UseInterceptors(nestMorgan.MorganInterceptor(\\"combined\\"))
-  @common.UseGuards(
-    defaultAuthGuard.DefaultAuthGuard,
-    nestAccessControl.ACGuard
-  )
-=======
   @common.Get(\\"/:id/customers\\")
->>>>>>> fb7fb1de
   @nestAccessControl.UseRoles({
     resource: \\"Organization\\",
     action: \\"read\\",
@@ -10361,15 +10129,7 @@
     return results.map((result) => permission.filter(result));
   }
 
-<<<<<<< HEAD
-  @common.UseInterceptors(nestMorgan.MorganInterceptor(\\"combined\\"))
-  @common.UseGuards(
-    defaultAuthGuard.DefaultAuthGuard,
-    nestAccessControl.ACGuard
-  )
-=======
   @common.Post(\\"/:id/customers\\")
->>>>>>> fb7fb1de
   @nestAccessControl.UseRoles({
     resource: \\"Organization\\",
     action: \\"update\\",
@@ -10410,15 +10170,7 @@
     });
   }
 
-<<<<<<< HEAD
-  @common.UseInterceptors(nestMorgan.MorganInterceptor(\\"combined\\"))
-  @common.UseGuards(
-    defaultAuthGuard.DefaultAuthGuard,
-    nestAccessControl.ACGuard
-  )
-=======
   @common.Patch(\\"/:id/customers\\")
->>>>>>> fb7fb1de
   @nestAccessControl.UseRoles({
     resource: \\"Organization\\",
     action: \\"update\\",
@@ -10459,15 +10211,7 @@
     });
   }
 
-<<<<<<< HEAD
-  @common.UseInterceptors(nestMorgan.MorganInterceptor(\\"combined\\"))
-  @common.UseGuards(
-    defaultAuthGuard.DefaultAuthGuard,
-    nestAccessControl.ACGuard
-  )
-=======
   @common.Delete(\\"/:id/customers\\")
->>>>>>> fb7fb1de
   @nestAccessControl.UseRoles({
     resource: \\"Organization\\",
     action: \\"update\\",
@@ -10508,15 +10252,7 @@
     });
   }
 
-<<<<<<< HEAD
-  @common.UseInterceptors(nestMorgan.MorganInterceptor(\\"combined\\"))
-  @common.UseGuards(
-    defaultAuthGuard.DefaultAuthGuard,
-    nestAccessControl.ACGuard
-  )
-=======
   @common.Get(\\"/:id/vipCustomers\\")
->>>>>>> fb7fb1de
   @nestAccessControl.UseRoles({
     resource: \\"Organization\\",
     action: \\"read\\",
@@ -10575,15 +10311,7 @@
     return results.map((result) => permission.filter(result));
   }
 
-<<<<<<< HEAD
-  @common.UseInterceptors(nestMorgan.MorganInterceptor(\\"combined\\"))
-  @common.UseGuards(
-    defaultAuthGuard.DefaultAuthGuard,
-    nestAccessControl.ACGuard
-  )
-=======
   @common.Post(\\"/:id/vipCustomers\\")
->>>>>>> fb7fb1de
   @nestAccessControl.UseRoles({
     resource: \\"Organization\\",
     action: \\"update\\",
@@ -10624,15 +10352,7 @@
     });
   }
 
-<<<<<<< HEAD
-  @common.UseInterceptors(nestMorgan.MorganInterceptor(\\"combined\\"))
-  @common.UseGuards(
-    defaultAuthGuard.DefaultAuthGuard,
-    nestAccessControl.ACGuard
-  )
-=======
   @common.Patch(\\"/:id/vipCustomers\\")
->>>>>>> fb7fb1de
   @nestAccessControl.UseRoles({
     resource: \\"Organization\\",
     action: \\"update\\",
@@ -10673,15 +10393,7 @@
     });
   }
 
-<<<<<<< HEAD
-  @common.UseInterceptors(nestMorgan.MorganInterceptor(\\"combined\\"))
-  @common.UseGuards(
-    defaultAuthGuard.DefaultAuthGuard,
-    nestAccessControl.ACGuard
-  )
-=======
   @common.Delete(\\"/:id/vipCustomers\\")
->>>>>>> fb7fb1de
   @nestAccessControl.UseRoles({
     resource: \\"Organization\\",
     action: \\"update\\",
@@ -13097,15 +12809,7 @@
     protected readonly rolesBuilder: nestAccessControl.RolesBuilder
   ) {}
 
-<<<<<<< HEAD
-  @common.UseInterceptors(nestMorgan.MorganInterceptor(\\"combined\\"))
-  @common.UseGuards(
-    defaultAuthGuard.DefaultAuthGuard,
-    nestAccessControl.ACGuard
-  )
-=======
   @common.Post()
->>>>>>> fb7fb1de
   @nestAccessControl.UseRoles({
     resource: \\"User\\",
     action: \\"create\\",
@@ -13172,15 +12876,7 @@
     });
   }
 
-<<<<<<< HEAD
-  @common.UseInterceptors(nestMorgan.MorganInterceptor(\\"combined\\"))
-  @common.UseGuards(
-    defaultAuthGuard.DefaultAuthGuard,
-    nestAccessControl.ACGuard
-  )
-=======
   @common.Get()
->>>>>>> fb7fb1de
   @nestAccessControl.UseRoles({
     resource: \\"User\\",
     action: \\"read\\",
@@ -13231,15 +12927,7 @@
     return results.map((result) => permission.filter(result));
   }
 
-<<<<<<< HEAD
-  @common.UseInterceptors(nestMorgan.MorganInterceptor(\\"combined\\"))
-  @common.UseGuards(
-    defaultAuthGuard.DefaultAuthGuard,
-    nestAccessControl.ACGuard
-  )
-=======
   @common.Get(\\"/:id\\")
->>>>>>> fb7fb1de
   @nestAccessControl.UseRoles({
     resource: \\"User\\",
     action: \\"read\\",
@@ -13293,15 +12981,7 @@
     return permission.filter(result);
   }
 
-<<<<<<< HEAD
-  @common.UseInterceptors(nestMorgan.MorganInterceptor(\\"combined\\"))
-  @common.UseGuards(
-    defaultAuthGuard.DefaultAuthGuard,
-    nestAccessControl.ACGuard
-  )
-=======
   @common.Patch(\\"/:id\\")
->>>>>>> fb7fb1de
   @nestAccessControl.UseRoles({
     resource: \\"User\\",
     action: \\"update\\",
@@ -13381,15 +13061,7 @@
     }
   }
 
-<<<<<<< HEAD
-  @common.UseInterceptors(nestMorgan.MorganInterceptor(\\"combined\\"))
-  @common.UseGuards(
-    defaultAuthGuard.DefaultAuthGuard,
-    nestAccessControl.ACGuard
-  )
-=======
   @common.Delete(\\"/:id\\")
->>>>>>> fb7fb1de
   @nestAccessControl.UseRoles({
     resource: \\"User\\",
     action: \\"delete\\",
@@ -13439,15 +13111,7 @@
     }
   }
 
-<<<<<<< HEAD
-  @common.UseInterceptors(nestMorgan.MorganInterceptor(\\"combined\\"))
-  @common.UseGuards(
-    defaultAuthGuard.DefaultAuthGuard,
-    nestAccessControl.ACGuard
-  )
-=======
   @common.Get(\\"/:id/employees\\")
->>>>>>> fb7fb1de
   @nestAccessControl.UseRoles({
     resource: \\"User\\",
     action: \\"read\\",
@@ -13501,15 +13165,7 @@
     return results.map((result) => permission.filter(result));
   }
 
-<<<<<<< HEAD
-  @common.UseInterceptors(nestMorgan.MorganInterceptor(\\"combined\\"))
-  @common.UseGuards(
-    defaultAuthGuard.DefaultAuthGuard,
-    nestAccessControl.ACGuard
-  )
-=======
   @common.Post(\\"/:id/employees\\")
->>>>>>> fb7fb1de
   @nestAccessControl.UseRoles({
     resource: \\"User\\",
     action: \\"update\\",
@@ -13550,15 +13206,7 @@
     });
   }
 
-<<<<<<< HEAD
-  @common.UseInterceptors(nestMorgan.MorganInterceptor(\\"combined\\"))
-  @common.UseGuards(
-    defaultAuthGuard.DefaultAuthGuard,
-    nestAccessControl.ACGuard
-  )
-=======
   @common.Patch(\\"/:id/employees\\")
->>>>>>> fb7fb1de
   @nestAccessControl.UseRoles({
     resource: \\"User\\",
     action: \\"update\\",
@@ -13599,15 +13247,7 @@
     });
   }
 
-<<<<<<< HEAD
-  @common.UseInterceptors(nestMorgan.MorganInterceptor(\\"combined\\"))
-  @common.UseGuards(
-    defaultAuthGuard.DefaultAuthGuard,
-    nestAccessControl.ACGuard
-  )
-=======
   @common.Delete(\\"/:id/employees\\")
->>>>>>> fb7fb1de
   @nestAccessControl.UseRoles({
     resource: \\"User\\",
     action: \\"update\\",
@@ -13648,15 +13288,7 @@
     });
   }
 
-<<<<<<< HEAD
-  @common.UseInterceptors(nestMorgan.MorganInterceptor(\\"combined\\"))
-  @common.UseGuards(
-    defaultAuthGuard.DefaultAuthGuard,
-    nestAccessControl.ACGuard
-  )
-=======
   @common.Get(\\"/:id/organizations\\")
->>>>>>> fb7fb1de
   @nestAccessControl.UseRoles({
     resource: \\"User\\",
     action: \\"read\\",
@@ -13693,15 +13325,7 @@
     return results.map((result) => permission.filter(result));
   }
 
-<<<<<<< HEAD
-  @common.UseInterceptors(nestMorgan.MorganInterceptor(\\"combined\\"))
-  @common.UseGuards(
-    defaultAuthGuard.DefaultAuthGuard,
-    nestAccessControl.ACGuard
-  )
-=======
   @common.Post(\\"/:id/organizations\\")
->>>>>>> fb7fb1de
   @nestAccessControl.UseRoles({
     resource: \\"User\\",
     action: \\"update\\",
@@ -13742,15 +13366,7 @@
     });
   }
 
-<<<<<<< HEAD
-  @common.UseInterceptors(nestMorgan.MorganInterceptor(\\"combined\\"))
-  @common.UseGuards(
-    defaultAuthGuard.DefaultAuthGuard,
-    nestAccessControl.ACGuard
-  )
-=======
   @common.Patch(\\"/:id/organizations\\")
->>>>>>> fb7fb1de
   @nestAccessControl.UseRoles({
     resource: \\"User\\",
     action: \\"update\\",
@@ -13791,15 +13407,7 @@
     });
   }
 
-<<<<<<< HEAD
-  @common.UseInterceptors(nestMorgan.MorganInterceptor(\\"combined\\"))
-  @common.UseGuards(
-    defaultAuthGuard.DefaultAuthGuard,
-    nestAccessControl.ACGuard
-  )
-=======
   @common.Delete(\\"/:id/organizations\\")
->>>>>>> fb7fb1de
   @nestAccessControl.UseRoles({
     resource: \\"User\\",
     action: \\"update\\",
