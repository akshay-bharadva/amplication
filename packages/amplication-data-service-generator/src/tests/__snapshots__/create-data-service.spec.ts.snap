--- conflicted
+++ resolved
@@ -5087,14 +5087,6 @@
     protected readonly rolesBuilder: nestAccessControl.RolesBuilder
   ) {}
 
-<<<<<<< HEAD
-  @common.UseGuards(
-    defaultAuthGuard.DefaultAuthGuard,
-    nestAccessControl.ACGuard
-  )
-=======
-  @common.UseInterceptors(nestMorgan.MorganInterceptor(\\"combined\\"))
->>>>>>> 5d4c40bc
   @common.Post()
   @nestAccessControl.UseRoles({
     resource: \\"Customer\\",
@@ -5172,14 +5164,6 @@
     });
   }
 
-<<<<<<< HEAD
-  @common.UseGuards(
-    defaultAuthGuard.DefaultAuthGuard,
-    nestAccessControl.ACGuard
-  )
-=======
-  @common.UseInterceptors(nestMorgan.MorganInterceptor(\\"combined\\"))
->>>>>>> 5d4c40bc
   @common.Get()
   @nestAccessControl.UseRoles({
     resource: \\"Customer\\",
@@ -5235,14 +5219,6 @@
     return results.map((result) => permission.filter(result));
   }
 
-<<<<<<< HEAD
-  @common.UseGuards(
-    defaultAuthGuard.DefaultAuthGuard,
-    nestAccessControl.ACGuard
-  )
-=======
-  @common.UseInterceptors(nestMorgan.MorganInterceptor(\\"combined\\"))
->>>>>>> 5d4c40bc
   @common.Get(\\"/:id\\")
   @nestAccessControl.UseRoles({
     resource: \\"Customer\\",
@@ -5301,14 +5277,6 @@
     return permission.filter(result);
   }
 
-<<<<<<< HEAD
-  @common.UseGuards(
-    defaultAuthGuard.DefaultAuthGuard,
-    nestAccessControl.ACGuard
-  )
-=======
-  @common.UseInterceptors(nestMorgan.MorganInterceptor(\\"combined\\"))
->>>>>>> 5d4c40bc
   @common.Patch(\\"/:id\\")
   @nestAccessControl.UseRoles({
     resource: \\"Customer\\",
@@ -5399,14 +5367,6 @@
     }
   }
 
-<<<<<<< HEAD
-  @common.UseGuards(
-    defaultAuthGuard.DefaultAuthGuard,
-    nestAccessControl.ACGuard
-  )
-=======
-  @common.UseInterceptors(nestMorgan.MorganInterceptor(\\"combined\\"))
->>>>>>> 5d4c40bc
   @common.Delete(\\"/:id\\")
   @nestAccessControl.UseRoles({
     resource: \\"Customer\\",
@@ -5461,14 +5421,6 @@
     }
   }
 
-<<<<<<< HEAD
-  @common.UseGuards(
-    defaultAuthGuard.DefaultAuthGuard,
-    nestAccessControl.ACGuard
-  )
-=======
-  @common.UseInterceptors(nestMorgan.MorganInterceptor(\\"combined\\"))
->>>>>>> 5d4c40bc
   @common.Get(\\"/:id/orders\\")
   @nestAccessControl.UseRoles({
     resource: \\"Customer\\",
@@ -5513,14 +5465,6 @@
     return results.map((result) => permission.filter(result));
   }
 
-<<<<<<< HEAD
-  @common.UseGuards(
-    defaultAuthGuard.DefaultAuthGuard,
-    nestAccessControl.ACGuard
-  )
-=======
-  @common.UseInterceptors(nestMorgan.MorganInterceptor(\\"combined\\"))
->>>>>>> 5d4c40bc
   @common.Post(\\"/:id/orders\\")
   @nestAccessControl.UseRoles({
     resource: \\"Customer\\",
@@ -5561,14 +5505,6 @@
     });
   }
 
-<<<<<<< HEAD
-  @common.UseGuards(
-    defaultAuthGuard.DefaultAuthGuard,
-    nestAccessControl.ACGuard
-  )
-=======
-  @common.UseInterceptors(nestMorgan.MorganInterceptor(\\"combined\\"))
->>>>>>> 5d4c40bc
   @common.Patch(\\"/:id/orders\\")
   @nestAccessControl.UseRoles({
     resource: \\"Customer\\",
@@ -5609,14 +5545,6 @@
     });
   }
 
-<<<<<<< HEAD
-  @common.UseGuards(
-    defaultAuthGuard.DefaultAuthGuard,
-    nestAccessControl.ACGuard
-  )
-=======
-  @common.UseInterceptors(nestMorgan.MorganInterceptor(\\"combined\\"))
->>>>>>> 5d4c40bc
   @common.Delete(\\"/:id/orders\\")
   @nestAccessControl.UseRoles({
     resource: \\"Customer\\",
@@ -6756,14 +6684,6 @@
     protected readonly rolesBuilder: nestAccessControl.RolesBuilder
   ) {}
 
-<<<<<<< HEAD
-  @common.UseGuards(
-    defaultAuthGuard.DefaultAuthGuard,
-    nestAccessControl.ACGuard
-  )
-=======
-  @common.UseInterceptors(nestMorgan.MorganInterceptor(\\"combined\\"))
->>>>>>> 5d4c40bc
   @common.Post()
   @nestAccessControl.UseRoles({
     resource: \\"Empty\\",
@@ -6804,14 +6724,6 @@
     });
   }
 
-<<<<<<< HEAD
-  @common.UseGuards(
-    defaultAuthGuard.DefaultAuthGuard,
-    nestAccessControl.ACGuard
-  )
-=======
-  @common.UseInterceptors(nestMorgan.MorganInterceptor(\\"combined\\"))
->>>>>>> 5d4c40bc
   @common.Get()
   @nestAccessControl.UseRoles({
     resource: \\"Empty\\",
@@ -6844,14 +6756,6 @@
     return results.map((result) => permission.filter(result));
   }
 
-<<<<<<< HEAD
-  @common.UseGuards(
-    defaultAuthGuard.DefaultAuthGuard,
-    nestAccessControl.ACGuard
-  )
-=======
-  @common.UseInterceptors(nestMorgan.MorganInterceptor(\\"combined\\"))
->>>>>>> 5d4c40bc
   @common.Get(\\"/:id\\")
   @nestAccessControl.UseRoles({
     resource: \\"Empty\\",
@@ -6887,14 +6791,6 @@
     return permission.filter(result);
   }
 
-<<<<<<< HEAD
-  @common.UseGuards(
-    defaultAuthGuard.DefaultAuthGuard,
-    nestAccessControl.ACGuard
-  )
-=======
-  @common.UseInterceptors(nestMorgan.MorganInterceptor(\\"combined\\"))
->>>>>>> 5d4c40bc
   @common.Patch(\\"/:id\\")
   @nestAccessControl.UseRoles({
     resource: \\"Empty\\",
@@ -6948,14 +6844,6 @@
     }
   }
 
-<<<<<<< HEAD
-  @common.UseGuards(
-    defaultAuthGuard.DefaultAuthGuard,
-    nestAccessControl.ACGuard
-  )
-=======
-  @common.UseInterceptors(nestMorgan.MorganInterceptor(\\"combined\\"))
->>>>>>> 5d4c40bc
   @common.Delete(\\"/:id\\")
   @nestAccessControl.UseRoles({
     resource: \\"Empty\\",
@@ -8182,14 +8070,6 @@
     protected readonly rolesBuilder: nestAccessControl.RolesBuilder
   ) {}
 
-<<<<<<< HEAD
-  @common.UseGuards(
-    defaultAuthGuard.DefaultAuthGuard,
-    nestAccessControl.ACGuard
-  )
-=======
-  @common.UseInterceptors(nestMorgan.MorganInterceptor(\\"combined\\"))
->>>>>>> 5d4c40bc
   @common.Post()
   @nestAccessControl.UseRoles({
     resource: \\"Order\\",
@@ -8245,14 +8125,6 @@
     });
   }
 
-<<<<<<< HEAD
-  @common.UseGuards(
-    defaultAuthGuard.DefaultAuthGuard,
-    nestAccessControl.ACGuard
-  )
-=======
-  @common.UseInterceptors(nestMorgan.MorganInterceptor(\\"combined\\"))
->>>>>>> 5d4c40bc
   @common.Get()
   @nestAccessControl.UseRoles({
     resource: \\"Order\\",
@@ -8294,14 +8166,6 @@
     return results.map((result) => permission.filter(result));
   }
 
-<<<<<<< HEAD
-  @common.UseGuards(
-    defaultAuthGuard.DefaultAuthGuard,
-    nestAccessControl.ACGuard
-  )
-=======
-  @common.UseInterceptors(nestMorgan.MorganInterceptor(\\"combined\\"))
->>>>>>> 5d4c40bc
   @common.Get(\\"/:id\\")
   @nestAccessControl.UseRoles({
     resource: \\"Order\\",
@@ -8346,14 +8210,6 @@
     return permission.filter(result);
   }
 
-<<<<<<< HEAD
-  @common.UseGuards(
-    defaultAuthGuard.DefaultAuthGuard,
-    nestAccessControl.ACGuard
-  )
-=======
-  @common.UseInterceptors(nestMorgan.MorganInterceptor(\\"combined\\"))
->>>>>>> 5d4c40bc
   @common.Patch(\\"/:id\\")
   @nestAccessControl.UseRoles({
     resource: \\"Order\\",
@@ -8422,14 +8278,6 @@
     }
   }
 
-<<<<<<< HEAD
-  @common.UseGuards(
-    defaultAuthGuard.DefaultAuthGuard,
-    nestAccessControl.ACGuard
-  )
-=======
-  @common.UseInterceptors(nestMorgan.MorganInterceptor(\\"combined\\"))
->>>>>>> 5d4c40bc
   @common.Delete(\\"/:id\\")
   @nestAccessControl.UseRoles({
     resource: \\"Order\\",
@@ -9802,14 +9650,6 @@
     protected readonly rolesBuilder: nestAccessControl.RolesBuilder
   ) {}
 
-<<<<<<< HEAD
-  @common.UseGuards(
-    defaultAuthGuard.DefaultAuthGuard,
-    nestAccessControl.ACGuard
-  )
-=======
-  @common.UseInterceptors(nestMorgan.MorganInterceptor(\\"combined\\"))
->>>>>>> 5d4c40bc
   @common.Post()
   @nestAccessControl.UseRoles({
     resource: \\"Organization\\",
@@ -9851,14 +9691,6 @@
     });
   }
 
-<<<<<<< HEAD
-  @common.UseGuards(
-    defaultAuthGuard.DefaultAuthGuard,
-    nestAccessControl.ACGuard
-  )
-=======
-  @common.UseInterceptors(nestMorgan.MorganInterceptor(\\"combined\\"))
->>>>>>> 5d4c40bc
   @common.Get()
   @nestAccessControl.UseRoles({
     resource: \\"Organization\\",
@@ -9892,14 +9724,6 @@
     return results.map((result) => permission.filter(result));
   }
 
-<<<<<<< HEAD
-  @common.UseGuards(
-    defaultAuthGuard.DefaultAuthGuard,
-    nestAccessControl.ACGuard
-  )
-=======
-  @common.UseInterceptors(nestMorgan.MorganInterceptor(\\"combined\\"))
->>>>>>> 5d4c40bc
   @common.Get(\\"/:id\\")
   @nestAccessControl.UseRoles({
     resource: \\"Organization\\",
@@ -9936,14 +9760,6 @@
     return permission.filter(result);
   }
 
-<<<<<<< HEAD
-  @common.UseGuards(
-    defaultAuthGuard.DefaultAuthGuard,
-    nestAccessControl.ACGuard
-  )
-=======
-  @common.UseInterceptors(nestMorgan.MorganInterceptor(\\"combined\\"))
->>>>>>> 5d4c40bc
   @common.Patch(\\"/:id\\")
   @nestAccessControl.UseRoles({
     resource: \\"Organization\\",
@@ -9998,14 +9814,6 @@
     }
   }
 
-<<<<<<< HEAD
-  @common.UseGuards(
-    defaultAuthGuard.DefaultAuthGuard,
-    nestAccessControl.ACGuard
-  )
-=======
-  @common.UseInterceptors(nestMorgan.MorganInterceptor(\\"combined\\"))
->>>>>>> 5d4c40bc
   @common.Delete(\\"/:id\\")
   @nestAccessControl.UseRoles({
     resource: \\"Organization\\",
@@ -10038,14 +9846,6 @@
     }
   }
 
-<<<<<<< HEAD
-  @common.UseGuards(
-    defaultAuthGuard.DefaultAuthGuard,
-    nestAccessControl.ACGuard
-  )
-=======
-  @common.UseInterceptors(nestMorgan.MorganInterceptor(\\"combined\\"))
->>>>>>> 5d4c40bc
   @common.Get(\\"/:id/users\\")
   @nestAccessControl.UseRoles({
     resource: \\"Organization\\",
@@ -10099,14 +9899,6 @@
     return results.map((result) => permission.filter(result));
   }
 
-<<<<<<< HEAD
-  @common.UseGuards(
-    defaultAuthGuard.DefaultAuthGuard,
-    nestAccessControl.ACGuard
-  )
-=======
-  @common.UseInterceptors(nestMorgan.MorganInterceptor(\\"combined\\"))
->>>>>>> 5d4c40bc
   @common.Post(\\"/:id/users\\")
   @nestAccessControl.UseRoles({
     resource: \\"Organization\\",
@@ -10147,14 +9939,6 @@
     });
   }
 
-<<<<<<< HEAD
-  @common.UseGuards(
-    defaultAuthGuard.DefaultAuthGuard,
-    nestAccessControl.ACGuard
-  )
-=======
-  @common.UseInterceptors(nestMorgan.MorganInterceptor(\\"combined\\"))
->>>>>>> 5d4c40bc
   @common.Patch(\\"/:id/users\\")
   @nestAccessControl.UseRoles({
     resource: \\"Organization\\",
@@ -10195,14 +9979,6 @@
     });
   }
 
-<<<<<<< HEAD
-  @common.UseGuards(
-    defaultAuthGuard.DefaultAuthGuard,
-    nestAccessControl.ACGuard
-  )
-=======
-  @common.UseInterceptors(nestMorgan.MorganInterceptor(\\"combined\\"))
->>>>>>> 5d4c40bc
   @common.Delete(\\"/:id/users\\")
   @nestAccessControl.UseRoles({
     resource: \\"Organization\\",
@@ -10243,14 +10019,6 @@
     });
   }
 
-<<<<<<< HEAD
-  @common.UseGuards(
-    defaultAuthGuard.DefaultAuthGuard,
-    nestAccessControl.ACGuard
-  )
-=======
-  @common.UseInterceptors(nestMorgan.MorganInterceptor(\\"combined\\"))
->>>>>>> 5d4c40bc
   @common.Get(\\"/:id/customers\\")
   @nestAccessControl.UseRoles({
     resource: \\"Organization\\",
@@ -10309,14 +10077,6 @@
     return results.map((result) => permission.filter(result));
   }
 
-<<<<<<< HEAD
-  @common.UseGuards(
-    defaultAuthGuard.DefaultAuthGuard,
-    nestAccessControl.ACGuard
-  )
-=======
-  @common.UseInterceptors(nestMorgan.MorganInterceptor(\\"combined\\"))
->>>>>>> 5d4c40bc
   @common.Post(\\"/:id/customers\\")
   @nestAccessControl.UseRoles({
     resource: \\"Organization\\",
@@ -10357,14 +10117,6 @@
     });
   }
 
-<<<<<<< HEAD
-  @common.UseGuards(
-    defaultAuthGuard.DefaultAuthGuard,
-    nestAccessControl.ACGuard
-  )
-=======
-  @common.UseInterceptors(nestMorgan.MorganInterceptor(\\"combined\\"))
->>>>>>> 5d4c40bc
   @common.Patch(\\"/:id/customers\\")
   @nestAccessControl.UseRoles({
     resource: \\"Organization\\",
@@ -10405,14 +10157,6 @@
     });
   }
 
-<<<<<<< HEAD
-  @common.UseGuards(
-    defaultAuthGuard.DefaultAuthGuard,
-    nestAccessControl.ACGuard
-  )
-=======
-  @common.UseInterceptors(nestMorgan.MorganInterceptor(\\"combined\\"))
->>>>>>> 5d4c40bc
   @common.Delete(\\"/:id/customers\\")
   @nestAccessControl.UseRoles({
     resource: \\"Organization\\",
@@ -10453,14 +10197,6 @@
     });
   }
 
-<<<<<<< HEAD
-  @common.UseGuards(
-    defaultAuthGuard.DefaultAuthGuard,
-    nestAccessControl.ACGuard
-  )
-=======
-  @common.UseInterceptors(nestMorgan.MorganInterceptor(\\"combined\\"))
->>>>>>> 5d4c40bc
   @common.Get(\\"/:id/vipCustomers\\")
   @nestAccessControl.UseRoles({
     resource: \\"Organization\\",
@@ -10519,14 +10255,6 @@
     return results.map((result) => permission.filter(result));
   }
 
-<<<<<<< HEAD
-  @common.UseGuards(
-    defaultAuthGuard.DefaultAuthGuard,
-    nestAccessControl.ACGuard
-  )
-=======
-  @common.UseInterceptors(nestMorgan.MorganInterceptor(\\"combined\\"))
->>>>>>> 5d4c40bc
   @common.Post(\\"/:id/vipCustomers\\")
   @nestAccessControl.UseRoles({
     resource: \\"Organization\\",
@@ -10567,14 +10295,6 @@
     });
   }
 
-<<<<<<< HEAD
-  @common.UseGuards(
-    defaultAuthGuard.DefaultAuthGuard,
-    nestAccessControl.ACGuard
-  )
-=======
-  @common.UseInterceptors(nestMorgan.MorganInterceptor(\\"combined\\"))
->>>>>>> 5d4c40bc
   @common.Patch(\\"/:id/vipCustomers\\")
   @nestAccessControl.UseRoles({
     resource: \\"Organization\\",
@@ -10615,14 +10335,6 @@
     });
   }
 
-<<<<<<< HEAD
-  @common.UseGuards(
-    defaultAuthGuard.DefaultAuthGuard,
-    nestAccessControl.ACGuard
-  )
-=======
-  @common.UseInterceptors(nestMorgan.MorganInterceptor(\\"combined\\"))
->>>>>>> 5d4c40bc
   @common.Delete(\\"/:id/vipCustomers\\")
   @nestAccessControl.UseRoles({
     resource: \\"Organization\\",
@@ -13038,14 +12750,6 @@
     protected readonly rolesBuilder: nestAccessControl.RolesBuilder
   ) {}
 
-<<<<<<< HEAD
-  @common.UseGuards(
-    defaultAuthGuard.DefaultAuthGuard,
-    nestAccessControl.ACGuard
-  )
-=======
-  @common.UseInterceptors(nestMorgan.MorganInterceptor(\\"combined\\"))
->>>>>>> 5d4c40bc
   @common.Post()
   @nestAccessControl.UseRoles({
     resource: \\"User\\",
@@ -13112,14 +12816,6 @@
     });
   }
 
-<<<<<<< HEAD
-  @common.UseGuards(
-    defaultAuthGuard.DefaultAuthGuard,
-    nestAccessControl.ACGuard
-  )
-=======
-  @common.UseInterceptors(nestMorgan.MorganInterceptor(\\"combined\\"))
->>>>>>> 5d4c40bc
   @common.Get()
   @nestAccessControl.UseRoles({
     resource: \\"User\\",
@@ -13170,14 +12866,6 @@
     return results.map((result) => permission.filter(result));
   }
 
-<<<<<<< HEAD
-  @common.UseGuards(
-    defaultAuthGuard.DefaultAuthGuard,
-    nestAccessControl.ACGuard
-  )
-=======
-  @common.UseInterceptors(nestMorgan.MorganInterceptor(\\"combined\\"))
->>>>>>> 5d4c40bc
   @common.Get(\\"/:id\\")
   @nestAccessControl.UseRoles({
     resource: \\"User\\",
@@ -13231,14 +12919,6 @@
     return permission.filter(result);
   }
 
-<<<<<<< HEAD
-  @common.UseGuards(
-    defaultAuthGuard.DefaultAuthGuard,
-    nestAccessControl.ACGuard
-  )
-=======
-  @common.UseInterceptors(nestMorgan.MorganInterceptor(\\"combined\\"))
->>>>>>> 5d4c40bc
   @common.Patch(\\"/:id\\")
   @nestAccessControl.UseRoles({
     resource: \\"User\\",
@@ -13318,14 +12998,6 @@
     }
   }
 
-<<<<<<< HEAD
-  @common.UseGuards(
-    defaultAuthGuard.DefaultAuthGuard,
-    nestAccessControl.ACGuard
-  )
-=======
-  @common.UseInterceptors(nestMorgan.MorganInterceptor(\\"combined\\"))
->>>>>>> 5d4c40bc
   @common.Delete(\\"/:id\\")
   @nestAccessControl.UseRoles({
     resource: \\"User\\",
@@ -13375,14 +13047,6 @@
     }
   }
 
-<<<<<<< HEAD
-  @common.UseGuards(
-    defaultAuthGuard.DefaultAuthGuard,
-    nestAccessControl.ACGuard
-  )
-=======
-  @common.UseInterceptors(nestMorgan.MorganInterceptor(\\"combined\\"))
->>>>>>> 5d4c40bc
   @common.Get(\\"/:id/employees\\")
   @nestAccessControl.UseRoles({
     resource: \\"User\\",
@@ -13436,14 +13100,6 @@
     return results.map((result) => permission.filter(result));
   }
 
-<<<<<<< HEAD
-  @common.UseGuards(
-    defaultAuthGuard.DefaultAuthGuard,
-    nestAccessControl.ACGuard
-  )
-=======
-  @common.UseInterceptors(nestMorgan.MorganInterceptor(\\"combined\\"))
->>>>>>> 5d4c40bc
   @common.Post(\\"/:id/employees\\")
   @nestAccessControl.UseRoles({
     resource: \\"User\\",
@@ -13484,14 +13140,6 @@
     });
   }
 
-<<<<<<< HEAD
-  @common.UseGuards(
-    defaultAuthGuard.DefaultAuthGuard,
-    nestAccessControl.ACGuard
-  )
-=======
-  @common.UseInterceptors(nestMorgan.MorganInterceptor(\\"combined\\"))
->>>>>>> 5d4c40bc
   @common.Patch(\\"/:id/employees\\")
   @nestAccessControl.UseRoles({
     resource: \\"User\\",
@@ -13532,14 +13180,6 @@
     });
   }
 
-<<<<<<< HEAD
-  @common.UseGuards(
-    defaultAuthGuard.DefaultAuthGuard,
-    nestAccessControl.ACGuard
-  )
-=======
-  @common.UseInterceptors(nestMorgan.MorganInterceptor(\\"combined\\"))
->>>>>>> 5d4c40bc
   @common.Delete(\\"/:id/employees\\")
   @nestAccessControl.UseRoles({
     resource: \\"User\\",
@@ -13580,14 +13220,6 @@
     });
   }
 
-<<<<<<< HEAD
-  @common.UseGuards(
-    defaultAuthGuard.DefaultAuthGuard,
-    nestAccessControl.ACGuard
-  )
-=======
-  @common.UseInterceptors(nestMorgan.MorganInterceptor(\\"combined\\"))
->>>>>>> 5d4c40bc
   @common.Get(\\"/:id/organizations\\")
   @nestAccessControl.UseRoles({
     resource: \\"User\\",
@@ -13624,14 +13256,6 @@
     return results.map((result) => permission.filter(result));
   }
 
-<<<<<<< HEAD
-  @common.UseGuards(
-    defaultAuthGuard.DefaultAuthGuard,
-    nestAccessControl.ACGuard
-  )
-=======
-  @common.UseInterceptors(nestMorgan.MorganInterceptor(\\"combined\\"))
->>>>>>> 5d4c40bc
   @common.Post(\\"/:id/organizations\\")
   @nestAccessControl.UseRoles({
     resource: \\"User\\",
@@ -13672,14 +13296,6 @@
     });
   }
 
-<<<<<<< HEAD
-  @common.UseGuards(
-    defaultAuthGuard.DefaultAuthGuard,
-    nestAccessControl.ACGuard
-  )
-=======
-  @common.UseInterceptors(nestMorgan.MorganInterceptor(\\"combined\\"))
->>>>>>> 5d4c40bc
   @common.Patch(\\"/:id/organizations\\")
   @nestAccessControl.UseRoles({
     resource: \\"User\\",
@@ -13720,14 +13336,6 @@
     });
   }
 
-<<<<<<< HEAD
-  @common.UseGuards(
-    defaultAuthGuard.DefaultAuthGuard,
-    nestAccessControl.ACGuard
-  )
-=======
-  @common.UseInterceptors(nestMorgan.MorganInterceptor(\\"combined\\"))
->>>>>>> 5d4c40bc
   @common.Delete(\\"/:id/organizations\\")
   @nestAccessControl.UseRoles({
     resource: \\"User\\",
