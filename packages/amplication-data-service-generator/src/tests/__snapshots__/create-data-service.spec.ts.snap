--- conflicted
+++ resolved
@@ -5,6 +5,18 @@
   "admin-ui/.env": "PORT=3001
 SKIP_PREFLIGHT_CHECK=true
 REACT_APP_SERVER_URL =http://localhost:3000",
+  "admin-ui/docker-compose.yml": "version: \\"3\\"
+services:
+  app:
+    container_name: admin-ui
+    image: admin-ui
+    build:
+      context: .
+      args:
+        NPM_LOG_LEVEL: notice
+    ports:
+      - \\"\${PORT}:3001\\"
+",
   "admin-ui/src/App.tsx": "import React, { useEffect, useState } from \\"react\\";
 import { Admin, DataProvider, Resource } from \\"react-admin\\";
 import buildGraphQLProvider from \\"./data-provider/graphqlDataProvider\\";
@@ -2515,7 +2527,30 @@
   not?: string;
 }
 ",
-  "docker-compose.yml": "version: \\"3\\"
+  "server/.env": "POSTGRESQL_USER=testUsername
+POSTGRESQL_PASSWORD=1234
+POSTGRESQL_PORT=5433
+POSTGRESQL_URL=postgres://testUsername:1234@localhost:5433/db-name
+BCRYPT_SALT=10
+COMPOSE_PROJECT_NAME=amp_\${appId}
+JWT_SECRET_KEY=Change_ME!!!
+JWT_EXPIRATION=2d
+SERVER_PORT = 3000",
+  "server/docker-compose.db.yml": "version: \\"3\\"
+services:
+  db:
+    image: postgres:12
+    ports:
+      - \\"\${POSTGRESQL_PORT}:5432\\"
+    environment:
+      POSTGRES_USER: \${POSTGRESQL_USER}
+      POSTGRES_PASSWORD: \${POSTGRESQL_PASSWORD}
+    volumes:
+      - postgres:/var/lib/postgresql/data
+volumes:
+  postgres: ~
+",
+  "server/docker-compose.yml": "version: \\"3\\"
 services:
   server:
     build:
@@ -2525,7 +2560,7 @@
     ports:
       - \\"\${SERVER_PORT}:3000\\"
     environment:
-      POSTGRESQL_URL: \\"postgres://\${POSTGRESQL_USER}:\${POSTGRESQL_PASSWORD}@db:5432\\"
+      POSTGRESQL_URL: \\"postgres://\${POSTGRESQL_USER}:\${POSTGRESQL_PASSWORD}@db:5433\\"
       BCRYPT_SALT: \\"\${BCRYPT_SALT}\\"
       JWT_SECRET_KEY: \\"\${JWT_SECRET_KEY}\\"
       JWT_EXPIRATION: \\"\${JWT_EXPIRATION}\\"
@@ -2541,6 +2576,7 @@
     environment:
       POSTGRESQL_URL: \\"postgres://\${POSTGRESQL_USER}:\${POSTGRESQL_PASSWORD}@db:5432\\"
       BCRYPT_SALT: \\"\${BCRYPT_SALT}\\"
+      ports: 5432:5432
     depends_on:
       db:
         condition: service_healthy
@@ -2568,33 +2604,6 @@
 volumes:
   postgres: ~
 ",
-  "server/.env": "POSTGRESQL_USER=testUsername
-POSTGRESQL_PASSWORD=1234
-POSTGRESQL_PORT=5433
-POSTGRESQL_URL=postgres://testUsername:1234@localhost:5433/db-name
-BCRYPT_SALT=10
-COMPOSE_PROJECT_NAME=amp_\${appId}
-JWT_SECRET_KEY=Change_ME!!!
-<<<<<<< HEAD
-JWT_EXPIRATION=2d
-SERVER_PORT = 3000",
-=======
-JWT_EXPIRATION=2d",
-  "server/docker-compose.db.yml": "version: \\"3\\"
-services:
-  db:
-    image: postgres:12
-    ports:
-      - \\"\${POSTGRESQL_PORT}:5432\\"
-    environment:
-      POSTGRES_USER: \${POSTGRESQL_USER}
-      POSTGRES_PASSWORD: \${POSTGRESQL_PASSWORD}
-    volumes:
-      - postgres:/var/lib/postgresql/data
-volumes:
-  postgres: ~
-",
->>>>>>> 6ef3b3d4
   "server/prisma/schema.prisma": "datasource postgres {
   provider = \\"postgresql\\"
   url      = env(\\"POSTGRESQL_URL\\")
