--- conflicted
+++ resolved
@@ -1,9 +1,5 @@
 import { Module } from "@nestjs/common";
-<<<<<<< HEAD
-import { AccessControlModule, RolesBuilder } from "nest-access-control";
 import { MorganModule } from "nest-morgan";
-=======
->>>>>>> e6ffbdff
 // @ts-ignore
 import { AppController } from "./app.controller";
 
