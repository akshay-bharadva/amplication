import { builders, namedTypes } from "ast-types";
import { EnumAuthProviderType } from "../../models";
import { print } from "recast";
import { AppInfo, Module } from "../../types";
import {
  interpolate,
  removeTSIgnoreComments,
  removeTSVariableDeclares,
} from "../../util/ast";
import { readFile } from "../../util/module";
import { SRC_DIRECTORY } from "../constants";
import { EnumAuthProviderType } from "../../models";

const MODULE_PATH = `${SRC_DIRECTORY}/swagger.ts`;

const swaggerTemplatePath = require.resolve("./swagger.template.ts");

export const INSTRUCTIONS = `## Congratulations! Your application is ready.

Please note that all endpoints are secured with HTTP basic authentication.
By default, your app comes with one user with the username "admin" and password "admin".
Learn more in [our docs](https://docs.amplication.com)`;

export const INSTRUCTIONS_BUFFER = "\n\n";

export async function createSwagger(appInfo: AppInfo): Promise<Module> {
  const { settings } = appInfo;
  const { authProvider } = settings;
  const file = await readFile(swaggerTemplatePath);
  const description = await createDescription(appInfo);

  interpolate(file, {
    TITLE: builders.stringLiteral(appInfo.name),
    DESCRIPTION: builders.stringLiteral(description),
    VERSION: builders.stringLiteral(appInfo.version),
    AUTH_FUNCTION: builders.identifier(
      authProvider === EnumAuthProviderType.Http
        ? "addBasicAuth"
        : "addBearerAuth"
    ),
  });

  removeTSVariableDeclares(file);
  removeTSIgnoreComments(file);
  return {
    code: print(file).code,
    path: MODULE_PATH,
  };
}

export async function createDescription(appInfo: AppInfo): Promise<string> {
<<<<<<< HEAD
  return [
    appInfo.description || "",
    getInstructions(appInfo.settings.authProvider),
  ].join(INSTRUCTIONS_BUFFER);
}

function getInstructionsAuthentication(
  authProvider: EnumAuthProviderType
): string {
  switch (authProvider) {
    case EnumAuthProviderType.Http:
      return "HTTP Basic";
    case EnumAuthProviderType.Jwt:
      return "JWT Bearer";
  }
}

export function getInstructions(authProvider: EnumAuthProviderType): string {
  return `## Congratulations! Your application is ready.
  
Please note that all endpoints are secured with ${getInstructionsAuthentication(
    authProvider
  )} authentication.
By default, your app comes with one user with the username "admin" and password "admin".
Learn more in [our docs](https://docs.amplication.com)`;
=======
  return [appInfo.description || "", INSTRUCTIONS].join(INSTRUCTIONS_BUFFER);
}

export function getSwaggerAuthDecorationIdForClass(
  authProvider: EnumAuthProviderType
): namedTypes.Identifier {
  switch (authProvider) {
    case EnumAuthProviderType.Http:
      return builders.identifier("ApiBasicAuth");
    case EnumAuthProviderType.Jwt:
      return builders.identifier("ApiBearerAuth");
    default:
      throw new Error(
        "Not got valid auth provider to the getSwaggerAuthFunction"
      );
  }
>>>>>>> 1c75e66b
}<|MERGE_RESOLUTION|>--- conflicted
+++ resolved
@@ -49,7 +49,6 @@
 }
 
 export async function createDescription(appInfo: AppInfo): Promise<string> {
-<<<<<<< HEAD
   return [
     appInfo.description || "",
     getInstructions(appInfo.settings.authProvider),
@@ -75,8 +74,6 @@
   )} authentication.
 By default, your app comes with one user with the username "admin" and password "admin".
 Learn more in [our docs](https://docs.amplication.com)`;
-=======
-  return [appInfo.description || "", INSTRUCTIONS].join(INSTRUCTIONS_BUFFER);
 }
 
 export function getSwaggerAuthDecorationIdForClass(
@@ -92,5 +89,4 @@
         "Not got valid auth provider to the getSwaggerAuthFunction"
       );
   }
->>>>>>> 1c75e66b
 }