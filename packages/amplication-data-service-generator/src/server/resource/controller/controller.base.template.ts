import * as common from "@nestjs/common";
import * as swagger from "@nestjs/swagger";
import * as nestAccessControl from "nest-access-control";
// @ts-ignore
import * as defaultAuthGuard from "../../auth/defaultAuth.guard";
// @ts-ignore
import * as abacUtil from "../../auth/abac.util";
// @ts-ignore
import { isRecordNotFoundError } from "../../prisma.util";
// @ts-ignore
import * as errors from "../../errors";
import { Request } from "express";
import { plainToClass } from "class-transformer";
// @ts-ignore
import { ApiNestedQuery } from "../../decorators/api-nested-query.decorator";
// @ts-ignore
import { AclValidateRequestInterceptor } from "../../interceptors/aclValidateRequest.interceptor";
// @ts-ignore
import { AclFilterResponseInterceptor } from "../../interceptors/aclFilterResponse.interceptor";

declare interface CREATE_INPUT {}
declare interface WHERE_INPUT {}
declare interface WHERE_UNIQUE_INPUT {}
declare class FIND_MANY_ARGS {
  where: WHERE_INPUT;
}
declare interface UPDATE_INPUT {}

declare const FINE_ONE_PATH: string;
declare const UPDATE_PATH: string;
declare const DELETE_PATH: string;

declare class ENTITY {}
declare interface Select {}

declare interface SERVICE {
  create(args: { data: CREATE_INPUT; select: Select }): Promise<ENTITY>;
  findMany(args: { where: WHERE_INPUT; select: Select }): Promise<ENTITY[]>;
  findOne(args: {
    where: WHERE_UNIQUE_INPUT;
    select: Select;
  }): Promise<ENTITY | null>;
  update(args: {
    where: WHERE_UNIQUE_INPUT;
    data: UPDATE_INPUT;
    select: Select;
  }): Promise<ENTITY>;
  delete(args: { where: WHERE_UNIQUE_INPUT; select: Select }): Promise<ENTITY>;
}

declare const RESOURCE: string;
declare const ENTITY_NAME: string;
declare const CREATE_DATA_MAPPING: CREATE_INPUT;
declare const UPDATE_DATA_MAPPING: UPDATE_INPUT;
declare const SELECT: Select;

//@ts-ignore
@swagger.SWAGGER_API_AUTH_FUNCTION()
@common.UseGuards(defaultAuthGuard.DefaultAuthGuard, nestAccessControl.ACGuard)
export class CONTROLLER_BASE {
  constructor(
    protected readonly service: SERVICE,
    protected readonly rolesBuilder: nestAccessControl.RolesBuilder
  ) {}
<<<<<<< HEAD
=======

  @common.UseInterceptors(nestMorgan.MorganInterceptor("combined"))
  @common.UseInterceptors(AclValidateRequestInterceptor)
  @common.UseGuards(
    defaultAuthGuard.DefaultAuthGuard,
    nestAccessControl.ACGuard
  )
  @common.Post()
>>>>>>> 2c295783
  @nestAccessControl.UseRoles({
    resource: ENTITY_NAME,
    action: "create",
    possession: "any",
  })
  @common.Post()
  @swagger.ApiCreatedResponse({ type: ENTITY })
  @swagger.ApiForbiddenResponse({ type: errors.ForbiddenException })
<<<<<<< HEAD
  async CREATE_ENTITY_FUNCTION(
    @common.Body() data: CREATE_INPUT,
    @nestAccessControl.UserRoles() userRoles: string[]
  ): Promise<ENTITY> {
    const permission = this.rolesBuilder.permission({
      role: userRoles,
      action: "create",
      possession: "any",
      resource: ENTITY_NAME,
    });
    const invalidAttributes = abacUtil.getInvalidAttributes(permission, data);
    if (invalidAttributes.length) {
      const properties = invalidAttributes
        .map((attribute: string) => JSON.stringify(attribute))
        .join(", ");
      const roles = userRoles
        .map((role: string) => JSON.stringify(role))
        .join(",");
      throw new errors.ForbiddenException(
        `providing the properties: ${properties} on ${ENTITY_NAME} creation is forbidden for roles: ${roles}`
      );
    }
=======
  async create(@common.Body() data: CREATE_INPUT): Promise<ENTITY> {
>>>>>>> 2c295783
    return await this.service.create({
      data: CREATE_DATA_MAPPING,
      select: SELECT,
    });
  }

<<<<<<< HEAD
=======
  @common.UseInterceptors(nestMorgan.MorganInterceptor("combined"))
  @common.UseInterceptors(AclFilterResponseInterceptor)
  @common.UseGuards(
    defaultAuthGuard.DefaultAuthGuard,
    nestAccessControl.ACGuard
  )
  @common.Get()
>>>>>>> 2c295783
  @nestAccessControl.UseRoles({
    resource: ENTITY_NAME,
    action: "read",
    possession: "any",
  })
  @common.Get()
  @swagger.ApiOkResponse({ type: [ENTITY] })
  @swagger.ApiForbiddenResponse()
  @ApiNestedQuery(FIND_MANY_ARGS)
<<<<<<< HEAD
  async FIND_MANY_ENTITY_FUNCTION(
    @common.Req() request: Request,
    @nestAccessControl.UserRoles() userRoles: string[]
  ): Promise<ENTITY[]> {
=======
  async findMany(@common.Req() request: Request): Promise<ENTITY[]> {
>>>>>>> 2c295783
    const args = plainToClass(FIND_MANY_ARGS, request.query);
    return this.service.findMany({
      ...args,
      select: SELECT,
    });
  }

<<<<<<< HEAD
=======
  @common.UseInterceptors(nestMorgan.MorganInterceptor("combined"))
  @common.UseInterceptors(AclFilterResponseInterceptor)
  @common.UseGuards(
    defaultAuthGuard.DefaultAuthGuard,
    nestAccessControl.ACGuard
  )
  @common.Get(FINE_ONE_PATH)
>>>>>>> 2c295783
  @nestAccessControl.UseRoles({
    resource: ENTITY_NAME,
    action: "read",
    possession: "own",
  })
  @common.Get(FINE_ONE_PATH)
  @swagger.ApiOkResponse({ type: ENTITY })
  @swagger.ApiNotFoundResponse({ type: errors.NotFoundException })
  @swagger.ApiForbiddenResponse({ type: errors.ForbiddenException })
<<<<<<< HEAD
  async FIND_ONE_ENTITY_FUNCTION(
    @common.Param() params: WHERE_UNIQUE_INPUT,
    @nestAccessControl.UserRoles() userRoles: string[]
=======
  async findOne(
    @common.Param() params: WHERE_UNIQUE_INPUT
>>>>>>> 2c295783
  ): Promise<ENTITY | null> {
    const result = await this.service.findOne({
      where: params,
      select: SELECT,
    });
    if (result === null) {
      throw new errors.NotFoundException(
        `No resource was found for ${JSON.stringify(params)}`
      );
    }
    return result;
  }

<<<<<<< HEAD
=======
  @common.UseInterceptors(nestMorgan.MorganInterceptor("combined"))
  @common.UseInterceptors(AclValidateRequestInterceptor)
  @common.UseGuards(
    defaultAuthGuard.DefaultAuthGuard,
    nestAccessControl.ACGuard
  )
  @common.Patch(UPDATE_PATH)
>>>>>>> 2c295783
  @nestAccessControl.UseRoles({
    resource: ENTITY_NAME,
    action: "update",
    possession: "any",
  })
  @common.Patch(UPDATE_PATH)
  @swagger.ApiOkResponse({ type: ENTITY })
  @swagger.ApiNotFoundResponse({ type: errors.NotFoundException })
  @swagger.ApiForbiddenResponse({ type: errors.ForbiddenException })
  async UPDATE_ENTITY_FUNCTION(
    @common.Param() params: WHERE_UNIQUE_INPUT,
    @common.Body() data: UPDATE_INPUT
  ): Promise<ENTITY | null> {
    try {
      return await this.service.update({
        where: params,
        data: UPDATE_DATA_MAPPING,
        select: SELECT,
      });
    } catch (error) {
      if (isRecordNotFoundError(error)) {
        throw new errors.NotFoundException(
          `No resource was found for ${JSON.stringify(params)}`
        );
      }
      throw error;
    }
  }

  @nestAccessControl.UseRoles({
    resource: ENTITY_NAME,
    action: "delete",
    possession: "any",
  })
  @common.Delete(DELETE_PATH)
  @swagger.ApiOkResponse({ type: ENTITY })
  @swagger.ApiNotFoundResponse({ type: errors.NotFoundException })
  @swagger.ApiForbiddenResponse({ type: errors.ForbiddenException })
  async DELETE_ENTITY_FUNCTION(
    @common.Param() params: WHERE_UNIQUE_INPUT
  ): Promise<ENTITY | null> {
    try {
      return await this.service.delete({
        where: params,
        select: SELECT,
      });
    } catch (error) {
      if (isRecordNotFoundError(error)) {
        throw new errors.NotFoundException(
          `No resource was found for ${JSON.stringify(params)}`
        );
      }
      throw error;
    }
  }
}<|MERGE_RESOLUTION|>--- conflicted
+++ resolved
@@ -62,17 +62,8 @@
     protected readonly service: SERVICE,
     protected readonly rolesBuilder: nestAccessControl.RolesBuilder
   ) {}
-<<<<<<< HEAD
-=======
 
-  @common.UseInterceptors(nestMorgan.MorganInterceptor("combined"))
   @common.UseInterceptors(AclValidateRequestInterceptor)
-  @common.UseGuards(
-    defaultAuthGuard.DefaultAuthGuard,
-    nestAccessControl.ACGuard
-  )
-  @common.Post()
->>>>>>> 2c295783
   @nestAccessControl.UseRoles({
     resource: ENTITY_NAME,
     action: "create",
@@ -81,48 +72,17 @@
   @common.Post()
   @swagger.ApiCreatedResponse({ type: ENTITY })
   @swagger.ApiForbiddenResponse({ type: errors.ForbiddenException })
-<<<<<<< HEAD
   async CREATE_ENTITY_FUNCTION(
     @common.Body() data: CREATE_INPUT,
     @nestAccessControl.UserRoles() userRoles: string[]
   ): Promise<ENTITY> {
-    const permission = this.rolesBuilder.permission({
-      role: userRoles,
-      action: "create",
-      possession: "any",
-      resource: ENTITY_NAME,
-    });
-    const invalidAttributes = abacUtil.getInvalidAttributes(permission, data);
-    if (invalidAttributes.length) {
-      const properties = invalidAttributes
-        .map((attribute: string) => JSON.stringify(attribute))
-        .join(", ");
-      const roles = userRoles
-        .map((role: string) => JSON.stringify(role))
-        .join(",");
-      throw new errors.ForbiddenException(
-        `providing the properties: ${properties} on ${ENTITY_NAME} creation is forbidden for roles: ${roles}`
-      );
-    }
-=======
-  async create(@common.Body() data: CREATE_INPUT): Promise<ENTITY> {
->>>>>>> 2c295783
     return await this.service.create({
       data: CREATE_DATA_MAPPING,
       select: SELECT,
     });
   }
 
-<<<<<<< HEAD
-=======
-  @common.UseInterceptors(nestMorgan.MorganInterceptor("combined"))
   @common.UseInterceptors(AclFilterResponseInterceptor)
-  @common.UseGuards(
-    defaultAuthGuard.DefaultAuthGuard,
-    nestAccessControl.ACGuard
-  )
-  @common.Get()
->>>>>>> 2c295783
   @nestAccessControl.UseRoles({
     resource: ENTITY_NAME,
     action: "read",
@@ -132,14 +92,10 @@
   @swagger.ApiOkResponse({ type: [ENTITY] })
   @swagger.ApiForbiddenResponse()
   @ApiNestedQuery(FIND_MANY_ARGS)
-<<<<<<< HEAD
   async FIND_MANY_ENTITY_FUNCTION(
     @common.Req() request: Request,
     @nestAccessControl.UserRoles() userRoles: string[]
   ): Promise<ENTITY[]> {
-=======
-  async findMany(@common.Req() request: Request): Promise<ENTITY[]> {
->>>>>>> 2c295783
     const args = plainToClass(FIND_MANY_ARGS, request.query);
     return this.service.findMany({
       ...args,
@@ -147,16 +103,7 @@
     });
   }
 
-<<<<<<< HEAD
-=======
-  @common.UseInterceptors(nestMorgan.MorganInterceptor("combined"))
   @common.UseInterceptors(AclFilterResponseInterceptor)
-  @common.UseGuards(
-    defaultAuthGuard.DefaultAuthGuard,
-    nestAccessControl.ACGuard
-  )
-  @common.Get(FINE_ONE_PATH)
->>>>>>> 2c295783
   @nestAccessControl.UseRoles({
     resource: ENTITY_NAME,
     action: "read",
@@ -166,14 +113,9 @@
   @swagger.ApiOkResponse({ type: ENTITY })
   @swagger.ApiNotFoundResponse({ type: errors.NotFoundException })
   @swagger.ApiForbiddenResponse({ type: errors.ForbiddenException })
-<<<<<<< HEAD
   async FIND_ONE_ENTITY_FUNCTION(
     @common.Param() params: WHERE_UNIQUE_INPUT,
     @nestAccessControl.UserRoles() userRoles: string[]
-=======
-  async findOne(
-    @common.Param() params: WHERE_UNIQUE_INPUT
->>>>>>> 2c295783
   ): Promise<ENTITY | null> {
     const result = await this.service.findOne({
       where: params,
@@ -187,16 +129,7 @@
     return result;
   }
 
-<<<<<<< HEAD
-=======
-  @common.UseInterceptors(nestMorgan.MorganInterceptor("combined"))
   @common.UseInterceptors(AclValidateRequestInterceptor)
-  @common.UseGuards(
-    defaultAuthGuard.DefaultAuthGuard,
-    nestAccessControl.ACGuard
-  )
-  @common.Patch(UPDATE_PATH)
->>>>>>> 2c295783
   @nestAccessControl.UseRoles({
     resource: ENTITY_NAME,
     action: "update",
