import * as common from "@nestjs/common";
import * as nestAccessControl from "nest-access-control";
// @ts-ignore
import * as defaultAuthGuard from "../auth/defaultAuth.guard";
// @ts-ignore
import * as abacUtil from "../auth/abac.util";
import { Request } from "express";
// @ts-ignore
import { ApiNestedQuery } from "../../decorators/api-nested-query.decorator";
import { plainToClass } from "class-transformer";
// @ts-ignore
import * as errors from "../../errors";

declare interface WHERE_UNIQUE_INPUT {
  id: string;
}
declare interface RELATED_ENTITY_WHERE_UNIQUE_INPUT {}
declare class RELATED_ENTITY_WHERE_INPUT {}
declare interface Select {}

declare interface RELATED_ENTITY {}

declare class RELATED_ENTITY_FIND_MANY_ARGS {}

declare interface SERVICE {
  FIND_PROPERTY(
    parentId: string,
    args: RELATED_ENTITY_WHERE_INPUT
  ): Promise<RELATED_ENTITY[]>;

  update(args: {
    where: WHERE_UNIQUE_INPUT;
    data: {
      PROPERTY: {
        set?: RELATED_ENTITY_WHERE_UNIQUE_INPUT[];
        connect?: RELATED_ENTITY_WHERE_UNIQUE_INPUT[];
        disconnect?: RELATED_ENTITY_WHERE_UNIQUE_INPUT[];
      };
    };
    select: { id: true };
  }): Promise<void>;
}

declare const ENTITY_NAME: string;
declare const RELATED_ENTITY_NAME: string;
declare const FIND_MANY_PATH: string;
declare const CREATE_PATH: string;
declare const DELETE_PATH: string;
declare const UPDATE_PATH: string;
declare const SELECT: Select;

export class Mixin {
  constructor(
    private readonly service: SERVICE,
    private readonly rolesBuilder: nestAccessControl.RolesBuilder
  ) {}

<<<<<<< HEAD
  @common.UseGuards(
    defaultAuthGuard.DefaultAuthGuard,
    nestAccessControl.ACGuard
  )
=======
  @common.UseInterceptors(nestMorgan.MorganInterceptor("combined"))
>>>>>>> 5d4c40bc
  @common.Get(FIND_MANY_PATH)
  @nestAccessControl.UseRoles({
    resource: ENTITY_NAME,
    action: "read",
    possession: "any",
  })
  @ApiNestedQuery(RELATED_ENTITY_FIND_MANY_ARGS)
  async FIND_MANY(
    @common.Req() request: Request,
    @common.Param() params: WHERE_UNIQUE_INPUT,
    @nestAccessControl.UserRoles() userRoles: string[]
  ): Promise<RELATED_ENTITY[]> {
    const query = plainToClass(RELATED_ENTITY_FIND_MANY_ARGS, request.query);
    const permission = this.rolesBuilder.permission({
      role: userRoles,
      action: "read",
      possession: "any",
      resource: RELATED_ENTITY_NAME,
    });
    const results = await this.service.FIND_PROPERTY(params.id, {
      ...query,
      select: SELECT,
    });
    if (results === null) {
      throw new errors.NotFoundException(
        `No resource was found for ${JSON.stringify(params)}`
      );
    }
    return results.map((result) => permission.filter(result));
  }

<<<<<<< HEAD
  @common.UseGuards(
    defaultAuthGuard.DefaultAuthGuard,
    nestAccessControl.ACGuard
  )
=======
  @common.UseInterceptors(nestMorgan.MorganInterceptor("combined"))
>>>>>>> 5d4c40bc
  @common.Post(CREATE_PATH)
  @nestAccessControl.UseRoles({
    resource: ENTITY_NAME,
    action: "update",
    possession: "any",
  })
  async CREATE(
    @common.Param() params: WHERE_UNIQUE_INPUT,
    @common.Body() body: WHERE_UNIQUE_INPUT[],
    @nestAccessControl.UserRoles() userRoles: string[]
  ): Promise<void> {
    const data = {
      PROPERTY: {
        connect: body,
      },
    };
    const permission = this.rolesBuilder.permission({
      role: userRoles,
      action: "update",
      possession: "any",
      resource: ENTITY_NAME,
    });
    const invalidAttributes = abacUtil.getInvalidAttributes(permission, data);
    if (invalidAttributes.length) {
      const roles = userRoles
        .map((role: string) => JSON.stringify(role))
        .join(",");
      throw new common.ForbiddenException(
        `Updating the relationship: ${invalidAttributes[0]} of ${ENTITY_NAME} is forbidden for roles: ${roles}`
      );
    }
    await this.service.update({
      where: params,
      data,
      select: { id: true },
    });
  }

<<<<<<< HEAD
  @common.UseGuards(
    defaultAuthGuard.DefaultAuthGuard,
    nestAccessControl.ACGuard
  )
=======
  @common.UseInterceptors(nestMorgan.MorganInterceptor("combined"))
>>>>>>> 5d4c40bc
  @common.Patch(UPDATE_PATH)
  @nestAccessControl.UseRoles({
    resource: ENTITY_NAME,
    action: "update",
    possession: "any",
  })
  async UPDATE(
    @common.Param() params: WHERE_UNIQUE_INPUT,
    @common.Body() body: RELATED_ENTITY_WHERE_UNIQUE_INPUT[],
    @nestAccessControl.UserRoles() userRoles: string[]
  ): Promise<void> {
    const data = {
      PROPERTY: {
        set: body,
      },
    };
    const permission = this.rolesBuilder.permission({
      role: userRoles,
      action: "update",
      possession: "any",
      resource: ENTITY_NAME,
    });
    const invalidAttributes = abacUtil.getInvalidAttributes(permission, data);
    if (invalidAttributes.length) {
      const roles = userRoles
        .map((role: string) => JSON.stringify(role))
        .join(",");
      throw new common.ForbiddenException(
        `Updating the relationship: ${invalidAttributes[0]} of ${ENTITY_NAME} is forbidden for roles: ${roles}`
      );
    }
    await this.service.update({
      where: params,
      data,
      select: { id: true },
    });
  }

<<<<<<< HEAD
  @common.UseGuards(
    defaultAuthGuard.DefaultAuthGuard,
    nestAccessControl.ACGuard
  )
=======
  @common.UseInterceptors(nestMorgan.MorganInterceptor("combined"))
>>>>>>> 5d4c40bc
  @common.Delete(DELETE_PATH)
  @nestAccessControl.UseRoles({
    resource: ENTITY_NAME,
    action: "update",
    possession: "any",
  })
  async DELETE(
    @common.Param() params: WHERE_UNIQUE_INPUT,
    @common.Body() body: WHERE_UNIQUE_INPUT[],
    @nestAccessControl.UserRoles() userRoles: string[]
  ): Promise<void> {
    const data = {
      PROPERTY: {
        disconnect: body,
      },
    };
    const permission = this.rolesBuilder.permission({
      role: userRoles,
      action: "update",
      possession: "any",
      resource: ENTITY_NAME,
    });
    const invalidAttributes = abacUtil.getInvalidAttributes(permission, data);
    if (invalidAttributes.length) {
      const roles = userRoles
        .map((role: string) => JSON.stringify(role))
        .join(",");
      throw new common.ForbiddenException(
        `Updating the relationship: ${invalidAttributes[0]} of ${ENTITY_NAME} is forbidden for roles: ${roles}`
      );
    }
    await this.service.update({
      where: params,
      data,
      select: { id: true },
    });
  }
}<|MERGE_RESOLUTION|>--- conflicted
+++ resolved
@@ -55,14 +55,6 @@
     private readonly rolesBuilder: nestAccessControl.RolesBuilder
   ) {}
 
-<<<<<<< HEAD
-  @common.UseGuards(
-    defaultAuthGuard.DefaultAuthGuard,
-    nestAccessControl.ACGuard
-  )
-=======
-  @common.UseInterceptors(nestMorgan.MorganInterceptor("combined"))
->>>>>>> 5d4c40bc
   @common.Get(FIND_MANY_PATH)
   @nestAccessControl.UseRoles({
     resource: ENTITY_NAME,
@@ -94,14 +86,6 @@
     return results.map((result) => permission.filter(result));
   }
 
-<<<<<<< HEAD
-  @common.UseGuards(
-    defaultAuthGuard.DefaultAuthGuard,
-    nestAccessControl.ACGuard
-  )
-=======
-  @common.UseInterceptors(nestMorgan.MorganInterceptor("combined"))
->>>>>>> 5d4c40bc
   @common.Post(CREATE_PATH)
   @nestAccessControl.UseRoles({
     resource: ENTITY_NAME,
@@ -140,14 +124,6 @@
     });
   }
 
-<<<<<<< HEAD
-  @common.UseGuards(
-    defaultAuthGuard.DefaultAuthGuard,
-    nestAccessControl.ACGuard
-  )
-=======
-  @common.UseInterceptors(nestMorgan.MorganInterceptor("combined"))
->>>>>>> 5d4c40bc
   @common.Patch(UPDATE_PATH)
   @nestAccessControl.UseRoles({
     resource: ENTITY_NAME,
@@ -186,14 +162,6 @@
     });
   }
 
-<<<<<<< HEAD
-  @common.UseGuards(
-    defaultAuthGuard.DefaultAuthGuard,
-    nestAccessControl.ACGuard
-  )
-=======
-  @common.UseInterceptors(nestMorgan.MorganInterceptor("combined"))
->>>>>>> 5d4c40bc
   @common.Delete(DELETE_PATH)
   @nestAccessControl.UseRoles({
     resource: ENTITY_NAME,
