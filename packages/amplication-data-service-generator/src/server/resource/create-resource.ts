--- conflicted
+++ resolved
@@ -66,12 +66,7 @@
         entityType,
         serviceModule.path,
         entity,
-<<<<<<< HEAD
-      }))) ||
-=======
-        srcDirectory
       ))) ||
->>>>>>> aad4151c
     [];
 
   const [controllerModule, controllerBaseModule] = controllerModules;
