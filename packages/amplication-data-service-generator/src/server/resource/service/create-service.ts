import { builders, namedTypes } from "ast-types";
import { pascalCase } from "pascal-case";
import { print } from "recast";
import {
  Entity,
  EntityField,
  EntityLookupField,
  Module,
  EventNames,
  CreateEntityServiceParams,
  CreateEntityServiceBaseParams,
} from "@amplication/code-gen-types";
import {
  addAutoGenerationComment,
  addIdentifierToConstructorSuperCall,
  addImports,
  awaitExpression,
  extractImportDeclarations,
  getClassDeclarationById,
  getMethods,
  importNames,
  interpolate,
  logicalExpression,
  memberExpression,
  removeESLintComments,
  removeTSClassDeclares,
  removeTSIgnoreComments,
  removeTSInterfaceDeclares,
  removeTSVariableDeclares,
} from "../../../util/ast";
import {
  isOneToOneRelationField,
  isPasswordField,
  isToManyRelationField,
} from "../../../util/field";
import { readFile, relativeImportPath } from "../../../util/module";
import { addInjectableDependency } from "../../../util/nestjs-code-generation";
import pluginWrapper from "../../../plugin-wrapper";
import DsgContext from "../../../dsg-context";

const MIXIN_ID = builders.identifier("Mixin");
const ARGS_ID = builders.identifier("args");
const DATA_ID = builders.identifier("data");
const PASSWORD_SERVICE_ID = builders.identifier("PasswordService");
const PASSWORD_SERVICE_MEMBER_ID = builders.identifier("passwordService");
const HASH_MEMBER_EXPRESSION = memberExpression`this.${PASSWORD_SERVICE_MEMBER_ID}.hash`;
const TRANSFORM_STRING_FIELD_UPDATE_INPUT_ID = builders.identifier(
  "transformStringFieldUpdateInput"
);
const serviceTemplatePath = require.resolve("./service.template.ts");
const serviceBaseTemplatePath = require.resolve("./service.base.template.ts");
const PASSWORD_FIELD_ASYNC_METHODS = new Set(["create", "update"]);
const toOneTemplatePath = require.resolve("./to-one.template.ts");
const toManyTemplatePath = require.resolve("./to-many.template.ts");

export async function createServiceModules(
  entityName: string,
  entityType: string,
  entity: Entity,
  serviceId: namedTypes.Identifier,
  serviceBaseId: namedTypes.Identifier,
  delegateId: namedTypes.Identifier
): Promise<Module[]> {
  const passwordFields = entity.fields.filter(isPasswordField);
  const template = await readFile(serviceTemplatePath);
  const templateBase = await readFile(serviceBaseTemplatePath);

  const templateMapping = createTemplateMapping(
    entityType,
    serviceId,
    serviceBaseId,
    delegateId,
    passwordFields
  );

  return [
    ...(await pluginWrapper(
      createServiceModule,
      EventNames.CreateEntityService,
      {
        entityName,
        templateMapping,
        passwordFields,
        serviceId,
        serviceBaseId,
<<<<<<< HEAD
        file,
=======
        srcDirectory,
        template,
>>>>>>> aad4151c
      }
    )),

    ...(await pluginWrapper(
      createServiceBaseModule,
      EventNames.CreateEntityServiceBase,
      {
        entityName,
        entity,
        templateMapping,
        passwordFields,
        serviceId,
        serviceBaseId,
        delegateId,
<<<<<<< HEAD
        file: fileBase,
=======
        srcDirectory,
        template: templateBase,
>>>>>>> aad4151c
      }
    )),
  ];
}

async function createServiceModule({
  entityName,
  templateMapping,
  passwordFields,
  serviceId,
  serviceBaseId,
<<<<<<< HEAD
  file,
=======
  srcDirectory,
  template,
>>>>>>> aad4151c
}: CreateEntityServiceParams["before"]): Promise<Module[]> {
  const { serverDirectories } = DsgContext.getInstance;
  const modulePath = `${serverDirectories.srcDirectory}/${entityName}/${entityName}.service.ts`;
  const moduleBasePath = `${serverDirectories.srcDirectory}/${entityName}/base/${entityName}.service.base.ts`;

  interpolate(template, templateMapping);
  removeTSClassDeclares(template);

  //add import to base class
  addImports(template, [
    importNames(
      [serviceBaseId],
      relativeImportPath(modulePath, moduleBasePath)
    ),
  ]);

  //if there are any password fields, add imports, injection, and pass service to super
  if (passwordFields.length) {
    const classDeclaration = getClassDeclarationById(template, serviceId);

    addInjectableDependency(
      classDeclaration,
      PASSWORD_SERVICE_MEMBER_ID.name,
      PASSWORD_SERVICE_ID,
      "protected"
    );

    addIdentifierToConstructorSuperCall(template, PASSWORD_SERVICE_MEMBER_ID);

    for (const member of classDeclaration.body.body) {
      if (
        namedTypes.ClassMethod.check(member) &&
        namedTypes.Identifier.check(member.key) &&
        PASSWORD_FIELD_ASYNC_METHODS.has(member.key.name)
      ) {
        member.async = true;
      }
    }
    //add the password service
    addImports(template, [
      importNames(
        [PASSWORD_SERVICE_ID],
        relativeImportPath(
          modulePath,
          `${serverDirectories.srcDirectory}/auth/password.service.ts`
        )
      ),
    ]);
  }

  removeTSIgnoreComments(template);
  removeESLintComments(template);
  removeTSVariableDeclares(template);
  removeTSInterfaceDeclares(template);

  return [
    {
      path: modulePath,
      code: print(template).code,
    },
  ];
}

async function createServiceBaseModule({
  entityName,
  entity,
  templateMapping,
  passwordFields,
  serviceId,
  serviceBaseId,
  delegateId,
<<<<<<< HEAD
  file,
=======
  srcDirectory,
  template,
>>>>>>> aad4151c
}: CreateEntityServiceBaseParams["before"]): Promise<Module[]> {
  const { serverDirectories } = DsgContext.getInstance;

  const moduleBasePath = `${serverDirectories.srcDirectory}/${entityName}/base/${entityName}.service.base.ts`;

  interpolate(template, templateMapping);

  const classDeclaration = getClassDeclarationById(template, serviceBaseId);
  const toManyRelationFields = entity.fields.filter(isToManyRelationField);
  const toManyRelations = (
    await Promise.all(
      toManyRelationFields.map(async (field) => {
        const toManyFile = await createToManyRelationFile(field, delegateId);

        const imports = extractImportDeclarations(toManyFile);
        const methods = getMethods(
          getClassDeclarationById(toManyFile, MIXIN_ID)
        );
        return {
          methods,
          imports,
        };
      })
    )
  ).flat();

  const toOneRelationFields = entity.fields.filter(isOneToOneRelationField);
  const toOneRelations = (
    await Promise.all(
      toOneRelationFields.map(async (field) => {
        const toOneFile = await createToOneRelationFile(field, delegateId);

        const imports = extractImportDeclarations(toOneFile);
        const methods = getMethods(
          getClassDeclarationById(toOneFile, MIXIN_ID)
        );
        return {
          methods,
          imports,
        };
      })
    )
  ).flat();

  classDeclaration.body.body.push(
    ...toManyRelations.flatMap((relation) => relation.methods),
    ...toOneRelations.flatMap((relation) => relation.methods)
    //...
  );

  addImports(
    template,
    toManyRelations.flatMap((relation) => relation.imports)
  );
  addImports(
    template,
    toOneRelations.flatMap((relation) => relation.imports)
  );

  removeTSClassDeclares(template);

  if (passwordFields.length) {
    const classDeclaration = getClassDeclarationById(template, serviceBaseId);

    addInjectableDependency(
      classDeclaration,
      PASSWORD_SERVICE_MEMBER_ID.name,
      PASSWORD_SERVICE_ID,
      "protected"
    );

    for (const member of classDeclaration.body.body) {
      if (
        namedTypes.ClassMethod.check(member) &&
        namedTypes.Identifier.check(member.key) &&
        PASSWORD_FIELD_ASYNC_METHODS.has(member.key.name)
      ) {
        member.async = true;
      }
    }
    //add the password service
    addImports(template, [
      importNames(
        [PASSWORD_SERVICE_ID],
        relativeImportPath(
          moduleBasePath,
          `${serverDirectories.srcDirectory}/auth/password.service.ts`
        )
      ),
    ]);

    addImports(template, [
      importNames(
        [TRANSFORM_STRING_FIELD_UPDATE_INPUT_ID],
        relativeImportPath(
          moduleBasePath,
          `${serverDirectories.srcDirectory}/prisma.util.ts`
        )
      ),
    ]);
  }

  removeTSIgnoreComments(template);
  removeESLintComments(template);
  removeTSVariableDeclares(template);
  removeTSInterfaceDeclares(template);
  addAutoGenerationComment(template);

  return [
    {
      path: moduleBasePath,
      code: print(template).code,
    },
  ];
}

function createMutationDataMapping(
  mappings: namedTypes.ObjectProperty[]
): namedTypes.Identifier | namedTypes.ObjectExpression {
  if (!mappings.length) {
    return ARGS_ID;
  }
  return builders.objectExpression([
    builders.spreadProperty(ARGS_ID),
    builders.objectProperty(
      DATA_ID,
      builders.objectExpression([
        builders.spreadProperty(memberExpression`${ARGS_ID}.${DATA_ID}`),
        ...mappings,
      ])
    ),
  ]);
}

export function createServiceId(entityType: string): namedTypes.Identifier {
  return builders.identifier(`${entityType}Service`);
}

export function createServiceBaseId(entityType: string): namedTypes.Identifier {
  return builders.identifier(`${entityType}ServiceBase`);
}

export function createFieldFindManyFunctionId(
  fieldName: string
): namedTypes.Identifier {
  return builders.identifier(`find${pascalCase(fieldName)}`);
}

export function createFieldFindOneFunctionId(
  fieldName: string
): namedTypes.Identifier {
  return builders.identifier(`get${pascalCase(fieldName)}`);
}

async function createToOneRelationFile(
  field: EntityLookupField,
  delegateId: namedTypes.Identifier
) {
  const toOneFile = await readFile(toOneTemplatePath);
  const { relatedEntity } = field.properties;

  interpolate(toOneFile, {
    DELEGATE: delegateId,
    RELATED_ENTITY: builders.identifier(relatedEntity.name),
    PROPERTY: builders.identifier(field.name),
    FIND_ONE: createFieldFindOneFunctionId(field.name),
  });

  return toOneFile;
}

async function createToManyRelationFile(
  field: EntityLookupField,
  delegateId: namedTypes.Identifier
) {
  // eslint-disable-next-line @typescript-eslint/naming-convention
  const { DTOs } = DsgContext.getInstance;
  const toManyFile = await readFile(toManyTemplatePath);
  const { relatedEntity } = field.properties;
  const relatedEntityDTOs = DTOs[relatedEntity.name];

  interpolate(toManyFile, {
    DELEGATE: delegateId,
    RELATED_ENTITY: builders.identifier(relatedEntity.name),
    PROPERTY: builders.identifier(field.name),
    FIND_MANY: createFieldFindManyFunctionId(field.name),
    ARGS: relatedEntityDTOs.findManyArgs.id,
  });

  return toManyFile;
}

function createTemplateMapping(
  entityType: string,
  serviceId: namedTypes.Identifier,
  serviceBaseId: namedTypes.Identifier,
  delegateId: namedTypes.Identifier,
  passwordFields: EntityField[]
): { [key: string]: any } {
  return {
    SERVICE: serviceId,
    SERVICE_BASE: serviceBaseId,
    ENTITY: builders.identifier(entityType),
    FIND_MANY_ARGS: builders.identifier(`${entityType}FindManyArgs`),
    FIND_ONE_ARGS: builders.identifier(`${entityType}FindUniqueArgs`),
    CREATE_ARGS: builders.identifier(`${entityType}CreateArgs`),
    UPDATE_ARGS: builders.identifier(`${entityType}UpdateArgs`),
    DELETE_ARGS: builders.identifier(`${entityType}DeleteArgs`),
    DELEGATE: delegateId,
    CREATE_ARGS_MAPPING: createMutationDataMapping(
      passwordFields.map((field) => {
        const fieldId = builders.identifier(field.name);
        return builders.objectProperty(
          fieldId,
          awaitExpression`await ${HASH_MEMBER_EXPRESSION}(${ARGS_ID}.${DATA_ID}.${fieldId})`
        );
      })
    ),
    UPDATE_ARGS_MAPPING: createMutationDataMapping(
      passwordFields.map((field) => {
        const fieldId = builders.identifier(field.name);
        const valueMemberExpression = memberExpression`${ARGS_ID}.${DATA_ID}.${fieldId}`;
        return builders.objectProperty(
          fieldId,
          logicalExpression`${valueMemberExpression} && await ${TRANSFORM_STRING_FIELD_UPDATE_INPUT_ID}(
            ${ARGS_ID}.${DATA_ID}.${fieldId},
            (password) => ${HASH_MEMBER_EXPRESSION}(password)
          )`
        );
      })
    ),
  };
}<|MERGE_RESOLUTION|>--- conflicted
+++ resolved
@@ -83,12 +83,7 @@
         passwordFields,
         serviceId,
         serviceBaseId,
-<<<<<<< HEAD
-        file,
-=======
-        srcDirectory,
         template,
->>>>>>> aad4151c
       }
     )),
 
@@ -103,12 +98,7 @@
         serviceId,
         serviceBaseId,
         delegateId,
-<<<<<<< HEAD
-        file: fileBase,
-=======
-        srcDirectory,
         template: templateBase,
->>>>>>> aad4151c
       }
     )),
   ];
@@ -120,12 +110,7 @@
   passwordFields,
   serviceId,
   serviceBaseId,
-<<<<<<< HEAD
-  file,
-=======
-  srcDirectory,
   template,
->>>>>>> aad4151c
 }: CreateEntityServiceParams["before"]): Promise<Module[]> {
   const { serverDirectories } = DsgContext.getInstance;
   const modulePath = `${serverDirectories.srcDirectory}/${entityName}/${entityName}.service.ts`;
@@ -197,12 +182,7 @@
   serviceId,
   serviceBaseId,
   delegateId,
-<<<<<<< HEAD
-  file,
-=======
-  srcDirectory,
   template,
->>>>>>> aad4151c
 }: CreateEntityServiceBaseParams["before"]): Promise<Module[]> {
   const { serverDirectories } = DsgContext.getInstance;
 
