import { builders } from "ast-types";
import { print } from "recast";
<<<<<<< HEAD
import { NamedClassDeclaration } from "../../../util/ast";
import { EntityField, Entity, EnumDataType } from "../../../types";
import { createFieldClassProperty } from "./create-field-class-property";
=======
import { EntityField, Entity, EnumDataType } from "../../../types";
>>>>>>> 89de3072
import { createInput } from "./create-input";
import {
  createWhereUniqueInput,
  createWhereUniqueInputID,
} from "./create-where-unique-input";

const EXAMPLE_ENTITY_ID = "EXAMPLE_ENTITY_ID";
const EXAMPLE_ENTITY_NAME = "ExampleEntityName";
const EXAMPLE_ENTITY_ID_TO_NAME: Record<string, string> = {
  [EXAMPLE_ENTITY_ID]: EXAMPLE_ENTITY_NAME,
};

const EXAMPLE_ENTITY_FIELD_NAME = "exampleEntityFieldName";
const EXAMPLE_ENTITY_FIELD: EntityField = {
  name: EXAMPLE_ENTITY_FIELD_NAME,
  displayName: "Example Entity Field Display Name",
  description: "Example entity field description",
  dataType: EnumDataType.Id,
  required: true,
  searchable: false,
};
const EXAMPLE_ENTITY: Entity = {
  id: EXAMPLE_ENTITY_ID,
  name: EXAMPLE_ENTITY_NAME,
  displayName: "Example Entity",
  pluralDisplayName: "Example Entities",
  fields: [EXAMPLE_ENTITY_FIELD],
  permissions: [],
};

describe("createWhereUniqueInput", () => {
  test("creates input", () => {
    expect(
      print(createWhereUniqueInput(EXAMPLE_ENTITY, EXAMPLE_ENTITY_ID_TO_NAME))
        .code
    ).toEqual(
      print(
        createInput(
<<<<<<< HEAD
          builders.classDeclaration(
            createWhereUniqueInputID(EXAMPLE_ENTITY_NAME),
            builders.classBody([
              createFieldClassProperty(
                EXAMPLE_ENTITY_FIELD,
                false,
                true,
                true,
                EXAMPLE_ENTITY_ID_TO_NAME
              ),
            ])
          ) as NamedClassDeclaration
=======
          createWhereUniqueInputID(EXAMPLE_ENTITY_NAME),
          [EXAMPLE_ENTITY_FIELD],
          false,
          true,
          EXAMPLE_ENTITY_ID_TO_NAME
>>>>>>> 89de3072
        )
      ).code
    );
  });
});

describe("createWhereUniqueInputID", () => {
  test("creates identifier", () => {
    expect(createWhereUniqueInputID(EXAMPLE_ENTITY_NAME)).toEqual(
      builders.identifier(`${EXAMPLE_ENTITY_NAME}WhereUniqueInput`)
    );
  });
});<|MERGE_RESOLUTION|>--- conflicted
+++ resolved
@@ -1,12 +1,6 @@
 import { builders } from "ast-types";
 import { print } from "recast";
-<<<<<<< HEAD
-import { NamedClassDeclaration } from "../../../util/ast";
 import { EntityField, Entity, EnumDataType } from "../../../types";
-import { createFieldClassProperty } from "./create-field-class-property";
-=======
-import { EntityField, Entity, EnumDataType } from "../../../types";
->>>>>>> 89de3072
 import { createInput } from "./create-input";
 import {
   createWhereUniqueInput,
@@ -45,26 +39,11 @@
     ).toEqual(
       print(
         createInput(
-<<<<<<< HEAD
-          builders.classDeclaration(
-            createWhereUniqueInputID(EXAMPLE_ENTITY_NAME),
-            builders.classBody([
-              createFieldClassProperty(
-                EXAMPLE_ENTITY_FIELD,
-                false,
-                true,
-                true,
-                EXAMPLE_ENTITY_ID_TO_NAME
-              ),
-            ])
-          ) as NamedClassDeclaration
-=======
           createWhereUniqueInputID(EXAMPLE_ENTITY_NAME),
           [EXAMPLE_ENTITY_FIELD],
           false,
           true,
           EXAMPLE_ENTITY_ID_TO_NAME
->>>>>>> 89de3072
         )
       ).code
     );
