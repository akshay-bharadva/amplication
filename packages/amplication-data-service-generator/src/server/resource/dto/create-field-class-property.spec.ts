import { builders, namedTypes } from "ast-types";
import { TSTypeKind } from "ast-types/gen/kinds";
import { print } from "recast";
import {
  ObjectField,
  ScalarField,
  createScalarField,
  createObjectField,
  ScalarType,
} from "prisma-schema-dsl";
import { classProperty, createGenericArray } from "../../../util/ast";
<<<<<<< HEAD
import { Entity, EntityField, EnumDataType } from "../../../types";
=======
import { EntityField, EnumDataType, Entity } from "../../../types";
>>>>>>> 3f3eade2
import {
  EXAMPLE_ID_FIELD,
  EXAMPLE_LOOKUP_FIELD,
  EXAMPLE_OTHER_ENTITY,
} from "../util/test-data";
import {
  IS_STRING_ID,
  VALIDATE_NESTED_ID,
  IS_OPTIONAL_ID,
} from "./class-validator.util";
import * as classTransformerUtil from "./class-transformer.util";
import { createWhereUniqueInputID } from "./create-where-unique-input";
import {
  createFieldClassProperty,
  createFieldValueTypeFromPrismaField,
  NULLABLE_ID,
  REQUIRED_ID,
  STRING_ID,
  TRUE_LITERAL,
  TYPE_ID,
} from "./create-field-class-property";
import { API_PROPERTY_ID } from "./nestjs-swagger.util";
import { FIELD_ID } from "./nestjs-graphql.util";

<<<<<<< HEAD
const EXAMPLE_ENTITY: Entity = {
  id: "EXAMPLE_ENTITY_ID",
  name: "ExampleEntity",
  displayName: "Example Entity",
  pluralDisplayName: "Example Entities",
  fields: [],
  permissions: [],
};
=======
const EXAMPLE_ENTITY_ID = "EXAMPLE_ENTITY_ID";
const EXAMPLE_ENTITY_NAME = "ExampleEntityName";

const EXAMPLE_ENTITY: Entity = {
  id: EXAMPLE_ENTITY_ID,
  name: EXAMPLE_ENTITY_NAME,
  displayName: "Example Entity",
  pluralDisplayName: "Example Entities",
  fields: [EXAMPLE_ID_FIELD],
  permissions: [],
};

>>>>>>> 3f3eade2
const EXAMPLE_OPTIONAL_ENTITY_FIELD: EntityField = {
  id: "EXAMPLE_OPTIONAL_ENTITY_FIELD_ID",
  name: "exampleOptionalEntityField",
  displayName: "Example Optional Entity Field",
  description: "Example optional entity field description",
  dataType: EnumDataType.Id,
  required: false,
  searchable: false,
};
const EXAMPLE_LIST_ENTITY_FIELD: EntityField = {
  id: "EXAMPLE_LIST_ENTITY_FIELD_ID",
  name: "exampleListEntityField",
  displayName: "Example List Entity Field",
  description: "Example list entity field description",
  dataType: EnumDataType.Roles,
  required: true,
  searchable: false,
};

describe("createFieldClassProperty", () => {
  const cases: Array<[
    string,
    EntityField,
    boolean,
    boolean,
    boolean,
    namedTypes.ClassProperty
  ]> = [
    [
      "id field (not input)",
      EXAMPLE_ID_FIELD,
      !EXAMPLE_ID_FIELD.required,
      false,
      false,
      classProperty(
        builders.identifier(EXAMPLE_ID_FIELD.name),
        builders.tsTypeAnnotation(builders.tsStringKeyword()),
        true,
        false,
        null,
        [
          builders.decorator(
            builders.callExpression(API_PROPERTY_ID, [
              builders.objectExpression([
                builders.objectProperty(REQUIRED_ID, TRUE_LITERAL),
                builders.objectProperty(TYPE_ID, STRING_ID),
              ]),
            ])
          ),
          builders.decorator(builders.callExpression(IS_STRING_ID, [])),
          builders.decorator(
            builders.callExpression(FIELD_ID, [
              builders.arrowFunctionExpression([], STRING_ID),
            ])
          ),
        ]
      ),
    ],
    [
      "optional id field (not input)",
      EXAMPLE_OPTIONAL_ENTITY_FIELD,
      !EXAMPLE_OPTIONAL_ENTITY_FIELD.required,
      false,
      false,
      classProperty(
        builders.identifier(EXAMPLE_OPTIONAL_ENTITY_FIELD.name),
        builders.tsTypeAnnotation(
          builders.tsUnionType([
            builders.tsStringKeyword(),
            builders.tsNullKeyword(),
          ])
        ),
        true,
        false,
        null,
        [
          builders.decorator(
            builders.callExpression(API_PROPERTY_ID, [
              builders.objectExpression([
                builders.objectProperty(
                  REQUIRED_ID,
                  builders.booleanLiteral(false)
                ),
                builders.objectProperty(TYPE_ID, STRING_ID),
              ]),
            ])
          ),
          builders.decorator(builders.callExpression(IS_STRING_ID, [])),
          builders.decorator(builders.callExpression(IS_OPTIONAL_ID, [])),
          builders.decorator(
            builders.callExpression(FIELD_ID, [
              builders.arrowFunctionExpression([], STRING_ID),
              builders.objectExpression([
                builders.objectProperty(NULLABLE_ID, TRUE_LITERAL),
              ]),
            ])
          ),
        ]
      ),
    ],
    [
      "lookup field (not input)",
      EXAMPLE_LOOKUP_FIELD,
      !EXAMPLE_LOOKUP_FIELD.required,
      false,
      false,
      classProperty(
        builders.identifier(EXAMPLE_LOOKUP_FIELD.name),
        builders.tsTypeAnnotation(
          builders.tsTypeReference(
            createWhereUniqueInputID(EXAMPLE_OTHER_ENTITY.name)
          )
        ),
        true,
        false,
        null,
        [
          builders.decorator(
            builders.callExpression(API_PROPERTY_ID, [
              builders.objectExpression([
                builders.objectProperty(REQUIRED_ID, TRUE_LITERAL),
                builders.objectProperty(
                  TYPE_ID,
                  createWhereUniqueInputID(EXAMPLE_OTHER_ENTITY.name)
                ),
              ]),
            ])
          ),
          builders.decorator(builders.callExpression(VALIDATE_NESTED_ID, [])),
          builders.decorator(
            builders.callExpression(classTransformerUtil.TYPE_ID, [
              builders.arrowFunctionExpression(
                [],
                createWhereUniqueInputID(EXAMPLE_OTHER_ENTITY.name)
              ),
            ])
          ),
        ]
      ),
    ],
  ];
  test.each(cases)(
    "%s",
    (name, field, optional, isInput, isQuery, expected) => {
      expect(
        print(
          createFieldClassProperty(
            field,
<<<<<<< HEAD
            EXAMPLE_ENTITY,
            optional,
            isInput,
            isQuery
=======
            optional,
            isInput,
            isQuery,
            EXAMPLE_ENTITY
>>>>>>> 3f3eade2
          )
        ).code
      ).toEqual(print(expected).code);
    }
  );
});

describe("createFieldValueTypeFromPrismaField", () => {
  const cases: Array<[
    string,
    EntityField,
    ScalarField | ObjectField,
    boolean,
    boolean,
    TSTypeKind
  ]> = [
    [
      "scalar type",
      EXAMPLE_ID_FIELD,
      createScalarField(EXAMPLE_ID_FIELD.name, ScalarType.String, false, true),
      false,
      false,
      builders.tsStringKeyword(),
    ],
    [
      "lookup type, not isInput",
      EXAMPLE_LOOKUP_FIELD,
      createObjectField(
        EXAMPLE_LOOKUP_FIELD.name,
        EXAMPLE_OTHER_ENTITY.name,
        false,
        true
      ),
      false,
      false,
      builders.tsTypeReference(
        createWhereUniqueInputID(EXAMPLE_OTHER_ENTITY.name)
      ),
    ],
    [
      "lookup type, isInput",
      EXAMPLE_LOOKUP_FIELD,
      createObjectField(
        EXAMPLE_LOOKUP_FIELD.name,
        EXAMPLE_OTHER_ENTITY.name,
        false,
        true
      ),
      true,
      false,
      builders.tsTypeReference(
        createWhereUniqueInputID(EXAMPLE_OTHER_ENTITY.name)
      ),
    ],
    [
      "lookup type, isInput, optional",
      EXAMPLE_LOOKUP_FIELD,
      createObjectField(
        EXAMPLE_LOOKUP_FIELD.name,
        EXAMPLE_OTHER_ENTITY.name,
        false,
        false
      ),
      true,
      false,
      builders.tsUnionType([
        builders.tsTypeReference(
          createWhereUniqueInputID(EXAMPLE_OTHER_ENTITY.name)
        ),
        builders.tsNullKeyword(),
      ]),
    ],
    [
      "optional scalar type",
      EXAMPLE_OPTIONAL_ENTITY_FIELD,
      createScalarField(
        EXAMPLE_OPTIONAL_ENTITY_FIELD.name,
        ScalarType.String,
        false,
        false
      ),
      false,
      false,
      builders.tsUnionType([
        builders.tsStringKeyword(),
        builders.tsNullKeyword(),
      ]),
    ],
    [
      "scalar list type",
      EXAMPLE_LIST_ENTITY_FIELD,
      createScalarField(
        EXAMPLE_LIST_ENTITY_FIELD.name,
        ScalarType.String,
        true,
        true
      ),
      false,
      false,
      createGenericArray(builders.tsStringKeyword()),
    ],
  ];
  test.each(cases)(
    "%s",
    (name, field, prismaField, isInput, isEnum, expected) => {
      expect(
        createFieldValueTypeFromPrismaField(field, prismaField, isInput, isEnum)
      ).toEqual(expected);
    }
  );
});<|MERGE_RESOLUTION|>--- conflicted
+++ resolved
@@ -9,11 +9,7 @@
   ScalarType,
 } from "prisma-schema-dsl";
 import { classProperty, createGenericArray } from "../../../util/ast";
-<<<<<<< HEAD
 import { Entity, EntityField, EnumDataType } from "../../../types";
-=======
-import { EntityField, EnumDataType, Entity } from "../../../types";
->>>>>>> 3f3eade2
 import {
   EXAMPLE_ID_FIELD,
   EXAMPLE_LOOKUP_FIELD,
@@ -38,16 +34,6 @@
 import { API_PROPERTY_ID } from "./nestjs-swagger.util";
 import { FIELD_ID } from "./nestjs-graphql.util";
 
-<<<<<<< HEAD
-const EXAMPLE_ENTITY: Entity = {
-  id: "EXAMPLE_ENTITY_ID",
-  name: "ExampleEntity",
-  displayName: "Example Entity",
-  pluralDisplayName: "Example Entities",
-  fields: [],
-  permissions: [],
-};
-=======
 const EXAMPLE_ENTITY_ID = "EXAMPLE_ENTITY_ID";
 const EXAMPLE_ENTITY_NAME = "ExampleEntityName";
 
@@ -60,7 +46,6 @@
   permissions: [],
 };
 
->>>>>>> 3f3eade2
 const EXAMPLE_OPTIONAL_ENTITY_FIELD: EntityField = {
   id: "EXAMPLE_OPTIONAL_ENTITY_FIELD_ID",
   name: "exampleOptionalEntityField",
@@ -209,17 +194,10 @@
         print(
           createFieldClassProperty(
             field,
-<<<<<<< HEAD
             EXAMPLE_ENTITY,
             optional,
             isInput,
             isQuery
-=======
-            optional,
-            isInput,
-            isQuery,
-            EXAMPLE_ENTITY
->>>>>>> 3f3eade2
           )
         ).code
       ).toEqual(print(expected).code);
