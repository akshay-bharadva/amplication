import { builders, namedTypes } from "ast-types";
import { Entity } from "../../../types";
<<<<<<< HEAD
import { classDeclaration, NamedClassDeclaration } from "../../../util/ast";
import { createFieldClassProperty } from "./create-field-class-property";
import { isEditableField } from "../../../util/field";
import { INPUT_TYPE_ID } from "./nestjs-graphql.util";
=======
import { NamedClassDeclaration } from "../../../util/ast";
import { isEditableField } from "../../../util/field";
>>>>>>> 89de3072
import { createInput } from "./create-input";

export function createUpdateInput(
  entity: Entity,
  entityIdToName: Record<string, string>
): NamedClassDeclaration {
<<<<<<< HEAD
  const properties = entity.fields
    .filter(isEditableField)
    /** @todo support create inputs */
    .map((field) =>
      createFieldClassProperty(field, true, true, false, entityIdToName)
    );
  return createInput(
    classDeclaration(
      createUpdateInputID(entity.name),
      builders.classBody(properties),
      null,
      [builders.decorator(builders.callExpression(INPUT_TYPE_ID, []))]
    ) as NamedClassDeclaration
=======
  const fields = entity.fields.filter(isEditableField);
  return createInput(
    createUpdateInputID(entity.name),
    fields,
    true,
    false,
    entityIdToName
>>>>>>> 89de3072
  );
}

export function createUpdateInputID(entityName: string): namedTypes.Identifier {
  return builders.identifier(`${entityName}UpdateInput`);
}<|MERGE_RESOLUTION|>--- conflicted
+++ resolved
@@ -1,35 +1,13 @@
 import { builders, namedTypes } from "ast-types";
 import { Entity } from "../../../types";
-<<<<<<< HEAD
-import { classDeclaration, NamedClassDeclaration } from "../../../util/ast";
-import { createFieldClassProperty } from "./create-field-class-property";
-import { isEditableField } from "../../../util/field";
-import { INPUT_TYPE_ID } from "./nestjs-graphql.util";
-=======
 import { NamedClassDeclaration } from "../../../util/ast";
 import { isEditableField } from "../../../util/field";
->>>>>>> 89de3072
 import { createInput } from "./create-input";
 
 export function createUpdateInput(
   entity: Entity,
   entityIdToName: Record<string, string>
 ): NamedClassDeclaration {
-<<<<<<< HEAD
-  const properties = entity.fields
-    .filter(isEditableField)
-    /** @todo support create inputs */
-    .map((field) =>
-      createFieldClassProperty(field, true, true, false, entityIdToName)
-    );
-  return createInput(
-    classDeclaration(
-      createUpdateInputID(entity.name),
-      builders.classBody(properties),
-      null,
-      [builders.decorator(builders.callExpression(INPUT_TYPE_ID, []))]
-    ) as NamedClassDeclaration
-=======
   const fields = entity.fields.filter(isEditableField);
   return createInput(
     createUpdateInputID(entity.name),
@@ -37,7 +15,6 @@
     true,
     false,
     entityIdToName
->>>>>>> 89de3072
   );
 }
 
