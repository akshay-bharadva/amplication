--- conflicted
+++ resolved
@@ -6,11 +6,7 @@
   ScalarField,
   ScalarType,
 } from "prisma-schema-dsl";
-<<<<<<< HEAD
 import { Entity, EntityField } from "../../../types";
-=======
-import { EntityField, Entity } from "../../../types";
->>>>>>> 3f3eade2
 import {
   createEnumName,
   createPrismaFields,
@@ -84,14 +80,9 @@
   entity: Entity,
   optional: boolean,
   isInput: boolean,
-  isQuery: boolean,
-  entity: Entity
+  isQuery: boolean
 ): namedTypes.ClassProperty {
-<<<<<<< HEAD
   const [prismaField] = createPrismaFields(field, entity);
-=======
-  const prismaField = createPrismaField(field, entity);
->>>>>>> 3f3eade2
   const id = builders.identifier(field.name);
   const isEnum = isEnumField(field);
   const type = createFieldValueTypeFromPrismaField(
