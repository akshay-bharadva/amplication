import { namedTypes, builders } from "ast-types";
import { TSTypeKind } from "ast-types/gen/kinds";
import {
  FieldKind,
  ObjectField,
  ScalarField,
  ScalarType,
} from "prisma-schema-dsl";
import { EntityField } from "../../../types";
import {
  createEnumName,
  createPrismaFields,
} from "../../prisma/create-prisma-schema";
import { classProperty, createGenericArray } from "../../../util/ast";
import { isEnumField, isOneToOneRelationField } from "../../../util/field";
import {
  IS_BOOLEAN_ID,
  IS_DATE_ID,
  IS_ENUM_ID,
  IS_INT_ID,
  IS_NUMBER_ID,
  IS_OPTIONAL_ID,
  IS_STRING_ID,
  VALIDATE_NESTED_ID,
} from "./class-validator.util";
import * as classTransformerUtil from "./class-transformer.util";
import { API_PROPERTY_ID } from "./nestjs-swagger.util";
import { createEnumMembers } from "./create-enum-dto";
import { createWhereUniqueInputID } from "./create-where-unique-input";
import { FIELD_ID } from "./nestjs-graphql.util";

const DATE_ID = builders.identifier("Date");

const PRISMA_SCALAR_TO_TYPE: {
  [scalar in ScalarType]: TSTypeKind;
} = {
  [ScalarType.Boolean]: builders.tsBooleanKeyword(),
  [ScalarType.DateTime]: builders.tsTypeReference(DATE_ID),
  [ScalarType.Float]: builders.tsNumberKeyword(),
  [ScalarType.Int]: builders.tsNumberKeyword(),
  [ScalarType.String]: builders.tsStringKeyword(),
  [ScalarType.Json]: builders.tsUnknownKeyword(),
};
const PRISMA_SCALAR_TO_DECORATOR_ID: {
  [scalar in ScalarType]: namedTypes.Identifier | null;
} = {
  [ScalarType.Boolean]: IS_BOOLEAN_ID,
  [ScalarType.DateTime]: IS_DATE_ID,
  [ScalarType.Float]: IS_NUMBER_ID,
  [ScalarType.Int]: IS_INT_ID,
  [ScalarType.String]: IS_STRING_ID,
  [ScalarType.Json]: null,
};
export const BOOLEAN_ID = builders.identifier("Boolean");
export const NUMBER_ID = builders.identifier("Number");
export const STRING_ID = builders.identifier("String");
const PRISMA_SCALAR_TO_SWAGGER_TYPE: {
  [scalar in ScalarType]: namedTypes.Identifier | null;
} = {
  [ScalarType.Boolean]: BOOLEAN_ID,
  [ScalarType.DateTime]: null,
  [ScalarType.Float]: NUMBER_ID,
  /** @todo specific limitations */
  [ScalarType.Int]: NUMBER_ID,
  [ScalarType.String]: STRING_ID,
  [ScalarType.Json]: null,
};
export const EACH_ID = builders.identifier("each");
export const TRUE_LITERAL = builders.booleanLiteral(true);
export const ENUM_ID = builders.identifier("enum");
export const REQUIRED_ID = builders.identifier("required");
export const TYPE_ID = builders.identifier("type");
export const JSON_ID = builders.identifier("JSON");
export const PARSE_ID = builders.identifier("parse");
export const IS_ARRAY_ID = builders.identifier("isArray");
export const NULLABLE_ID = builders.identifier("nullable");

export function createFieldClassProperty(
  field: EntityField,
  optional: boolean,
  isInput: boolean,
  isQuery: boolean
): namedTypes.ClassProperty {
<<<<<<< HEAD
  const [prismaField] = createPrismaFields(field, entityIdToName);
=======
  const prismaField = createPrismaField(field);
>>>>>>> c381e518
  const id = builders.identifier(field.name);
  const isEnum = isEnumField(field);
  const type = createFieldValueTypeFromPrismaField(
    field,
    prismaField,
    isInput,
    isEnum
  );
  const typeAnnotation = builders.tsTypeAnnotation(type);
  const apiPropertyOptionsObjectExpression = builders.objectExpression([
    builders.objectProperty(REQUIRED_ID, builders.booleanLiteral(!optional)),
  ]);
  const decorators: namedTypes.Decorator[] = [
    builders.decorator(
      builders.callExpression(API_PROPERTY_ID, [
        apiPropertyOptionsObjectExpression,
      ])
    ),
  ];
  if (prismaField.isList && prismaField.kind === FieldKind.Object) {
    optional = true;
  }
  const optionalProperty = optional && isInput;
  const definitive = !optionalProperty;

  if (prismaField.kind === FieldKind.Scalar) {
    const id = PRISMA_SCALAR_TO_DECORATOR_ID[prismaField.type];
    if (id) {
      const args = prismaField.isList
        ? [
            builders.objectExpression([
              builders.objectProperty(EACH_ID, TRUE_LITERAL),
            ]),
          ]
        : [];
      decorators.push(builders.decorator(builders.callExpression(id, args)));
    }
    const swaggerType = PRISMA_SCALAR_TO_SWAGGER_TYPE[prismaField.type];
    if (swaggerType) {
      const type = prismaField.isList
        ? builders.arrayExpression([swaggerType])
        : swaggerType;
      apiPropertyOptionsObjectExpression.properties.push(
        builders.objectProperty(TYPE_ID, type)
      );
    }
  }
  if (prismaField.type === ScalarType.DateTime) {
    decorators.push(createTypeDecorator(DATE_ID));
  }
  if (isEnum) {
    const enumId = builders.identifier(createEnumName(field));
    const enumAPIProperty = builders.objectProperty(ENUM_ID, enumId);
    const apiPropertyOptionsProperties = prismaField.isList
      ? [enumAPIProperty, builders.objectProperty(IS_ARRAY_ID, TRUE_LITERAL)]
      : [enumAPIProperty];
    apiPropertyOptionsObjectExpression.properties.push(
      ...apiPropertyOptionsProperties
    );
    const isEnumArgs = prismaField.isList
      ? [
          enumId,
          builders.objectExpression([
            builders.objectProperty(EACH_ID, TRUE_LITERAL),
          ]),
        ]
      : [enumId];
    decorators.push(
      builders.decorator(builders.callExpression(IS_ENUM_ID, isEnumArgs))
    );
  } else if (prismaField.kind === FieldKind.Object) {
    let typeName;
    if (namedTypes.TSUnionType.check(type)) {
      const objectType = type.types.find(
        (type) =>
          namedTypes.TSTypeReference.check(type) &&
          namedTypes.Identifier.check(type.typeName)
      ) as namedTypes.TSTypeReference & { typeName: namedTypes.Identifier };
      typeName = objectType.typeName;
    } else if (
      namedTypes.TSTypeReference.check(type) &&
      namedTypes.Identifier.check(type.typeName)
    ) {
      typeName = type.typeName;
    }
    if (!typeName) {
      throw new Error(`Unexpected type: ${type}`);
    }
    apiPropertyOptionsObjectExpression.properties.push(
      builders.objectProperty(TYPE_ID, typeName)
    );
    if (isQuery) {
      decorators.push(
        builders.decorator(
          builders.callExpression(classTransformerUtil.TRANSFORM_ID, [
            builders.memberExpression(JSON_ID, PARSE_ID),
          ])
        )
      );
    }
    decorators.push(
      builders.decorator(builders.callExpression(VALIDATE_NESTED_ID, [])),
      createTypeDecorator(typeName)
    );
  }
  if (optional) {
    decorators.push(
      builders.decorator(builders.callExpression(IS_OPTIONAL_ID, []))
    );
  }
  if (
    prismaField.kind !== FieldKind.Object ||
    isEnum ||
    (isInput && !isQuery && isOneToOneRelationField(field))
  ) {
    decorators.push(
      createGraphQLFieldDecorator(prismaField, isEnum, field, optional)
    );
  }
  return classProperty(
    id,
    typeAnnotation,
    definitive,
    optionalProperty,
    null,
    decorators
  );
}

function createGraphQLFieldDecorator(
  prismaField: ScalarField | ObjectField,
  isEnum: boolean,
  field: EntityField,
  optional: boolean
): namedTypes.Decorator {
  const type = builders.arrowFunctionExpression(
    [],
    createGraphQLFieldType(prismaField, field, isEnum)
  );
  return builders.decorator(
    builders.callExpression(
      FIELD_ID,
      optional
        ? [
            type,
            builders.objectExpression([
              builders.objectProperty(NULLABLE_ID, TRUE_LITERAL),
            ]),
          ]
        : [type]
    )
  );
}

function createGraphQLFieldType(
  prismaField: ScalarField | ObjectField,
  field: EntityField,
  isEnum: boolean
): namedTypes.Identifier | namedTypes.ArrayExpression {
  if (prismaField.isList) {
    const itemType = createGraphQLFieldType(
      { ...prismaField, isList: false },
      field,
      isEnum
    );
    return builders.arrayExpression([itemType]);
  }
  if (prismaField.type === ScalarType.Boolean) {
    return BOOLEAN_ID;
  }
  if (prismaField.type === ScalarType.DateTime) {
    return DATE_ID;
  }
  if (
    prismaField.type === ScalarType.Float ||
    prismaField.type === ScalarType.Int
  ) {
    return NUMBER_ID;
  }
  if (prismaField.type === ScalarType.String) {
    return STRING_ID;
  }
  if (isEnum) {
    const enumId = builders.identifier(createEnumName(field));
    return enumId;
  }
  if (isOneToOneRelationField(field)) {
    return createWhereUniqueInputID(prismaField.type);
  }
  throw new Error("Could not create GraphQL Field type");
}

export function createTypeDecorator(
  typeName: namedTypes.Identifier
): namedTypes.Decorator {
  return builders.decorator(
    builders.callExpression(classTransformerUtil.TYPE_ID, [
      builders.arrowFunctionExpression([], typeName),
    ])
  );
}

export function createFieldValueTypeFromPrismaField(
  field: EntityField,
  prismaField: ScalarField | ObjectField,
  isInput: boolean,
  isEnum: boolean
): TSTypeKind {
  if (!prismaField.isRequired) {
    const type = createFieldValueTypeFromPrismaField(
      field,
      {
        ...prismaField,
        isRequired: true,
      },
      isInput,
      isEnum
    );
    return builders.tsUnionType([type, builders.tsNullKeyword()]);
  }
  if (prismaField.isList) {
    const itemPrismaField = {
      ...prismaField,
      isList: false,
    };
    const itemType = createFieldValueTypeFromPrismaField(
      field,
      itemPrismaField,
      isInput,
      isEnum
    );
    return createGenericArray(itemType);
  }
  if (prismaField.kind === FieldKind.Scalar) {
    return PRISMA_SCALAR_TO_TYPE[prismaField.type];
  }
  if (isEnum) {
    const members = createEnumMembers(field);
    return builders.tsUnionType(
      members.map((member) => builders.tsLiteralType(member.initializer))
    );
  }
  return builders.tsTypeReference(createWhereUniqueInputID(prismaField.type));
}<|MERGE_RESOLUTION|>--- conflicted
+++ resolved
@@ -81,11 +81,7 @@
   isInput: boolean,
   isQuery: boolean
 ): namedTypes.ClassProperty {
-<<<<<<< HEAD
-  const [prismaField] = createPrismaFields(field, entityIdToName);
-=======
-  const prismaField = createPrismaField(field);
->>>>>>> c381e518
+  const [prismaField] = createPrismaFields(field);
   const id = builders.identifier(field.name);
   const isEnum = isEnumField(field);
   const type = createFieldValueTypeFromPrismaField(
