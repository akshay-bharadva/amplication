--- conflicted
+++ resolved
@@ -39,15 +39,9 @@
   EnumScalarFiltersTypes,
   SCALAR_FILTER_TO_MODULE_AND_TYPE,
 } from "./filters.util";
-<<<<<<< HEAD
-import { InputTypeEnum } from "./input-type-enum";
+import { isCRUEntityDtoInput } from "./isCRUEntityDtoInput";
 import { createCreateNestedManyWithoutInputID } from "./to-many/create-create-nested-many-without-input";
 import { createUpdateManyWithoutInputID } from "./to-many/create-update-many-without-input";
-=======
-import { GRAPHQL_JSON_OBJECT_ID } from "./graphql-type-json.util";
-import { isCRUEntityDtoInput } from "./isCRUEntityDtoInput";
-import { FIELD_ID } from "./nestjs-graphql.util";
->>>>>>> b1eacb8b
 import { JSON_VALUE_ID } from "./type-fest.util";
 
 export const DATE_ID = builders.identifier("Date");
@@ -236,14 +230,7 @@
   } else if (prismaField.kind === FieldKind.Object) {
     const typeName = getTypeName(type, arrayElementType, prismaField.isList);
 
-<<<<<<< HEAD
-    createApiPropertyDecorator.objectType(typeName);
-=======
-    if (!typeName) {
-      throw new Error(`Unexpected type: ${type}`);
-    }
     apiPropertyDecoratorBuilder.objectType(typeName);
->>>>>>> b1eacb8b
     decorators.push(
       builders.decorator(builders.callExpression(VALIDATE_NESTED_ID, [])),
       createTypeDecorator(typeName)
@@ -284,86 +271,6 @@
   );
 }
 
-<<<<<<< HEAD
-=======
-function createGraphQLFieldDecorator(
-  prismaField: ScalarField | ObjectField,
-  isEnum: boolean,
-  field: EntityField,
-  optional: boolean,
-  entity: Entity,
-  isQuery: boolean,
-  inputType: EntityDtoTypeEnum | null
-): namedTypes.Decorator {
-  const type = builders.arrowFunctionExpression(
-    [],
-    createGraphQLFieldType(prismaField, field, isEnum, entity, isQuery)
-  );
-  return builders.decorator(
-    builders.callExpression(
-      FIELD_ID,
-      optional || isQuery || !field.required
-        ? [
-            type,
-            builders.objectExpression([
-              builders.objectProperty(NULLABLE_ID, TRUE_LITERAL),
-            ]),
-          ]
-        : [type]
-    )
-  );
-}
-
-function createGraphQLFieldType(
-  prismaField: ScalarField | ObjectField,
-  field: EntityField,
-  isEnum: boolean,
-  entity: Entity,
-  isQuery: boolean
-): namedTypes.Identifier | namedTypes.ArrayExpression {
-  if (prismaField.isList) {
-    const itemType = createGraphQLFieldType(
-      { ...prismaField, isList: false },
-      field,
-      isEnum,
-      entity,
-      isQuery
-    );
-    return builders.arrayExpression([itemType]);
-  }
-  if (isQuery && prismaField.kind === FieldKind.Scalar) {
-    return getFilterASTIdentifier(field.required, prismaField.type);
-  }
-
-  if (prismaField.type === ScalarType.Boolean) {
-    return BOOLEAN_ID;
-  }
-  if (prismaField.type === ScalarType.DateTime) {
-    return DATE_ID;
-  }
-  if (
-    prismaField.type === ScalarType.Float ||
-    prismaField.type === ScalarType.Int
-  ) {
-    return NUMBER_ID;
-  }
-  if (prismaField.type === ScalarType.String) {
-    return STRING_ID;
-  }
-  if (prismaField.type === ScalarType.Json) {
-    return GRAPHQL_JSON_OBJECT_ID;
-  }
-  if (isEnum) {
-    const enumId = builders.identifier(createEnumName(field, entity));
-    return enumId;
-  }
-  if (isOneToOneRelationField(field)) {
-    return createWhereUniqueInputID(prismaField.type);
-  }
-  throw new Error("Could not create GraphQL Field type");
-}
-
->>>>>>> b1eacb8b
 export function createTypeDecorator(
   typeName: namedTypes.Identifier
 ): namedTypes.Decorator {
@@ -385,12 +292,8 @@
   isEnum: boolean,
   isQuery: boolean,
   isObjectType: boolean,
-<<<<<<< HEAD
   isNestedInput: boolean,
-  inputType: InputTypeEnum | null
-=======
   dtoType: EntityDtoTypeEnum
->>>>>>> b1eacb8b
 ): TSTypeKind[] {
   // add  "| null" to the end of the type
   if (
@@ -411,18 +314,14 @@
       isEnum,
       isQuery,
       isObjectType,
-<<<<<<< HEAD
       isNestedInput,
-      inputType
-=======
       dtoType
->>>>>>> b1eacb8b
     );
     return [builders.tsUnionType([type, builders.tsNullKeyword()])];
   }
   if (isToManyRelationField(field) && !isObjectType && !isNestedInput) {
-    switch (inputType) {
-      case InputTypeEnum.Create:
+    switch (dtoType) {
+      case EntityDtoTypeEnum.CreateInput:
         return [
           builders.tsTypeReference(
             createCreateNestedManyWithoutInputID(
@@ -431,7 +330,7 @@
             )
           ),
         ];
-      case InputTypeEnum.Update:
+      case EntityDtoTypeEnum.UpdateInput:
         return [
           builders.tsTypeReference(
             createUpdateManyWithoutInputID(
@@ -457,12 +356,8 @@
       isEnum,
       isQuery,
       isObjectType,
-<<<<<<< HEAD
       isNestedInput,
-      inputType
-=======
       dtoType
->>>>>>> b1eacb8b
     );
     return [createGenericArray(itemType), itemType];
   }
@@ -488,11 +383,7 @@
       ),
     ];
   }
-<<<<<<< HEAD
-  if (isQuery || inputType || isNestedInput) {
-=======
-  if (isQuery || isCRUEntityDtoInput(dtoType)) {
->>>>>>> b1eacb8b
+  if (isQuery || isCRUEntityDtoInput(dtoType) || isNestedInput) {
     return [
       builders.tsTypeReference(createWhereUniqueInputID(prismaField.type)),
     ];
