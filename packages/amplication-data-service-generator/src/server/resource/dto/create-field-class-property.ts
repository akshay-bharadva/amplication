import { builders, namedTypes } from "ast-types";
import { TSTypeKind } from "ast-types/gen/kinds";
import {
  FieldKind,
  ObjectField,
  ScalarField,
  ScalarType,
} from "prisma-schema-dsl";
import { Entity, EntityField } from "../../../types";
import { classProperty, createGenericArray } from "../../../util/ast";
import {
  isEnumField,
  isOneToOneRelationField,
  isToManyRelationField,
} from "../../../util/field";
import {
  createEnumName,
  createPrismaFields,
} from "../../prisma/create-prisma-schema";
<<<<<<< HEAD
import { classProperty, createGenericArray } from "../../../util/ast";
import {
  isEnumField,
  isOneToOneRelationField,
  isRelationField,
  isToManyRelationField,
} from "../../../util/field";
=======
import { ApiPropertyDecoratorBuilder } from "./api-property-decorator";
import * as classTransformerUtil from "./class-transformer.util";
>>>>>>> 8f5554f9
import {
  IS_BOOLEAN_ID,
  IS_DATE_ID,
  IS_ENUM_ID,
  IS_INT_ID,
  IS_JSON_ID,
  IS_NUMBER_ID,
  IS_OPTIONAL_ID,
  IS_STRING_ID,
  VALIDATE_NESTED_ID,
} from "./class-validator.util";
import { INPUT_JSON_VALUE_KEY } from "./constants";
import { createEnumMembers } from "./create-enum-dto";
import { createWhereUniqueInputID } from "./create-where-unique-input";
import { EntityDtoTypeEnum } from "./entity-dto-type-enum";
import {
  EnumScalarFiltersTypes,
  SCALAR_FILTER_TO_MODULE_AND_TYPE,
} from "./filters.util";
import { createGraphQLFieldDecorator } from "./graphql-field-decorator";
import { createCreateNestedManyWithoutInputID } from "./nested-input-dto/create-create-nested-many-without-input";
import { createUpdateManyWithoutInputID } from "./nested-input-dto/create-update-many-without-input";
import { JSON_VALUE_ID } from "./type-fest.util";

<<<<<<< HEAD
import * as classTransformerUtil from "./class-transformer.util";
import { API_PROPERTY_ID } from "./nestjs-swagger.util";
import { createEnumMembers } from "./create-enum-dto";
import { createWhereUniqueInputID } from "./create-where-unique-input";
import { FIELD_ID } from "./nestjs-graphql.util";
import { INPUT_JSON_VALUE_KEY } from "./constants";
import { createEntityListRelationFilterID } from "./graphql/entity-list-relation-filter/create-entity-list-relation-filter";

const DATE_ID = builders.identifier("Date");
=======
export const DATE_ID = builders.identifier("Date");
>>>>>>> 8f5554f9
const PRISMA_SCALAR_TO_TYPE: {
  [scalar in ScalarType]: TSTypeKind;
} = {
  [ScalarType.Boolean]: builders.tsBooleanKeyword(),
  [ScalarType.DateTime]: builders.tsTypeReference(DATE_ID),
  [ScalarType.Float]: builders.tsNumberKeyword(),
  [ScalarType.Int]: builders.tsNumberKeyword(),
  [ScalarType.String]: builders.tsStringKeyword(),
  [ScalarType.Json]: builders.tsTypeReference(
    builders.identifier(INPUT_JSON_VALUE_KEY)
  ),
};

const PRISMA_SCALAR_TO_QUERY_TYPE: {
  [scalar in ScalarType]: namedTypes.Identifier;
} = {
  [ScalarType.Boolean]:
    SCALAR_FILTER_TO_MODULE_AND_TYPE[EnumScalarFiltersTypes.Boolean].type,
  [ScalarType.DateTime]:
    SCALAR_FILTER_TO_MODULE_AND_TYPE[EnumScalarFiltersTypes.DateTime].type,
  [ScalarType.Float]:
    SCALAR_FILTER_TO_MODULE_AND_TYPE[EnumScalarFiltersTypes.Float].type,
  [ScalarType.Int]:
    SCALAR_FILTER_TO_MODULE_AND_TYPE[EnumScalarFiltersTypes.Int].type,
  [ScalarType.String]:
    SCALAR_FILTER_TO_MODULE_AND_TYPE[EnumScalarFiltersTypes.String].type,
  [ScalarType.Json]:
    SCALAR_FILTER_TO_MODULE_AND_TYPE[EnumScalarFiltersTypes.Json].type,
};

const PRISMA_SCALAR_TO_NULLABLE_QUERY_TYPE: {
  [scalar in ScalarType]: namedTypes.Identifier;
} = {
  [ScalarType.Boolean]:
    SCALAR_FILTER_TO_MODULE_AND_TYPE[EnumScalarFiltersTypes.BooleanNullable]
      .type,
  [ScalarType.DateTime]:
    SCALAR_FILTER_TO_MODULE_AND_TYPE[EnumScalarFiltersTypes.DateTimeNullable]
      .type,
  [ScalarType.Float]:
    SCALAR_FILTER_TO_MODULE_AND_TYPE[EnumScalarFiltersTypes.FloatNullable].type,
  [ScalarType.Int]:
    SCALAR_FILTER_TO_MODULE_AND_TYPE[EnumScalarFiltersTypes.IntNullable].type,
  [ScalarType.String]:
    SCALAR_FILTER_TO_MODULE_AND_TYPE[EnumScalarFiltersTypes.StringNullable]
      .type,
  [ScalarType.Json]:
    SCALAR_FILTER_TO_MODULE_AND_TYPE[EnumScalarFiltersTypes.JsonNullable].type,
};

const PRISMA_SCALAR_TO_DECORATOR_ID: {
  [scalar in ScalarType]: namedTypes.Identifier | null;
} = {
  [ScalarType.Boolean]: IS_BOOLEAN_ID,
  [ScalarType.DateTime]: IS_DATE_ID,
  [ScalarType.Float]: IS_NUMBER_ID,
  [ScalarType.Int]: IS_INT_ID,
  [ScalarType.String]: IS_STRING_ID,
  [ScalarType.Json]: IS_JSON_ID,
};
export const BOOLEAN_ID = builders.identifier("Boolean");
export const NUMBER_ID = builders.identifier("Number");
export const STRING_ID = builders.identifier("String");
const PRISMA_SCALAR_TO_SWAGGER_TYPE: {
  [scalar in ScalarType]: namedTypes.Identifier | null;
} = {
  [ScalarType.Boolean]: BOOLEAN_ID,
  [ScalarType.DateTime]: null,
  [ScalarType.Float]: NUMBER_ID,
  /** @todo specific limitations */
  [ScalarType.Int]: NUMBER_ID,
  [ScalarType.String]: STRING_ID,
  [ScalarType.Json]: null,
};
export const EACH_ID = builders.identifier("each");
export const TRUE_LITERAL = builders.booleanLiteral(true);
export const ENUM = "enum";
export const ENUM_ID = builders.identifier(ENUM);
export const REQUIRED = "required";
export const REQUIRED_ID = builders.identifier(REQUIRED);
export const TYPE = "type";
export const TYPE_ID = builders.identifier(TYPE);
export const JSON_ID = builders.identifier("JSON");
export const PARSE_ID = builders.identifier("parse");
export const IS_ARRAY_ID = builders.identifier("isArray");
export const NULLABLE_ID = builders.identifier("nullable");

/**
 *
 * create all the body of the classes of the dto like input, object, args, etc...
 * @param field
 * @param entity
 * @param optional
 * @param isQuery
 * @param isObjectType true only for the entity object type.
 * is User entity so only for the User.ts
 * @returns a property of class with all the decorators as AST object
 */
export function createFieldClassProperty(
  field: EntityField,
  entity: Entity,
  optional: boolean,
  isQuery: boolean,
  isObjectType: boolean,
  inputType: EntityDtoTypeEnum
): namedTypes.ClassProperty {
  const [prismaField] = createPrismaFields(field, entity);
  const id = builders.identifier(field.name);
  const isEnum = isEnumField(field);
  const isInput = isEntityInputExceptRelationInput(inputType);
  const [type, arrayElementType] = createFieldValueTypeFromPrismaField(
    entity.pluralDisplayName,
    field,
    prismaField,
    optional,
    isEnum,
    isQuery,
    isObjectType,
    false,
    inputType
  );
  const typeAnnotation = builders.tsTypeAnnotation(type);
  const apiPropertyDecoratorBuilder = new ApiPropertyDecoratorBuilder(
    prismaField.isList,
    isToManyRelationField(field) && !isObjectType
  );
  apiPropertyDecoratorBuilder.optional(optional);
  const decorators: namedTypes.Decorator[] = [];
  if (prismaField.isList && prismaField.kind === FieldKind.Object) {
    optional = true;
  }
  //optional properties are marked with ? - not to be confused with optional fields (nullable)
  //all relation fields on entity dto (not input) are optional
  const optionalProperty =
    (prismaField.kind === FieldKind.Object && !isInput) ||
    (optional && (isInput || prismaField.kind === FieldKind.Object));

  const definitive = !optionalProperty;

  if (prismaField.kind === FieldKind.Scalar) {
    if (!isQuery) {
      const id = PRISMA_SCALAR_TO_DECORATOR_ID[prismaField.type];
      if (id) {
        const args = prismaField.isList
          ? [
              builders.objectExpression([
                builders.objectProperty(EACH_ID, TRUE_LITERAL),
              ]),
            ]
          : [];
        decorators.push(builders.decorator(builders.callExpression(id, args)));
      }
    }
    const swaggerType = !isQuery
      ? PRISMA_SCALAR_TO_SWAGGER_TYPE[prismaField.type]
      : getFilterASTIdentifier(field.required, prismaField.type);

    if (swaggerType) {
      if (isQuery) {
        decorators.push(createTypeDecorator(swaggerType));
      }
      apiPropertyDecoratorBuilder.scalarType(swaggerType);
    }
  }
  if (prismaField.type === ScalarType.DateTime && !isQuery) {
    decorators.push(createTypeDecorator(DATE_ID));
  }
  if (isEnum) {
    const enumId = builders.identifier(createEnumName(field, entity));
    apiPropertyDecoratorBuilder.enum(enumId);

    const isEnumArgs = prismaField.isList
      ? [
          enumId,
          builders.objectExpression([
            builders.objectProperty(EACH_ID, TRUE_LITERAL),
          ]),
        ]
      : [enumId];
    decorators.push(
      builders.decorator(builders.callExpression(IS_ENUM_ID, isEnumArgs))
    );
  } else if (prismaField.kind === FieldKind.Object) {
    const typeName = getTypeName(type, arrayElementType, prismaField.isList);

<<<<<<< HEAD
    if (!typeName) {
      throw new Error(`Unexpected type: ${type}`);
    }
    apiPropertyOptionsObjectExpression.properties.push(
      builders.objectProperty(
        TYPE_ID,
        builders.arrowFunctionExpression(
          [],
          prismaField.isList && !isQuery
            ? builders.arrayExpression([typeName])
            : typeName
        )
      )
    );
=======
    apiPropertyDecoratorBuilder.objectType(typeName);
>>>>>>> 8f5554f9
    decorators.push(
      builders.decorator(builders.callExpression(VALIDATE_NESTED_ID, [])),
      createTypeDecorator(typeName)
    );
  }
  if (optional) {
    decorators.push(
      builders.decorator(builders.callExpression(IS_OPTIONAL_ID, []))
    );
  }
  if (
    prismaField.kind !== FieldKind.Object ||
    isEnum ||
<<<<<<< HEAD
    (isInput && isRelationField(field))
=======
    (isInput &&
      (isToManyRelationField(field) || isOneToOneRelationField(field)))
>>>>>>> 8f5554f9
  ) {
    decorators.push(
      createGraphQLFieldDecorator(
        prismaField,
        isEnum,
        field,
        optionalProperty,
        entity,
        isQuery,
        inputType,
        false
      )
    );
  }
  decorators.push(apiPropertyDecoratorBuilder.build());
  return classProperty(
    id,
    typeAnnotation,
    definitive,
    optionalProperty,
    null,
    decorators
  );
}

<<<<<<< HEAD
function createGraphQLFieldDecorator(
  prismaField: ScalarField | ObjectField,
  isEnum: boolean,
  field: EntityField,
  optional: boolean,
  entity: Entity,
  isQuery: boolean
): namedTypes.Decorator {
  const type = builders.arrowFunctionExpression(
    [],
    createGraphQLFieldType(prismaField, field, isEnum, entity, isQuery)
  );
  return builders.decorator(
    builders.callExpression(
      FIELD_ID,
      optional || isQuery || !field.required
        ? [
            type,
            builders.objectExpression([
              builders.objectProperty(NULLABLE_ID, TRUE_LITERAL),
            ]),
          ]
        : [type]
    )
  );
}

function createGraphQLFieldType(
  prismaField: ScalarField | ObjectField,
  field: EntityField,
  isEnum: boolean,
  entity: Entity,
  isQuery: boolean
): namedTypes.Identifier | namedTypes.ArrayExpression {
  if (prismaField.isList && !isQuery) {
    const itemType = createGraphQLFieldType(
      { ...prismaField, isList: false },
      field,
      isEnum,
      entity,
      isQuery
    );
    return builders.arrayExpression([itemType]);
  }
  if (isQuery && prismaField.kind === FieldKind.Scalar) {
    return getFilterASTIdentifier(field.required, prismaField.type);
  }

  if (prismaField.type === ScalarType.Boolean) {
    return BOOLEAN_ID;
  }
  if (prismaField.type === ScalarType.DateTime) {
    return DATE_ID;
  }
  if (
    prismaField.type === ScalarType.Float ||
    prismaField.type === ScalarType.Int
  ) {
    return NUMBER_ID;
  }
  if (prismaField.type === ScalarType.String) {
    return STRING_ID;
  }
  if (prismaField.type === ScalarType.Json) {
    return GRAPHQL_JSON_OBJECT_ID;
  }
  if (isEnum) {
    const enumId = builders.identifier(createEnumName(field, entity));
    return enumId;
  }
  if (isOneToOneRelationField(field)) {
    return createWhereUniqueInputID(prismaField.type);
  }
  if (isToManyRelationField(field)) {
    return createEntityListRelationFilterID(prismaField.type);
  }
  throw new Error("Could not create GraphQL Field type");
}

=======
>>>>>>> 8f5554f9
export function createTypeDecorator(
  typeName: namedTypes.Identifier
): namedTypes.Decorator {
  return builders.decorator(
    builders.callExpression(classTransformerUtil.TYPE_ID, [
      builders.arrowFunctionExpression([], typeName),
    ])
  );
}

//Returns an array of max two elements
//element [0] is always the type of the property,
//element [1] is only returned when the type is an array, with the array element type
export function createFieldValueTypeFromPrismaField(
  entityPluralName: string,
  field: EntityField,
  prismaField: ScalarField | ObjectField,
  optional: boolean,
  isEnum: boolean,
  isQuery: boolean,
  isObjectType: boolean,
  isNestedInput: boolean,
  dtoType: EntityDtoTypeEnum
): TSTypeKind[] {
  // add  "| null" to the end of the type
  if (
    !prismaField.isRequired &&
    !isQuery &&
    !(prismaField.type === ScalarType.Json) // json property cant be null
    //TODO add a ui update that make json required and remove this
  ) {
    const [type] = createFieldValueTypeFromPrismaField(
      entityPluralName,
      field,
      {
        ...prismaField,
        isRequired: true,
      },
      optional,

      isEnum,
      isQuery,
      isObjectType,
      isNestedInput,
      dtoType
    );
    return [builders.tsUnionType([type, builders.tsNullKeyword()])];
  }
<<<<<<< HEAD
  if (prismaField.isList && !isQuery) {
=======
  if (isToManyRelationField(field) && !isObjectType && !isNestedInput) {
    switch (dtoType) {
      case EntityDtoTypeEnum.CreateInput:
        return [
          builders.tsTypeReference(
            createCreateNestedManyWithoutInputID(
              entityPluralName,
              field.properties.relatedEntity.name
            )
          ),
        ];
      case EntityDtoTypeEnum.UpdateInput:
        return [
          builders.tsTypeReference(
            createUpdateManyWithoutInputID(
              entityPluralName,
              field.properties.relatedEntity.name
            )
          ),
        ];
      default:
        throw new Error("Didnt got an input type");
    }
  }
  if (prismaField.isList) {
>>>>>>> 8f5554f9
    const itemPrismaField = {
      ...prismaField,
      isList: false,
    };
    const [itemType] = createFieldValueTypeFromPrismaField(
      entityPluralName,
      field,
      itemPrismaField,
      optional,
      isEnum,
      isQuery,
      isObjectType,
      isNestedInput,
      dtoType
    );
    return [createGenericArray(itemType), itemType];
  }
  if (prismaField.kind === FieldKind.Scalar) {
    if (isQuery) {
      return [
        builders.tsTypeReference(
          getFilterASTIdentifier(field.required, prismaField.type)
        ),
      ];
    } else {
      if (isObjectType && prismaField.type === ScalarType.Json) {
        return [builders.tsTypeReference(JSON_VALUE_ID)];
      }
      return [PRISMA_SCALAR_TO_TYPE[prismaField.type]];
    }
  }
  if (isEnum) {
    const members = createEnumMembers(field);
    return [
      builders.tsUnionType(
        members.map((member) => builders.tsLiteralType(member.initializer))
      ),
    ];
  }
<<<<<<< HEAD
  if (isToManyRelationField(field) && isQuery) {
    return [
      builders.tsTypeReference(
        createEntityListRelationFilterID(prismaField.type)
      ),
    ];
  } else if (isQuery || isInput) {
=======
  if (isQuery || isEntityInputExceptRelationInput(dtoType) || isNestedInput) {
>>>>>>> 8f5554f9
    return [
      builders.tsTypeReference(createWhereUniqueInputID(prismaField.type)),
    ];
  } else {
    return [builders.tsTypeReference(builders.identifier(prismaField.type))];
  }
}

export function getFilterASTIdentifier(
  isRequired: boolean,
  type: ScalarType
): namedTypes.Identifier {
  if (isRequired || type === ScalarType.Json) {
    return PRISMA_SCALAR_TO_QUERY_TYPE[type];
  } else {
    return PRISMA_SCALAR_TO_NULLABLE_QUERY_TYPE[type];
  }
}

export function getTypeName(
  type: TSTypeKind,
  arrayElementType: TSTypeKind,
  isList: boolean
): namedTypes.Identifier {
  let typeName;
  if (namedTypes.TSUnionType.check(type)) {
    const objectType = type.types.find(
      (type) =>
        namedTypes.TSTypeReference.check(type) &&
        namedTypes.Identifier.check(type.typeName)
    ) as namedTypes.TSTypeReference & { typeName: namedTypes.Identifier };
    typeName = objectType.typeName;
  } else if (
    namedTypes.TSTypeReference.check(type) &&
    namedTypes.Identifier.check(type.typeName)
  ) {
    if (isList) {
      if (
        namedTypes.TSTypeReference.check(arrayElementType) &&
        namedTypes.Identifier.check(arrayElementType.typeName)
      ) {
        typeName = arrayElementType.typeName;
      } else {
        typeName = type.typeName;
      }
    } else {
      typeName = type.typeName;
    }
  }

  if (!typeName) {
    throw new Error(`Unexpected type: ${type}`);
  }
  return typeName;
}

function isEntityInputExceptRelationInput(dtoType: EntityDtoTypeEnum): boolean {
  if (
    dtoType === EntityDtoTypeEnum.CreateInput ||
    dtoType === EntityDtoTypeEnum.UpdateInput ||
    dtoType === EntityDtoTypeEnum.WhereInput ||
    dtoType === EntityDtoTypeEnum.WhereUniqueInput
  ) {
    return true;
  }
  return false;
}<|MERGE_RESOLUTION|>--- conflicted
+++ resolved
@@ -17,18 +17,8 @@
   createEnumName,
   createPrismaFields,
 } from "../../prisma/create-prisma-schema";
-<<<<<<< HEAD
-import { classProperty, createGenericArray } from "../../../util/ast";
-import {
-  isEnumField,
-  isOneToOneRelationField,
-  isRelationField,
-  isToManyRelationField,
-} from "../../../util/field";
-=======
 import { ApiPropertyDecoratorBuilder } from "./api-property-decorator";
 import * as classTransformerUtil from "./class-transformer.util";
->>>>>>> 8f5554f9
 import {
   IS_BOOLEAN_ID,
   IS_DATE_ID,
@@ -53,19 +43,7 @@
 import { createUpdateManyWithoutInputID } from "./nested-input-dto/create-update-many-without-input";
 import { JSON_VALUE_ID } from "./type-fest.util";
 
-<<<<<<< HEAD
-import * as classTransformerUtil from "./class-transformer.util";
-import { API_PROPERTY_ID } from "./nestjs-swagger.util";
-import { createEnumMembers } from "./create-enum-dto";
-import { createWhereUniqueInputID } from "./create-where-unique-input";
-import { FIELD_ID } from "./nestjs-graphql.util";
-import { INPUT_JSON_VALUE_KEY } from "./constants";
-import { createEntityListRelationFilterID } from "./graphql/entity-list-relation-filter/create-entity-list-relation-filter";
-
-const DATE_ID = builders.identifier("Date");
-=======
 export const DATE_ID = builders.identifier("Date");
->>>>>>> 8f5554f9
 const PRISMA_SCALAR_TO_TYPE: {
   [scalar in ScalarType]: TSTypeKind;
 } = {
@@ -251,24 +229,7 @@
   } else if (prismaField.kind === FieldKind.Object) {
     const typeName = getTypeName(type, arrayElementType, prismaField.isList);
 
-<<<<<<< HEAD
-    if (!typeName) {
-      throw new Error(`Unexpected type: ${type}`);
-    }
-    apiPropertyOptionsObjectExpression.properties.push(
-      builders.objectProperty(
-        TYPE_ID,
-        builders.arrowFunctionExpression(
-          [],
-          prismaField.isList && !isQuery
-            ? builders.arrayExpression([typeName])
-            : typeName
-        )
-      )
-    );
-=======
     apiPropertyDecoratorBuilder.objectType(typeName);
->>>>>>> 8f5554f9
     decorators.push(
       builders.decorator(builders.callExpression(VALIDATE_NESTED_ID, [])),
       createTypeDecorator(typeName)
@@ -282,12 +243,8 @@
   if (
     prismaField.kind !== FieldKind.Object ||
     isEnum ||
-<<<<<<< HEAD
-    (isInput && isRelationField(field))
-=======
     (isInput &&
       (isToManyRelationField(field) || isOneToOneRelationField(field)))
->>>>>>> 8f5554f9
   ) {
     decorators.push(
       createGraphQLFieldDecorator(
@@ -313,88 +270,6 @@
   );
 }
 
-<<<<<<< HEAD
-function createGraphQLFieldDecorator(
-  prismaField: ScalarField | ObjectField,
-  isEnum: boolean,
-  field: EntityField,
-  optional: boolean,
-  entity: Entity,
-  isQuery: boolean
-): namedTypes.Decorator {
-  const type = builders.arrowFunctionExpression(
-    [],
-    createGraphQLFieldType(prismaField, field, isEnum, entity, isQuery)
-  );
-  return builders.decorator(
-    builders.callExpression(
-      FIELD_ID,
-      optional || isQuery || !field.required
-        ? [
-            type,
-            builders.objectExpression([
-              builders.objectProperty(NULLABLE_ID, TRUE_LITERAL),
-            ]),
-          ]
-        : [type]
-    )
-  );
-}
-
-function createGraphQLFieldType(
-  prismaField: ScalarField | ObjectField,
-  field: EntityField,
-  isEnum: boolean,
-  entity: Entity,
-  isQuery: boolean
-): namedTypes.Identifier | namedTypes.ArrayExpression {
-  if (prismaField.isList && !isQuery) {
-    const itemType = createGraphQLFieldType(
-      { ...prismaField, isList: false },
-      field,
-      isEnum,
-      entity,
-      isQuery
-    );
-    return builders.arrayExpression([itemType]);
-  }
-  if (isQuery && prismaField.kind === FieldKind.Scalar) {
-    return getFilterASTIdentifier(field.required, prismaField.type);
-  }
-
-  if (prismaField.type === ScalarType.Boolean) {
-    return BOOLEAN_ID;
-  }
-  if (prismaField.type === ScalarType.DateTime) {
-    return DATE_ID;
-  }
-  if (
-    prismaField.type === ScalarType.Float ||
-    prismaField.type === ScalarType.Int
-  ) {
-    return NUMBER_ID;
-  }
-  if (prismaField.type === ScalarType.String) {
-    return STRING_ID;
-  }
-  if (prismaField.type === ScalarType.Json) {
-    return GRAPHQL_JSON_OBJECT_ID;
-  }
-  if (isEnum) {
-    const enumId = builders.identifier(createEnumName(field, entity));
-    return enumId;
-  }
-  if (isOneToOneRelationField(field)) {
-    return createWhereUniqueInputID(prismaField.type);
-  }
-  if (isToManyRelationField(field)) {
-    return createEntityListRelationFilterID(prismaField.type);
-  }
-  throw new Error("Could not create GraphQL Field type");
-}
-
-=======
->>>>>>> 8f5554f9
 export function createTypeDecorator(
   typeName: namedTypes.Identifier
 ): namedTypes.Decorator {
@@ -443,9 +318,6 @@
     );
     return [builders.tsUnionType([type, builders.tsNullKeyword()])];
   }
-<<<<<<< HEAD
-  if (prismaField.isList && !isQuery) {
-=======
   if (isToManyRelationField(field) && !isObjectType && !isNestedInput) {
     switch (dtoType) {
       case EntityDtoTypeEnum.CreateInput:
@@ -471,7 +343,6 @@
     }
   }
   if (prismaField.isList) {
->>>>>>> 8f5554f9
     const itemPrismaField = {
       ...prismaField,
       isList: false,
@@ -511,17 +382,7 @@
       ),
     ];
   }
-<<<<<<< HEAD
-  if (isToManyRelationField(field) && isQuery) {
-    return [
-      builders.tsTypeReference(
-        createEntityListRelationFilterID(prismaField.type)
-      ),
-    ];
-  } else if (isQuery || isInput) {
-=======
   if (isQuery || isEntityInputExceptRelationInput(dtoType) || isNestedInput) {
->>>>>>> 8f5554f9
     return [
       builders.tsTypeReference(createWhereUniqueInputID(prismaField.type)),
     ];
