--- conflicted
+++ resolved
@@ -61,9 +61,6 @@
     callExpression`${SERVE_STATIC_MODULE_ID}.forRootAsync({
       useClass: ${SERVE_STATIC_OPTIONS_SERVICE_ID}
     })`,
-<<<<<<< HEAD
-    callExpression`${GRAPHQL_MODULE_ID}.forRoot({ autoSchemaFile: true })`,
-=======
     callExpression`${GRAPHQL_MODULE_ID}.forRootAsync({
       useFactory: (configService) => {
         const playground = configService.get("GRAPHQL_PLAYGROUND");
@@ -77,7 +74,6 @@
       inject: [${CONFIG_SERVICE_ID}],
       imports: [${CONFIG_MODULE_ID}],
     })`,
->>>>>>> 89de3072
   ]);
 
   const file = await readFile(appModuleTemplatePath);
