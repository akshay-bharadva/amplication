--- conflicted
+++ resolved
@@ -4,13 +4,8 @@
   EventNames,
   CreateServerParams,
 } from "@amplication/code-gen-types";
-<<<<<<< HEAD
-import { readStaticModules } from "../read-static-modules";
+import { readStaticModules } from "../util/read-static-modules";
 import { formatCode, formatJson } from "@amplication/code-gen-utils";
-=======
-import { readStaticModules } from "../util/read-static-modules";
-import { formatCode, formatJson } from "../util/module";
->>>>>>> 2fe82ef8
 import { createDTOModules } from "./resource/create-dtos";
 import { createResourcesModules } from "./resource/create-resource";
 import { createSwagger } from "./swagger/create-swagger";
