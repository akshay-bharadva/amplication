import * as path from "path";
import winston from "winston";
import { paramCase } from "param-case";
import {
  Entity,
  Role,
  AppInfo,
  Module,
  DTOs,
} from "@amplication/code-gen-types";
import { readStaticModules } from "../read-static-modules";
import { formatCode, formatJson } from "../util/module";
import { createDTOModules } from "./resource/create-dtos";
import { createResourcesModules } from "./resource/create-resource";
import { createSwagger } from "./swagger/create-swagger";
import { createAppModule } from "./app-module/create-app-module";
import { createPrismaSchemaModule } from "./prisma/create-prisma-schema-module";
import { createGrantsModule } from "./create-grants";
import { createDotEnvModule } from "./create-dotenv";
import { createSeedModule } from "./seed/create-seed";
import {
  BASE_DIRECTORY,
  DOCKER_COMPOSE_DB_FILE_NAME,
  DOCKER_COMPOSE_FILE_NAME,
  ENV_VARIABLES,
} from "./constants";
import { createAuthModules } from "./auth/createAuth";
<<<<<<< HEAD
import { createDockerComposeFile } from "./create-docker-compose";
=======
import { createPackageJson } from "./package-json/create-package-json";
>>>>>>> 26ff429a

const STATIC_DIRECTORY = path.resolve(__dirname, "static");

const validatePath = (serverPath: string) => serverPath.trim() || null;

const dynamicPathCreator = (serverPath: string) => {
  const baseDirectory = validatePath(serverPath) || BASE_DIRECTORY;
  const srcDirectory = `${baseDirectory}/src`;
  return {
    BASE: baseDirectory,
    SRC: srcDirectory,
    SCRIPTS: `${baseDirectory}/scripts`,
    AUTH: `${baseDirectory}/auth`,
  };
};

export async function createServerModules(
  entities: Entity[],
  roles: Role[],
  appInfo: AppInfo,
  dtos: DTOs,
  userEntity: Entity,
  logger: winston.Logger
): Promise<Module[]> {
  const directoryManager = dynamicPathCreator(
    appInfo?.settings?.serverSettings?.serverPath || ""
  );

  logger.info(`Server path: ${directoryManager.BASE}`);
  logger.info("Creating server...");
  logger.info("Copying static modules...");
  const staticModules = await readStaticModules(
    STATIC_DIRECTORY,
    directoryManager.BASE
  );
  const packageJsonModule = await createPackageJson({
    update: {
      name: `@${paramCase(appInfo.name)}/server`,
      version: appInfo.version,
    },
    baseDirectory: directoryManager.BASE,
  });

  logger.info("Creating resources...");
  const dtoModules = createDTOModules(dtos, directoryManager.SRC);
  const resourcesModules = await createResourcesModules(
    appInfo,
    entities,
    dtos,
    logger,
    directoryManager.SRC
  );

  logger.info("Creating Auth module...");
  const authModules = await createAuthModules({ srcDir: directoryManager.SRC });

  logger.info("Creating application module...");
  const appModule = await createAppModule(
    resourcesModules,
    staticModules,
    directoryManager.SRC
  );

  logger.info("Creating swagger...");
  const swaggerModule = await createSwagger(appInfo, directoryManager.SRC);

  logger.info("Creating seed script...");
  const seedModule = await createSeedModule(
    userEntity,
    dtos,
    directoryManager.SCRIPTS,
    directoryManager.SRC
  );

  const createdModules = [
    ...resourcesModules,
    ...dtoModules,
    swaggerModule,
    appModule,
    seedModule,
    ...authModules,
  ];

  logger.info("Formatting code...");
  const formattedModules = createdModules.map((module) => ({
    ...module,
    code: formatCode(module.code),
  }));
  const formattedJsonFiles = [...packageJsonModule].map((module) => ({
    ...module,
    code: formatJson(module.code),
  }));

  logger.info("Creating Prisma schema...");
  const prismaSchemaModule = await createPrismaSchemaModule(
    entities,
    directoryManager.BASE
  );

  logger.info("Creating access control grants...");
  const grantsModule = createGrantsModule(
    entities,
    roles,
    directoryManager.SRC
  );
  const dotEnvModule = await createDotEnvModule({
    baseDirectory: directoryManager.BASE,
    envVariables: ENV_VARIABLES,
  });

  const dockerComposeFile = await createDockerComposeFile(
    directoryManager.BASE,
    DOCKER_COMPOSE_FILE_NAME
  );

  const dockerComposeDbFile = await createDockerComposeFile(
    directoryManager.BASE,
    DOCKER_COMPOSE_DB_FILE_NAME
  );

  return [
    ...staticModules,
    ...formattedJsonFiles,
    ...formattedModules,
    prismaSchemaModule,
    grantsModule,
    ...dotEnvModule,
    dockerComposeFile,
    dockerComposeDbFile,
  ];
}<|MERGE_RESOLUTION|>--- conflicted
+++ resolved
@@ -25,11 +25,9 @@
   ENV_VARIABLES,
 } from "./constants";
 import { createAuthModules } from "./auth/createAuth";
-<<<<<<< HEAD
 import { createDockerComposeFile } from "./create-docker-compose";
-=======
 import { createPackageJson } from "./package-json/create-package-json";
->>>>>>> 26ff429a
+
 
 const STATIC_DIRECTORY = path.resolve(__dirname, "static");
 
