import * as PrismaSchemaDSL from "prisma-schema-dsl";
import { camelCase } from "camel-case";
import { pascalCase } from "pascal-case";
import { types } from "@amplication/data";
import countBy from "lodash.countby";
import {
  Entity,
  EntityField,
  EnumDataType,
  LookupResolvedProperties,
} from "../../types";
import { getEnumFields } from "../../util/entity";

export const CLIENT_GENERATOR = PrismaSchemaDSL.createGenerator(
  "client",
  "prisma-client-js"
);

export const DATA_SOURCE = {
  name: "postgres",
  provider: PrismaSchemaDSL.DataSourceProvider.PostgreSQL,
  url: new PrismaSchemaDSL.DataSourceURLEnv("POSTGRESQL_URL"),
};

export const CUID_CALL_EXPRESSION = new PrismaSchemaDSL.CallExpression(
  PrismaSchemaDSL.CUID
);

export const NOW_CALL_EXPRESSION = new PrismaSchemaDSL.CallExpression(
  PrismaSchemaDSL.NOW
);

export async function createPrismaSchema(entities: Entity[]): Promise<string> {
  const fieldNamesCount = countBy(
    entities.flatMap((entity) => entity.fields),
    "name"
  );
  const models = entities.map((entity) =>
    createPrismaModel(entity, fieldNamesCount)
  );

  const enums = entities.flatMap((entity) => {
    const enumFields = getEnumFields(entity);
    return enumFields.map((field) => createPrismaEnum(field, entity));
  });

  const schema = PrismaSchemaDSL.createSchema(models, enums, DATA_SOURCE, [
    CLIENT_GENERATOR,
  ]);

  return PrismaSchemaDSL.print(schema);
}

export function createPrismaEnum(
  field: EntityField,
  entity: Entity
): PrismaSchemaDSL.Enum {
  const { options } = field.properties as types.OptionSet;
  return PrismaSchemaDSL.createEnum(
    createEnumName(field, entity),
    options.map((option) => option.value)
  );
}

export function createEnumName(field: EntityField, entity: Entity): string {
  return `Enum${pascalCase(entity.name)}${pascalCase(field.name)}`;
}

export function createPrismaModel(
  entity: Entity,
  fieldNamesCount: Record<string, number>
): PrismaSchemaDSL.Model {
  return PrismaSchemaDSL.createModel(
    entity.name,
<<<<<<< HEAD
    entity.fields.flatMap((field) =>
      createPrismaFields(field, entity, fieldNamesCount)
    )
  );
}

export function createPrismaFields(
  field: EntityField,
  entity: Entity,
  fieldNamesCount: Record<string, number> = {}
):
  | [PrismaSchemaDSL.ScalarField]
  | [PrismaSchemaDSL.ObjectField]
  | [PrismaSchemaDSL.ObjectField, PrismaSchemaDSL.ScalarField] {
=======
    entity.fields.map((field) => createPrismaField(field, entity))
  );
}

export function createPrismaField(
  field: EntityField,
  entity: Entity
): PrismaSchemaDSL.ScalarField | PrismaSchemaDSL.ObjectField {
>>>>>>> 3f3eade2
  const { dataType, name, properties } = field;
  switch (dataType) {
    case EnumDataType.SingleLineText: {
      return [
        PrismaSchemaDSL.createScalarField(
          name,
          PrismaSchemaDSL.ScalarType.String,
          false,
          field.required
        ),
      ];
    }
    case EnumDataType.MultiLineText: {
      return [
        PrismaSchemaDSL.createScalarField(
          name,
          PrismaSchemaDSL.ScalarType.String,
          false,
          field.required
        ),
      ];
    }
    case EnumDataType.Email: {
      return [
        PrismaSchemaDSL.createScalarField(
          name,
          PrismaSchemaDSL.ScalarType.String,
          false,
          field.required
        ),
      ];
    }
    case EnumDataType.WholeNumber: {
      return [
        PrismaSchemaDSL.createScalarField(
          name,
          PrismaSchemaDSL.ScalarType.Int,
          false,
          field.required
        ),
      ];
    }
    case EnumDataType.DateTime: {
      return [
        PrismaSchemaDSL.createScalarField(
          name,
          PrismaSchemaDSL.ScalarType.DateTime,
          false,
          field.required
        ),
      ];
    }
    case EnumDataType.DecimalNumber: {
      return [
        PrismaSchemaDSL.createScalarField(
          name,
          PrismaSchemaDSL.ScalarType.Float,
          false,
          field.required
        ),
      ];
    }
    case EnumDataType.Boolean: {
      return [
        PrismaSchemaDSL.createScalarField(
          name,
          PrismaSchemaDSL.ScalarType.Boolean,
          false,
          field.required
        ),
      ];
    }
    case EnumDataType.GeographicLocation: {
      return [
        PrismaSchemaDSL.createScalarField(
          name,
          PrismaSchemaDSL.ScalarType.String,
          false,
          field.required
        ),
      ];
    }
    case EnumDataType.Lookup: {
      const {
        relatedEntity,
        relatedField,
        allowMultipleSelection,
      } = properties as LookupResolvedProperties;
      const hasAnotherRelation = entity.fields.some(
        (entityField) =>
          entityField.id !== field.id &&
          entityField.dataType === EnumDataType.Lookup &&
          entityField.properties.relatedEntity.name === relatedEntity.name
      );

      const relationName = !hasAnotherRelation
        ? null
        : createRelationName(
            entity,
            field,
            relatedEntity,
            relatedField,
            fieldNamesCount[field.name] === 1,
            fieldNamesCount[relatedField.name] === 1
          );

      if (allowMultipleSelection) {
        return [
          PrismaSchemaDSL.createObjectField(
            name,
            relatedEntity.name,
            true,
            true,
            relationName
          ),
        ];
      }

      const scalarRelationFieldName = `${name}Id`;

      return [
        PrismaSchemaDSL.createObjectField(
          name,
          relatedEntity.name,
          false,
          field.required,
          relationName,
          [scalarRelationFieldName]
        ),
        // Prisma Scalar Relation Field
        PrismaSchemaDSL.createScalarField(
          scalarRelationFieldName,
          PrismaSchemaDSL.ScalarType.String,
          false,
          field.required
        ),
      ];
    }
    case EnumDataType.MultiSelectOptionSet: {
<<<<<<< HEAD
      return [
        PrismaSchemaDSL.createObjectField(
          name,
          createEnumName(field),
          true,
          true
        ),
      ];
    }
    case EnumDataType.OptionSet: {
      return [
        PrismaSchemaDSL.createObjectField(
          name,
          createEnumName(field),
          false,
          field.required
        ),
      ];
=======
      return PrismaSchemaDSL.createObjectField(
        name,
        createEnumName(field, entity),
        true,
        true
      );
    }
    case EnumDataType.OptionSet: {
      return PrismaSchemaDSL.createObjectField(
        name,
        createEnumName(field, entity),
        false,
        field.required
      );
>>>>>>> 3f3eade2
    }
    case EnumDataType.Id: {
      return [
        PrismaSchemaDSL.createScalarField(
          name,
          PrismaSchemaDSL.ScalarType.String,
          false,
          field.required,
          false,
          true,
          false,
          CUID_CALL_EXPRESSION
        ),
      ];
    }
    case EnumDataType.CreatedAt: {
      return [
        PrismaSchemaDSL.createScalarField(
          name,
          PrismaSchemaDSL.ScalarType.DateTime,
          false,
          field.required,
          false,
          false,
          false,
          NOW_CALL_EXPRESSION
        ),
      ];
    }
    case EnumDataType.UpdatedAt: {
      return [
        PrismaSchemaDSL.createScalarField(
          name,
          PrismaSchemaDSL.ScalarType.DateTime,
          false,
          field.required,
          false,
          false,
          true
        ),
      ];
    }
    case EnumDataType.Roles: {
      return [
        PrismaSchemaDSL.createScalarField(
          name,
          PrismaSchemaDSL.ScalarType.String,
          true,
          true
        ),
      ];
    }
    case EnumDataType.Username: {
      return [
        PrismaSchemaDSL.createScalarField(
          name,
          PrismaSchemaDSL.ScalarType.String,
          false,
          field.required,
          true
        ),
      ];
    }
    case EnumDataType.Password: {
      return [
        PrismaSchemaDSL.createScalarField(
          name,
          PrismaSchemaDSL.ScalarType.String,
          false,
          field.required
        ),
      ];
    }
    default: {
      throw new Error(`Unfamiliar data type: ${dataType}`);
    }
  }
}

/**
 * Creates Prisma Schema relation name according to the names of the entity,
 * field, relatedEntity and relatedField.
 * This function is assumed to be used when a relation name is necessary
 * @param entity
 * @param field
 * @param relatedEntity
 * @param relatedField
 * @param fieldHasUniqueName
 * @returns Prisma Schema relation name
 * @todo use unique name of one of the fields deterministically (VIPCustomers or VIPOrganizations)
 */
export function createRelationName(
  entity: Entity,
  field: EntityField,
  relatedEntity: Entity,
  relatedField: EntityField,
  fieldHasUniqueName: boolean,
  relatedFieldHasUniqueName: boolean
): string {
  const relatedEntityNames = [
    relatedEntity.name,
    relatedEntity.pluralDisplayName,
  ];
  const entityNames = [entity.name, entity.pluralDisplayName];
  const matchingRelatedEntityName = relatedEntityNames.find(
    (name) => field.name === camelCase(name)
  );
  const matchingEntityName = entityNames.find(
    (name) => relatedField.name === camelCase(name)
  );
  if (matchingRelatedEntityName && matchingEntityName) {
    const names = [matchingRelatedEntityName, matchingEntityName];
    // Sort names for deterministic results regardless of entity and related order
    names.sort();
    return names.join("On");
  }
  if (fieldHasUniqueName || relatedFieldHasUniqueName) {
    const names = [];
    if (fieldHasUniqueName) {
      names.push(field.name);
    }
    if (relatedFieldHasUniqueName) {
      names.push(relatedField.name);
    }
    // Sort names for deterministic results regardless of entity and related order
    names.sort();
    return names[0];
  }
  const entityAndField = [entity.name, field.name].join(" ");
  const relatedEntityAndField = [relatedEntity.name, relatedField.name].join(
    " "
  );
  const parts = [entityAndField, relatedEntityAndField];
  // Sort parts for deterministic results regardless of entity and related order
  parts.sort();
  return pascalCase(parts.join(" "));
}<|MERGE_RESOLUTION|>--- conflicted
+++ resolved
@@ -72,13 +72,11 @@
 ): PrismaSchemaDSL.Model {
   return PrismaSchemaDSL.createModel(
     entity.name,
-<<<<<<< HEAD
     entity.fields.flatMap((field) =>
       createPrismaFields(field, entity, fieldNamesCount)
     )
   );
 }
-
 export function createPrismaFields(
   field: EntityField,
   entity: Entity,
@@ -87,16 +85,6 @@
   | [PrismaSchemaDSL.ScalarField]
   | [PrismaSchemaDSL.ObjectField]
   | [PrismaSchemaDSL.ObjectField, PrismaSchemaDSL.ScalarField] {
-=======
-    entity.fields.map((field) => createPrismaField(field, entity))
-  );
-}
-
-export function createPrismaField(
-  field: EntityField,
-  entity: Entity
-): PrismaSchemaDSL.ScalarField | PrismaSchemaDSL.ObjectField {
->>>>>>> 3f3eade2
   const { dataType, name, properties } = field;
   switch (dataType) {
     case EnumDataType.SingleLineText: {
@@ -236,11 +224,10 @@
       ];
     }
     case EnumDataType.MultiSelectOptionSet: {
-<<<<<<< HEAD
       return [
         PrismaSchemaDSL.createObjectField(
           name,
-          createEnumName(field),
+          createEnumName(field, entity),
           true,
           true
         ),
@@ -250,27 +237,11 @@
       return [
         PrismaSchemaDSL.createObjectField(
           name,
-          createEnumName(field),
-          false,
-          field.required
-        ),
-      ];
-=======
-      return PrismaSchemaDSL.createObjectField(
-        name,
-        createEnumName(field, entity),
-        true,
-        true
-      );
-    }
-    case EnumDataType.OptionSet: {
-      return PrismaSchemaDSL.createObjectField(
-        name,
-        createEnumName(field, entity),
-        false,
-        field.required
-      );
->>>>>>> 3f3eade2
+          createEnumName(field, entity),
+          false,
+          field.required
+        ),
+      ];
     }
     case EnumDataType.Id: {
       return [
