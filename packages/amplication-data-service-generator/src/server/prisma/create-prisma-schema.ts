--- conflicted
+++ resolved
@@ -11,31 +11,12 @@
 import * as PrismaSchemaDSLTypes from "prisma-schema-dsl-types";
 
 import DsgContext from "../../dsg-context";
-<<<<<<< HEAD
-import { DataSourceProvider } from "prisma-schema-dsl-types";
-
-export const CUID_CALL_EXPRESSION = new PrismaSchemaDSLTypes.CallExpression(
-  PrismaSchemaDSLTypes.CUID
-);
-
-export const UUID_CALL_EXPRESSION = new PrismaSchemaDSLTypes.CallExpression(
-  PrismaSchemaDSLTypes.UUID
-);
-
-export const INCREMENTAL_CALL_EXPRESSION =
-  new PrismaSchemaDSLTypes.CallExpression(PrismaSchemaDSLTypes.AUTO_INCREMENT);
-
-export const NOW_CALL_EXPRESSION = new PrismaSchemaDSLTypes.CallExpression(
-  PrismaSchemaDSLTypes.NOW
-);
-=======
 import pluginWrapper from "../../plugin-wrapper";
 import { getEnumFields } from "../../util/entity";
 import {
   createEnumName,
   createPrismaSchemaFieldsHandlers,
 } from "./create-prisma-schema-fields";
->>>>>>> 378a382b
 
 export async function createPrismaSchema(
   eventParams: CreatePrismaSchemaParams
@@ -59,7 +40,7 @@
     "name"
   );
   const models = entities.map((entity) =>
-    createPrismaModel(entity, fieldNamesCount, dataSource.provider)
+    createPrismaModel(entity, fieldNamesCount)
   );
 
   const enums = entities.flatMap((entity) => {
@@ -103,384 +84,11 @@
 
 export function createPrismaModel(
   entity: Entity,
-  fieldNamesCount: Record<string, number>,
-  provider: DataSourceProvider
+  fieldNamesCount: Record<string, number>
 ): PrismaSchemaDSLTypes.Model {
   return PrismaSchemaDSL.createModel(
     entity.name,
     entity.fields.flatMap((field) =>
-<<<<<<< HEAD
-      createPrismaFields(field, entity, fieldNamesCount, provider)
-    )
-  );
-}
-export function createPrismaFields(
-  field: EntityField,
-  entity: Entity,
-  fieldNamesCount: Record<string, number> = {},
-  provider: DataSourceProvider = DataSourceProvider.PostgreSQL
-):
-  | [PrismaSchemaDSLTypes.ScalarField]
-  | [PrismaSchemaDSLTypes.ObjectField]
-  | [PrismaSchemaDSLTypes.ObjectField, PrismaSchemaDSLTypes.ScalarField] {
-  const { dataType, name, properties } = field;
-  switch (dataType) {
-    case EnumDataType.SingleLineText: {
-      return [
-        PrismaSchemaDSL.createScalarField(
-          name,
-          PrismaSchemaDSLTypes.ScalarType.String,
-          false,
-          field.required,
-          field.unique
-        ),
-      ];
-    }
-    case EnumDataType.MultiLineText: {
-      return [
-        PrismaSchemaDSL.createScalarField(
-          name,
-          PrismaSchemaDSLTypes.ScalarType.String,
-          false,
-          field.required,
-          field.unique
-        ),
-      ];
-    }
-    case EnumDataType.Email: {
-      return [
-        PrismaSchemaDSL.createScalarField(
-          name,
-          PrismaSchemaDSLTypes.ScalarType.String,
-          false,
-          field.required,
-          field.unique
-        ),
-      ];
-    }
-    case EnumDataType.WholeNumber: {
-      return [
-        PrismaSchemaDSL.createScalarField(
-          name,
-          PrismaSchemaDSLTypes.ScalarType.Int,
-          false,
-          field.required,
-          field.unique
-        ),
-      ];
-    }
-    case EnumDataType.DateTime: {
-      return [
-        PrismaSchemaDSL.createScalarField(
-          name,
-          PrismaSchemaDSLTypes.ScalarType.DateTime,
-          false,
-          field.required,
-          field.unique
-        ),
-      ];
-    }
-    case EnumDataType.DecimalNumber: {
-      return [
-        PrismaSchemaDSL.createScalarField(
-          name,
-          PrismaSchemaDSLTypes.ScalarType.Float,
-          false,
-          field.required,
-          field.unique
-        ),
-      ];
-    }
-    case EnumDataType.Boolean: {
-      return [
-        PrismaSchemaDSL.createScalarField(
-          name,
-          PrismaSchemaDSLTypes.ScalarType.Boolean,
-          false,
-          field.required,
-          field.unique
-        ),
-      ];
-    }
-    case EnumDataType.GeographicLocation: {
-      return [
-        PrismaSchemaDSL.createScalarField(
-          name,
-          PrismaSchemaDSLTypes.ScalarType.String,
-          false,
-          field.required,
-          field.unique
-        ),
-      ];
-    }
-    case EnumDataType.Json: {
-      return [
-        PrismaSchemaDSL.createScalarField(
-          name,
-          PrismaSchemaDSLTypes.ScalarType.Json,
-          false,
-          field.required,
-          field.unique
-        ),
-      ];
-    }
-    case EnumDataType.Lookup: {
-      const {
-        relatedEntity,
-        relatedField,
-        allowMultipleSelection,
-        isOneToOneWithoutForeignKey,
-      } = properties as LookupResolvedProperties;
-
-      const hasAnotherRelation = entity.fields.some(
-        (entityField) =>
-          entityField.id !== field.id &&
-          entityField.dataType === EnumDataType.Lookup &&
-          entityField.properties.relatedEntity.name === relatedEntity.name
-      );
-
-      const mongoHasManyToManyRelation =
-        provider === DataSourceProvider.MongoDB &&
-        relatedEntity.fields.some(
-          (entityField) =>
-            entityField.id !== field.id &&
-            entityField.dataType === EnumDataType.Lookup &&
-            entityField.permanentId === field.properties?.relatedFieldId &&
-            allowMultipleSelection &&
-            entityField.properties?.allowMultipleSelection
-        );
-
-      const relationName = !hasAnotherRelation
-        ? null
-        : createRelationName(
-            entity,
-            field,
-            relatedEntity,
-            relatedField,
-            fieldNamesCount[field.name] === 1,
-            fieldNamesCount[relatedField.name] === 1
-          );
-
-      if (
-        (allowMultipleSelection && !mongoHasManyToManyRelation) ||
-        isOneToOneWithoutForeignKey
-      ) {
-        return [
-          PrismaSchemaDSL.createObjectField(
-            name,
-            relatedEntity.name,
-            !isOneToOneWithoutForeignKey,
-            allowMultipleSelection || false,
-            relationName
-          ),
-        ];
-      }
-
-      const scalarRelationFieldName = !mongoHasManyToManyRelation
-        ? `${name}Id`
-        : `${name}Ids`;
-
-      const relatedEntityFiledId = relatedEntity.fields?.find(
-        (relatedEntityField) => relatedEntityField.dataType === EnumDataType.Id
-      );
-
-      const { idType } =
-        (relatedEntityFiledId?.properties as types.Id) || "CUID";
-
-      return [
-        PrismaSchemaDSL.createObjectField(
-          name,
-          relatedEntity.name,
-          mongoHasManyToManyRelation,
-          mongoHasManyToManyRelation || field.required,
-          relationName,
-          [scalarRelationFieldName],
-          [
-            "id",
-          ] /**@todo: calculate the referenced field on the related entity (currently it is always 'id') */
-        ),
-        // Prisma Scalar Relation Field
-        PrismaSchemaDSL.createScalarField(
-          scalarRelationFieldName,
-          idType === "AUTO_INCREMENT"
-            ? PrismaSchemaDSLTypes.ScalarType.Int
-            : PrismaSchemaDSLTypes.ScalarType.String,
-          mongoHasManyToManyRelation,
-          mongoHasManyToManyRelation || field.required,
-          !field.properties.allowMultipleSelection &&
-            !relatedField?.properties.allowMultipleSelection &&
-            !isOneToOneWithoutForeignKey
-            ? true
-            : field.unique
-        ),
-      ];
-    }
-    case EnumDataType.MultiSelectOptionSet: {
-      return [
-        PrismaSchemaDSL.createObjectField(
-          name,
-          createEnumName(field, entity),
-          true,
-          true
-        ),
-      ];
-    }
-    case EnumDataType.OptionSet: {
-      return [
-        PrismaSchemaDSL.createObjectField(
-          name,
-          createEnumName(field, entity),
-          false,
-          field.required
-        ),
-      ];
-    }
-    case EnumDataType.Id: {
-      const { idType } = (properties as types.Id) || "CUID";
-      const isAutoIncremental = idType === "AUTO_INCREMENT";
-      const isUUID = idType === "UUID";
-
-      return [
-        PrismaSchemaDSL.createScalarField(
-          name,
-          isAutoIncremental
-            ? PrismaSchemaDSLTypes.ScalarType.Int
-            : PrismaSchemaDSLTypes.ScalarType.String,
-          false,
-          field.required,
-          false,
-          true,
-          false,
-          isAutoIncremental
-            ? INCREMENTAL_CALL_EXPRESSION
-            : isUUID
-            ? UUID_CALL_EXPRESSION
-            : CUID_CALL_EXPRESSION
-        ),
-      ];
-    }
-    case EnumDataType.CreatedAt: {
-      return [
-        PrismaSchemaDSL.createScalarField(
-          name,
-          PrismaSchemaDSLTypes.ScalarType.DateTime,
-          false,
-          field.required,
-          false,
-          false,
-          false,
-          NOW_CALL_EXPRESSION
-        ),
-      ];
-    }
-    case EnumDataType.UpdatedAt: {
-      return [
-        PrismaSchemaDSL.createScalarField(
-          name,
-          PrismaSchemaDSLTypes.ScalarType.DateTime,
-          false,
-          field.required,
-          false,
-          false,
-          true
-        ),
-      ];
-    }
-    case EnumDataType.Roles: {
-      return [
-        PrismaSchemaDSL.createScalarField(
-          name,
-          PrismaSchemaDSLTypes.ScalarType.Json,
-          false,
-          true
-        ),
-      ];
-    }
-    case EnumDataType.Username: {
-      return [
-        PrismaSchemaDSL.createScalarField(
-          name,
-          PrismaSchemaDSLTypes.ScalarType.String,
-          false,
-          field.required,
-          true
-        ),
-      ];
-    }
-    case EnumDataType.Password: {
-      return [
-        PrismaSchemaDSL.createScalarField(
-          name,
-          PrismaSchemaDSLTypes.ScalarType.String,
-          false,
-          field.required
-        ),
-      ];
-    }
-    default: {
-      throw new Error(`Unfamiliar data type: ${dataType}`);
-    }
-  }
-}
-
-/**
- * Creates Prisma Schema relation name according to the names of the entity,
- * field, relatedEntity and relatedField.
- * This function is assumed to be used when a relation name is necessary
- * @param entity
- * @param field
- * @param relatedEntity
- * @param relatedField
- * @param fieldHasUniqueName
- * @returns Prisma Schema relation name
- * @todo use unique name of one of the fields deterministically (VIPCustomers or VIPOrganizations)
- */
-export function createRelationName(
-  entity: Entity,
-  field: EntityField,
-  relatedEntity: Entity,
-  relatedField: EntityField,
-  fieldHasUniqueName: boolean,
-  relatedFieldHasUniqueName: boolean
-): string {
-  const relatedEntityNames = [
-    relatedEntity.name,
-    pascalCase(relatedEntity.pluralName),
-  ];
-  const entityNames = [entity.name, pascalCase(entity.pluralName)];
-  const matchingRelatedEntityName = relatedEntityNames.find(
-    (name) => field.name === camelCase(name)
-  );
-  const matchingEntityName = entityNames.find(
-    (name) => relatedField.name === camelCase(name)
-  );
-  if (matchingRelatedEntityName && matchingEntityName) {
-    const names = [matchingRelatedEntityName, matchingEntityName];
-    // Sort names for deterministic results regardless of entity and related order
-    names.sort();
-    return names.join("On");
-  }
-  if (fieldHasUniqueName || relatedFieldHasUniqueName) {
-    const names = [];
-    if (fieldHasUniqueName) {
-      names.push(field.name);
-    }
-    if (relatedFieldHasUniqueName) {
-      names.push(relatedField.name);
-    }
-    // Sort names for deterministic results regardless of entity and related order
-    names.sort();
-    return names[0];
-  }
-  const entityAndField = [entity.name, field.name].join(" ");
-  const relatedEntityAndField = [relatedEntity.name, relatedField.name].join(
-    " "
-  );
-  const parts = [entityAndField, relatedEntityAndField];
-  // Sort parts for deterministic results regardless of entity and related order
-  parts.sort();
-  return pascalCase(parts.join(" "));
-=======
       createPrismaSchemaFieldsHandlers[field.dataType](
         field,
         entity,
@@ -488,5 +96,4 @@
       )
     )
   );
->>>>>>> 378a382b
 }