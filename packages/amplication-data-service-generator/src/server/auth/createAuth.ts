--- conflicted
+++ resolved
@@ -9,13 +9,7 @@
 import { createTokenServiceTests } from "./token/createTokenSerivceTests";
 import { createTokenService } from "./token/createTokenService";
 
-<<<<<<< HEAD
-export function createAuthModules(
-  eventParams: CreateAuthModulesParams["before"]
-): Promise<Module[]> {
-=======
 export function createAuthModules(): Module[] {
->>>>>>> 1e72ce3e
   return pluginWrapper(
     createAuthModulesInternal,
     EventNames.CreateAuthModules,
