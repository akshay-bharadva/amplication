import { Test, TestingModule } from "@nestjs/testing";
// @ts-ignore
// eslint-disable-next-line
import { User } from "src/user/base/User";
// @ts-ignore
// eslint-disable-next-line
import { UserService } from "../user/user.service";
import { AuthService } from "./auth.service";
import { Credentials } from "./Credentials";
import { PasswordService } from "./password.service";
// @ts-ignore
// eslint-disable-next-line
import { TokenService } from "./token.service";

const VALID_CREDENTIALS: Credentials = {
  username: "Valid User",
  password: "Valid User Password",
};
const INVALID_CREDENTIALS: Credentials = {
  username: "Invalid User",
  password: "Invalid User Password",
};
const USER: User = {
  ...VALID_CREDENTIALS,
  createdAt: new Date(),
  firstName: "ofek",
  id: "1",
  lastName: "gabay",
  roles: ["admin"],
  updatedAt: new Date(),
};

const SIGN_TOKEN = "SIGN_TOKEN";

const userService = {
  findOne(args: { where: { username: string } }): User | null {
    if (args.where.username === VALID_CREDENTIALS.username) {
      return USER;
    }
    return null;
  },
};

const passwordService = {
  compare(password: string, encrypted: string) {
    return true;
  },
};

<<<<<<< HEAD
const tokenService = {
  createToken(username: string, password: string) {
    return signToken;
=======
const jwtService = {
  signAsync() {
    return Promise.resolve(SIGN_TOKEN);
>>>>>>> 14fc5f3b
  },
};

describe("AuthService", () => {
  //ARRANGE
  let service: AuthService;
  beforeEach(async () => {
    const module: TestingModule = await Test.createTestingModule({
      providers: [
        {
          provide: UserService,
          useValue: userService,
        },
        {
          provide: PasswordService,
          useValue: passwordService,
        },
        {
          provide: TokenService,
          useValue: tokenService,
        },
        AuthService,
      ],
    }).compile();

    service = module.get<AuthService>(AuthService);
  });

  it("should be defined", () => {
    expect(service).toBeDefined();
  });

  describe("Testing the authService.validateUser()", () => {
    it("should validate a valid user", async () => {
      await expect(
        service.validateUser(
          VALID_CREDENTIALS.username,
          VALID_CREDENTIALS.password
        )
      ).resolves.toEqual({
        username: USER.username,
        roles: USER.roles,
      });
    });

    it("should not validate a invalid user", async () => {
      await expect(
        service.validateUser(
          INVALID_CREDENTIALS.username,
          INVALID_CREDENTIALS.password
        )
      ).resolves.toBe(null);
    });
  });

  describe("Testing the authService.login()", () => {
    it("should return userInfo object for correct username and password", async () => {
      const loginResult = await service.login(VALID_CREDENTIALS);
      expect(loginResult).toEqual({
        username: USER.username,
        roles: USER.roles,
        accessToken: SIGN_TOKEN,
      });
    });
  });
});<|MERGE_RESOLUTION|>--- conflicted
+++ resolved
@@ -47,15 +47,9 @@
   },
 };
 
-<<<<<<< HEAD
 const tokenService = {
   createToken(username: string, password: string) {
-    return signToken;
-=======
-const jwtService = {
-  signAsync() {
-    return Promise.resolve(SIGN_TOKEN);
->>>>>>> 14fc5f3b
+    return SIGN_TOKEN;
   },
 };
 
