--- conflicted
+++ resolved
@@ -6,7 +6,7 @@
 import { AppModule } from "./app.module";
 // @ts-ignore
 // eslint-disable-next-line
-import document from "./swagger";
+import options from "./swagger";
 
 const { PORT = 3000 } = process.env;
 
@@ -19,27 +19,14 @@
     })
   );
 
-<<<<<<< HEAD
-  const options = new DocumentBuilder()
-    /** @todo use app name */
-    .setTitle("API")
-    /** @todo use app description */
-    .setDescription("")
-    /** @todo use app version */
-    .setVersion("1.0")
-    .addBasicAuth()
-    .build();
+  const document = SwaggerModule.createDocument(app, options);
 
-  const document = SwaggerModule.createDocument(app, options);
   SwaggerModule.setup("", app, document, {
     swaggerOptions: {
       persistAuthorization: true,
     },
     customCssUrl: "../swagger.css",
   });
-=======
-  SwaggerModule.setup("api", app, document);
->>>>>>> 42535631
 
   app.listen(PORT);
 
