import * as PrismaSchemaDSL from "prisma-schema-dsl";
<<<<<<< HEAD
import { Entity, EnumDataType, EntityField } from "../models";
import {
=======
import { EnumDataType, EntityField } from "../models";
import {
  EntityWithFields,
>>>>>>> 6960898a
  LookupProperties,
  OptionSetProperties,
  TwoOptionsProperties,
} from "../types";

export const CLIENT_GENERATOR = PrismaSchemaDSL.createGenerator(
  "client",
  "prisma-client-js"
);

export const DATA_SOURCE = {
  name: "postgres",
  provider: PrismaSchemaDSL.DataSourceProvider.PostgreSQL,
  url: new PrismaSchemaDSL.DataSourceURLEnv("POSTGRESQL_URL"),
};

/** @todo remove */
export const USER_MODEL = PrismaSchemaDSL.createModel("User", [
  PrismaSchemaDSL.createScalarField(
    "username",
    PrismaSchemaDSL.ScalarType.String,
    false,
    true,
    true
  ),
  PrismaSchemaDSL.createScalarField(
    "password",
    PrismaSchemaDSL.ScalarType.String,
    false,
    true
  ),
]);

export async function createPrismaSchema(
  entities: EntityWithFields[]
): Promise<string> {
  const models = entities.map(createPrismaModel);

  /** @todo remove from here */
  models.unshift(USER_MODEL);

  const schema = PrismaSchemaDSL.createSchema(models, DATA_SOURCE, [
    CLIENT_GENERATOR,
  ]);

  return PrismaSchemaDSL.print(schema);
}

export function createPrismaModel(
  entity: EntityWithFields
): PrismaSchemaDSL.Model {
  return PrismaSchemaDSL.createModel(
    entity.name,
    entity.fields.map(createPrismaField)
  );
}

export function createPrismaField(
  field: EntityField
): PrismaSchemaDSL.ScalarField | PrismaSchemaDSL.ObjectField {
  const { dataType, name, properties } = field;
  switch (dataType) {
    case EnumDataType.SingleLineText: {
      return PrismaSchemaDSL.createScalarField(
        name,
        PrismaSchemaDSL.ScalarType.String,
        false,
        true
      );
    }
    case EnumDataType.MultiLineText: {
      return PrismaSchemaDSL.createScalarField(
        name,
        PrismaSchemaDSL.ScalarType.String,
        false,
        true
      );
    }
    case EnumDataType.Email: {
      return PrismaSchemaDSL.createScalarField(
        name,
        PrismaSchemaDSL.ScalarType.String,
        false,
        true
      );
    }
    case EnumDataType.State: {
      return PrismaSchemaDSL.createScalarField(
        name,
        PrismaSchemaDSL.ScalarType.String,
        false,
        true
      );
    }
    case EnumDataType.AutoNumber: {
      return PrismaSchemaDSL.createScalarField(
        name,
        PrismaSchemaDSL.ScalarType.Int,
        false,
        true
      );
    }
    case EnumDataType.WholeNumber: {
      return PrismaSchemaDSL.createScalarField(
        name,
        PrismaSchemaDSL.ScalarType.Int,
        false,
        true
      );
    }
    case EnumDataType.DateTime: {
      return PrismaSchemaDSL.createScalarField(
        name,
        PrismaSchemaDSL.ScalarType.DateTime,
        false,
        true
      );
    }
    case EnumDataType.DecimalNumber: {
      return PrismaSchemaDSL.createScalarField(
        name,
        PrismaSchemaDSL.ScalarType.Float,
        false,
        true
      );
    }
    case EnumDataType.File: {
      return PrismaSchemaDSL.createScalarField(
        name,
        PrismaSchemaDSL.ScalarType.String,
        false,
        true
      );
    }
    case EnumDataType.Image: {
      return PrismaSchemaDSL.createScalarField(
        name,
        PrismaSchemaDSL.ScalarType.String,
        false,
        true
      );
    }
    case EnumDataType.Boolean: {
      return PrismaSchemaDSL.createScalarField(
        name,
        PrismaSchemaDSL.ScalarType.Boolean,
        false,
        true
      );
    }
    case EnumDataType.GeographicAddress: {
      return PrismaSchemaDSL.createScalarField(
        name,
        PrismaSchemaDSL.ScalarType.String,
        false,
        true
      );
    }
    case EnumDataType.Lookup: {
      const {
        relatedEntityId,
        allowMultipleSelection,
      } = properties as LookupProperties;
      return PrismaSchemaDSL.createObjectField(
        name,
        relatedEntityId,
        allowMultipleSelection,
        true
      );
    }
    case EnumDataType.MultiSelectOptionSet: {
      const { optionsSetId } = properties as OptionSetProperties;
      /** @todo create an enum */
      return PrismaSchemaDSL.createObjectField(name, optionsSetId, true, true);
    }
    case EnumDataType.OptionSet: {
      const { optionsSetId } = properties as OptionSetProperties;
      /** @todo create an enum */
      return PrismaSchemaDSL.createObjectField(name, optionsSetId, false, true);
    }
    case EnumDataType.TwoOptions: {
      const enumName = `Enum${field.name}`;
      const {
        default: defaultOption,
        firstOption,
        secondOption,
      } = properties as TwoOptionsProperties;
      /** @todo create an enum */
      return PrismaSchemaDSL.createObjectField(name, enumName, false, true);
    }
    case EnumDataType.Id: {
      return PrismaSchemaDSL.createScalarField(
        name,
        PrismaSchemaDSL.ScalarType.String,
        false,
        true,
        false,
        true,
        false,
        new PrismaSchemaDSL.CallExpression(PrismaSchemaDSL.CUID)
      );
    }
    case EnumDataType.CreatedAt: {
      return PrismaSchemaDSL.createScalarField(
        name,
        PrismaSchemaDSL.ScalarType.DateTime,
        false,
        true,
        false,
        false,
        false,
        new PrismaSchemaDSL.CallExpression(PrismaSchemaDSL.NOW)
      );
    }
    case EnumDataType.UpdatedAt: {
      return PrismaSchemaDSL.createScalarField(
        name,
        PrismaSchemaDSL.ScalarType.DateTime,
        false,
        true,
        false,
        false,
        true
      );
    }
    default: {
      throw new Error(`Unfamiliar data type: ${dataType}`);
    }
  }
}<|MERGE_RESOLUTION|>--- conflicted
+++ resolved
@@ -1,12 +1,7 @@
 import * as PrismaSchemaDSL from "prisma-schema-dsl";
-<<<<<<< HEAD
-import { Entity, EnumDataType, EntityField } from "../models";
-import {
-=======
 import { EnumDataType, EntityField } from "../models";
 import {
   EntityWithFields,
->>>>>>> 6960898a
   LookupProperties,
   OptionSetProperties,
   TwoOptionsProperties,
