import * as path from "path";
import { paramCase } from "param-case";
import { plural } from "pluralize";
import { Module, EventNames } from "@amplication/code-gen-types";
import { formatCode } from "../util/module";
import { readStaticModules } from "../read-static-modules";
import { updatePackageJSONs } from "../update-package-jsons";
import { createAppModule } from "./app/create-app";
import { createDTOModules } from "./create-dto-modules";
import { createEntitiesComponents } from "./entity/create-entities-components";
import { createEntityTitleComponents } from "./entity/create-entity-title-components";
import {
  createEntityComponentsModules,
  createEntityTitleComponentsModules,
} from "./entity/create-entity-components-modules";
import { createPublicFiles } from "./public-files/create-public-files";
import { createDTONameToPath } from "./create-dto-name-to-path";
import { createEntityToDirectory } from "./create-entity-to-directory";
import { createEnumRolesModule } from "./create-enum-roles";
import { createRolesModule } from "./create-roles-module";
import { createDotEnvModule } from "./create-dotenv";
import pluginWrapper from "../plugin-wrapper";
import DsgContext from "../dsg-context";

const STATIC_MODULES_PATH = path.join(__dirname, "static");
const API_PATHNAME = "/api";
/**
 * responsible of the Admin ui modules generation
 */
export function createAdminModules(): Promise<Module[]> {
  return pluginWrapper(
    createAdminModulesInternal,
    EventNames.CreateAdminModules,
    {}
  );
}

async function createAdminModulesInternal(): Promise<Module[]> {
<<<<<<< HEAD
  // eslint-disable-next-line @typescript-eslint/naming-convention
  const { appInfo, logger, entities, roles, DTOs } = DsgContext.getInstance;
  const directoryManager = dynamicPathCreator(
    get(appInfo, "settings.adminUISettings.adminUIPath", "")
  );
  logger.info(`Admin path: ${directoryManager.BASE}`);
  logger.info("Creating admin...");
  logger.info("Copying static modules...");
  const rawStaticModules = await readStaticModules(
    STATIC_MODULES_PATH,
    directoryManager.BASE
  );
  const staticModules = updatePackageJSONs(
    rawStaticModules,
    directoryManager.BASE,
    {
      name: `@${paramCase(appInfo.name)}/admin`,
      version: appInfo.version,
    }
  );

  /**@todo: add code to auto import static DTOs from /server/static/src/util and strip the decorators
   * currently the files were manually copied to /admin/static/src/util
   */

  const entityToPath = Object.fromEntries(
    entities.map((entity) => [
      entity.name,
      `/${paramCase(plural(entity.name))}`,
    ])
  );
  const entityToResource = Object.fromEntries(
    entities.map((entity) => [
      entity.name,
      `${API_PATHNAME}/${paramCase(plural(entity.name))}`,
    ])
  );
  const entityNameToEntity = Object.fromEntries(
    entities.map((entity) => [entity.name, entity])
  );

  const publicFilesModules = await createPublicFiles(
    appInfo,
    directoryManager.PUBLIC
  );
  const entityToDirectory = createEntityToDirectory(
    entities,
    directoryManager.SRC
  );
  const dtoNameToPath = createDTONameToPath(DTOs, directoryManager.API);
  const dtoModules = createDTOModules(DTOs, dtoNameToPath);
  const enumRolesModule = createEnumRolesModule(roles, directoryManager.SRC);
  const rolesModule = createRolesModule(roles, directoryManager.SRC);
  // Create title components first so they are available when creating entity modules
  const entityToTitleComponent = await createEntityTitleComponents(
    entities,
    DTOs,
    entityToDirectory,
    entityToResource,
    dtoNameToPath
  );

  const entityTitleComponentsModules = await createEntityTitleComponentsModules(
    entityToTitleComponent
  );

=======
  const {
    appInfo,
    logger,
    entities,
    roles,
    // eslint-disable-next-line @typescript-eslint/naming-convention
    DTOs,
    clientDirectories,
  } = DsgContext.getInstance;

  logger.info(`Admin path: ${clientDirectories.baseDirectory}`);
  logger.info("Creating admin...");
  logger.info("Copying static modules...");
  const rawStaticModules = await readStaticModules(
    STATIC_MODULES_PATH,
    clientDirectories.baseDirectory
  );
  const staticModules = updatePackageJSONs(
    rawStaticModules,
    clientDirectories.baseDirectory,
    {
      name: `@${paramCase(appInfo.name)}/admin`,
      version: appInfo.version,
    }
  );

  /**@todo: add code to auto import static DTOs from /server/static/src/util and strip the decorators
   * currently the files were manually copied to /admin/static/src/util
   */

  const entityToPath = Object.fromEntries(
    entities.map((entity) => [
      entity.name,
      `/${paramCase(plural(entity.name))}`,
    ])
  );
  const entityToResource = Object.fromEntries(
    entities.map((entity) => [
      entity.name,
      `${API_PATHNAME}/${paramCase(plural(entity.name))}`,
    ])
  );
  const entityNameToEntity = Object.fromEntries(
    entities.map((entity) => [entity.name, entity])
  );

  const publicFilesModules = await createPublicFiles(
    appInfo,
    clientDirectories.publicDirectory
  );
  const entityToDirectory = createEntityToDirectory(
    entities,
    clientDirectories.srcDirectory
  );
  const dtoNameToPath = createDTONameToPath(
    DTOs,
    clientDirectories.apiDirectory
  );
  const dtoModules = createDTOModules(DTOs, dtoNameToPath);
  const enumRolesModule = createEnumRolesModule(
    roles,
    clientDirectories.srcDirectory
  );
  const rolesModule = createRolesModule(roles, clientDirectories.srcDirectory);
  // Create title components first so they are available when creating entity modules
  const entityToTitleComponent = await createEntityTitleComponents(
    entities,
    DTOs,
    entityToDirectory,
    entityToResource,
    dtoNameToPath
  );

  const entityTitleComponentsModules = await createEntityTitleComponentsModules(
    entityToTitleComponent
  );

>>>>>>> de790c2b
  const entitiesComponents = await createEntitiesComponents(
    entities,
    DTOs,
    entityToDirectory,
    entityToTitleComponent,
    entityNameToEntity
  );
  const entityComponentsModules = await createEntityComponentsModules(
    entitiesComponents
  );
  const appModule = await createAppModule(
    appInfo,
    entityToPath,
    entitiesComponents,
<<<<<<< HEAD
    directoryManager
=======
    clientDirectories
>>>>>>> de790c2b
  );
  const createdModules = [
    appModule,
    enumRolesModule,
    rolesModule,
    ...dtoModules,
    ...entityTitleComponentsModules,
    ...entityComponentsModules,
  ];
<<<<<<< HEAD
  const dotEnvModule = await createDotEnvModule(appInfo, directoryManager.BASE);
=======
  const dotEnvModule = await createDotEnvModule(
    appInfo,
    clientDirectories.baseDirectory
  );
>>>>>>> de790c2b

  logger.info("Formatting code...");
  const formattedModules = createdModules.map((module) => ({
    ...module,
    code: formatCode(module.code),
  }));
  return [
    ...staticModules,
    ...publicFilesModules,
    ...formattedModules,
    dotEnvModule,
  ];
}<|MERGE_RESOLUTION|>--- conflicted
+++ resolved
@@ -36,74 +36,6 @@
 }
 
 async function createAdminModulesInternal(): Promise<Module[]> {
-<<<<<<< HEAD
-  // eslint-disable-next-line @typescript-eslint/naming-convention
-  const { appInfo, logger, entities, roles, DTOs } = DsgContext.getInstance;
-  const directoryManager = dynamicPathCreator(
-    get(appInfo, "settings.adminUISettings.adminUIPath", "")
-  );
-  logger.info(`Admin path: ${directoryManager.BASE}`);
-  logger.info("Creating admin...");
-  logger.info("Copying static modules...");
-  const rawStaticModules = await readStaticModules(
-    STATIC_MODULES_PATH,
-    directoryManager.BASE
-  );
-  const staticModules = updatePackageJSONs(
-    rawStaticModules,
-    directoryManager.BASE,
-    {
-      name: `@${paramCase(appInfo.name)}/admin`,
-      version: appInfo.version,
-    }
-  );
-
-  /**@todo: add code to auto import static DTOs from /server/static/src/util and strip the decorators
-   * currently the files were manually copied to /admin/static/src/util
-   */
-
-  const entityToPath = Object.fromEntries(
-    entities.map((entity) => [
-      entity.name,
-      `/${paramCase(plural(entity.name))}`,
-    ])
-  );
-  const entityToResource = Object.fromEntries(
-    entities.map((entity) => [
-      entity.name,
-      `${API_PATHNAME}/${paramCase(plural(entity.name))}`,
-    ])
-  );
-  const entityNameToEntity = Object.fromEntries(
-    entities.map((entity) => [entity.name, entity])
-  );
-
-  const publicFilesModules = await createPublicFiles(
-    appInfo,
-    directoryManager.PUBLIC
-  );
-  const entityToDirectory = createEntityToDirectory(
-    entities,
-    directoryManager.SRC
-  );
-  const dtoNameToPath = createDTONameToPath(DTOs, directoryManager.API);
-  const dtoModules = createDTOModules(DTOs, dtoNameToPath);
-  const enumRolesModule = createEnumRolesModule(roles, directoryManager.SRC);
-  const rolesModule = createRolesModule(roles, directoryManager.SRC);
-  // Create title components first so they are available when creating entity modules
-  const entityToTitleComponent = await createEntityTitleComponents(
-    entities,
-    DTOs,
-    entityToDirectory,
-    entityToResource,
-    dtoNameToPath
-  );
-
-  const entityTitleComponentsModules = await createEntityTitleComponentsModules(
-    entityToTitleComponent
-  );
-
-=======
   const {
     appInfo,
     logger,
@@ -181,7 +113,6 @@
     entityToTitleComponent
   );
 
->>>>>>> de790c2b
   const entitiesComponents = await createEntitiesComponents(
     entities,
     DTOs,
@@ -196,11 +127,7 @@
     appInfo,
     entityToPath,
     entitiesComponents,
-<<<<<<< HEAD
-    directoryManager
-=======
     clientDirectories
->>>>>>> de790c2b
   );
   const createdModules = [
     appModule,
@@ -210,14 +137,10 @@
     ...entityTitleComponentsModules,
     ...entityComponentsModules,
   ];
-<<<<<<< HEAD
-  const dotEnvModule = await createDotEnvModule(appInfo, directoryManager.BASE);
-=======
   const dotEnvModule = await createDotEnvModule(
     appInfo,
     clientDirectories.baseDirectory
   );
->>>>>>> de790c2b
 
   logger.info("Formatting code...");
   const formattedModules = createdModules.map((module) => ({
