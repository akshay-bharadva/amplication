import normalize from "normalize-path";
import winston from "winston";
import { createDTOs } from "./server/resource/create-dtos";
import {
  Entity,
  EntityField,
  Module,
  EnumDataType,
  LookupResolvedProperties,
  types,
  serverDirectories,
  clientDirectories,
  DSGResourceData,
  Plugin,
} from "@amplication/code-gen-types";
import { createUserEntityIfNotExist } from "./server/user-entity";
import { createAdminModules } from "./admin/create-admin";
import { createServerModules } from "./server/create-server";
import DsgContext from "./dsg-context";
import pluralize from "pluralize";
import { camelCase } from "camel-case";
import registerPlugins from "./register-plugin";
import { fromServiceTopicsToTopicsWithName } from "./util/message-broker";
import { EnumResourceType } from "./models";
import { get } from "lodash";
import { SERVER_BASE_DIRECTORY } from "./server/constants";
import { CLIENT_BASE_DIRECTORY } from "./admin/constants";
import { join } from "path";

export const POSTGRESQL_PLUGIN_ID = "db-postgres";
export const MYSQL_PLUGIN_ID = "db-mysql";
export const POSTGRESQL_NPM = "@amplication/plugin-db-postgres";

const defaultPlugins: {
  categoryPluginIds: string[];
  defaultCategoryPlugin: Plugin;
}[] = [
  {
    categoryPluginIds: [POSTGRESQL_PLUGIN_ID, MYSQL_PLUGIN_ID],
    defaultCategoryPlugin: {
      pluginId: POSTGRESQL_PLUGIN_ID,
      npm: POSTGRESQL_NPM,
      enabled: true,
    },
  },
];

export async function createDataServiceImpl(
  dSGResourceData: DSGResourceData,
  logger: winston.Logger
): Promise<Module[]> {
  logger.info("Creating application...");
  const {
    pluginInstallations: resourcePlugins,
    entities,
    roles,
    resourceInfo: appInfo,
    otherResources,
  } = dSGResourceData;
  const timer = logger.startTimer();
  if (!entities || !roles || !appInfo) {
    throw new Error("Missing required data");
  }
  const pluginsWithDefaultPlugins = prepareDefaultPlugins(resourcePlugins);
  // make sure that the user table is existed if not it will crate one
  const [entitiesWithUserEntity, userEntity] = createUserEntityIfNotExist(
    entities
  );

  const entitiesWithPluralName = prepareEntityPluralName(
    entitiesWithUserEntity
  );

  const normalizedEntities = resolveLookupFields(entitiesWithPluralName);

  const serviceTopicsWithName = prepareServiceTopics(dSGResourceData);

  const context = DsgContext.getInstance;
  context.logger = logger;
  context.appInfo = appInfo;
  context.roles = roles;
  context.entities = normalizedEntities;
<<<<<<< HEAD
  context.serviceTopics = serviceTopicsWithName;
  context.otherResources = otherResources;
  const plugins = await registerPlugins(resourcePlugins);
=======
  const plugins = await registerPlugins(pluginsWithDefaultPlugins);
>>>>>>> d12f53c6
  context.serverDirectories = dynamicServerPathCreator(
    get(appInfo, "settings.serverSettings.serverPath", "")
  );
  context.clientDirectories = dynamicClientPathCreator(
    get(appInfo, "settings.adminUISettings.adminUIPath", "")
  );

  context.plugins = plugins;

  logger.info("Creating DTOs...");
  const dtos = await createDTOs(normalizedEntities);
  context.DTOs = dtos;

  logger.info("Copying static modules...");

  const modules = (
    await Promise.all([
      createServerModules(
        normalizedEntities,
        roles,
        appInfo,
        dtos,
        userEntity,
        dSGResourceData,
        logger
      ),
      (appInfo.settings.adminUISettings.generateAdminUI &&
        createAdminModules()) ||
        [],
    ])
  ).flat();

  timer.done({ message: "Application creation time" });

  /** @todo make module paths to always use Unix path separator */
  return modules.map((module) => ({
    ...module,
    path: normalize(module.path),
  }));
}
function validatePath(path: string): string | null {
  return path.trim() || null;
}

function dynamicServerPathCreator(serverPath: string): serverDirectories {
  const baseDirectory = validatePath(serverPath) || SERVER_BASE_DIRECTORY;
  const srcDirectory = `${baseDirectory}/src`;
  return {
    baseDirectory: baseDirectory,
    srcDirectory: srcDirectory,
    scriptsDirectory: `${baseDirectory}/scripts`,
    authDirectory: `${baseDirectory}/auth`,
    messageBrokerDirectory: join(srcDirectory, "message-broker"),
  };
}

function dynamicClientPathCreator(clientPath: string): clientDirectories {
  const baseDirectory = validatePath(clientPath) || CLIENT_BASE_DIRECTORY;
  const srcDirectory = `${baseDirectory}/src`;
  return {
    baseDirectory: baseDirectory,
    srcDirectory: srcDirectory,
    publicDirectory: `${baseDirectory}/public`,
    apiDirectory: `${srcDirectory}/api`,
    authDirectory: `${srcDirectory}/auth-provider`,
  };
}

function prepareEntityPluralName(entities: Entity[]): Entity[] {
  const currentEntities = entities.map((entity) => {
    entity.pluralName = pluralize(camelCase(entity.name));
    return entity;
  });
  return currentEntities;
}

<<<<<<< HEAD
function prepareServiceTopics(dSGResourceData: DSGResourceData) {
  return fromServiceTopicsToTopicsWithName(
    dSGResourceData.serviceTopics || [],
    dSGResourceData.otherResources?.filter(
      (resource) => resource.resourceType === EnumResourceType.MessageBroker
    ) || []
  );
=======
function prepareDefaultPlugins(installedPlugins: Plugin[]): Plugin[] {
  const missingDefaultPlugins = defaultPlugins.flatMap((pluginCategory) => {
    let pluginFound = false;
    pluginCategory.categoryPluginIds.forEach((pluginId) => {
      if (!pluginFound) {
        pluginFound = installedPlugins.some(
          (installedPlugin) => installedPlugin.pluginId === pluginId
        );
      }
    });
    if (!pluginFound) return [pluginCategory.defaultCategoryPlugin];

    return [];
  });
  return [...missingDefaultPlugins, ...installedPlugins];
>>>>>>> d12f53c6
}

function resolveLookupFields(entities: Entity[]): Entity[] {
  const entityIdToEntity: Record<string, Entity> = {};
  const fieldIdToField: Record<string, EntityField> = {};
  for (const entity of entities) {
    entityIdToEntity[entity.id] = entity;
    for (const field of entity.fields) {
      fieldIdToField[field.permanentId] = field;
    }
  }
  return entities.map((entity) => {
    return {
      ...entity,
      fields: entity.fields.map((field) => {
        if (field.dataType === EnumDataType.Lookup) {
          const fieldProperties = field.properties as types.Lookup;

          const { relatedEntityId, relatedFieldId } = fieldProperties;
          if (!relatedEntityId) {
            throw new Error(
              `Lookup entity field ${field.name} must have a relatedEntityId property with a valid entity ID`
            );
          }
          if (!relatedFieldId) {
            throw new Error(
              `Lookup entity field ${field.name} must have a relatedFieldId property with a valid entity ID`
            );
          }
          const relatedEntity = entityIdToEntity[relatedEntityId];
          const relatedField = fieldIdToField[relatedFieldId];
          if (!relatedEntity) {
            throw new Error(
              `Could not find entity with the ID ${relatedEntityId} referenced in entity field ${field.name}`
            );
          }
          if (!relatedField) {
            throw new Error(
              `Could not find entity field with the ID ${relatedFieldId} referenced in entity field ${field.name}`
            );
          }

          const relatedFieldProperties = relatedField.properties as types.Lookup;

          const isOneToOne =
            !fieldProperties.allowMultipleSelection &&
            !relatedFieldProperties.allowMultipleSelection;

          //**@todo: in one-to-one relation, only one side should have a foreign key.
          //We currently decide randomly based on sorting the permanent ID
          //instead we should let the user decide which side holds the foreign key  */
          const isOneToOneWithoutForeignKey =
            isOneToOne && field.permanentId > relatedField.permanentId;

          const properties: LookupResolvedProperties = {
            ...field.properties,
            relatedEntity,
            relatedField,
            isOneToOneWithoutForeignKey,
          };
          return {
            ...field,
            properties,
          };
        }
        return field;
      }),
    };
  });
}<|MERGE_RESOLUTION|>--- conflicted
+++ resolved
@@ -80,13 +80,9 @@
   context.appInfo = appInfo;
   context.roles = roles;
   context.entities = normalizedEntities;
-<<<<<<< HEAD
   context.serviceTopics = serviceTopicsWithName;
   context.otherResources = otherResources;
-  const plugins = await registerPlugins(resourcePlugins);
-=======
   const plugins = await registerPlugins(pluginsWithDefaultPlugins);
->>>>>>> d12f53c6
   context.serverDirectories = dynamicServerPathCreator(
     get(appInfo, "settings.serverSettings.serverPath", "")
   );
@@ -163,15 +159,6 @@
   return currentEntities;
 }
 
-<<<<<<< HEAD
-function prepareServiceTopics(dSGResourceData: DSGResourceData) {
-  return fromServiceTopicsToTopicsWithName(
-    dSGResourceData.serviceTopics || [],
-    dSGResourceData.otherResources?.filter(
-      (resource) => resource.resourceType === EnumResourceType.MessageBroker
-    ) || []
-  );
-=======
 function prepareDefaultPlugins(installedPlugins: Plugin[]): Plugin[] {
   const missingDefaultPlugins = defaultPlugins.flatMap((pluginCategory) => {
     let pluginFound = false;
@@ -187,7 +174,15 @@
     return [];
   });
   return [...missingDefaultPlugins, ...installedPlugins];
->>>>>>> d12f53c6
+}
+
+function prepareServiceTopics(dSGResourceData: DSGResourceData) {
+  return fromServiceTopicsToTopicsWithName(
+    dSGResourceData.serviceTopics || [],
+    dSGResourceData.otherResources?.filter(
+      (resource) => resource.resourceType === EnumResourceType.MessageBroker
+    ) || []
+  );
 }
 
 function resolveLookupFields(entities: Entity[]): Entity[] {
