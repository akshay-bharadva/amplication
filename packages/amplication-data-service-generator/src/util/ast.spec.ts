import { print } from "recast";
import { builders, namedTypes } from "ast-types";
import {
  parse,
  transformTemplateLiteralToStringLiteral,
  interpolate,
  removeTSInterfaceDeclares,
  findContainedIdentifiers,
  importContainedIdentifiers,
  importNames,
  removeESLintComments,
  expression,
  classDeclaration,
<<<<<<< HEAD
=======
  ParseError,
  partialParse,
>>>>>>> 89de3072
} from "./ast";
import * as recast from "recast";
import * as parser from "./parser";
import * as partialParser from "./partial-parser";

const actualRecast = jest.requireActual("recast");

jest.mock("recast");
// @ts-ignore
recast.parse = jest.fn(actualRecast.parse).mockName("parseMock");
// @ts-ignore
recast.print = jest.fn(actualRecast.print);
// @ts-ignore
recast.visit = jest.fn(actualRecast.visit);

describe("interpolate", () => {
  test("Evaluates template literal", () => {
    const mapping = {
      NAME: builders.stringLiteral("World"),
    };
    // eslint-disable-next-line no-template-curly-in-string
    const file = parse("`Hello, ${NAME}!`");
    interpolate(file, mapping);
    const { code } = print(file);
    expect(code).toBe('"Hello, World!"');
  });
  test("Evaluates JSX contained string literal expression", () => {
    const mapping = {
      NAME: builders.stringLiteral("World"),
    };
    const file = parse("<div>Hello, {NAME}</div>");
    interpolate(file, mapping);
    const { code } = print(file);
    expect(code).toBe("<div>Hello, World</div>");
  });
  test("Evaluates JSX contained fragment", () => {
    const mapping = {
      NAME: builders.jsxFragment(
        builders.jsxOpeningFragment(),
        builders.jsxClosingFragment(),
        [builders.jsxText("World")]
      ),
    };
    const file = parse("<div>Hello, {NAME}</div>");
    interpolate(file, mapping);
    const { code } = print(file);
    expect(code).toBe("<div>Hello, World</div>");
  });
  test("Evaluates JSX contained fragment in fragment", () => {
    const mapping = {
      NAME: builders.jsxFragment(
        builders.jsxOpeningFragment(),
        builders.jsxClosingFragment(),
        [builders.jsxText("World")]
      ),
    };
    const file = parse("<>Hello, {NAME}</>");
    interpolate(file, mapping);
    const { code } = print(file);
    expect(code).toBe("<>Hello, World</>");
  });
  test("handles type arguments correctly", () => {
    const mapping = {
      NAME: builders.identifier("World"),
    };
    const file = parse("sayHello<NAME>(world)");
    interpolate(file, mapping);
    const { code } = print(file);
    expect(code).toBe("sayHello<World>(world)");
  });
});

describe("transformTemplateLiteralToStringLiteral", () => {
  test("Quasis only", () => {
    const quasis = [
      builders.templateElement({ cooked: "Hello", raw: "Hello" }, true),
    ];
    const expressions = [] as namedTypes.StringLiteral[];
    const templateLiteral = builders.templateLiteral(quasis, expressions);
    const stringLiteral = transformTemplateLiteralToStringLiteral(
      templateLiteral
    );
    expect(stringLiteral.value).toBe("Hello");
  });
  test("Single qusie and string literal", () => {
    const quasis = [
      builders.templateElement({ cooked: "Hello, ", raw: "Hello, " }, true),
    ];
    const expressions = [builders.stringLiteral("World")];
    const templateLiteral = builders.templateLiteral(quasis, expressions);
    const stringLiteral = transformTemplateLiteralToStringLiteral(
      templateLiteral
    );
    expect(stringLiteral.value).toBe("Hello, World");
  });
  test("Two quasis and string literal", () => {
    const quasis = [
      builders.templateElement({ cooked: "Hello, ", raw: "Hello, " }, false),
      builders.templateElement({ cooked: "!", raw: "!" }, true),
    ];
    const expressions = [builders.stringLiteral("World")];
    const templateLiteral = builders.templateLiteral(quasis, expressions);
    const stringLiteral = transformTemplateLiteralToStringLiteral(
      templateLiteral
    );
    expect(stringLiteral.value).toBe("Hello, World!");
  });
});

describe("removeTSInterfaceDeclares", () => {
  test("removes interface declares", () => {
    const file = parse(`declare interface A {}; interface B {}`);
    removeTSInterfaceDeclares(file);
    expect(print(file).code).toEqual(`interface B {}`);
  });
});

describe("removeESLintComments", () => {
  test("removes ESLint block comments", () => {
    const file = parse(`/* eslint-disable */ function f(x) { return x * 2 }`);
    removeESLintComments(file);
    expect(print(file).code).toEqual(`function f(x) { return x * 2 }`);
  });
  test("removes ESLint line comments", () => {
    const file = parse(
      `// eslint-disable-next-line
      function f(x) { return x * 2 }`
    );
    removeESLintComments(file);
    expect(print(file).code).toEqual(`function f(x) { return x * 2 }`);
  });
});

describe("findContainedIdentifiers", () => {
  test("contained identifier", () => {
    const file = parse("f(x)");
    const ids = [builders.identifier("x")];
    const containedIds = findContainedIdentifiers(file, ids);
    expect(containedIds.map((id) => id.name)).toEqual(ids.map((id) => id.name));
  });
  test("two contained identifiers", () => {
    const file = parse("f(x)");
    const ids = [builders.identifier("f"), builders.identifier("x")];
    const containedIds = findContainedIdentifiers(file, ids);
    expect(containedIds.map((id) => id.name)).toEqual(ids.map((id) => id.name));
  });
  test("uncontained identifier", () => {
    const file = parse("f(x)");
    const ids = [builders.identifier("g")];
    const containedIds = findContainedIdentifiers(file, ids);
    expect(containedIds.map((id) => id.name)).toEqual([]);
  });
  test("contained identifier and uncontained identifier", () => {
    const file = parse("f(x)");
    const xID = builders.identifier("x");
    const ids = [xID, builders.identifier("g")];
    const containedIds = findContainedIdentifiers(file, ids);
    expect(containedIds.map((id) => id.name)).toEqual([xID.name]);
  });
  test("contained identifier in decorator", () => {
    const file = parse(`
class A {
  @x
  b: string;
}
    `);
    const ids = [builders.identifier("x")];
    const containedIds = findContainedIdentifiers(file, ids);
    expect(containedIds.map((id) => id.name)).toEqual(ids.map((id) => id.name));
  });
  test("contained identifier appearing twice", () => {
    const file = parse(`
class A {
  @IsInstance(x)
  b: x;
}
    `);
    const ids = [builders.identifier("x"), builders.identifier("x")];
    const containedIds = findContainedIdentifiers(file, ids);
    expect(containedIds.map((id) => id.name)).toEqual(ids.map((id) => id.name));
  });
});

describe("importContainedIdentifiers", () => {
  test("imports contained identifiers", () => {
    const file = parse(`
class A {
  @IsInstance(x)
  b: x;
}
    `);
    const module = "class-validator";
    const id = builders.identifier("IsInstance");
    const moduleToIds = {
      [module]: [id],
    };
    const compactImport = (declaration: namedTypes.ImportDeclaration) => [
      declaration.specifiers?.map((specifier) => specifier.id?.name),
      declaration.source.value,
    ];
    expect(
      importContainedIdentifiers(file, moduleToIds).map(compactImport)
    ).toEqual([compactImport(importNames([id], module))]);
  });
});

describe("expression", () => {
  test("creates expression from code template literal", () => {
    const createdExpression = expression`() => 42`;
    expect(print(createdExpression).code).toEqual("() => 42");
  });
  test("creates expression from code template literal with string substitution", () => {
    const createdExpression = expression`() => ${"42"}`;
    expect(print(createdExpression).code).toEqual("() => 42");
  });
  test("creates expression from code template literal with AST substitution", () => {
    const createdExpression = expression`() => ${builders.numericLiteral(42)}`;
    expect(print(createdExpression).code).toEqual("() => 42");
  });
});

describe("classDeclaration", () => {
  test("creates class declaration", () => {
    expect(
      classDeclaration(builders.identifier("A"), builders.classBody([]))
    ).toEqual(
      builders.classDeclaration(
        builders.identifier("A"),
        builders.classBody([])
      )
    );
  });
<<<<<<< HEAD
  test("creates class declaration with decorators", () => {
=======
  test.skip("creates class declaration with decorators", () => {
>>>>>>> 89de3072
    const declaration = classDeclaration(
      builders.identifier("A"),
      builders.classBody([]),
      null,
      [builders.decorator(builders.identifier("x"))]
    );
    expect(print(declaration).code).toBe(
      `@x
class A {}`
    );
  });
<<<<<<< HEAD
=======
});

describe("parse", () => {
  test("parses", () => {
    const EXAMPLE_SOURCE = "exampleSource";
    expect(parse(EXAMPLE_SOURCE)).toEqual(
      recast.parse(EXAMPLE_SOURCE, { parser })
    );
  });

  test("tries to parse but catches a SyntaxError", () => {
    const EXAMPLE_ERROR = new SyntaxError("exampleError");
    const EXAMPLE_SOURCE = "exampleSource";
    // @ts-ignore
    recast.parse.mockImplementationOnce(() => {
      throw EXAMPLE_ERROR;
    });
    expect(() => parse(EXAMPLE_SOURCE)).toThrow(
      new ParseError(EXAMPLE_ERROR.message, EXAMPLE_SOURCE)
    );
  });

  test("tries to parse but catches an Error", () => {
    const EXAMPLE_ERROR = new Error("exampleError");
    const EXAMPLE_SOURCE = "exampleSource";
    // @ts-ignore
    recast.parse.mockImplementationOnce(() => {
      throw EXAMPLE_ERROR;
    });
    expect(() => parse(EXAMPLE_SOURCE)).toThrow(EXAMPLE_ERROR);
  });
});

describe("partialParse", () => {
  test.skip("partially parses", () => {
    const EXAMPLE_SOURCE = "exampleSource";
    expect(() => partialParse(EXAMPLE_SOURCE)).toEqual(
      recast.parse(EXAMPLE_SOURCE, {
        tolerant: true,
        parser: { partialParser },
      })
    );
  });

  test("tries to partially parse but catches a SyntaxError", () => {
    const EXAMPLE_ERROR = new SyntaxError("exampleError");
    const EXAMPLE_SOURCE = "exampleSource";
    // @ts-ignore
    recast.parse.mockImplementationOnce(() => {
      throw EXAMPLE_ERROR;
    });
    expect(() => partialParse(EXAMPLE_SOURCE)).toThrow(
      new ParseError(EXAMPLE_ERROR.message, EXAMPLE_SOURCE)
    );
  });

  test("tries to partially parse but catches an Error", () => {
    const EXAMPLE_ERROR = new Error("exampleError");
    const EXAMPLE_SOURCE = "exampleSource";
    // @ts-ignore
    recast.parse.mockImplementationOnce(() => {
      throw EXAMPLE_ERROR;
    });
    expect(() => partialParse(EXAMPLE_SOURCE)).toThrow(EXAMPLE_ERROR);
  });
>>>>>>> 89de3072
});<|MERGE_RESOLUTION|>--- conflicted
+++ resolved
@@ -11,11 +11,8 @@
   removeESLintComments,
   expression,
   classDeclaration,
-<<<<<<< HEAD
-=======
   ParseError,
   partialParse,
->>>>>>> 89de3072
 } from "./ast";
 import * as recast from "recast";
 import * as parser from "./parser";
@@ -248,11 +245,7 @@
       )
     );
   });
-<<<<<<< HEAD
-  test("creates class declaration with decorators", () => {
-=======
   test.skip("creates class declaration with decorators", () => {
->>>>>>> 89de3072
     const declaration = classDeclaration(
       builders.identifier("A"),
       builders.classBody([]),
@@ -264,8 +257,6 @@
 class A {}`
     );
   });
-<<<<<<< HEAD
-=======
 });
 
 describe("parse", () => {
@@ -331,5 +322,4 @@
     });
     expect(() => partialParse(EXAMPLE_SOURCE)).toThrow(EXAMPLE_ERROR);
   });
->>>>>>> 89de3072
 });