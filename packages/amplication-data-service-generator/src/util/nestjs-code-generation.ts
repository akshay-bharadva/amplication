/**
 * Utilities for generating Nest.js source code
 */

<<<<<<< HEAD
import * as recast from "recast";
import { ASTNode, builders, namedTypes } from "ast-types";
import { findConstructor, findFirstDecoratorByName } from "./ast";

const MODULE_DECORATOR_NAME = "Module";
=======
import { builders, namedTypes, ASTNode } from "ast-types";
import { findConstructor } from "./ast";
import * as recast from "recast";
import { USE_INTERCEPTORS_DECORATOR_NAME } from "./set-endpoint-permission";
>>>>>>> 9d3e87b8

/**
 * Adds a Nest.js injectable dependency to given classDeclaration
 * @param classDeclaration the injectable class to add dependency to
 * @param name the dependency class member name
 * @param typeId the dependency injectable type identifier
 */
export function addInjectableDependency(
  classDeclaration: namedTypes.ClassDeclaration,
  name: string,
  typeId: namedTypes.Identifier,
  accessibility: "public" | "private" | "protected"
): void {
  const constructor = findConstructor(classDeclaration);

  if (!constructor) {
    throw new Error("Could not find given class declaration constructor");
  }

  constructor.params.push(
    builders.tsParameterProperty.from({
      accessibility: accessibility,
      readonly: true,
      parameter: builders.identifier.from({
        name: name,
        typeAnnotation: builders.tsTypeAnnotation(
          builders.tsTypeReference(typeId)
        ),
      }),
    })
  );
}

<<<<<<< HEAD
/**
 * Removes an identifier from the Module decorator declaration.
 * The function first look for the @Module decorator in the given file
 * Then it looks for the given identifier inside an ArrayExpression and removes it
 * After the removal of the identifier, if the Array is empty, the entire ObjectProperty is removed
 * @param file the file with the AST to remove the identifier from
 */
export function removeIdentifierFromModuleDecorator(
  file: ASTNode,
  identifier: namedTypes.Identifier
): void {
  const moduleDecorator = findFirstDecoratorByName(file, MODULE_DECORATOR_NAME);

  recast.visit(moduleDecorator, {
    visitIdentifier(path) {
      //find the identifier inside and ArrayExpression
      if (
        path.value.name === identifier.name &&
        path.parent.value.type === "ArrayExpression"
      ) {
        const parentPath = path.parent;
        path.prune();
        //If the parent array is left empty, remove the entire ObjectProperty that contained the array
        if (parentPath.value.elements.length === 0) {
          parentPath.parent.prune();
        }
      }
      this.traverse(path);
    },
  });
=======
export function removeIdentifierFromUseInterceptorDecorator(
  node: ASTNode,
  identifier: string
): namedTypes.Decorator | boolean {
  const decoratorName = USE_INTERCEPTORS_DECORATOR_NAME;
  let decorator: namedTypes.ClassDeclaration | null = null;
  recast.visit(node, {
    visitDecorator(path) {
      const callee = path.get("expression", "callee");
      if (callee.value && callee.value.property?.name === decoratorName) {
        decorator = path.value;
        const parentArgs: namedTypes.Identifier[] =
          callee.parentPath.node.arguments;
        const argToDeleteIndex = parentArgs.findIndex(
          (arg) => arg.name === identifier
        );
        parentArgs.splice(argToDeleteIndex, 1);
        if (!parentArgs.length) {
          path.prune();
        }
      }
      return this.traverse(path);
    },
    // Recast has a bug of traversing class decorators
    // This method fixes it
    visitClassDeclaration(path) {
      const childPath = path.get("decorators");
      if (childPath.value) {
        this.traverse(childPath);
      }
      return this.traverse(path);
    },
    // Recast has a bug of traversing class property decorators
    // This method fixes it
    visitClassProperty(path) {
      const childPath = path.get("decorators");
      if (childPath.value) {
        this.traverse(childPath);
      }
      this.traverse(path);
    },
  });

  if (!decorator) {
    return false;
  }

  return decorator;
>>>>>>> 9d3e87b8
}<|MERGE_RESOLUTION|>--- conflicted
+++ resolved
@@ -2,18 +2,11 @@
  * Utilities for generating Nest.js source code
  */
 
-<<<<<<< HEAD
 import * as recast from "recast";
 import { ASTNode, builders, namedTypes } from "ast-types";
 import { findConstructor, findFirstDecoratorByName } from "./ast";
-
+import { USE_INTERCEPTORS_DECORATOR_NAME } from "./set-endpoint-permission";
 const MODULE_DECORATOR_NAME = "Module";
-=======
-import { builders, namedTypes, ASTNode } from "ast-types";
-import { findConstructor } from "./ast";
-import * as recast from "recast";
-import { USE_INTERCEPTORS_DECORATOR_NAME } from "./set-endpoint-permission";
->>>>>>> 9d3e87b8
 
 /**
  * Adds a Nest.js injectable dependency to given classDeclaration
@@ -47,7 +40,6 @@
   );
 }
 
-<<<<<<< HEAD
 /**
  * Removes an identifier from the Module decorator declaration.
  * The function first look for the @Module decorator in the given file
@@ -78,7 +70,7 @@
       this.traverse(path);
     },
   });
-=======
+}
 export function removeIdentifierFromUseInterceptorDecorator(
   node: ASTNode,
   identifier: string
@@ -127,5 +119,4 @@
   }
 
   return decorator;
->>>>>>> 9d3e87b8
 }