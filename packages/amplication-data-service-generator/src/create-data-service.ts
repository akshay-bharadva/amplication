import winston from "winston";

import { defaultLogger } from "./server/logging";
<<<<<<< HEAD
import {
  Entity,
  Role,
  AppInfo,
  Module,
  EnumDataType,
  LookupResolvedProperties,
  EntityField,
} from "./types";
import { createUserEntityIfNotExist } from "./server/user-entity";
import { createAdminModules } from "./admin/create-admin";
import { createServerModules } from "./server/create-server";
import { readStaticModules } from "./read-static-modules";
import { types } from "@amplication/data";

const STATIC_DIRECTORY = path.resolve(__dirname, "static");
const BASE_DIRECTORY = "";
=======
import { Entity, Role, AppInfo, Module, WorkerResult } from "./types";
import { createDataServiceImpl } from "./create-data-service-impl";
import { Worker } from "worker_threads";
import path from "path";
>>>>>>> 3f3eade2

export async function createDataService(
  entities: Entity[],
  roles: Role[],
  appInfo: AppInfo,
  logger: winston.Logger = defaultLogger,
  useWorker = true
): Promise<Module[]> {
  if (useWorker) {
    return new Promise((resolve, reject) => {
      const worker = new Worker(
        path.resolve(__dirname, "./create-data-service-worker.js")
      );

      worker.on("error", reject);
      worker.on("exit", (code) => {
        if (code !== 0)
          reject(new Error(`Worker stopped with exit code ${code}`));
      });
      worker.on("message", (data: WorkerResult) => {
        if (data.message) {
          logger.info(data.message);
        }
        if (data.done && data.modules) {
          resolve(data.modules);
        }
      });
      worker.postMessage({
        entities,
        roles,
        appInfo,
<<<<<<< HEAD
        dtos,
        userEntity,
        logger
      ),
      createAdminModules(normalizedEntities, roles, appInfo, dtos, logger),
    ])
  ).flat();

  timer.done({ message: "Application creation time" });

  /** @todo make module paths to always use Unix path separator */
  return modules.map((module) => ({
    ...module,
    path: normalize(module.path),
  }));
}

function resolveLookupFields(entities: Entity[]): Entity[] {
  const entityIdToEntity: Record<string, Entity> = {};
  const fieldIdToField: Record<string, EntityField> = {};
  for (const entity of entities) {
    entityIdToEntity[entity.id] = entity;
    for (const field of entity.fields) {
      fieldIdToField[field.id] = field;
    }
  }
  return entities.map((entity) => {
    return {
      ...entity,
      fields: entity.fields.map((field) => {
        if (field.dataType === EnumDataType.Lookup) {
          const {
            relatedEntityId,
            relatedFieldId,
          } = field.properties as types.Lookup;
          if (!relatedEntityId) {
            throw new Error(
              `Lookup entity field ${field.name} must have a relatedEntityId property with a valid entity ID`
            );
          }
          if (!relatedFieldId) {
            throw new Error(
              `Lookup entity field ${field.name} must have a relatedFieldId property with a valid entity ID`
            );
          }
          const relatedEntity = entityIdToEntity[relatedEntityId];
          const relatedField = fieldIdToField[relatedFieldId];
          if (!relatedEntity) {
            throw new Error(
              `Could not find entity with the ID ${relatedEntityId} referenced in entity field ${field.name}`
            );
          }
          if (!relatedField) {
            throw new Error(
              `Could not find entity field with the ID ${relatedFieldId} referenced in entity field ${field.name}`
            );
          }
          const properties: LookupResolvedProperties = {
            ...field.properties,
            relatedEntity,
            relatedField,
          };
          return {
            ...field,
            properties,
          };
        }
        return field;
      }),
    };
  });
=======
      });
    });
  } else {
    console.warn(
      "Creating data service without a worker. It is recommended to always use useWorker=true "
    );
    return await createDataServiceImpl(entities, roles, appInfo, logger);
  }
>>>>>>> 3f3eade2
}<|MERGE_RESOLUTION|>--- conflicted
+++ resolved
@@ -1,30 +1,10 @@
 import winston from "winston";
 
 import { defaultLogger } from "./server/logging";
-<<<<<<< HEAD
-import {
-  Entity,
-  Role,
-  AppInfo,
-  Module,
-  EnumDataType,
-  LookupResolvedProperties,
-  EntityField,
-} from "./types";
-import { createUserEntityIfNotExist } from "./server/user-entity";
-import { createAdminModules } from "./admin/create-admin";
-import { createServerModules } from "./server/create-server";
-import { readStaticModules } from "./read-static-modules";
-import { types } from "@amplication/data";
-
-const STATIC_DIRECTORY = path.resolve(__dirname, "static");
-const BASE_DIRECTORY = "";
-=======
 import { Entity, Role, AppInfo, Module, WorkerResult } from "./types";
 import { createDataServiceImpl } from "./create-data-service-impl";
 import { Worker } from "worker_threads";
 import path from "path";
->>>>>>> 3f3eade2
 
 export async function createDataService(
   entities: Entity[],
@@ -56,79 +36,6 @@
         entities,
         roles,
         appInfo,
-<<<<<<< HEAD
-        dtos,
-        userEntity,
-        logger
-      ),
-      createAdminModules(normalizedEntities, roles, appInfo, dtos, logger),
-    ])
-  ).flat();
-
-  timer.done({ message: "Application creation time" });
-
-  /** @todo make module paths to always use Unix path separator */
-  return modules.map((module) => ({
-    ...module,
-    path: normalize(module.path),
-  }));
-}
-
-function resolveLookupFields(entities: Entity[]): Entity[] {
-  const entityIdToEntity: Record<string, Entity> = {};
-  const fieldIdToField: Record<string, EntityField> = {};
-  for (const entity of entities) {
-    entityIdToEntity[entity.id] = entity;
-    for (const field of entity.fields) {
-      fieldIdToField[field.id] = field;
-    }
-  }
-  return entities.map((entity) => {
-    return {
-      ...entity,
-      fields: entity.fields.map((field) => {
-        if (field.dataType === EnumDataType.Lookup) {
-          const {
-            relatedEntityId,
-            relatedFieldId,
-          } = field.properties as types.Lookup;
-          if (!relatedEntityId) {
-            throw new Error(
-              `Lookup entity field ${field.name} must have a relatedEntityId property with a valid entity ID`
-            );
-          }
-          if (!relatedFieldId) {
-            throw new Error(
-              `Lookup entity field ${field.name} must have a relatedFieldId property with a valid entity ID`
-            );
-          }
-          const relatedEntity = entityIdToEntity[relatedEntityId];
-          const relatedField = fieldIdToField[relatedFieldId];
-          if (!relatedEntity) {
-            throw new Error(
-              `Could not find entity with the ID ${relatedEntityId} referenced in entity field ${field.name}`
-            );
-          }
-          if (!relatedField) {
-            throw new Error(
-              `Could not find entity field with the ID ${relatedFieldId} referenced in entity field ${field.name}`
-            );
-          }
-          const properties: LookupResolvedProperties = {
-            ...field.properties,
-            relatedEntity,
-            relatedField,
-          };
-          return {
-            ...field,
-            properties,
-          };
-        }
-        return field;
-      }),
-    };
-  });
-=======
       });
     });
   } else {
@@ -137,5 +44,4 @@
     );
     return await createDataServiceImpl(entities, roles, appInfo, logger);
   }
->>>>>>> 3f3eade2
 }