import * as fs from "fs";
import * as path from "path";
import normalize from "normalize-path";

import winston from "winston";
import fg from "fast-glob";

import { formatCode, Module } from "./util/module";
import { getEntityIdToName } from "./util/entity";
import { createResourcesModules } from "./resource/create-resource";
import { createAppModule } from "./app-module/create-app-module";
import { createPrismaSchemaModule } from "./prisma/create-prisma-schema-module";
import { defaultLogger } from "./logging";
import { Entity, EntityField, Role } from "./types";
import { createGrantsModule } from "./create-grants";
<<<<<<< HEAD
import { DEFAULT_USER_ENTITY, USER_ENTITY_NAME } from "./user-entity";
=======
import {
  createUserEntityIfNotExist,
  DEFAULT_USER_ENTITY,
  USER_AUTH_FIELDS,
  USER_ENTITY_NAME,
} from "./user-entity";
>>>>>>> 06098da5
import { createSeedModule } from "./seed/create-seed";

const STATIC_DIRECTORY = path.resolve(__dirname, "static");

export async function createDataService(
  entities: Entity[],
  roles: Role[],
  logger: winston.Logger = defaultLogger
): Promise<Module[]> {
  logger.info("Creating application...");
  const timer = logger.startTimer();
  const staticModules = await readStaticModules(logger);
  const [normalizedEntities, userEntity] = createUserEntityIfNotExist(entities);

  const dynamicModules = await createDynamicModules(
    normalizedEntities,
    userEntity,
    roles,
    staticModules,
    logger
  );

  timer.done({ message: "Application creation time" });

  const modules = [...staticModules, ...dynamicModules];

  /** @todo make module paths to always use Unix path separator */
  return modules.map((module) => ({
    ...module,
    path: normalize(module.path),
  }));
}

async function createDynamicModules(
  entities: Entity[],
  userEntity: Entity,
  roles: Role[],
  staticModules: Module[],
  logger: winston.Logger
): Promise<Module[]> {
  const entityIdToName = getEntityIdToName(entities);

  logger.info("Creating resources...");
  const resourcesModules = await createResourcesModules(
    entities,
    entityIdToName,
    logger
  );

  logger.info("Creating application module...");
  const appModule = await createAppModule(resourcesModules, staticModules);

  const createdModules = [...resourcesModules, appModule];

  logger.info("Formatting code...");
  const formattedModules = createdModules.map((module) => ({
    ...module,
    code: formatCode(module.code),
  }));

  logger.info("Creating Prisma schema...");
  const prismaSchemaModule = await createPrismaSchemaModule(
    entities,
    entityIdToName
  );

  logger.info("Creating access control grants...");
  const grantsModule = createGrantsModule(entities, roles);

  logger.info("Creating seed script...");
  const seedModule = await createSeedModule(userEntity);

  return [...formattedModules, prismaSchemaModule, grantsModule, seedModule];
}

async function readStaticModules(logger: winston.Logger): Promise<Module[]> {
  logger.info("Copying static modules...");
  const directory = `${normalize(STATIC_DIRECTORY)}/`;
  const staticModules = await fg(`${directory}**/*`, {
    absolute: false,
    dot: true,
    ignore: ["**.js", "**.js.map", "**.d.ts"],
  });

  return Promise.all(
    staticModules.map(async (module) => ({
      path: module.replace(directory, ""),
      code: await fs.promises.readFile(module, "utf-8"),
    }))
  );
}<|MERGE_RESOLUTION|>--- conflicted
+++ resolved
@@ -13,16 +13,12 @@
 import { defaultLogger } from "./logging";
 import { Entity, EntityField, Role } from "./types";
 import { createGrantsModule } from "./create-grants";
-<<<<<<< HEAD
-import { DEFAULT_USER_ENTITY, USER_ENTITY_NAME } from "./user-entity";
-=======
 import {
   createUserEntityIfNotExist,
   DEFAULT_USER_ENTITY,
   USER_AUTH_FIELDS,
   USER_ENTITY_NAME,
 } from "./user-entity";
->>>>>>> 06098da5
 import { createSeedModule } from "./seed/create-seed";
 
 const STATIC_DIRECTORY = path.resolve(__dirname, "static");
