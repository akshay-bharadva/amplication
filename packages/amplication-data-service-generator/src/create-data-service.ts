--- conflicted
+++ resolved
@@ -49,27 +49,21 @@
         entities,
         roles,
         appInfo,
-<<<<<<< HEAD
         apis,
-=======
         plugins,
->>>>>>> 9f0b7d3c
       });
     });
   } else {
     console.warn(
       "Creating data service without a worker. It is recommended to always use useWorker=true "
     );
-<<<<<<< HEAD
-    return await createDataServiceImpl(entities, roles, appInfo, apis, logger);
-=======
     return await createDataServiceImpl(
       entities,
       roles,
       appInfo,
+      apis,
       logger,
       plugins
     );
->>>>>>> 9f0b7d3c
   }
 }