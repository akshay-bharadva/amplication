--- conflicted
+++ resolved
@@ -28,10 +28,7 @@
     const resourceData: DSGResourceData = JSON.parse(file);
     const modules = await createDataServiceImpl(resourceData, defaultLogger);
     await writeModules(modules, destination);
-<<<<<<< HEAD
-=======
     console.log("Code generation completed successfully");
->>>>>>> 10ed39fe
     await axios.post(
       new URL(
         "build-runner/code-generation-success",
