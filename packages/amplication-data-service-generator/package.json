{
  "name": "@amplication/data-service-generator",
  "version": "1.1.2",
  "private": true,
  "main": "./main.js",
  "scripts": {},
  "dependencies": {
    "@amplication/code-gen-utils": "^0.0.2",
    "@amplication/plugin-auth-basic": "^1.2.2",
    "@amplication/plugin-auth-jwt": "^1.1.2",
    "@amplication/plugin-broker-kafka": "^0.2.2",
    "@amplication/plugin-db-mongo": "^1.1.7",
    "@amplication/plugin-db-mysql": "^0.1.3",
    "@amplication/plugin-db-postgres": "^1.1.5",
    "@babel/parser": "7.14.7",
    "@extra-set/difference": "2.2.4",
    "axios": "1.2.1",
    "camel-case": "4.1.2",
    "fast-glob": "3.2.10",
    "lodash": "4.17.21",
    "param-case": "3.0.4",
    "pascal-case": "3.1.2",
    "pluralize": "8.0.0",
    "prettier": "2.1.2",
<<<<<<< HEAD
    "prisma-schema-dsl": "^2.0.0",
=======
    "prisma-schema-dsl": "^2.0.2",
    "recast": "0.20.5",
>>>>>>> fd00558e
    "replace-ext": "2.0.0",
    "semver": "7.3.5",
    "winston": "3.8.2",
    "yaml": "2.1.1"
  },
  "devDependencies": {
    "@apollo/client": "3.6.9",
    "@babel/types": "^7.19.4",
    "@prisma/client": "4.6.1",
    "@testing-library/react": "11.2.7",
    "@types/base-64": "1.0.0",
    "@types/bcrypt": "5.0.0",
    "@types/express": "4.17.8",
    "@types/lodash": "4.14.182",
    "@types/node": "14.18.21",
    "@types/normalize-path": "3.0.0",
    "@types/pluralize": "0.0.29",
    "@types/prettier": "2.1.5",
    "@types/react": "16.14.11",
    "@types/react-dom": "16.9.14",
    "@types/react-router-dom": "5.3.3",
    "@types/replace-ext": "2.0.0",
    "@types/semver": "7.3.9",
    "@types/supertest": "2.0.12",
    "babel-eslint": "10.1.0",
    "babylon": "^6.18.0",
    "base-64": "1.0.0",
    "bcrypt": "5.0.1",
    "class-transformer": "0.5.1",
    "class-validator": "0.13.2",
    "colors": "^1.4.0",
    "cross-fetch": "3.1.5",
    "docker-compose": "0.23.17",
    "eslint-plugin-import": "2.23.4",
    "eslint-plugin-testing-library": "3.10.2",
    "express": "4.17.1",
    "get-port": "5.1.1",
    "jest": "27.0.6",
    "jest-mock-extended": "^2.0.4",
    "normalize-path": "3.0.0",
    "npm-run-all": "4.1.5",
    "prisma-schema-dsl-types": "^1.0.5",
    "rxjs": "7.5.6",
    "sleep-promise": "9.1.0",
    "ts-node": "^10.9.1",
    "typescript": "^4.8.4"
  }
}<|MERGE_RESOLUTION|>--- conflicted
+++ resolved
@@ -22,12 +22,8 @@
     "pascal-case": "3.1.2",
     "pluralize": "8.0.0",
     "prettier": "2.1.2",
-<<<<<<< HEAD
-    "prisma-schema-dsl": "^2.0.0",
-=======
     "prisma-schema-dsl": "^2.0.2",
     "recast": "0.20.5",
->>>>>>> fd00558e
     "replace-ext": "2.0.0",
     "semver": "7.3.5",
     "winston": "3.8.2",
