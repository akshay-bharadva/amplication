--- conflicted
+++ resolved
@@ -24,14 +24,9 @@
       const validVersion = valid(version);
 
       const tarball = new Tarball(
-<<<<<<< HEAD
         { name, version: validVersion, settings, pluginId },
-        this.pluginInstallationPath
-=======
-        { name, version: validVersion },
         this.pluginInstallationPath,
         this.logger
->>>>>>> bd9854e6
       );
 
       if (settings?.local) {
