// Jest Snapshot v1, https://goo.gl/fbAQLP

exports[`createDataService creates resource as expected 1`] = `
Object {
  "admin-ui/.env": "PORT=3001
REACT_APP_SERVER_URL=http://localhost:3000",
  "admin-ui/.gitignore": "# See https://help.github.com/articles/ignoring-files/ for more about ignoring files.
 
# dependencies
/node_modules
/.pnp
.pnp.js
 
# testing
/coverage
 
# production
/build
 
# misc
.DS_Store
.env.local
.env.development.local
.env.test.local
.env.production.local
 
npm-debug.log*
yarn-debug.log*
yarn-error.log*
",
  "admin-ui/package.json": "{
  \\"name\\": \\"@sample-application/admin\\",
  \\"version\\": \\"0.1.3\\",
  \\"private\\": true,
  \\"dependencies\\": {
    \\"@apollo/client\\": \\"3.6.9\\",
    \\"@material-ui/core\\": \\"4.12.4\\",
    \\"graphql\\": \\"15.6.1\\",
    \\"lodash\\": \\"4.17.21\\",
    \\"pluralize\\": \\"8.0.0\\",
    \\"ra-data-graphql-amplication\\": \\"0.0.13\\",
    \\"react\\": \\"16.14.0\\",
    \\"react-admin\\": \\"3.19.11\\",
    \\"react-dom\\": \\"16.14.0\\",
    \\"react-scripts\\": \\"5.0.0\\",
    \\"sass\\": \\"^1.39.0\\",
    \\"web-vitals\\": \\"1.1.2\\"
  },
  \\"overrides\\": {
    \\"react-scripts\\": {
      \\"@svgr/webpack\\": \\"6.5.1\\"
    }
  },
  \\"scripts\\": {
    \\"start\\": \\"react-scripts start\\",
    \\"build\\": \\"react-scripts build\\",
    \\"test\\": \\"react-scripts test\\",
    \\"eject\\": \\"react-scripts eject\\",
    \\"package:container\\": \\"docker build .\\"
  },
  \\"eslintConfig\\": {
    \\"extends\\": [
      \\"react-app\\",
      \\"react-app/jest\\"
    ]
  },
  \\"browserslist\\": {
    \\"production\\": [
      \\">0.2%\\",
      \\"not dead\\",
      \\"not op_mini all\\"
    ],
    \\"development\\": [
      \\"last 1 chrome version\\",
      \\"last 1 firefox version\\",
      \\"last 1 safari version\\"
    ]
  },
  \\"devDependencies\\": {
    \\"@testing-library/jest-dom\\": \\"5.14.1\\",
    \\"@testing-library/react\\": \\"11.2.7\\",
    \\"@testing-library/user-event\\": \\"13.2.0\\",
    \\"@types/jest\\": \\"26.0.16\\",
    \\"@types/lodash\\": \\"4.14.178\\",
    \\"@types/node\\": \\"12.20.16\\",
    \\"@types/react\\": \\"16.14.11\\",
    \\"@types/react-dom\\": \\"17.0.0\\",
    \\"type-fest\\": \\"0.13.1\\",
    \\"typescript\\": \\"4.2.4\\"
  }
}",
  "admin-ui/public/manifest.json": "{
  \\"short_name\\": \\"Sample Application\\",
  \\"name\\": \\"Sample Application\\",
  \\"icons\\": [
    {
      \\"src\\": \\"favicon.ico\\",
      \\"sizes\\": \\"64x64 32x32 24x24 16x16\\",
      \\"type\\": \\"image/x-icon\\"
    },
    {
      \\"src\\": \\"logo192.png\\",
      \\"type\\": \\"image/png\\",
      \\"sizes\\": \\"192x192\\"
    },
    {
      \\"src\\": \\"logo512.png\\",
      \\"type\\": \\"image/png\\",
      \\"sizes\\": \\"512x512\\"
    }
  ],
  \\"start_url\\": \\".\\",
  \\"display\\": \\"standalone\\",
  \\"theme_color\\": \\"#000000\\",
  \\"background_color\\": \\"#ffffff\\"
}",
  "admin-ui/src/App.tsx": "import React, { useEffect, useState } from \\"react\\";
import { Admin, DataProvider, Resource } from \\"react-admin\\";
import buildGraphQLProvider from \\"./data-provider/graphqlDataProvider\\";
import { theme } from \\"./theme/theme\\";
import Login from \\"./Login\\";
import \\"./App.scss\\";
import Dashboard from \\"./pages/Dashboard\\";
import { UserList } from \\"./user/UserList\\";
import { UserCreate } from \\"./user/UserCreate\\";
import { UserEdit } from \\"./user/UserEdit\\";
import { UserShow } from \\"./user/UserShow\\";
import { ProfileList } from \\"./profile/ProfileList\\";
import { ProfileCreate } from \\"./profile/ProfileCreate\\";
import { ProfileEdit } from \\"./profile/ProfileEdit\\";
import { ProfileShow } from \\"./profile/ProfileShow\\";
import { OrderList } from \\"./order/OrderList\\";
import { OrderCreate } from \\"./order/OrderCreate\\";
import { OrderEdit } from \\"./order/OrderEdit\\";
import { OrderShow } from \\"./order/OrderShow\\";
import { OrganizationList } from \\"./organization/OrganizationList\\";
import { OrganizationCreate } from \\"./organization/OrganizationCreate\\";
import { OrganizationEdit } from \\"./organization/OrganizationEdit\\";
import { OrganizationShow } from \\"./organization/OrganizationShow\\";
import { CustomerList } from \\"./customer/CustomerList\\";
import { CustomerCreate } from \\"./customer/CustomerCreate\\";
import { CustomerEdit } from \\"./customer/CustomerEdit\\";
import { CustomerShow } from \\"./customer/CustomerShow\\";
import { EmptyList } from \\"./empty/EmptyList\\";
import { EmptyCreate } from \\"./empty/EmptyCreate\\";
import { EmptyEdit } from \\"./empty/EmptyEdit\\";
import { EmptyShow } from \\"./empty/EmptyShow\\";
import { httpAuthProvider } from \\"./auth-provider/ra-auth-http\\";

const App = (): React.ReactElement => {
  const [dataProvider, setDataProvider] = useState<DataProvider | null>(null);
  useEffect(() => {
    buildGraphQLProvider
      .then((provider: any) => {
        setDataProvider(() => provider);
      })
      .catch((error: any) => {
        console.log(error);
      });
  }, []);
  if (!dataProvider) {
    return <div>Loading</div>;
  }
  return (
    <div className=\\"App\\">
      <Admin
        title={\\"Sample Application\\"}
        dataProvider={dataProvider}
        authProvider={httpAuthProvider}
        theme={theme}
        dashboard={Dashboard}
        loginPage={Login}
      >
        <Resource
          name=\\"User\\"
          list={UserList}
          edit={UserEdit}
          create={UserCreate}
          show={UserShow}
        />
        <Resource
          name=\\"Profile\\"
          list={ProfileList}
          edit={ProfileEdit}
          create={ProfileCreate}
          show={ProfileShow}
        />
        <Resource
          name=\\"Order\\"
          list={OrderList}
          edit={OrderEdit}
          create={OrderCreate}
          show={OrderShow}
        />
        <Resource
          name=\\"Organization\\"
          list={OrganizationList}
          edit={OrganizationEdit}
          create={OrganizationCreate}
          show={OrganizationShow}
        />
        <Resource
          name=\\"Customer\\"
          list={CustomerList}
          edit={CustomerEdit}
          create={CustomerCreate}
          show={CustomerShow}
        />
        <Resource
          name=\\"Empty\\"
          list={EmptyList}
          edit={EmptyEdit}
          create={EmptyCreate}
          show={EmptyShow}
        />
      </Admin>
    </div>
  );
};

export default App;
",
  "admin-ui/src/Components/Pagination.tsx": "import React from \\"react\\";
import { Pagination as RAPagination, PaginationProps } from \\"react-admin\\";

const PAGINATION_OPTIONS = [10, 25, 50, 100, 200];

const Pagination = (props: PaginationProps) => (
  <RAPagination rowsPerPageOptions={PAGINATION_OPTIONS} {...props} />
);

export default Pagination;
",
  "admin-ui/src/Login.tsx": "import * as React from \\"react\\";
import { useState } from \\"react\\";
import { useLogin, useNotify, Notification, defaultTheme } from \\"react-admin\\";
import { ThemeProvider } from \\"@material-ui/styles\\";
import { createTheme } from \\"@material-ui/core/styles\\";
import { Button } from \\"@material-ui/core\\";
import \\"./login.scss\\";

const CLASS_NAME = \\"login-page\\";

const Login = ({ theme }: any) => {
  const [username, setUsername] = useState(\\"\\");
  const [password, setPassword] = useState(\\"\\");
  const login = useLogin();
  const notify = useNotify();
  const BASE_URI = process.env.REACT_APP_SERVER_URL;
  const submit = (e: any) => {
    e.preventDefault();
    login({ username, password }).catch(() =>
      notify(\\"Invalid username or password\\")
    );
  };

  return (
    <ThemeProvider theme={createTheme(defaultTheme)}>
      <div className={\`\${CLASS_NAME}\`}>
        <div className={\`\${CLASS_NAME}__wrapper\`}>
          <div className={\`\${CLASS_NAME}__box\`}>
            <img
              src=\\"https://amplication.com/assets/graphql.png\\"
              alt=\\"GraphQL API\\"
            />
            <h2>Connect via GraphQL</h2>
            <div className={\`\${CLASS_NAME}__box__message\`}>
              Connect to the server using GraphQL API with a complete and
              understandable description of the data in your API
            </div>
            <Button
              type=\\"button\\"
              variant=\\"contained\\"
              color=\\"primary\\"
              href={\`\${BASE_URI}/graphql\`}
            >
              Continue
            </Button>
          </div>
          <div className={\`\${CLASS_NAME}__box\`}>
            <img
              src=\\"https://amplication.com/assets/react-admin.png\\"
              alt=\\"React-Admin\\"
            />
            <h2>Admin UI</h2>
            <div className={\`\${CLASS_NAME}__box__message\`}>
              Sign in to a React-Admin client with ready-made forms for creating
              and editing all the data models of your application
            </div>
            <form onSubmit={submit}>
              <label>
                <span>Username</span>

                <input
                  name=\\"username\\"
                  type=\\"textbox\\"
                  value={username}
                  onChange={(e) => setUsername(e.target.value)}
                />
              </label>
              <label>
                <span>Password</span>

                <input
                  name=\\"password\\"
                  type=\\"password\\"
                  value={password}
                  onChange={(e) => setPassword(e.target.value)}
                />
              </label>
              <Button type=\\"submit\\" variant=\\"contained\\" color=\\"primary\\">
                Log in
              </Button>
            </form>
          </div>
          <div className={\`\${CLASS_NAME}__box\`}>
            <img
              src=\\"https://amplication.com/assets/restapi.png\\"
              alt=\\"REST API\\"
            />
            <h2>Connect via REST API</h2>
            <div className={\`\${CLASS_NAME}__box__message\`}>
              Connect to the server using REST API with a built-in Swagger
              documentation
            </div>
            <Button
              type=\\"button\\"
              variant=\\"contained\\"
              color=\\"primary\\"
              href={\`\${BASE_URI}/api\`}
            >
              Continue
            </Button>
          </div>

          <Notification />
        </div>
        <div className={\`\${CLASS_NAME}__read-more\`}>
          <span>Read </span>
          <a href=\\"https://docs.amplication.com/api\\" target=\\"docs\\">
            Amplication docs
          </a>
          <span> to learn more</span>
        </div>
      </div>
    </ThemeProvider>
  );
};

export default Login;
",
  "admin-ui/src/api/customer/CreateCustomerArgs.ts": "import { CustomerCreateInput } from \\"./CustomerCreateInput\\";

export type CreateCustomerArgs = {
  data: CustomerCreateInput;
};
",
  "admin-ui/src/api/customer/Customer.ts": "import { Organization } from \\"../organization/Organization\\";
import { Order } from \\"../order/Order\\";

export type Customer = {
  id: number;
  createdAt: Date;
  updatedAt: Date;
  email: string;
  firstName: string | null;
  lastName: string | null;
  isVip: boolean | null;
  birthData: Date | null;
  averageSale: number | null;
  favoriteNumber: number | null;
  geoLocation: string | null;
  comments: string | null;
  favoriteColors?: Array<\\"red\\" | \\"green\\" | \\"purple\\" | \\"yellow\\">;
  customerType?: \\"platinum\\" | \\"gold\\" | \\"bronze\\" | \\"regular\\" | null;
  organization?: Organization | null;
  vipOrganization?: Organization | null;
  orders?: Array<Order>;
};
",
  "admin-ui/src/api/customer/CustomerCountArgs.ts": "import { CustomerWhereInput } from \\"./CustomerWhereInput\\";

export type CustomerCountArgs = {
  where?: CustomerWhereInput;
};
",
  "admin-ui/src/api/customer/CustomerCreateInput.ts": "import { OrganizationWhereUniqueInput } from \\"../organization/OrganizationWhereUniqueInput\\";
import { OrderCreateNestedManyWithoutCustomersInput } from \\"./OrderCreateNestedManyWithoutCustomersInput\\";

export type CustomerCreateInput = {
  email: string;
  firstName?: string | null;
  lastName?: string | null;
  isVip?: boolean | null;
  birthData?: Date | null;
  averageSale?: number | null;
  favoriteNumber?: number | null;
  geoLocation?: string | null;
  comments?: string | null;
  favoriteColors?: Array<\\"red\\" | \\"green\\" | \\"purple\\" | \\"yellow\\">;
  customerType?: \\"platinum\\" | \\"gold\\" | \\"bronze\\" | \\"regular\\" | null;
  organization?: OrganizationWhereUniqueInput | null;
  vipOrganization?: OrganizationWhereUniqueInput | null;
  orders?: OrderCreateNestedManyWithoutCustomersInput;
};
",
  "admin-ui/src/api/customer/CustomerFindManyArgs.ts": "import { CustomerWhereInput } from \\"./CustomerWhereInput\\";
import { CustomerOrderByInput } from \\"./CustomerOrderByInput\\";

export type CustomerFindManyArgs = {
  where?: CustomerWhereInput;
  orderBy?: Array<CustomerOrderByInput>;
  skip?: number;
  take?: number;
};
",
  "admin-ui/src/api/customer/CustomerFindUniqueArgs.ts": "import { CustomerWhereUniqueInput } from \\"./CustomerWhereUniqueInput\\";

export type CustomerFindUniqueArgs = {
  where: CustomerWhereUniqueInput;
};
",
  "admin-ui/src/api/customer/CustomerListRelationFilter.ts": "import { CustomerWhereInput } from \\"./CustomerWhereInput\\";

export type CustomerListRelationFilter = {
  every?: CustomerWhereInput;
  some?: CustomerWhereInput;
  none?: CustomerWhereInput;
};
",
  "admin-ui/src/api/customer/CustomerOrderByInput.ts": "import { SortOrder } from \\"../../util/SortOrder\\";

export type CustomerOrderByInput = {
  id?: SortOrder;
  createdAt?: SortOrder;
  updatedAt?: SortOrder;
  email?: SortOrder;
  firstName?: SortOrder;
  lastName?: SortOrder;
  isVip?: SortOrder;
  birthData?: SortOrder;
  averageSale?: SortOrder;
  favoriteNumber?: SortOrder;
  geoLocation?: SortOrder;
  comments?: SortOrder;
  favoriteColors?: SortOrder;
  customerType?: SortOrder;
  organizationId?: SortOrder;
  vipOrganizationId?: SortOrder;
};
",
  "admin-ui/src/api/customer/CustomerUpdateInput.ts": "import { OrganizationWhereUniqueInput } from \\"../organization/OrganizationWhereUniqueInput\\";
import { OrderUpdateManyWithoutCustomersInput } from \\"./OrderUpdateManyWithoutCustomersInput\\";

export type CustomerUpdateInput = {
  email?: string;
  firstName?: string | null;
  lastName?: string | null;
  isVip?: boolean | null;
  birthData?: Date | null;
  averageSale?: number | null;
  favoriteNumber?: number | null;
  geoLocation?: string | null;
  comments?: string | null;
  favoriteColors?: Array<\\"red\\" | \\"green\\" | \\"purple\\" | \\"yellow\\">;
  customerType?: \\"platinum\\" | \\"gold\\" | \\"bronze\\" | \\"regular\\" | null;
  organization?: OrganizationWhereUniqueInput | null;
  vipOrganization?: OrganizationWhereUniqueInput | null;
  orders?: OrderUpdateManyWithoutCustomersInput;
};
",
  "admin-ui/src/api/customer/CustomerWhereInput.ts": "import { IntFilter } from \\"../../util/IntFilter\\";
import { DateTimeFilter } from \\"../../util/DateTimeFilter\\";
import { StringFilter } from \\"../../util/StringFilter\\";
import { StringNullableFilter } from \\"../../util/StringNullableFilter\\";
import { BooleanNullableFilter } from \\"../../util/BooleanNullableFilter\\";
import { DateTimeNullableFilter } from \\"../../util/DateTimeNullableFilter\\";
import { FloatNullableFilter } from \\"../../util/FloatNullableFilter\\";
import { IntNullableFilter } from \\"../../util/IntNullableFilter\\";
import { OrganizationWhereUniqueInput } from \\"../organization/OrganizationWhereUniqueInput\\";
import { OrderListRelationFilter } from \\"../order/OrderListRelationFilter\\";

export type CustomerWhereInput = {
  id?: IntFilter;
  createdAt?: DateTimeFilter;
  updatedAt?: DateTimeFilter;
  email?: StringFilter;
  firstName?: StringNullableFilter;
  lastName?: StringNullableFilter;
  isVip?: BooleanNullableFilter;
  birthData?: DateTimeNullableFilter;
  averageSale?: FloatNullableFilter;
  favoriteNumber?: IntNullableFilter;
  geoLocation?: StringNullableFilter;
  comments?: StringNullableFilter;
  customerType?: \\"platinum\\" | \\"gold\\" | \\"bronze\\" | \\"regular\\";
  organization?: OrganizationWhereUniqueInput;
  vipOrganization?: OrganizationWhereUniqueInput;
  orders?: OrderListRelationFilter;
};
",
  "admin-ui/src/api/customer/CustomerWhereUniqueInput.ts": "export type CustomerWhereUniqueInput = {
  id: number;
};
",
  "admin-ui/src/api/customer/DeleteCustomerArgs.ts": "import { CustomerWhereUniqueInput } from \\"./CustomerWhereUniqueInput\\";

export type DeleteCustomerArgs = {
  where: CustomerWhereUniqueInput;
};
",
  "admin-ui/src/api/customer/EnumCustomerCustomerType.ts": "export enum EnumCustomerCustomerType {
  Platinum = \\"platinum\\",
  Gold = \\"gold\\",
  Bronze = \\"bronze\\",
  Regular = \\"regular\\",
}
",
  "admin-ui/src/api/customer/EnumCustomerFavoriteColors.ts": "export enum EnumCustomerFavoriteColors {
  Red = \\"red\\",
  Green = \\"green\\",
  Purple = \\"purple\\",
  Yellow = \\"yellow\\",
}
",
  "admin-ui/src/api/customer/OrderCreateNestedManyWithoutCustomersInput.ts": "import { OrderWhereUniqueInput } from \\"../order/OrderWhereUniqueInput\\";

export type OrderCreateNestedManyWithoutCustomersInput = {
  connect?: Array<OrderWhereUniqueInput>;
};
",
  "admin-ui/src/api/customer/OrderUpdateManyWithoutCustomersInput.ts": "import { OrderWhereUniqueInput } from \\"../order/OrderWhereUniqueInput\\";

export type OrderUpdateManyWithoutCustomersInput = {
  connect?: Array<OrderWhereUniqueInput>;
  disconnect?: Array<OrderWhereUniqueInput>;
  set?: Array<OrderWhereUniqueInput>;
};
",
  "admin-ui/src/api/customer/UpdateCustomerArgs.ts": "import { CustomerWhereUniqueInput } from \\"./CustomerWhereUniqueInput\\";
import { CustomerUpdateInput } from \\"./CustomerUpdateInput\\";

export type UpdateCustomerArgs = {
  where: CustomerWhereUniqueInput;
  data: CustomerUpdateInput;
};
",
  "admin-ui/src/api/empty/DeleteEmptyArgs.ts": "import { EmptyWhereUniqueInput } from \\"./EmptyWhereUniqueInput\\";

export type DeleteEmptyArgs = {
  where: EmptyWhereUniqueInput;
};
",
  "admin-ui/src/api/empty/Empty.ts": "export type Empty = {
  id: string;
  createdAt: Date;
  updatedAt: Date;
};
",
  "admin-ui/src/api/empty/EmptyCountArgs.ts": "import { EmptyWhereInput } from \\"./EmptyWhereInput\\";

export type EmptyCountArgs = {
  where?: EmptyWhereInput;
};
",
  "admin-ui/src/api/empty/EmptyCreateInput.ts": "export type EmptyCreateInput = {};
",
  "admin-ui/src/api/empty/EmptyFindManyArgs.ts": "import { EmptyWhereInput } from \\"./EmptyWhereInput\\";
import { EmptyOrderByInput } from \\"./EmptyOrderByInput\\";

export type EmptyFindManyArgs = {
  where?: EmptyWhereInput;
  orderBy?: Array<EmptyOrderByInput>;
  skip?: number;
  take?: number;
};
",
  "admin-ui/src/api/empty/EmptyFindUniqueArgs.ts": "import { EmptyWhereUniqueInput } from \\"./EmptyWhereUniqueInput\\";

export type EmptyFindUniqueArgs = {
  where: EmptyWhereUniqueInput;
};
",
  "admin-ui/src/api/empty/EmptyListRelationFilter.ts": "import { EmptyWhereInput } from \\"./EmptyWhereInput\\";

export type EmptyListRelationFilter = {
  every?: EmptyWhereInput;
  some?: EmptyWhereInput;
  none?: EmptyWhereInput;
};
",
  "admin-ui/src/api/empty/EmptyOrderByInput.ts": "import { SortOrder } from \\"../../util/SortOrder\\";

export type EmptyOrderByInput = {
  id?: SortOrder;
  createdAt?: SortOrder;
  updatedAt?: SortOrder;
};
",
  "admin-ui/src/api/empty/EmptyUpdateInput.ts": "export type EmptyUpdateInput = {};
",
  "admin-ui/src/api/empty/EmptyWhereInput.ts": "import { StringFilter } from \\"../../util/StringFilter\\";
import { DateTimeFilter } from \\"../../util/DateTimeFilter\\";

export type EmptyWhereInput = {
  id?: StringFilter;
  createdAt?: DateTimeFilter;
  updatedAt?: DateTimeFilter;
};
",
  "admin-ui/src/api/empty/EmptyWhereUniqueInput.ts": "export type EmptyWhereUniqueInput = {
  id: string;
};
",
  "admin-ui/src/api/order/CreateOrderArgs.ts": "import { OrderCreateInput } from \\"./OrderCreateInput\\";

export type CreateOrderArgs = {
  data: OrderCreateInput;
};
",
  "admin-ui/src/api/order/DeleteOrderArgs.ts": "import { OrderWhereUniqueInput } from \\"./OrderWhereUniqueInput\\";

export type DeleteOrderArgs = {
  where: OrderWhereUniqueInput;
};
",
  "admin-ui/src/api/order/EnumOrderLabel.ts": "export enum EnumOrderLabel {
  Fragile = \\"fragile\\",
}
",
  "admin-ui/src/api/order/EnumOrderStatus.ts": "export enum EnumOrderStatus {
  Pending = \\"pending\\",
  InProgress = \\"inProgress\\",
  Done = \\"done\\",
}
",
  "admin-ui/src/api/order/Order.ts": "import { Customer } from \\"../customer/Customer\\";

export type Order = {
  id: string;
  createdAt: Date;
  updatedAt: Date;
  customer?: Customer;
  status?: \\"pending\\" | \\"inProgress\\" | \\"done\\";
  label?: \\"fragile\\" | null;
};
",
  "admin-ui/src/api/order/OrderCountArgs.ts": "import { OrderWhereInput } from \\"./OrderWhereInput\\";

export type OrderCountArgs = {
  where?: OrderWhereInput;
};
",
  "admin-ui/src/api/order/OrderCreateInput.ts": "import { CustomerWhereUniqueInput } from \\"../customer/CustomerWhereUniqueInput\\";

export type OrderCreateInput = {
  customer: CustomerWhereUniqueInput;
  status: \\"pending\\" | \\"inProgress\\" | \\"done\\";
  label?: \\"fragile\\" | null;
};
",
  "admin-ui/src/api/order/OrderFindManyArgs.ts": "import { OrderWhereInput } from \\"./OrderWhereInput\\";
import { OrderOrderByInput } from \\"./OrderOrderByInput\\";

export type OrderFindManyArgs = {
  where?: OrderWhereInput;
  orderBy?: Array<OrderOrderByInput>;
  skip?: number;
  take?: number;
};
",
  "admin-ui/src/api/order/OrderFindUniqueArgs.ts": "import { OrderWhereUniqueInput } from \\"./OrderWhereUniqueInput\\";

export type OrderFindUniqueArgs = {
  where: OrderWhereUniqueInput;
};
",
  "admin-ui/src/api/order/OrderListRelationFilter.ts": "import { OrderWhereInput } from \\"./OrderWhereInput\\";

export type OrderListRelationFilter = {
  every?: OrderWhereInput;
  some?: OrderWhereInput;
  none?: OrderWhereInput;
};
",
  "admin-ui/src/api/order/OrderOrderByInput.ts": "import { SortOrder } from \\"../../util/SortOrder\\";

export type OrderOrderByInput = {
  id?: SortOrder;
  createdAt?: SortOrder;
  updatedAt?: SortOrder;
  customerId?: SortOrder;
  status?: SortOrder;
  label?: SortOrder;
};
",
  "admin-ui/src/api/order/OrderUpdateInput.ts": "import { CustomerWhereUniqueInput } from \\"../customer/CustomerWhereUniqueInput\\";

export type OrderUpdateInput = {
  customer?: CustomerWhereUniqueInput;
  status?: \\"pending\\" | \\"inProgress\\" | \\"done\\";
  label?: \\"fragile\\" | null;
};
",
  "admin-ui/src/api/order/OrderWhereInput.ts": "import { StringFilter } from \\"../../util/StringFilter\\";
import { DateTimeFilter } from \\"../../util/DateTimeFilter\\";
import { CustomerWhereUniqueInput } from \\"../customer/CustomerWhereUniqueInput\\";

export type OrderWhereInput = {
  id?: StringFilter;
  createdAt?: DateTimeFilter;
  updatedAt?: DateTimeFilter;
  customer?: CustomerWhereUniqueInput;
  status?: \\"pending\\" | \\"inProgress\\" | \\"done\\";
  label?: \\"fragile\\";
};
",
  "admin-ui/src/api/order/OrderWhereUniqueInput.ts": "export type OrderWhereUniqueInput = {
  id: string;
};
",
  "admin-ui/src/api/order/UpdateOrderArgs.ts": "import { OrderWhereUniqueInput } from \\"./OrderWhereUniqueInput\\";
import { OrderUpdateInput } from \\"./OrderUpdateInput\\";

export type UpdateOrderArgs = {
  where: OrderWhereUniqueInput;
  data: OrderUpdateInput;
};
",
  "admin-ui/src/api/organization/CreateOrganizationArgs.ts": "import { OrganizationCreateInput } from \\"./OrganizationCreateInput\\";

export type CreateOrganizationArgs = {
  data: OrganizationCreateInput;
};
",
  "admin-ui/src/api/organization/CustomerCreateNestedManyWithoutOrganizationsInput.ts": "import { CustomerWhereUniqueInput } from \\"../customer/CustomerWhereUniqueInput\\";

export type CustomerCreateNestedManyWithoutOrganizationsInput = {
  connect?: Array<CustomerWhereUniqueInput>;
};
",
  "admin-ui/src/api/organization/CustomerUpdateManyWithoutOrganizationsInput.ts": "import { CustomerWhereUniqueInput } from \\"../customer/CustomerWhereUniqueInput\\";

export type CustomerUpdateManyWithoutOrganizationsInput = {
  connect?: Array<CustomerWhereUniqueInput>;
  disconnect?: Array<CustomerWhereUniqueInput>;
  set?: Array<CustomerWhereUniqueInput>;
};
",
  "admin-ui/src/api/organization/DeleteOrganizationArgs.ts": "import { OrganizationWhereUniqueInput } from \\"./OrganizationWhereUniqueInput\\";

export type DeleteOrganizationArgs = {
  where: OrganizationWhereUniqueInput;
};
",
  "admin-ui/src/api/organization/Organization.ts": "import { User } from \\"../user/User\\";
import { Customer } from \\"../customer/Customer\\";

export type Organization = {
  id: string;
  createdAt: Date;
  updatedAt: Date;
  name: string;
  users?: Array<User>;
  customers?: Array<Customer>;
  vipCustomers?: Array<Customer>;
};
",
  "admin-ui/src/api/organization/OrganizationCountArgs.ts": "import { OrganizationWhereInput } from \\"./OrganizationWhereInput\\";

export type OrganizationCountArgs = {
  where?: OrganizationWhereInput;
};
",
  "admin-ui/src/api/organization/OrganizationCreateInput.ts": "import { UserCreateNestedManyWithoutOrganizationsInput } from \\"./UserCreateNestedManyWithoutOrganizationsInput\\";
import { CustomerCreateNestedManyWithoutOrganizationsInput } from \\"./CustomerCreateNestedManyWithoutOrganizationsInput\\";

export type OrganizationCreateInput = {
  name: string;
  users?: UserCreateNestedManyWithoutOrganizationsInput;
  customers?: CustomerCreateNestedManyWithoutOrganizationsInput;
  vipCustomers?: CustomerCreateNestedManyWithoutOrganizationsInput;
};
",
  "admin-ui/src/api/organization/OrganizationFindManyArgs.ts": "import { OrganizationWhereInput } from \\"./OrganizationWhereInput\\";
import { OrganizationOrderByInput } from \\"./OrganizationOrderByInput\\";

export type OrganizationFindManyArgs = {
  where?: OrganizationWhereInput;
  orderBy?: Array<OrganizationOrderByInput>;
  skip?: number;
  take?: number;
};
",
  "admin-ui/src/api/organization/OrganizationFindUniqueArgs.ts": "import { OrganizationWhereUniqueInput } from \\"./OrganizationWhereUniqueInput\\";

export type OrganizationFindUniqueArgs = {
  where: OrganizationWhereUniqueInput;
};
",
  "admin-ui/src/api/organization/OrganizationListRelationFilter.ts": "import { OrganizationWhereInput } from \\"./OrganizationWhereInput\\";

export type OrganizationListRelationFilter = {
  every?: OrganizationWhereInput;
  some?: OrganizationWhereInput;
  none?: OrganizationWhereInput;
};
",
  "admin-ui/src/api/organization/OrganizationOrderByInput.ts": "import { SortOrder } from \\"../../util/SortOrder\\";

export type OrganizationOrderByInput = {
  id?: SortOrder;
  createdAt?: SortOrder;
  updatedAt?: SortOrder;
  name?: SortOrder;
};
",
  "admin-ui/src/api/organization/OrganizationUpdateInput.ts": "import { UserUpdateManyWithoutOrganizationsInput } from \\"./UserUpdateManyWithoutOrganizationsInput\\";
import { CustomerUpdateManyWithoutOrganizationsInput } from \\"./CustomerUpdateManyWithoutOrganizationsInput\\";

export type OrganizationUpdateInput = {
  name?: string;
  users?: UserUpdateManyWithoutOrganizationsInput;
  customers?: CustomerUpdateManyWithoutOrganizationsInput;
  vipCustomers?: CustomerUpdateManyWithoutOrganizationsInput;
};
",
  "admin-ui/src/api/organization/OrganizationWhereInput.ts": "import { StringFilter } from \\"../../util/StringFilter\\";
import { DateTimeFilter } from \\"../../util/DateTimeFilter\\";
import { UserListRelationFilter } from \\"../user/UserListRelationFilter\\";
import { CustomerListRelationFilter } from \\"../customer/CustomerListRelationFilter\\";

export type OrganizationWhereInput = {
  id?: StringFilter;
  createdAt?: DateTimeFilter;
  updatedAt?: DateTimeFilter;
  name?: StringFilter;
  users?: UserListRelationFilter;
  customers?: CustomerListRelationFilter;
  vipCustomers?: CustomerListRelationFilter;
};
",
  "admin-ui/src/api/organization/OrganizationWhereUniqueInput.ts": "export type OrganizationWhereUniqueInput = {
  id: string;
};
",
  "admin-ui/src/api/organization/UpdateOrganizationArgs.ts": "import { OrganizationWhereUniqueInput } from \\"./OrganizationWhereUniqueInput\\";
import { OrganizationUpdateInput } from \\"./OrganizationUpdateInput\\";

export type UpdateOrganizationArgs = {
  where: OrganizationWhereUniqueInput;
  data: OrganizationUpdateInput;
};
",
  "admin-ui/src/api/organization/UserCreateNestedManyWithoutOrganizationsInput.ts": "import { UserWhereUniqueInput } from \\"../user/UserWhereUniqueInput\\";

export type UserCreateNestedManyWithoutOrganizationsInput = {
  connect?: Array<UserWhereUniqueInput>;
};
",
  "admin-ui/src/api/organization/UserUpdateManyWithoutOrganizationsInput.ts": "import { UserWhereUniqueInput } from \\"../user/UserWhereUniqueInput\\";

export type UserUpdateManyWithoutOrganizationsInput = {
  connect?: Array<UserWhereUniqueInput>;
  disconnect?: Array<UserWhereUniqueInput>;
  set?: Array<UserWhereUniqueInput>;
};
",
  "admin-ui/src/api/profile/CreateProfileArgs.ts": "import { ProfileCreateInput } from \\"./ProfileCreateInput\\";

export type CreateProfileArgs = {
  data: ProfileCreateInput;
};
",
  "admin-ui/src/api/profile/DeleteProfileArgs.ts": "import { ProfileWhereUniqueInput } from \\"./ProfileWhereUniqueInput\\";

export type DeleteProfileArgs = {
  where: ProfileWhereUniqueInput;
};
",
  "admin-ui/src/api/profile/Profile.ts": "import { User } from \\"../user/User\\";

export type Profile = {
  id: number;
  createdIn: Date;
  createdAt: Date;
  updatedIn: Date;
  updatedAt: Date;
  email: string;
  user?: User | null;
};
",
  "admin-ui/src/api/profile/ProfileCountArgs.ts": "import { ProfileWhereInput } from \\"./ProfileWhereInput\\";

export type ProfileCountArgs = {
  where?: ProfileWhereInput;
};
",
  "admin-ui/src/api/profile/ProfileCreateInput.ts": "import { UserWhereUniqueInput } from \\"../user/UserWhereUniqueInput\\";

export type ProfileCreateInput = {
  createdAt: Date;
  updatedAt: Date;
  email: string;
  user?: UserWhereUniqueInput | null;
};
",
  "admin-ui/src/api/profile/ProfileFindManyArgs.ts": "import { ProfileWhereInput } from \\"./ProfileWhereInput\\";
import { ProfileOrderByInput } from \\"./ProfileOrderByInput\\";

export type ProfileFindManyArgs = {
  where?: ProfileWhereInput;
  orderBy?: Array<ProfileOrderByInput>;
  skip?: number;
  take?: number;
};
",
  "admin-ui/src/api/profile/ProfileFindUniqueArgs.ts": "import { ProfileWhereUniqueInput } from \\"./ProfileWhereUniqueInput\\";

export type ProfileFindUniqueArgs = {
  where: ProfileWhereUniqueInput;
};
",
  "admin-ui/src/api/profile/ProfileListRelationFilter.ts": "import { ProfileWhereInput } from \\"./ProfileWhereInput\\";

export type ProfileListRelationFilter = {
  every?: ProfileWhereInput;
  some?: ProfileWhereInput;
  none?: ProfileWhereInput;
};
",
  "admin-ui/src/api/profile/ProfileOrderByInput.ts": "import { SortOrder } from \\"../../util/SortOrder\\";

export type ProfileOrderByInput = {
  id?: SortOrder;
  createdIn?: SortOrder;
  createdAt?: SortOrder;
  updatedIn?: SortOrder;
  updatedAt?: SortOrder;
  email?: SortOrder;
  userId?: SortOrder;
};
",
  "admin-ui/src/api/profile/ProfileUpdateInput.ts": "import { UserWhereUniqueInput } from \\"../user/UserWhereUniqueInput\\";

export type ProfileUpdateInput = {
  createdAt?: Date;
  updatedAt?: Date;
  email?: string;
  user?: UserWhereUniqueInput | null;
};
",
  "admin-ui/src/api/profile/ProfileWhereInput.ts": "import { IntFilter } from \\"../../util/IntFilter\\";
import { DateTimeFilter } from \\"../../util/DateTimeFilter\\";
import { StringFilter } from \\"../../util/StringFilter\\";
import { UserWhereUniqueInput } from \\"../user/UserWhereUniqueInput\\";

export type ProfileWhereInput = {
  id?: IntFilter;
  createdIn?: DateTimeFilter;
  createdAt?: DateTimeFilter;
  updatedIn?: DateTimeFilter;
  updatedAt?: DateTimeFilter;
  email?: StringFilter;
  user?: UserWhereUniqueInput;
};
",
  "admin-ui/src/api/profile/ProfileWhereUniqueInput.ts": "export type ProfileWhereUniqueInput = {
  id: number;
};
",
  "admin-ui/src/api/profile/UpdateProfileArgs.ts": "import { ProfileWhereUniqueInput } from \\"./ProfileWhereUniqueInput\\";
import { ProfileUpdateInput } from \\"./ProfileUpdateInput\\";

export type UpdateProfileArgs = {
  where: ProfileWhereUniqueInput;
  data: ProfileUpdateInput;
};
",
  "admin-ui/src/api/user/CreateUserArgs.ts": "import { UserCreateInput } from \\"./UserCreateInput\\";

export type CreateUserArgs = {
  data: UserCreateInput;
};
",
  "admin-ui/src/api/user/DeleteUserArgs.ts": "import { UserWhereUniqueInput } from \\"./UserWhereUniqueInput\\";

export type DeleteUserArgs = {
  where: UserWhereUniqueInput;
};
",
  "admin-ui/src/api/user/EnumUserInterests.ts": "export enum EnumUserInterests {
  Programming = \\"programming\\",
  Design = \\"design\\",
}
",
  "admin-ui/src/api/user/EnumUserPriority.ts": "export enum EnumUserPriority {
  High = \\"high\\",
  Medium = \\"medium\\",
  Low = \\"low\\",
}
",
  "admin-ui/src/api/user/OrganizationCreateNestedManyWithoutUsersInput.ts": "import { OrganizationWhereUniqueInput } from \\"../organization/OrganizationWhereUniqueInput\\";

export type OrganizationCreateNestedManyWithoutUsersInput = {
  connect?: Array<OrganizationWhereUniqueInput>;
};
",
  "admin-ui/src/api/user/OrganizationUpdateManyWithoutUsersInput.ts": "import { OrganizationWhereUniqueInput } from \\"../organization/OrganizationWhereUniqueInput\\";

export type OrganizationUpdateManyWithoutUsersInput = {
  connect?: Array<OrganizationWhereUniqueInput>;
  disconnect?: Array<OrganizationWhereUniqueInput>;
  set?: Array<OrganizationWhereUniqueInput>;
};
",
  "admin-ui/src/api/user/UpdateUserArgs.ts": "import { UserWhereUniqueInput } from \\"./UserWhereUniqueInput\\";
import { UserUpdateInput } from \\"./UserUpdateInput\\";

export type UpdateUserArgs = {
  where: UserWhereUniqueInput;
  data: UserUpdateInput;
};
",
  "admin-ui/src/api/user/User.ts": "import { Organization } from \\"../organization/Organization\\";
import { JsonValue } from \\"type-fest\\";
import { Profile } from \\"../profile/Profile\\";

export type User = {
  id: string;
  name: string;
  bio: string;
  email: string;
  age: number;
  birthDate: Date;
  score: number;
  manager?: User | null;
  employees?: Array<User>;
  organizations?: Array<Organization>;
  interests?: Array<\\"programming\\" | \\"design\\">;
  priority?: \\"high\\" | \\"medium\\" | \\"low\\";
  isCurious: boolean;
  location: string;
  extendedProperties: JsonValue;
  profile?: Profile | null;
};
",
  "admin-ui/src/api/user/UserCountArgs.ts": "import { UserWhereInput } from \\"./UserWhereInput\\";

export type UserCountArgs = {
  where?: UserWhereInput;
};
",
  "admin-ui/src/api/user/UserCreateInput.ts": "import { UserWhereUniqueInput } from \\"./UserWhereUniqueInput\\";
import { UserCreateNestedManyWithoutUsersInput } from \\"./UserCreateNestedManyWithoutUsersInput\\";
import { OrganizationCreateNestedManyWithoutUsersInput } from \\"./OrganizationCreateNestedManyWithoutUsersInput\\";
import { InputJsonValue } from \\"../../types\\";
import { ProfileWhereUniqueInput } from \\"../profile/ProfileWhereUniqueInput\\";

export type UserCreateInput = {
  name: string;
  bio: string;
  email: string;
  age: number;
  birthDate: Date;
  score: number;
  manager?: UserWhereUniqueInput | null;
  employees?: UserCreateNestedManyWithoutUsersInput;
  organizations?: OrganizationCreateNestedManyWithoutUsersInput;
  interests?: Array<\\"programming\\" | \\"design\\">;
  priority: \\"high\\" | \\"medium\\" | \\"low\\";
  isCurious: boolean;
  location: string;
  extendedProperties: InputJsonValue;
  profile?: ProfileWhereUniqueInput | null;
};
",
  "admin-ui/src/api/user/UserCreateNestedManyWithoutUsersInput.ts": "import { UserWhereUniqueInput } from \\"./UserWhereUniqueInput\\";

export type UserCreateNestedManyWithoutUsersInput = {
  connect?: Array<UserWhereUniqueInput>;
};
",
  "admin-ui/src/api/user/UserFindManyArgs.ts": "import { UserWhereInput } from \\"./UserWhereInput\\";
import { UserOrderByInput } from \\"./UserOrderByInput\\";

export type UserFindManyArgs = {
  where?: UserWhereInput;
  orderBy?: Array<UserOrderByInput>;
  skip?: number;
  take?: number;
};
",
  "admin-ui/src/api/user/UserFindUniqueArgs.ts": "import { UserWhereUniqueInput } from \\"./UserWhereUniqueInput\\";

export type UserFindUniqueArgs = {
  where: UserWhereUniqueInput;
};
",
  "admin-ui/src/api/user/UserListRelationFilter.ts": "import { UserWhereInput } from \\"./UserWhereInput\\";

export type UserListRelationFilter = {
  every?: UserWhereInput;
  some?: UserWhereInput;
  none?: UserWhereInput;
};
",
  "admin-ui/src/api/user/UserOrderByInput.ts": "import { SortOrder } from \\"../../util/SortOrder\\";

export type UserOrderByInput = {
  id?: SortOrder;
  name?: SortOrder;
  bio?: SortOrder;
  email?: SortOrder;
  age?: SortOrder;
  birthDate?: SortOrder;
  score?: SortOrder;
  managerId?: SortOrder;
  interests?: SortOrder;
  priority?: SortOrder;
  isCurious?: SortOrder;
  location?: SortOrder;
  extendedProperties?: SortOrder;
  profileId?: SortOrder;
};
",
  "admin-ui/src/api/user/UserUpdateInput.ts": "import { UserWhereUniqueInput } from \\"./UserWhereUniqueInput\\";
import { UserUpdateManyWithoutUsersInput } from \\"./UserUpdateManyWithoutUsersInput\\";
import { OrganizationUpdateManyWithoutUsersInput } from \\"./OrganizationUpdateManyWithoutUsersInput\\";
import { InputJsonValue } from \\"../../types\\";
import { ProfileWhereUniqueInput } from \\"../profile/ProfileWhereUniqueInput\\";

export type UserUpdateInput = {
  name?: string;
  bio?: string;
  email?: string;
  age?: number;
  birthDate?: Date;
  score?: number;
  manager?: UserWhereUniqueInput | null;
  employees?: UserUpdateManyWithoutUsersInput;
  organizations?: OrganizationUpdateManyWithoutUsersInput;
  interests?: Array<\\"programming\\" | \\"design\\">;
  priority?: \\"high\\" | \\"medium\\" | \\"low\\";
  isCurious?: boolean;
  location?: string;
  extendedProperties?: InputJsonValue;
  profile?: ProfileWhereUniqueInput | null;
};
",
  "admin-ui/src/api/user/UserUpdateManyWithoutUsersInput.ts": "import { UserWhereUniqueInput } from \\"./UserWhereUniqueInput\\";

export type UserUpdateManyWithoutUsersInput = {
  connect?: Array<UserWhereUniqueInput>;
  disconnect?: Array<UserWhereUniqueInput>;
  set?: Array<UserWhereUniqueInput>;
};
",
  "admin-ui/src/api/user/UserWhereInput.ts": "import { StringFilter } from \\"../../util/StringFilter\\";
import { IntFilter } from \\"../../util/IntFilter\\";
import { DateTimeFilter } from \\"../../util/DateTimeFilter\\";
import { UserWhereUniqueInput } from \\"./UserWhereUniqueInput\\";
import { OrganizationListRelationFilter } from \\"../organization/OrganizationListRelationFilter\\";
import { BooleanFilter } from \\"../../util/BooleanFilter\\";
import { JsonFilter } from \\"../../util/JsonFilter\\";
import { ProfileWhereUniqueInput } from \\"../profile/ProfileWhereUniqueInput\\";

export type UserWhereInput = {
  id?: StringFilter;
  name?: StringFilter;
  bio?: StringFilter;
  age?: IntFilter;
  birthDate?: DateTimeFilter;
  manager?: UserWhereUniqueInput;
  organizations?: OrganizationListRelationFilter;
  priority?: \\"high\\" | \\"medium\\" | \\"low\\";
  isCurious?: BooleanFilter;
  location?: StringFilter;
  extendedProperties?: JsonFilter;
  profile?: ProfileWhereUniqueInput;
};
",
  "admin-ui/src/api/user/UserWhereUniqueInput.ts": "export type UserWhereUniqueInput = {
  id: string;
};
",
  "admin-ui/src/auth-provider/ra-auth-http.ts": "import { gql } from \\"@apollo/client/core\\";
import { AuthProvider } from \\"react-admin\\";
import {
  CREDENTIALS_LOCAL_STORAGE_ITEM,
  USER_DATA_LOCAL_STORAGE_ITEM,
} from \\"../constants\\";
import { Credentials, LoginMutateResult } from \\"../types\\";
import { apolloClient } from \\"../data-provider/graphqlDataProvider\\";

const LOGIN = gql\`
  mutation login($username: String!, $password: String!) {
    login(credentials: { username: $username, password: $password }) {
      username
      roles
    }
  }
\`;

export const httpAuthProvider: AuthProvider = {
  login: async (credentials: Credentials) => {
    const userData = await apolloClient.mutate<LoginMutateResult>({
      mutation: LOGIN,
      variables: {
        ...credentials,
      },
    });

    if (userData && userData.data?.login.username) {
      localStorage.setItem(
        CREDENTIALS_LOCAL_STORAGE_ITEM,
        createBasicAuthorizationHeader(
          credentials.username,
          credentials.password
        )
      );
      localStorage.setItem(
        USER_DATA_LOCAL_STORAGE_ITEM,
        JSON.stringify(userData.data)
      );
      return Promise.resolve();
    }
    return Promise.reject();
  },
  logout: () => {
    localStorage.removeItem(CREDENTIALS_LOCAL_STORAGE_ITEM);
    return Promise.resolve();
  },
  checkError: ({ status }: any) => {
    if (status === 401 || status === 403) {
      localStorage.removeItem(CREDENTIALS_LOCAL_STORAGE_ITEM);
      return Promise.reject();
    }
    return Promise.resolve();
  },
  checkAuth: () => {
    return localStorage.getItem(CREDENTIALS_LOCAL_STORAGE_ITEM)
      ? Promise.resolve()
      : Promise.reject();
  },
  getPermissions: () => Promise.reject(\\"Unknown method\\"),
  getIdentity: () => {
    const str = localStorage.getItem(USER_DATA_LOCAL_STORAGE_ITEM);
    const userData: LoginMutateResult = JSON.parse(str || \\"\\");

    return Promise.resolve({
      id: userData.login.username,
      fullName: userData.login.username,
      avatar: undefined,
    });
  },
};

function createBasicAuthorizationHeader(
  username: string,
  password: string
): string {
  return \`Basic \${btoa(\`\${username}:\${password}\`)}\`;
}
",
  "admin-ui/src/auth-provider/ra-auth-jwt.ts": "import { gql } from \\"@apollo/client/core\\";
import { AuthProvider } from \\"react-admin\\";
import {
  CREDENTIALS_LOCAL_STORAGE_ITEM,
  USER_DATA_LOCAL_STORAGE_ITEM,
} from \\"../constants\\";
import { Credentials, LoginMutateResult } from \\"../types\\";
import { apolloClient } from \\"../data-provider/graphqlDataProvider\\";

const LOGIN = gql\`
  mutation login($username: String!, $password: String!) {
    login(credentials: { username: $username, password: $password }) {
      username
      accessToken
    }
  }
\`;

export const jwtAuthProvider: AuthProvider = {
  login: async (credentials: Credentials) => {
    const userData = await apolloClient.mutate<LoginMutateResult>({
      mutation: LOGIN,
      variables: {
        ...credentials,
      },
    });

    if (userData && userData.data?.login.username) {
      localStorage.setItem(
        CREDENTIALS_LOCAL_STORAGE_ITEM,
        createBearerAuthorizationHeader(userData.data.login?.accessToken)
      );
      localStorage.setItem(
        USER_DATA_LOCAL_STORAGE_ITEM,
        JSON.stringify(userData.data)
      );
      return Promise.resolve();
    }
    return Promise.reject();
  },
  logout: () => {
    localStorage.removeItem(CREDENTIALS_LOCAL_STORAGE_ITEM);
    return Promise.resolve();
  },
  checkError: ({ status }: any) => {
    if (status === 401 || status === 403) {
      localStorage.removeItem(CREDENTIALS_LOCAL_STORAGE_ITEM);
      return Promise.reject();
    }
    return Promise.resolve();
  },
  checkAuth: () => {
    return localStorage.getItem(CREDENTIALS_LOCAL_STORAGE_ITEM)
      ? Promise.resolve()
      : Promise.reject();
  },
  getPermissions: () => Promise.reject(\\"Unknown method\\"),
  getIdentity: () => {
    const str = localStorage.getItem(USER_DATA_LOCAL_STORAGE_ITEM);
    const userData: LoginMutateResult = JSON.parse(str || \\"\\");

    return Promise.resolve({
      id: userData.login.username,
      fullName: userData.login.username,
      avatar: undefined,
    });
  },
};

export function createBearerAuthorizationHeader(accessToken: string) {
  return \`Bearer \${accessToken}\`;
}
",
  "admin-ui/src/auth.ts": "import { EventEmitter } from \\"events\\";
import { CREDENTIALS_LOCAL_STORAGE_ITEM } from \\"./constants\\";
import { Credentials } from \\"./types\\";

const eventEmitter = new EventEmitter();

export function isAuthenticated(): boolean {
  return Boolean(getCredentials());
}

export function listen(listener: (authenticated: boolean) => void): void {
  eventEmitter.on(\\"change\\", () => {
    listener(isAuthenticated());
  });
}

export function setCredentials(credentials: Credentials) {
  localStorage.setItem(
    CREDENTIALS_LOCAL_STORAGE_ITEM,
    JSON.stringify(credentials)
  );
}

export function getCredentials(): Credentials | null {
  const raw = localStorage.getItem(CREDENTIALS_LOCAL_STORAGE_ITEM);
  if (raw === null) {
    return null;
  }
  return JSON.parse(raw);
}

export function removeCredentials(): void {
  localStorage.removeItem(CREDENTIALS_LOCAL_STORAGE_ITEM);
}
",
  "admin-ui/src/constants.ts": "export const CREDENTIALS_LOCAL_STORAGE_ITEM = \\"credentials\\";
export const USER_DATA_LOCAL_STORAGE_ITEM = \\"userData\\";
",
  "admin-ui/src/customer/CustomerCreate.tsx": "import * as React from \\"react\\";

import {
  Create,
  SimpleForm,
  CreateProps,
  TextInput,
  BooleanInput,
  DateInput,
  NumberInput,
  SelectArrayInput,
  SelectInput,
  ReferenceInput,
  ReferenceArrayInput,
} from \\"react-admin\\";

import { OrganizationTitle } from \\"../organization/OrganizationTitle\\";
import { OrderTitle } from \\"../order/OrderTitle\\";

export const CustomerCreate = (props: CreateProps): React.ReactElement => {
  return (
    <Create {...props}>
      <SimpleForm>
        <TextInput label=\\"Email\\" source=\\"email\\" type=\\"email\\" />
        <TextInput label=\\"First Name\\" source=\\"firstName\\" />
        <TextInput label=\\"Last Name\\" source=\\"lastName\\" />
        <BooleanInput label=\\"VIP\\" source=\\"isVip\\" />
        <DateInput label=\\"Birth Data\\" source=\\"birthData\\" />
        <NumberInput
          label=\\"Average Sale (-1500.00 - 1500.00)\\"
          source=\\"averageSale\\"
        />
        <NumberInput
          step={1}
          label=\\"Favorite Number (1 - 20)\\"
          source=\\"favoriteNumber\\"
        />
        <TextInput label=\\"Geographic Location\\" source=\\"geoLocation\\" />
        <TextInput
          label=\\"Comments (up to 500 characters)\\"
          multiline
          source=\\"comments\\"
        />
        <SelectArrayInput
          label=\\"Favorite Colors (multi-select)\\"
          source=\\"favoriteColors\\"
          choices={[
            { label: \\"Red\\", value: \\"red\\" },
            { label: \\"Green\\", value: \\"green\\" },
            { label: \\"Purple\\", value: \\"purple\\" },
            { label: \\"yellow\\", value: \\"yellow\\" },
          ]}
          optionText=\\"label\\"
          optionValue=\\"value\\"
        />
        <SelectInput
          source=\\"customerType\\"
          label=\\"Customer Type\\"
          choices={[
            { label: \\"Platinum\\", value: \\"platinum\\" },
            { label: \\"Gold\\", value: \\"gold\\" },
            { label: \\"Bronze\\", value: \\"bronze\\" },
            { label: \\"Regular\\", value: \\"regular\\" },
          ]}
          optionText=\\"label\\"
          allowEmpty
          optionValue=\\"value\\"
        />
        <ReferenceInput
          source=\\"organization.id\\"
          reference=\\"Organization\\"
          label=\\"Organization\\"
        >
          <SelectInput optionText={OrganizationTitle} />
        </ReferenceInput>
        <ReferenceInput
          source=\\"vipOrganization.id\\"
          reference=\\"Organization\\"
          label=\\"VIP Organization\\"
        >
          <SelectInput optionText={OrganizationTitle} />
        </ReferenceInput>
        <ReferenceArrayInput
          source=\\"orders\\"
          reference=\\"Order\\"
          parse={(value: any) => value && value.map((v: any) => ({ id: v }))}
          format={(value: any) => value && value.map((v: any) => v.id)}
        >
          <SelectArrayInput optionText={OrderTitle} />
        </ReferenceArrayInput>
      </SimpleForm>
    </Create>
  );
};
",
  "admin-ui/src/customer/CustomerEdit.tsx": "import * as React from \\"react\\";

import {
  Edit,
  SimpleForm,
  EditProps,
  TextInput,
  BooleanInput,
  DateInput,
  NumberInput,
  SelectArrayInput,
  SelectInput,
  ReferenceInput,
  ReferenceArrayInput,
} from \\"react-admin\\";

import { OrganizationTitle } from \\"../organization/OrganizationTitle\\";
import { OrderTitle } from \\"../order/OrderTitle\\";

export const CustomerEdit = (props: EditProps): React.ReactElement => {
  return (
    <Edit {...props}>
      <SimpleForm>
        <TextInput label=\\"Email\\" source=\\"email\\" type=\\"email\\" />
        <TextInput label=\\"First Name\\" source=\\"firstName\\" />
        <TextInput label=\\"Last Name\\" source=\\"lastName\\" />
        <BooleanInput label=\\"VIP\\" source=\\"isVip\\" />
        <DateInput label=\\"Birth Data\\" source=\\"birthData\\" />
        <NumberInput
          label=\\"Average Sale (-1500.00 - 1500.00)\\"
          source=\\"averageSale\\"
        />
        <NumberInput
          step={1}
          label=\\"Favorite Number (1 - 20)\\"
          source=\\"favoriteNumber\\"
        />
        <TextInput label=\\"Geographic Location\\" source=\\"geoLocation\\" />
        <TextInput
          label=\\"Comments (up to 500 characters)\\"
          multiline
          source=\\"comments\\"
        />
        <SelectArrayInput
          label=\\"Favorite Colors (multi-select)\\"
          source=\\"favoriteColors\\"
          choices={[
            { label: \\"Red\\", value: \\"red\\" },
            { label: \\"Green\\", value: \\"green\\" },
            { label: \\"Purple\\", value: \\"purple\\" },
            { label: \\"yellow\\", value: \\"yellow\\" },
          ]}
          optionText=\\"label\\"
          optionValue=\\"value\\"
        />
        <SelectInput
          source=\\"customerType\\"
          label=\\"Customer Type\\"
          choices={[
            { label: \\"Platinum\\", value: \\"platinum\\" },
            { label: \\"Gold\\", value: \\"gold\\" },
            { label: \\"Bronze\\", value: \\"bronze\\" },
            { label: \\"Regular\\", value: \\"regular\\" },
          ]}
          optionText=\\"label\\"
          allowEmpty
          optionValue=\\"value\\"
        />
        <ReferenceInput
          source=\\"organization.id\\"
          reference=\\"Organization\\"
          label=\\"Organization\\"
        >
          <SelectInput optionText={OrganizationTitle} />
        </ReferenceInput>
        <ReferenceInput
          source=\\"vipOrganization.id\\"
          reference=\\"Organization\\"
          label=\\"VIP Organization\\"
        >
          <SelectInput optionText={OrganizationTitle} />
        </ReferenceInput>
        <ReferenceArrayInput
          source=\\"orders\\"
          reference=\\"Order\\"
          parse={(value: any) => value && value.map((v: any) => ({ id: v }))}
          format={(value: any) => value && value.map((v: any) => v.id)}
        >
          <SelectArrayInput optionText={OrderTitle} />
        </ReferenceArrayInput>
      </SimpleForm>
    </Edit>
  );
};
",
  "admin-ui/src/customer/CustomerList.tsx": "import * as React from \\"react\\";

import {
  List,
  Datagrid,
  ListProps,
  TextField,
  DateField,
  BooleanField,
  ReferenceField,
} from \\"react-admin\\";

import Pagination from \\"../Components/Pagination\\";
import { ORGANIZATION_TITLE_FIELD } from \\"../organization/OrganizationTitle\\";

export const CustomerList = (props: ListProps): React.ReactElement => {
  return (
    <List
      {...props}
      bulkActionButtons={false}
      title={\\"The Customers\\"}
      perPage={50}
      pagination={<Pagination />}
    >
      <Datagrid rowClick=\\"show\\">
        <TextField label=\\"Id\\" source=\\"id\\" />
        <DateField source=\\"createdAt\\" label=\\"Created At\\" />
        <DateField source=\\"updatedAt\\" label=\\"Updated At\\" />
        <TextField label=\\"Email\\" source=\\"email\\" />
        <TextField label=\\"First Name\\" source=\\"firstName\\" />
        <TextField label=\\"Last Name\\" source=\\"lastName\\" />
        <BooleanField label=\\"VIP\\" source=\\"isVip\\" />
        <TextField label=\\"Birth Data\\" source=\\"birthData\\" />
        <TextField
          label=\\"Average Sale (-1500.00 - 1500.00)\\"
          source=\\"averageSale\\"
        />
        <TextField label=\\"Favorite Number (1 - 20)\\" source=\\"favoriteNumber\\" />
        <TextField label=\\"Geographic Location\\" source=\\"geoLocation\\" />
        <TextField label=\\"Comments (up to 500 characters)\\" source=\\"comments\\" />
        <TextField
          label=\\"Favorite Colors (multi-select)\\"
          source=\\"favoriteColors\\"
        />
        <TextField label=\\"Customer Type\\" source=\\"customerType\\" />
        <ReferenceField
          label=\\"Organization\\"
          source=\\"organization.id\\"
          reference=\\"Organization\\"
        >
          <TextField source={ORGANIZATION_TITLE_FIELD} />
        </ReferenceField>
        <ReferenceField
          label=\\"VIP Organization\\"
          source=\\"organization.id\\"
          reference=\\"Organization\\"
        >
          <TextField source={ORGANIZATION_TITLE_FIELD} />
        </ReferenceField>
      </Datagrid>
    </List>
  );
};
",
  "admin-ui/src/customer/CustomerShow.tsx": "import * as React from \\"react\\";

import {
  Show,
  SimpleShowLayout,
  ShowProps,
  TextField,
  DateField,
  BooleanField,
  ReferenceField,
  ReferenceManyField,
  Datagrid,
} from \\"react-admin\\";

import { CUSTOMER_TITLE_FIELD } from \\"./CustomerTitle\\";
import { ORGANIZATION_TITLE_FIELD } from \\"../organization/OrganizationTitle\\";

export const CustomerShow = (props: ShowProps): React.ReactElement => {
  return (
    <Show {...props}>
      <SimpleShowLayout>
        <TextField label=\\"Id\\" source=\\"id\\" />
        <DateField source=\\"createdAt\\" label=\\"Created At\\" />
        <DateField source=\\"updatedAt\\" label=\\"Updated At\\" />
        <TextField label=\\"Email\\" source=\\"email\\" />
        <TextField label=\\"First Name\\" source=\\"firstName\\" />
        <TextField label=\\"Last Name\\" source=\\"lastName\\" />
        <BooleanField label=\\"VIP\\" source=\\"isVip\\" />
        <TextField label=\\"Birth Data\\" source=\\"birthData\\" />
        <TextField
          label=\\"Average Sale (-1500.00 - 1500.00)\\"
          source=\\"averageSale\\"
        />
        <TextField label=\\"Favorite Number (1 - 20)\\" source=\\"favoriteNumber\\" />
        <TextField label=\\"Geographic Location\\" source=\\"geoLocation\\" />
        <TextField label=\\"Comments (up to 500 characters)\\" source=\\"comments\\" />
        <TextField
          label=\\"Favorite Colors (multi-select)\\"
          source=\\"favoriteColors\\"
        />
        <TextField label=\\"Customer Type\\" source=\\"customerType\\" />
        <ReferenceField
          label=\\"Organization\\"
          source=\\"organization.id\\"
          reference=\\"Organization\\"
        >
          <TextField source={ORGANIZATION_TITLE_FIELD} />
        </ReferenceField>
        <ReferenceField
          label=\\"VIP Organization\\"
          source=\\"organization.id\\"
          reference=\\"Organization\\"
        >
          <TextField source={ORGANIZATION_TITLE_FIELD} />
        </ReferenceField>
        <ReferenceManyField
          reference=\\"Order\\"
          target=\\"CustomerId\\"
          label=\\"Orders\\"
        >
          <Datagrid rowClick=\\"show\\">
            <TextField label=\\"Id\\" source=\\"id\\" />
            <DateField source=\\"createdAt\\" label=\\"Created At\\" />
            <DateField source=\\"updatedAt\\" label=\\"Updated At\\" />
            <ReferenceField
              label=\\"Customer\\"
              source=\\"customer.id\\"
              reference=\\"Customer\\"
            >
              <TextField source={CUSTOMER_TITLE_FIELD} />
            </ReferenceField>
            <TextField label=\\"Status\\" source=\\"status\\" />
            <TextField label=\\"Label\\" source=\\"label\\" />
          </Datagrid>
        </ReferenceManyField>
      </SimpleShowLayout>
    </Show>
  );
};
",
  "admin-ui/src/customer/CustomerTitle.ts": "import { Customer as TCustomer } from \\"../api/customer/Customer\\";

export const CUSTOMER_TITLE_FIELD = \\"firstName\\";

export const CustomerTitle = (record: TCustomer): string => {
  return record.firstName || String(record.id);
};
",
  "admin-ui/src/data-provider/graphqlDataProvider.ts": "import buildGraphQLProvider from \\"ra-data-graphql-amplication\\";
import { ApolloClient, InMemoryCache, createHttpLink } from \\"@apollo/client\\";
import { setContext } from \\"@apollo/client/link/context\\";
import { CREDENTIALS_LOCAL_STORAGE_ITEM } from \\"../constants\\";

const httpLink = createHttpLink({
  uri: \`\${process.env.REACT_APP_SERVER_URL}/graphql\`,
});

// eslint-disable-next-line @typescript-eslint/naming-convention
const authLink = setContext((_, { headers }) => {
  const token = localStorage.getItem(CREDENTIALS_LOCAL_STORAGE_ITEM);
  return {
    headers: {
      ...headers,
      authorization: token ? token : \\"\\",
    },
  };
});

export const apolloClient = new ApolloClient({
  cache: new InMemoryCache(),
  link: authLink.concat(httpLink),
});

export default buildGraphQLProvider({
  client: apolloClient,
});
",
  "admin-ui/src/empty/EmptyCreate.tsx": "import * as React from \\"react\\";
import { Create, SimpleForm, CreateProps } from \\"react-admin\\";

export const EmptyCreate = (props: CreateProps): React.ReactElement => {
  return (
    <Create {...props}>
      <SimpleForm>
        <div />
      </SimpleForm>
    </Create>
  );
};
",
  "admin-ui/src/empty/EmptyEdit.tsx": "import * as React from \\"react\\";
import { Edit, SimpleForm, EditProps } from \\"react-admin\\";

export const EmptyEdit = (props: EditProps): React.ReactElement => {
  return (
    <Edit {...props}>
      <SimpleForm>
        <div />
      </SimpleForm>
    </Edit>
  );
};
",
  "admin-ui/src/empty/EmptyList.tsx": "import * as React from \\"react\\";
import { List, Datagrid, ListProps, TextField, DateField } from \\"react-admin\\";
import Pagination from \\"../Components/Pagination\\";

export const EmptyList = (props: ListProps): React.ReactElement => {
  return (
    <List
      {...props}
      bulkActionButtons={false}
      title={\\"Empties\\"}
      perPage={50}
      pagination={<Pagination />}
    >
      <Datagrid rowClick=\\"show\\">
        <TextField label=\\"Id\\" source=\\"id\\" />
        <DateField source=\\"createdAt\\" label=\\"Created At\\" />
        <DateField source=\\"updatedAt\\" label=\\"Updated At\\" />
      </Datagrid>
    </List>
  );
};
",
  "admin-ui/src/empty/EmptyShow.tsx": "import * as React from \\"react\\";
import {
  Show,
  SimpleShowLayout,
  ShowProps,
  TextField,
  DateField,
} from \\"react-admin\\";

export const EmptyShow = (props: ShowProps): React.ReactElement => {
  return (
    <Show {...props}>
      <SimpleShowLayout>
        <TextField label=\\"Id\\" source=\\"id\\" />
        <DateField source=\\"createdAt\\" label=\\"Created At\\" />
        <DateField source=\\"updatedAt\\" label=\\"Updated At\\" />
      </SimpleShowLayout>
    </Show>
  );
};
",
  "admin-ui/src/empty/EmptyTitle.ts": "import { Empty as TEmpty } from \\"../api/empty/Empty\\";

export const EMPTY_TITLE_FIELD = \\"id\\";

export const EmptyTitle = (record: TEmpty): string => {
  return record.id || String(record.id);
};
",
  "admin-ui/src/index.tsx": "import React from \\"react\\";
import ReactDOM from \\"react-dom\\";
import \\"./index.css\\";
// @ts-ignore
// eslint-disable-next-line import/no-unresolved
import App from \\"./App\\";
import reportWebVitals from \\"./reportWebVitals\\";

ReactDOM.render(
  <React.StrictMode>
    <App />
  </React.StrictMode>,
  document.getElementById(\\"root\\")
);

// If you want to start measuring performance in your app, pass a function
// to log results (for example: reportWebVitals(console.log))
// or send to an analytics endpoint. Learn more: https://bit.ly/CRA-vitals
reportWebVitals();
",
  "admin-ui/src/order/OrderCreate.tsx": "import * as React from \\"react\\";
import {
  Create,
  SimpleForm,
  CreateProps,
  ReferenceInput,
  SelectInput,
} from \\"react-admin\\";
import { CustomerTitle } from \\"../customer/CustomerTitle\\";

export const OrderCreate = (props: CreateProps): React.ReactElement => {
  return (
    <Create {...props}>
      <SimpleForm>
        <ReferenceInput
          source=\\"customer.id\\"
          reference=\\"Customer\\"
          label=\\"Customer\\"
        >
          <SelectInput optionText={CustomerTitle} />
        </ReferenceInput>
        <SelectInput
          source=\\"status\\"
          label=\\"Status\\"
          choices={[
            { label: \\"Pending\\", value: \\"pending\\" },
            { label: \\"In Progress\\", value: \\"inProgress\\" },
            { label: \\"Done\\", value: \\"done\\" },
          ]}
          optionText=\\"label\\"
          optionValue=\\"value\\"
        />
        <SelectInput
          source=\\"label\\"
          label=\\"Label\\"
          choices={[{ label: \\"Fragile\\", value: \\"fragile\\" }]}
          optionText=\\"label\\"
          allowEmpty
          optionValue=\\"value\\"
        />
      </SimpleForm>
    </Create>
  );
};
",
  "admin-ui/src/order/OrderEdit.tsx": "import * as React from \\"react\\";
import {
  Edit,
  SimpleForm,
  EditProps,
  ReferenceInput,
  SelectInput,
} from \\"react-admin\\";
import { CustomerTitle } from \\"../customer/CustomerTitle\\";

export const OrderEdit = (props: EditProps): React.ReactElement => {
  return (
    <Edit {...props}>
      <SimpleForm>
        <ReferenceInput
          source=\\"customer.id\\"
          reference=\\"Customer\\"
          label=\\"Customer\\"
        >
          <SelectInput optionText={CustomerTitle} />
        </ReferenceInput>
        <SelectInput
          source=\\"status\\"
          label=\\"Status\\"
          choices={[
            { label: \\"Pending\\", value: \\"pending\\" },
            { label: \\"In Progress\\", value: \\"inProgress\\" },
            { label: \\"Done\\", value: \\"done\\" },
          ]}
          optionText=\\"label\\"
          optionValue=\\"value\\"
        />
        <SelectInput
          source=\\"label\\"
          label=\\"Label\\"
          choices={[{ label: \\"Fragile\\", value: \\"fragile\\" }]}
          optionText=\\"label\\"
          allowEmpty
          optionValue=\\"value\\"
        />
      </SimpleForm>
    </Edit>
  );
};
",
  "admin-ui/src/order/OrderList.tsx": "import * as React from \\"react\\";
import {
  List,
  Datagrid,
  ListProps,
  TextField,
  DateField,
  ReferenceField,
} from \\"react-admin\\";
import Pagination from \\"../Components/Pagination\\";
import { CUSTOMER_TITLE_FIELD } from \\"../customer/CustomerTitle\\";

export const OrderList = (props: ListProps): React.ReactElement => {
  return (
    <List
      {...props}
      bulkActionButtons={false}
      title={\\"Orders\\"}
      perPage={50}
      pagination={<Pagination />}
    >
      <Datagrid rowClick=\\"show\\">
        <TextField label=\\"Id\\" source=\\"id\\" />
        <DateField source=\\"createdAt\\" label=\\"Created At\\" />
        <DateField source=\\"updatedAt\\" label=\\"Updated At\\" />
        <ReferenceField
          label=\\"Customer\\"
          source=\\"customer.id\\"
          reference=\\"Customer\\"
        >
          <TextField source={CUSTOMER_TITLE_FIELD} />
        </ReferenceField>
        <TextField label=\\"Status\\" source=\\"status\\" />
        <TextField label=\\"Label\\" source=\\"label\\" />
      </Datagrid>
    </List>
  );
};
",
  "admin-ui/src/order/OrderShow.tsx": "import * as React from \\"react\\";
import {
  Show,
  SimpleShowLayout,
  ShowProps,
  TextField,
  DateField,
  ReferenceField,
} from \\"react-admin\\";
import { CUSTOMER_TITLE_FIELD } from \\"../customer/CustomerTitle\\";

export const OrderShow = (props: ShowProps): React.ReactElement => {
  return (
    <Show {...props}>
      <SimpleShowLayout>
        <TextField label=\\"Id\\" source=\\"id\\" />
        <DateField source=\\"createdAt\\" label=\\"Created At\\" />
        <DateField source=\\"updatedAt\\" label=\\"Updated At\\" />
        <ReferenceField
          label=\\"Customer\\"
          source=\\"customer.id\\"
          reference=\\"Customer\\"
        >
          <TextField source={CUSTOMER_TITLE_FIELD} />
        </ReferenceField>
        <TextField label=\\"Status\\" source=\\"status\\" />
        <TextField label=\\"Label\\" source=\\"label\\" />
      </SimpleShowLayout>
    </Show>
  );
};
",
  "admin-ui/src/order/OrderTitle.ts": "import { Order as TOrder } from \\"../api/order/Order\\";

export const ORDER_TITLE_FIELD = \\"id\\";

export const OrderTitle = (record: TOrder): string => {
  return record.id || String(record.id);
};
",
  "admin-ui/src/organization/OrganizationCreate.tsx": "import * as React from \\"react\\";

import {
  Create,
  SimpleForm,
  CreateProps,
  TextInput,
  ReferenceArrayInput,
  SelectArrayInput,
} from \\"react-admin\\";

import { UserTitle } from \\"../user/UserTitle\\";
import { CustomerTitle } from \\"../customer/CustomerTitle\\";

export const OrganizationCreate = (props: CreateProps): React.ReactElement => {
  return (
    <Create {...props}>
      <SimpleForm>
        <TextInput label=\\"Name\\" source=\\"name\\" />
        <ReferenceArrayInput
          source=\\"users\\"
          reference=\\"User\\"
          parse={(value: any) => value && value.map((v: any) => ({ id: v }))}
          format={(value: any) => value && value.map((v: any) => v.id)}
        >
          <SelectArrayInput optionText={UserTitle} />
        </ReferenceArrayInput>
        <ReferenceArrayInput
          source=\\"customers\\"
          reference=\\"Customer\\"
          parse={(value: any) => value && value.map((v: any) => ({ id: v }))}
          format={(value: any) => value && value.map((v: any) => v.id)}
        >
          <SelectArrayInput optionText={CustomerTitle} />
        </ReferenceArrayInput>
        <ReferenceArrayInput
          source=\\"vipCustomers\\"
          reference=\\"Customer\\"
          parse={(value: any) => value && value.map((v: any) => ({ id: v }))}
          format={(value: any) => value && value.map((v: any) => v.id)}
        >
          <SelectArrayInput optionText={CustomerTitle} />
        </ReferenceArrayInput>
      </SimpleForm>
    </Create>
  );
};
",
  "admin-ui/src/organization/OrganizationEdit.tsx": "import * as React from \\"react\\";

import {
  Edit,
  SimpleForm,
  EditProps,
  TextInput,
  ReferenceArrayInput,
  SelectArrayInput,
} from \\"react-admin\\";

import { UserTitle } from \\"../user/UserTitle\\";
import { CustomerTitle } from \\"../customer/CustomerTitle\\";

export const OrganizationEdit = (props: EditProps): React.ReactElement => {
  return (
    <Edit {...props}>
      <SimpleForm>
        <TextInput label=\\"Name\\" source=\\"name\\" />
        <ReferenceArrayInput
          source=\\"users\\"
          reference=\\"User\\"
          parse={(value: any) => value && value.map((v: any) => ({ id: v }))}
          format={(value: any) => value && value.map((v: any) => v.id)}
        >
          <SelectArrayInput optionText={UserTitle} />
        </ReferenceArrayInput>
        <ReferenceArrayInput
          source=\\"customers\\"
          reference=\\"Customer\\"
          parse={(value: any) => value && value.map((v: any) => ({ id: v }))}
          format={(value: any) => value && value.map((v: any) => v.id)}
        >
          <SelectArrayInput optionText={CustomerTitle} />
        </ReferenceArrayInput>
        <ReferenceArrayInput
          source=\\"vipCustomers\\"
          reference=\\"Customer\\"
          parse={(value: any) => value && value.map((v: any) => ({ id: v }))}
          format={(value: any) => value && value.map((v: any) => v.id)}
        >
          <SelectArrayInput optionText={CustomerTitle} />
        </ReferenceArrayInput>
      </SimpleForm>
    </Edit>
  );
};
",
  "admin-ui/src/organization/OrganizationList.tsx": "import * as React from \\"react\\";
import { List, Datagrid, ListProps, TextField, DateField } from \\"react-admin\\";
import Pagination from \\"../Components/Pagination\\";

export const OrganizationList = (props: ListProps): React.ReactElement => {
  return (
    <List
      {...props}
      bulkActionButtons={false}
      title={\\"Organizations\\"}
      perPage={50}
      pagination={<Pagination />}
    >
      <Datagrid rowClick=\\"show\\">
        <TextField label=\\"Id\\" source=\\"id\\" />
        <DateField source=\\"createdAt\\" label=\\"Created At\\" />
        <DateField source=\\"updatedAt\\" label=\\"Updated At\\" />
        <TextField label=\\"Name\\" source=\\"name\\" />
      </Datagrid>
    </List>
  );
};
",
  "admin-ui/src/organization/OrganizationShow.tsx": "import * as React from \\"react\\";

import {
  Show,
  SimpleShowLayout,
  ShowProps,
  TextField,
  DateField,
  ReferenceManyField,
  Datagrid,
  BooleanField,
  ReferenceField,
} from \\"react-admin\\";

import { ORGANIZATION_TITLE_FIELD } from \\"./OrganizationTitle\\";

export const OrganizationShow = (props: ShowProps): React.ReactElement => {
  return (
    <Show {...props}>
      <SimpleShowLayout>
        <TextField label=\\"Id\\" source=\\"id\\" />
        <DateField source=\\"createdAt\\" label=\\"Created At\\" />
        <DateField source=\\"updatedAt\\" label=\\"Updated At\\" />
        <TextField label=\\"Name\\" source=\\"name\\" />
        <ReferenceManyField
          reference=\\"Customer\\"
          target=\\"OrganizationId\\"
          label=\\"The Customers\\"
        >
          <Datagrid rowClick=\\"show\\">
            <TextField label=\\"Id\\" source=\\"id\\" />
            <DateField source=\\"createdAt\\" label=\\"Created At\\" />
            <DateField source=\\"updatedAt\\" label=\\"Updated At\\" />
            <TextField label=\\"Email\\" source=\\"email\\" />
            <TextField label=\\"First Name\\" source=\\"firstName\\" />
            <TextField label=\\"Last Name\\" source=\\"lastName\\" />
            <BooleanField label=\\"VIP\\" source=\\"isVip\\" />
            <TextField label=\\"Birth Data\\" source=\\"birthData\\" />
            <TextField
              label=\\"Average Sale (-1500.00 - 1500.00)\\"
              source=\\"averageSale\\"
            />
            <TextField
              label=\\"Favorite Number (1 - 20)\\"
              source=\\"favoriteNumber\\"
            />
            <TextField label=\\"Geographic Location\\" source=\\"geoLocation\\" />
            <TextField
              label=\\"Comments (up to 500 characters)\\"
              source=\\"comments\\"
            />
            <TextField
              label=\\"Favorite Colors (multi-select)\\"
              source=\\"favoriteColors\\"
            />
            <TextField label=\\"Customer Type\\" source=\\"customerType\\" />
            <ReferenceField
              label=\\"Organization\\"
              source=\\"organization.id\\"
              reference=\\"Organization\\"
            >
              <TextField source={ORGANIZATION_TITLE_FIELD} />
            </ReferenceField>
            <ReferenceField
              label=\\"VIP Organization\\"
              source=\\"organization.id\\"
              reference=\\"Organization\\"
            >
              <TextField source={ORGANIZATION_TITLE_FIELD} />
            </ReferenceField>
          </Datagrid>
        </ReferenceManyField>
        <ReferenceManyField
          reference=\\"Customer\\"
          target=\\"OrganizationId\\"
          label=\\"The Customers\\"
        >
          <Datagrid rowClick=\\"show\\">
            <TextField label=\\"Id\\" source=\\"id\\" />
            <DateField source=\\"createdAt\\" label=\\"Created At\\" />
            <DateField source=\\"updatedAt\\" label=\\"Updated At\\" />
            <TextField label=\\"Email\\" source=\\"email\\" />
            <TextField label=\\"First Name\\" source=\\"firstName\\" />
            <TextField label=\\"Last Name\\" source=\\"lastName\\" />
            <BooleanField label=\\"VIP\\" source=\\"isVip\\" />
            <TextField label=\\"Birth Data\\" source=\\"birthData\\" />
            <TextField
              label=\\"Average Sale (-1500.00 - 1500.00)\\"
              source=\\"averageSale\\"
            />
            <TextField
              label=\\"Favorite Number (1 - 20)\\"
              source=\\"favoriteNumber\\"
            />
            <TextField label=\\"Geographic Location\\" source=\\"geoLocation\\" />
            <TextField
              label=\\"Comments (up to 500 characters)\\"
              source=\\"comments\\"
            />
            <TextField
              label=\\"Favorite Colors (multi-select)\\"
              source=\\"favoriteColors\\"
            />
            <TextField label=\\"Customer Type\\" source=\\"customerType\\" />
            <ReferenceField
              label=\\"Organization\\"
              source=\\"organization.id\\"
              reference=\\"Organization\\"
            >
              <TextField source={ORGANIZATION_TITLE_FIELD} />
            </ReferenceField>
            <ReferenceField
              label=\\"VIP Organization\\"
              source=\\"organization.id\\"
              reference=\\"Organization\\"
            >
              <TextField source={ORGANIZATION_TITLE_FIELD} />
            </ReferenceField>
          </Datagrid>
        </ReferenceManyField>
      </SimpleShowLayout>
    </Show>
  );
};
",
  "admin-ui/src/organization/OrganizationTitle.ts": "import { Organization as TOrganization } from \\"../api/organization/Organization\\";

export const ORGANIZATION_TITLE_FIELD = \\"name\\";

export const OrganizationTitle = (record: TOrganization): string => {
  return record.name || String(record.id);
};
",
  "admin-ui/src/pages/Dashboard.tsx": "import * as React from \\"react\\";
import Card from \\"@material-ui/core/Card\\";
import CardContent from \\"@material-ui/core/CardContent\\";
import { Title } from \\"react-admin\\";
const Dashboard = () => (
  <Card>
    <Title title=\\"Welcome to the administration\\" />
    <CardContent>Welcome</CardContent>
  </Card>
);

export default Dashboard;
",
  "admin-ui/src/profile/ProfileCreate.tsx": "import * as React from \\"react\\";

import {
  Create,
  SimpleForm,
  CreateProps,
  DateTimeInput,
  TextInput,
  ReferenceInput,
  SelectInput,
} from \\"react-admin\\";

import { UserTitle } from \\"../user/UserTitle\\";

export const ProfileCreate = (props: CreateProps): React.ReactElement => {
  return (
    <Create {...props}>
      <SimpleForm>
        <DateTimeInput label=\\"Created At\\" source=\\"createdAt\\" />
        <DateTimeInput label=\\"Updated At\\" source=\\"updatedAt\\" />
        <TextInput label=\\"Email\\" source=\\"email\\" type=\\"email\\" />
        <ReferenceInput source=\\"user.id\\" reference=\\"User\\" label=\\"User\\">
          <SelectInput optionText={UserTitle} />
        </ReferenceInput>
      </SimpleForm>
    </Create>
  );
};
",
  "admin-ui/src/profile/ProfileEdit.tsx": "import * as React from \\"react\\";

import {
  Edit,
  SimpleForm,
  EditProps,
  DateTimeInput,
  TextInput,
  ReferenceInput,
  SelectInput,
} from \\"react-admin\\";

import { UserTitle } from \\"../user/UserTitle\\";

export const ProfileEdit = (props: EditProps): React.ReactElement => {
  return (
    <Edit {...props}>
      <SimpleForm>
        <DateTimeInput label=\\"Created At\\" source=\\"createdAt\\" />
        <DateTimeInput label=\\"Updated At\\" source=\\"updatedAt\\" />
        <TextInput label=\\"Email\\" source=\\"email\\" type=\\"email\\" />
        <ReferenceInput source=\\"user.id\\" reference=\\"User\\" label=\\"User\\">
          <SelectInput optionText={UserTitle} />
        </ReferenceInput>
      </SimpleForm>
    </Edit>
  );
};
",
  "admin-ui/src/profile/ProfileList.tsx": "import * as React from \\"react\\";
import {
  List,
  Datagrid,
  ListProps,
  TextField,
  DateField,
  ReferenceField,
} from \\"react-admin\\";
import Pagination from \\"../Components/Pagination\\";
import { USER_TITLE_FIELD } from \\"../user/UserTitle\\";

export const ProfileList = (props: ListProps): React.ReactElement => {
  return (
    <List
      {...props}
      bulkActionButtons={false}
      title={\\"Profiles\\"}
      perPage={50}
      pagination={<Pagination />}
    >
      <Datagrid rowClick=\\"show\\">
        <TextField label=\\"Id\\" source=\\"id\\" />
        <DateField source=\\"createdIn\\" label=\\"Created In\\" />
        <TextField label=\\"Created At\\" source=\\"createdAt\\" />
        <DateField source=\\"updatedIn\\" label=\\"Updated In\\" />
        <TextField label=\\"Updated At\\" source=\\"updatedAt\\" />
        <TextField label=\\"Email\\" source=\\"email\\" />
        <ReferenceField label=\\"User\\" source=\\"user.id\\" reference=\\"User\\">
          <TextField source={USER_TITLE_FIELD} />
        </ReferenceField>
      </Datagrid>
    </List>
  );
};
",
  "admin-ui/src/profile/ProfileShow.tsx": "import * as React from \\"react\\";
import {
  Show,
  SimpleShowLayout,
  ShowProps,
  TextField,
  DateField,
  ReferenceField,
} from \\"react-admin\\";
import { USER_TITLE_FIELD } from \\"../user/UserTitle\\";

export const ProfileShow = (props: ShowProps): React.ReactElement => {
  return (
    <Show {...props}>
      <SimpleShowLayout>
        <TextField label=\\"Id\\" source=\\"id\\" />
        <DateField source=\\"createdIn\\" label=\\"Created In\\" />
        <TextField label=\\"Created At\\" source=\\"createdAt\\" />
        <DateField source=\\"updatedIn\\" label=\\"Updated In\\" />
        <TextField label=\\"Updated At\\" source=\\"updatedAt\\" />
        <TextField label=\\"Email\\" source=\\"email\\" />
        <ReferenceField label=\\"User\\" source=\\"user.id\\" reference=\\"User\\">
          <TextField source={USER_TITLE_FIELD} />
        </ReferenceField>
      </SimpleShowLayout>
    </Show>
  );
};
",
  "admin-ui/src/profile/ProfileTitle.ts": "import { Profile as TProfile } from \\"../api/profile/Profile\\";

export const PROFILE_TITLE_FIELD = \\"id\\";

export const ProfileTitle = (record: TProfile): string => {
  return record.id || String(record.id);
};
",
  "admin-ui/src/reportWebVitals.ts": "import { ReportHandler } from \\"web-vitals\\";

const reportWebVitals = (onPerfEntry?: ReportHandler): void => {
  if (onPerfEntry && onPerfEntry instanceof Function) {
    void import(\\"web-vitals\\").then(
      ({ getCLS, getFID, getFCP, getLCP, getTTFB }) => {
        getCLS(onPerfEntry);
        getFID(onPerfEntry);
        getFCP(onPerfEntry);
        getLCP(onPerfEntry);
        getTTFB(onPerfEntry);
      }
    );
  }
};

export default reportWebVitals;
",
  "admin-ui/src/setupTests.ts": "// jest-dom adds custom jest matchers for asserting on DOM nodes.
// allows you to do things like:
// expect(element).toHaveTextContent(/react/i)
// learn more: https://github.com/testing-library/jest-dom
import \\"@testing-library/jest-dom\\";
",
  "admin-ui/src/theme/theme.ts": "import { defaultTheme } from \\"react-admin\\";
import { createTheme, ThemeOptions } from \\"@material-ui/core/styles\\";
import { merge } from \\"lodash\\";
import createPalette from \\"@material-ui/core/styles/createPalette\\";

const palette = createPalette(
  merge({}, defaultTheme.palette, {
    primary: {
      main: \\"#20a4f3\\",
    },
    secondary: {
      main: \\"#7950ed\\",
    },
    error: {
      main: \\"#e93c51\\",
    },
    warning: {
      main: \\"#f6aa50\\",
    },
    info: {
      main: \\"#144bc1\\",
    },
    success: {
      main: \\"#31c587\\",
    },
  })
);

const themeOptions: ThemeOptions = {
  palette,
};

export const theme = createTheme(merge({}, defaultTheme, themeOptions));
",
  "admin-ui/src/types.ts": "import { JsonValue } from \\"type-fest\\";

export type Credentials = {
  username: string;
  password: string;
};
export type LoginMutateResult = {
  login: {
    username: string;
    accessToken: string;
  };
};
export type InputJsonValue = Omit<JsonValue, \\"null\\">;
",
  "admin-ui/src/user/EnumRoles.ts": "export enum EnumRoles {
  User = \\"user\\",
  Admin = \\"admin\\",
  AreaManager = \\"areaManager\\",
}
",
  "admin-ui/src/user/RolesOptions.ts": "//@ts-ignore
import { ROLES } from \\"./roles\\";

declare interface Role {
  name: string;
  displayName: string;
}

export const ROLES_OPTIONS = ROLES.map((role: Role) => ({
  value: role.name,
  label: role.displayName,
}));
",
  "admin-ui/src/user/UserCreate.tsx": "import * as React from \\"react\\";

import {
  Create,
  SimpleForm,
  CreateProps,
  TextInput,
  NumberInput,
  DateTimeInput,
  ReferenceInput,
  SelectInput,
  ReferenceArrayInput,
  SelectArrayInput,
  BooleanInput,
} from \\"react-admin\\";

import { UserTitle } from \\"./UserTitle\\";
import { OrganizationTitle } from \\"../organization/OrganizationTitle\\";
import { ProfileTitle } from \\"../profile/ProfileTitle\\";

export const UserCreate = (props: CreateProps): React.ReactElement => {
  return (
    <Create {...props}>
      <SimpleForm>
        <TextInput label=\\"Name\\" source=\\"name\\" />
        <TextInput label=\\"Bio\\" multiline source=\\"bio\\" />
        <TextInput label=\\"Email\\" source=\\"email\\" type=\\"email\\" />
        <NumberInput step={1} label=\\"Age\\" source=\\"age\\" />
        <DateTimeInput label=\\"Birth Date\\" source=\\"birthDate\\" />
        <NumberInput label=\\"Score\\" source=\\"score\\" />
        <ReferenceInput source=\\"manager.id\\" reference=\\"User\\" label=\\"Manager\\">
          <SelectInput optionText={UserTitle} />
        </ReferenceInput>
        <ReferenceArrayInput
          source=\\"employees\\"
          reference=\\"User\\"
          parse={(value: any) => value && value.map((v: any) => ({ id: v }))}
          format={(value: any) => value && value.map((v: any) => v.id)}
        >
          <SelectArrayInput optionText={UserTitle} />
        </ReferenceArrayInput>
        <ReferenceArrayInput
          source=\\"organizations\\"
          reference=\\"Organization\\"
          parse={(value: any) => value && value.map((v: any) => ({ id: v }))}
          format={(value: any) => value && value.map((v: any) => v.id)}
        >
          <SelectArrayInput optionText={OrganizationTitle} />
        </ReferenceArrayInput>
        <SelectArrayInput
          label=\\"Interests\\"
          source=\\"interests\\"
          choices={[
            { label: \\"Programming\\", value: \\"programming\\" },
            { label: \\"Design\\", value: \\"design\\" },
          ]}
          optionText=\\"label\\"
          optionValue=\\"value\\"
        />
        <SelectInput
          source=\\"priority\\"
          label=\\"Priority\\"
          choices={[
            { label: \\"High\\", value: \\"high\\" },
            { label: \\"Medium\\", value: \\"medium\\" },
            { label: \\"Low\\", value: \\"low\\" },
          ]}
          optionText=\\"label\\"
          optionValue=\\"value\\"
        />
        <BooleanInput label=\\"Is Curious\\" source=\\"isCurious\\" />
        <TextInput label=\\"Location\\" source=\\"location\\" />
        <div />
        <ReferenceInput source=\\"profile.id\\" reference=\\"Profile\\" label=\\"Profile\\">
          <SelectInput optionText={ProfileTitle} />
        </ReferenceInput>
      </SimpleForm>
    </Create>
  );
};
",
  "admin-ui/src/user/UserEdit.tsx": "import * as React from \\"react\\";

import {
  Edit,
  SimpleForm,
  EditProps,
  TextInput,
  NumberInput,
  DateTimeInput,
  ReferenceInput,
  SelectInput,
  ReferenceArrayInput,
  SelectArrayInput,
  BooleanInput,
} from \\"react-admin\\";

import { UserTitle } from \\"./UserTitle\\";
import { OrganizationTitle } from \\"../organization/OrganizationTitle\\";
import { ProfileTitle } from \\"../profile/ProfileTitle\\";

export const UserEdit = (props: EditProps): React.ReactElement => {
  return (
    <Edit {...props}>
      <SimpleForm>
        <TextInput label=\\"Name\\" source=\\"name\\" />
        <TextInput label=\\"Bio\\" multiline source=\\"bio\\" />
        <TextInput label=\\"Email\\" source=\\"email\\" type=\\"email\\" />
        <NumberInput step={1} label=\\"Age\\" source=\\"age\\" />
        <DateTimeInput label=\\"Birth Date\\" source=\\"birthDate\\" />
        <NumberInput label=\\"Score\\" source=\\"score\\" />
        <ReferenceInput source=\\"manager.id\\" reference=\\"User\\" label=\\"Manager\\">
          <SelectInput optionText={UserTitle} />
        </ReferenceInput>
        <ReferenceArrayInput
          source=\\"employees\\"
          reference=\\"User\\"
          parse={(value: any) => value && value.map((v: any) => ({ id: v }))}
          format={(value: any) => value && value.map((v: any) => v.id)}
        >
          <SelectArrayInput optionText={UserTitle} />
        </ReferenceArrayInput>
        <ReferenceArrayInput
          source=\\"organizations\\"
          reference=\\"Organization\\"
          parse={(value: any) => value && value.map((v: any) => ({ id: v }))}
          format={(value: any) => value && value.map((v: any) => v.id)}
        >
          <SelectArrayInput optionText={OrganizationTitle} />
        </ReferenceArrayInput>
        <SelectArrayInput
          label=\\"Interests\\"
          source=\\"interests\\"
          choices={[
            { label: \\"Programming\\", value: \\"programming\\" },
            { label: \\"Design\\", value: \\"design\\" },
          ]}
          optionText=\\"label\\"
          optionValue=\\"value\\"
        />
        <SelectInput
          source=\\"priority\\"
          label=\\"Priority\\"
          choices={[
            { label: \\"High\\", value: \\"high\\" },
            { label: \\"Medium\\", value: \\"medium\\" },
            { label: \\"Low\\", value: \\"low\\" },
          ]}
          optionText=\\"label\\"
          optionValue=\\"value\\"
        />
        <BooleanInput label=\\"Is Curious\\" source=\\"isCurious\\" />
        <TextInput label=\\"Location\\" source=\\"location\\" />
        <div />
        <ReferenceInput source=\\"profile.id\\" reference=\\"Profile\\" label=\\"Profile\\">
          <SelectInput optionText={ProfileTitle} />
        </ReferenceInput>
      </SimpleForm>
    </Edit>
  );
};
",
  "admin-ui/src/user/UserList.tsx": "import * as React from \\"react\\";
import {
  List,
  Datagrid,
  ListProps,
  TextField,
  ReferenceField,
  BooleanField,
} from \\"react-admin\\";
import Pagination from \\"../Components/Pagination\\";
import { USER_TITLE_FIELD } from \\"./UserTitle\\";
import { PROFILE_TITLE_FIELD } from \\"../profile/ProfileTitle\\";

export const UserList = (props: ListProps): React.ReactElement => {
  return (
    <List
      {...props}
      bulkActionButtons={false}
      title={\\"Users\\"}
      perPage={50}
      pagination={<Pagination />}
    >
      <Datagrid rowClick=\\"show\\">
        <TextField label=\\"Id\\" source=\\"id\\" />
        <TextField label=\\"Name\\" source=\\"name\\" />
        <TextField label=\\"Bio\\" source=\\"bio\\" />
        <TextField label=\\"Email\\" source=\\"email\\" />
        <TextField label=\\"Age\\" source=\\"age\\" />
        <TextField label=\\"Birth Date\\" source=\\"birthDate\\" />
        <TextField label=\\"Score\\" source=\\"score\\" />
        <ReferenceField label=\\"Manager\\" source=\\"user.id\\" reference=\\"User\\">
          <TextField source={USER_TITLE_FIELD} />
        </ReferenceField>
        <TextField label=\\"Interests\\" source=\\"interests\\" />
        <TextField label=\\"Priority\\" source=\\"priority\\" />
        <BooleanField label=\\"Is Curious\\" source=\\"isCurious\\" />
        <TextField label=\\"Location\\" source=\\"location\\" />
        <TextField label=\\"Extended Properties\\" source=\\"extendedProperties\\" />
        <ReferenceField label=\\"Profile\\" source=\\"profile.id\\" reference=\\"Profile\\">
          <TextField source={PROFILE_TITLE_FIELD} />
        </ReferenceField>
      </Datagrid>
    </List>
  );
};
",
  "admin-ui/src/user/UserShow.tsx": "import * as React from \\"react\\";
import {
  Show,
  SimpleShowLayout,
  ShowProps,
  TextField,
  ReferenceField,
  BooleanField,
} from \\"react-admin\\";
import { USER_TITLE_FIELD } from \\"./UserTitle\\";
import { PROFILE_TITLE_FIELD } from \\"../profile/ProfileTitle\\";

export const UserShow = (props: ShowProps): React.ReactElement => {
  return (
    <Show {...props}>
      <SimpleShowLayout>
        <TextField label=\\"Id\\" source=\\"id\\" />
        <TextField label=\\"Name\\" source=\\"name\\" />
        <TextField label=\\"Bio\\" source=\\"bio\\" />
        <TextField label=\\"Email\\" source=\\"email\\" />
        <TextField label=\\"Age\\" source=\\"age\\" />
        <TextField label=\\"Birth Date\\" source=\\"birthDate\\" />
        <TextField label=\\"Score\\" source=\\"score\\" />
        <ReferenceField label=\\"Manager\\" source=\\"user.id\\" reference=\\"User\\">
          <TextField source={USER_TITLE_FIELD} />
        </ReferenceField>
        <TextField label=\\"Interests\\" source=\\"interests\\" />
        <TextField label=\\"Priority\\" source=\\"priority\\" />
        <BooleanField label=\\"Is Curious\\" source=\\"isCurious\\" />
        <TextField label=\\"Location\\" source=\\"location\\" />
        <TextField label=\\"Extended Properties\\" source=\\"extendedProperties\\" />
        <ReferenceField label=\\"Profile\\" source=\\"profile.id\\" reference=\\"Profile\\">
          <TextField source={PROFILE_TITLE_FIELD} />
        </ReferenceField>
      </SimpleShowLayout>
    </Show>
  );
};
",
  "admin-ui/src/user/UserTitle.ts": "import { User as TUser } from \\"../api/user/User\\";

export const USER_TITLE_FIELD = \\"name\\";

export const UserTitle = (record: TUser): string => {
  return record.name || String(record.id);
};
",
  "admin-ui/src/user/roles.ts": "export const ROLES = [
  {
    name: \\"user\\",
    displayName: \\"User\\",
  },
  {
    name: \\"admin\\",
    displayName: \\"Admin\\",
  },
  {
    name: \\"areaManager\\",
    displayName: \\"Area Manager\\",
  },
];
",
  "admin-ui/src/util/BooleanFilter.ts": "export class BooleanFilter {
  equals?: boolean;
  not?: boolean;
}
",
  "admin-ui/src/util/BooleanNullableFilter.ts": "export class BooleanNullableFilter {
  equals?: boolean | null;
  not?: boolean | null;
}
",
  "admin-ui/src/util/DateTimeFilter.ts": "export class DateTimeFilter {
  equals?: Date;
  not?: Date;
  in?: Date[];
  notIn?: Date[];
  lt?: Date;
  lte?: Date;
  gt?: Date;
  gte?: Date;
}
",
  "admin-ui/src/util/DateTimeNullableFilter.ts": "export class DateTimeNullableFilter {
  equals?: Date | null;
  in?: Date[] | null;
  notIn?: Date[] | null;
  lt?: Date;
  lte?: Date;
  gt?: Date;
  gte?: Date;
  not?: Date;
}
",
  "admin-ui/src/util/FloatFilter.ts": "export class FloatFilter {
  equals?: number;
  in?: number[];
  notIn?: number[];
  lt?: number;
  lte?: number;
  gt?: number;
  gte?: number;
  not?: number;
}
",
  "admin-ui/src/util/FloatNullableFilter.ts": "export class FloatNullableFilter {
  equals?: number | null;
  in?: number[] | null;
  notIn?: number[] | null;
  lt?: number;
  lte?: number;
  gt?: number;
  gte?: number;
  not?: number;
}
",
  "admin-ui/src/util/IntFilter.ts": "export class IntFilter {
  equals?: number;
  in?: number[];
  notIn?: number[];
  lt?: number;
  lte?: number;
  gt?: number;
  gte?: number;
  not?: number;
}
",
  "admin-ui/src/util/IntNullableFilter.ts": "export class IntNullableFilter {
  equals?: number | null;
  in?: number[] | null;
  notIn?: number[] | null;
  lt?: number;
  lte?: number;
  gt?: number;
  gte?: number;
  not?: number;
}
",
  "admin-ui/src/util/JsonFilter.ts": "import { InputJsonValue } from \\"../types\\";
export class JsonFilter {
  equals?: InputJsonValue;
  not?: InputJsonValue;
}
",
  "admin-ui/src/util/JsonNullableFilter.ts": "import { JsonValue } from \\"type-fest\\";
export class JsonNullableFilter {
  equals?: JsonValue | null;
  not?: JsonValue | null;
}
",
  "admin-ui/src/util/MetaQueryPayload.ts": "export class MetaQueryPayload {
  count!: number;
}
",
  "admin-ui/src/util/QueryMode.ts": "export enum QueryMode {
  Default = \\"default\\",
  Insensitive = \\"insensitive\\",
}
",
  "admin-ui/src/util/SortOrder.ts": "export enum SortOrder {
  Asc = \\"asc\\",
  Desc = \\"desc\\",
}
",
  "admin-ui/src/util/StringFilter.ts": "import { QueryMode } from \\"./QueryMode\\";

export class StringFilter {
  equals?: string;
  in?: string[];
  notIn?: string[];
  lt?: string;
  lte?: string;
  gt?: string;
  gte?: string;
  contains?: string;
  startsWith?: string;
  endsWith?: string;
  mode?: QueryMode;
  not?: string;
}
",
  "admin-ui/src/util/StringNullableFilter.ts": "import { QueryMode } from \\"./QueryMode\\";
export class StringNullableFilter {
  equals?: string | null;
  in?: string[] | null;
  notIn?: string[] | null;
  lt?: string;
  lte?: string;
  gt?: string;
  gte?: string;
  contains?: string;
  startsWith?: string;
  endsWith?: string;
  mode?: QueryMode;
  not?: string;
}
",
  "admin-ui/tsconfig.json": "{
  \\"compilerOptions\\": {
    \\"target\\": \\"es5\\",
    \\"lib\\": [\\"dom\\", \\"dom.iterable\\", \\"esnext\\"],
    \\"allowJs\\": true,
    \\"skipLibCheck\\": true,
    \\"esModuleInterop\\": true,
    \\"allowSyntheticDefaultImports\\": true,
    \\"forceConsistentCasingInFileNames\\": true,
    \\"noFallthroughCasesInSwitch\\": true,
    \\"module\\": \\"esnext\\",
    \\"moduleResolution\\": \\"node\\",
    \\"resolveJsonModule\\": true,
    \\"isolatedModules\\": true,
    \\"noEmit\\": true,
    \\"jsx\\": \\"react-jsx\\",
    \\"strict\\": true
  },
  \\"include\\": [\\"src\\"],
  \\"exclude\\": [\\"./node_modules\\"]
}
",
  "server/.env": "BCRYPT_SALT=10
COMPOSE_PROJECT_NAME=amp_\${resourceId}
PORT=3000",
  "server/.gitignore": "# See https://help.github.com/articles/ignoring-files/ for more about ignoring files.
 
/node_modules
/dist
.DS_Store
",
  "server/docker-compose.db.yml": "version: \\"3\\"
",
  "server/docker-compose.yml": "version: \\"3\\"
services:
  server:
    build:
      context: .
      args:
        NPM_LOG_LEVEL: notice
    ports:
      - \${PORT}:3000
    environment:
      BCRYPT_SALT: \${BCRYPT_SALT}
      JWT_SECRET_KEY: \${JWT_SECRET_KEY}
      JWT_EXPIRATION: \${JWT_EXPIRATION}
    depends_on:
      - migrate
  migrate:
    build:
      context: .
      args:
        NPM_LOG_LEVEL: notice
    command: npm run db:init
    working_dir: /app/server
    environment:
      BCRYPT_SALT: \${BCRYPT_SALT}
    depends_on:
      db:
        condition: service_healthy
",
  "server/nest-cli.json": "{
  \\"sourceRoot\\": \\"src\\",
  \\"compilerOptions\\": {
    \\"assets\\": [\\"swagger\\"]
  }
}
",
  "server/package.json": "{
  \\"name\\": \\"@sample-application/server\\",
  \\"version\\": \\"0.1.3\\",
  \\"private\\": true,
  \\"scripts\\": {
    \\"start\\": \\"nest start\\",
    \\"start:watch\\": \\"nest start --watch\\",
    \\"start:debug\\": \\"nest start --debug --watch\\",
    \\"build\\": \\"nest build\\",
    \\"test\\": \\"jest\\",
    \\"seed\\": \\"ts-node scripts/seed.ts\\",
    \\"db:migrate-save\\": \\"prisma migrate dev\\",
    \\"db:migrate-up\\": \\"prisma migrate deploy\\",
    \\"db:clean\\": \\"ts-node scripts/clean.ts\\",
    \\"db:init\\": \\"run-s \\\\\\"db:migrate-save -- --name 'initial version'\\\\\\" db:migrate-up seed\\",
    \\"prisma:generate\\": \\"prisma generate\\",
    \\"docker:db\\": \\"docker-compose -f docker-compose.db.yml up -d\\",
    \\"package:container\\": \\"docker build .\\",
    \\"compose:up\\": \\"docker-compose up -d\\",
    \\"compose:down\\": \\"docker-compose down --volumes\\"
  },
  \\"dependencies\\": {
    \\"@nestjs/common\\": \\"8.4.7\\",
    \\"@nestjs/config\\": \\"1.1.5\\",
    \\"@nestjs/core\\": \\"8.4.7\\",
    \\"@nestjs/graphql\\": \\"9.1.2\\",
    \\"@nestjs/platform-express\\": \\"8.4.7\\",
    \\"@nestjs/serve-static\\": \\"2.2.2\\",
    \\"@nestjs/swagger\\": \\"5.1.5\\",
    \\"@types/bcrypt\\": \\"5.0.0\\",
    \\"@prisma/client\\": \\"4.6.1\\",
    \\"apollo-server-express\\": \\"3.6.1\\",
    \\"bcrypt\\": \\"5.0.1\\",
    \\"class-transformer\\": \\"0.5.1\\",
<<<<<<< HEAD
    \\"class-validator\\": \\"0.13.2\\",
    \\"dotenv\\": \\"^16.1.4\\",
=======
    \\"class-validator\\": \\"0.14.0\\",
>>>>>>> 17777030
    \\"graphql\\": \\"15.7.2\\",
    \\"graphql-type-json\\": \\"0.3.2\\",
    \\"nest-access-control\\": \\"2.0.3\\",
    \\"nest-morgan\\": \\"1.0.1\\",
    \\"npm-run-all\\": \\"4.1.5\\",
    \\"reflect-metadata\\": \\"0.1.13\\",
    \\"swagger-ui-express\\": \\"4.3.0\\",
    \\"ts-node\\": \\"10.9.1\\",
    \\"validator\\": \\"^13.9.0\\"
  },
  \\"devDependencies\\": {
    \\"@nestjs/cli\\": \\"8.2.5\\",
    \\"@nestjs/testing\\": \\"8.4.7\\",
    \\"@types/express\\": \\"4.17.9\\",
    \\"@types/graphql-type-json\\": \\"0.3.2\\",
    \\"@types/jest\\": \\"26.0.19\\",
    \\"@types/normalize-path\\": \\"3.0.0\\",
    \\"@types/supertest\\": \\"2.0.11\\",
    \\"@types/validator\\": \\"^13.7.15\\",
    \\"jest\\": \\"27.0.6\\",
    \\"jest-mock-extended\\": \\"^2.0.4\\",
    \\"prisma\\": \\"4.6.1\\",
    \\"supertest\\": \\"4.0.2\\",
    \\"ts-jest\\": \\"27.0.3\\",
    \\"type-fest\\": \\"0.11.0\\",
    \\"typescript\\": \\"4.2.3\\"
  },
  \\"jest\\": {
    \\"preset\\": \\"ts-jest\\",
    \\"testEnvironment\\": \\"node\\",
    \\"modulePathIgnorePatterns\\": [\\"<rootDir>/dist/\\"]
  }
}
",
  "server/prisma/schema.prisma": "datasource postgres {
  provider = \\"postgresql\\"
  url      = env(\\"DB_URL\\")
}

generator client {
  provider = \\"prisma-client-js\\"
}

model User {
  id                 String              @id @default(cuid())
  name               String              @unique @db.VarChar(200)
  bio                String
  email              String
  age                Int
  birthDate          DateTime
  score              Float
  manager            User?               @relation(name: \\"employees\\", fields: [managerId], references: [id])
  managerId          String?
  employees          User[]              @relation(name: \\"employees\\")
  organizations      Organization[]
  interests          EnumUserInterests[]
  priority           EnumUserPriority
  isCurious          Boolean
  location           String
  extendedProperties Json
  profile            Profile?            @relation(fields: [profileId], references: [id])
  profileId          Int?                @unique

  @@unique([name(sort: Desc), displayName])
  @@index([name, displayName])
  @@map(\\"users\\")
}

model Profile {
  id        Int      @id @default(autoincrement())
  createdIn DateTime @default(now())
  createdAt DateTime
  updatedIn DateTime @updatedAt
  updatedAt DateTime
  email     String
  user      User?
}

model Order {
  id         String          @id @default(cuid())
  createdAt  DateTime        @default(now())
  updatedAt  DateTime        @updatedAt
  customer   Customer        @relation(fields: [customerId], references: [id])
  customerId Int
  status     EnumOrderStatus
  label      EnumOrderLabel?
}

model Organization {
  id           String     @id @default(cuid())
  createdAt    DateTime   @default(now())
  updatedAt    DateTime   @updatedAt
  name         String
  users        User[]
  customers    Customer[] @relation(name: \\"CustomersOnOrganization\\")
  vipCustomers Customer[] @relation(name: \\"vipCustomers\\")
}

model Customer {
  id                Int                          @id @default(autoincrement())
  createdAt         DateTime                     @default(now())
  updatedAt         DateTime                     @updatedAt
  email             String
  firstName         String?
  lastName          String?
  isVip             Boolean?
  birthData         DateTime?
  averageSale       Float?
  favoriteNumber    Int?
  geoLocation       String?
  comments          String?
  favoriteColors    EnumCustomerFavoriteColors[]
  customerType      EnumCustomerCustomerType?
  organization      Organization?                @relation(name: \\"CustomersOnOrganization\\", fields: [organizationId], references: [id])
  organizationId    String?
  vipOrganization   Organization?                @relation(name: \\"vipCustomers\\", fields: [vipOrganizationId], references: [id])
  vipOrganizationId String?
  orders            Order[]
}

model Empty {
  id        String   @id @default(cuid())
  createdAt DateTime @default(now())
  updatedAt DateTime @updatedAt
}

enum EnumUserInterests {
  programming
  design
}

enum EnumUserPriority {
  high
  medium
  low
}

enum EnumOrderStatus {
  pending
  inProgress
  done
}

enum EnumOrderLabel {
  fragile
}

enum EnumCustomerFavoriteColors {
  red
  green
  purple
  yellow
}

enum EnumCustomerCustomerType {
  platinum
  gold
  bronze
  regular
}
",
  "server/scripts/clean.ts": "/**
 * Clean all the tables and types created by Prisma in the database
 */

import { PrismaClient } from \\"@prisma/client\\";

if (require.main === module) {
  clean().catch((error) => {
    console.error(error);
    process.exit(1);
  });
}

async function clean() {
  console.info(\\"Dropping all tables in the database...\\");
  const prisma = new PrismaClient();
  const tables = await getTables(prisma);
  const types = await getTypes(prisma);
  await dropTables(prisma, tables);
  await dropTypes(prisma, types);
  console.info(\\"Cleaned database successfully\\");
  await prisma.$disconnect();
}

async function dropTables(
  prisma: PrismaClient,
  tables: string[]
): Promise<void> {
  for (const table of tables) {
    await prisma.$executeRawUnsafe(\`DROP TABLE public.\\"\${table}\\" CASCADE;\`);
  }
}

async function dropTypes(prisma: PrismaClient, types: string[]) {
  for (const type of types) {
    await prisma.$executeRawUnsafe(\`DROP TYPE IF EXISTS \\"\${type}\\" CASCADE;\`);
  }
}

async function getTables(prisma: PrismaClient): Promise<string[]> {
  const results: Array<{
    tablename: string;
  }> =
    await prisma.$queryRaw\`SELECT tablename from pg_tables where schemaname = 'public';\`;
  return results.map((result) => result.tablename);
}

async function getTypes(prisma: PrismaClient): Promise<string[]> {
  const results: Array<{
    typname: string;
  }> = await prisma.$queryRaw\`
 SELECT t.typname
 FROM pg_type t 
 JOIN pg_catalog.pg_namespace n ON n.oid = t.typnamespace
 WHERE n.nspname = 'public';
 \`;
  return results.map((result) => result.typname);
}
",
  "server/scripts/customSeed.ts": "import { PrismaClient } from \\"@prisma/client\\";

export async function customSeed() {
  const client = new PrismaClient();

  client.$disconnect();
}
",
  "server/scripts/seed.ts": "import * as dotenv from \\"dotenv\\";
import { PrismaClient } from \\"@prisma/client\\";
import { customSeed } from \\"./customSeed\\";

if (require.main === module) {
  dotenv.config();

  const { BCRYPT_SALT } = process.env;

  if (!BCRYPT_SALT) {
    throw new Error(\\"BCRYPT_SALT environment variable must be defined\\");
  }
}

async function seed() {
  console.info(\\"Seeding database...\\");

  const client = new PrismaClient();
  void client.$disconnect();

  console.info(\\"Seeding database with custom seed...\\");
  customSeed();

  console.info(\\"Seeded database successfully\\");
}
",
  "server/src/app.module.ts": "import { Module, Scope } from \\"@nestjs/common\\";
import { APP_INTERCEPTOR } from \\"@nestjs/core\\";
import { MorganInterceptor, MorganModule } from \\"nest-morgan\\";
import { UserModule } from \\"./user/user.module\\";
import { ProfileModule } from \\"./profile/profile.module\\";
import { OrderModule } from \\"./order/order.module\\";
import { OrganizationModule } from \\"./organization/organization.module\\";
import { CustomerModule } from \\"./customer/customer.module\\";
import { EmptyModule } from \\"./empty/empty.module\\";
import { HealthModule } from \\"./health/health.module\\";
import { PrismaModule } from \\"./prisma/prisma.module\\";
import { SecretsManagerModule } from \\"./providers/secrets/secretsManager.module\\";
import { ConfigModule, ConfigService } from \\"@nestjs/config\\";
import { ServeStaticModule } from \\"@nestjs/serve-static\\";
import { ServeStaticOptionsService } from \\"./serveStaticOptions.service\\";
import { GraphQLModule } from \\"@nestjs/graphql\\";

@Module({
  controllers: [],
  imports: [
    UserModule,
    ProfileModule,
    OrderModule,
    OrganizationModule,
    CustomerModule,
    EmptyModule,
    HealthModule,
    PrismaModule,
    SecretsManagerModule,
    MorganModule,
    ConfigModule.forRoot({ isGlobal: true }),
    ServeStaticModule.forRootAsync({
      useClass: ServeStaticOptionsService,
    }),
    GraphQLModule.forRootAsync({
      useFactory: (configService) => {
        const playground = configService.get(\\"GRAPHQL_PLAYGROUND\\");
        const introspection = configService.get(\\"GRAPHQL_INTROSPECTION\\");
        return {
          autoSchemaFile: \\"schema.graphql\\",
          sortSchema: true,
          playground,
          introspection: playground || introspection,
        };
      },
      inject: [ConfigService],
      imports: [ConfigModule],
    }),
  ],
  providers: [
    {
      provide: APP_INTERCEPTOR,
      scope: Scope.REQUEST,
      useClass: MorganInterceptor(\\"combined\\"),
    },
  ],
})
export class AppModule {}
",
  "server/src/constants.ts": "export const JWT_SECRET_KEY = \\"JWT_SECRET_KEY\\";
export const JWT_EXPIRATION = \\"JWT_EXPIRATION\\";
",
  "server/src/customer/base/CreateCustomerArgs.ts": "/*
------------------------------------------------------------------------------ 
This code was generated by Amplication. 
 
Changes to this file will be lost if the code is regenerated. 

There are other ways to to customize your code, see this doc to learn more
https://docs.amplication.com/how-to/custom-code

------------------------------------------------------------------------------
  */
import { ArgsType, Field } from \\"@nestjs/graphql\\";
import { ApiProperty } from \\"@nestjs/swagger\\";
import { CustomerCreateInput } from \\"./CustomerCreateInput\\";
import { ValidateNested } from \\"class-validator\\";
import { Type } from \\"class-transformer\\";

@ArgsType()
class CreateCustomerArgs {
  @ApiProperty({
    required: true,
    type: () => CustomerCreateInput,
  })
  @ValidateNested()
  @Type(() => CustomerCreateInput)
  @Field(() => CustomerCreateInput, { nullable: false })
  data!: CustomerCreateInput;
}

export { CreateCustomerArgs as CreateCustomerArgs };
",
  "server/src/customer/base/Customer.ts": "/*
------------------------------------------------------------------------------ 
This code was generated by Amplication. 
 
Changes to this file will be lost if the code is regenerated. 

There are other ways to to customize your code, see this doc to learn more
https://docs.amplication.com/how-to/custom-code

------------------------------------------------------------------------------
  */
import { ObjectType, Field } from \\"@nestjs/graphql\\";
import { ApiProperty } from \\"@nestjs/swagger\\";

import {
  IsInt,
  IsDate,
  IsString,
  IsOptional,
  IsBoolean,
  IsNumber,
  IsEnum,
  ValidateNested,
} from \\"class-validator\\";

import { Type } from \\"class-transformer\\";
import { EnumCustomerFavoriteColors } from \\"./EnumCustomerFavoriteColors\\";
import { EnumCustomerCustomerType } from \\"./EnumCustomerCustomerType\\";
import { Organization } from \\"../../organization/base/Organization\\";
import { Order } from \\"../../order/base/Order\\";

@ObjectType()
class Customer {
  @ApiProperty({
    required: true,
    type: Number,
  })
  @IsInt()
  @Field(() => Number)
  id!: number;

  @ApiProperty({
    required: true,
  })
  @IsDate()
  @Type(() => Date)
  @Field(() => Date)
  createdAt!: Date;

  @ApiProperty({
    required: true,
  })
  @IsDate()
  @Type(() => Date)
  @Field(() => Date)
  updatedAt!: Date;

  @ApiProperty({
    required: true,
    type: String,
  })
  @IsString()
  @Field(() => String)
  email!: string;

  @ApiProperty({
    required: false,
    type: String,
  })
  @IsString()
  @IsOptional()
  @Field(() => String, {
    nullable: true,
  })
  firstName!: string | null;

  @ApiProperty({
    required: false,
    type: String,
  })
  @IsString()
  @IsOptional()
  @Field(() => String, {
    nullable: true,
  })
  lastName!: string | null;

  @ApiProperty({
    required: false,
    type: Boolean,
  })
  @IsBoolean()
  @IsOptional()
  @Field(() => Boolean, {
    nullable: true,
  })
  isVip!: boolean | null;

  @ApiProperty({
    required: false,
  })
  @IsDate()
  @Type(() => Date)
  @IsOptional()
  @Field(() => Date, {
    nullable: true,
  })
  birthData!: Date | null;

  @ApiProperty({
    required: false,
    type: Number,
  })
  @IsNumber()
  @IsOptional()
  @Field(() => Number, {
    nullable: true,
  })
  averageSale!: number | null;

  @ApiProperty({
    required: false,
    type: Number,
  })
  @IsInt()
  @IsOptional()
  @Field(() => Number, {
    nullable: true,
  })
  favoriteNumber!: number | null;

  @ApiProperty({
    required: false,
    type: String,
  })
  @IsString()
  @IsOptional()
  @Field(() => String, {
    nullable: true,
  })
  geoLocation!: string | null;

  @ApiProperty({
    required: false,
    type: String,
  })
  @IsString()
  @IsOptional()
  @Field(() => String, {
    nullable: true,
  })
  comments!: string | null;

  @ApiProperty({
    required: false,
    enum: EnumCustomerFavoriteColors,
    isArray: true,
  })
  @IsEnum(EnumCustomerFavoriteColors, {
    each: true,
  })
  @IsOptional()
  @Field(() => [EnumCustomerFavoriteColors], {
    nullable: true,
  })
  favoriteColors?: Array<\\"red\\" | \\"green\\" | \\"purple\\" | \\"yellow\\">;

  @ApiProperty({
    required: false,
    enum: EnumCustomerCustomerType,
  })
  @IsEnum(EnumCustomerCustomerType)
  @IsOptional()
  @Field(() => EnumCustomerCustomerType, {
    nullable: true,
  })
  customerType?: \\"platinum\\" | \\"gold\\" | \\"bronze\\" | \\"regular\\" | null;

  @ApiProperty({
    required: false,
    type: () => Organization,
  })
  @ValidateNested()
  @Type(() => Organization)
  @IsOptional()
  organization?: Organization | null;

  @ApiProperty({
    required: false,
    type: () => Organization,
  })
  @ValidateNested()
  @Type(() => Organization)
  @IsOptional()
  vipOrganization?: Organization | null;

  @ApiProperty({
    required: false,
    type: () => [Order],
  })
  @ValidateNested()
  @Type(() => Order)
  @IsOptional()
  orders?: Array<Order>;
}

export { Customer as Customer };
",
  "server/src/customer/base/CustomerCountArgs.ts": "/*
------------------------------------------------------------------------------ 
This code was generated by Amplication. 
 
Changes to this file will be lost if the code is regenerated. 

There are other ways to to customize your code, see this doc to learn more
https://docs.amplication.com/how-to/custom-code

------------------------------------------------------------------------------
  */
import { ArgsType, Field } from \\"@nestjs/graphql\\";
import { ApiProperty } from \\"@nestjs/swagger\\";
import { CustomerWhereInput } from \\"./CustomerWhereInput\\";
import { Type } from \\"class-transformer\\";

@ArgsType()
class CustomerCountArgs {
  @ApiProperty({
    required: false,
    type: () => CustomerWhereInput,
  })
  @Field(() => CustomerWhereInput, { nullable: true })
  @Type(() => CustomerWhereInput)
  where?: CustomerWhereInput;
}

export { CustomerCountArgs as CustomerCountArgs };
",
  "server/src/customer/base/CustomerCreateInput.ts": "/*
------------------------------------------------------------------------------ 
This code was generated by Amplication. 
 
Changes to this file will be lost if the code is regenerated. 

There are other ways to to customize your code, see this doc to learn more
https://docs.amplication.com/how-to/custom-code

------------------------------------------------------------------------------
  */
import { InputType, Field } from \\"@nestjs/graphql\\";
import { ApiProperty } from \\"@nestjs/swagger\\";

import {
  IsString,
  IsOptional,
  IsBoolean,
  IsDate,
  IsNumber,
  IsInt,
  IsEnum,
  ValidateNested,
} from \\"class-validator\\";

import { Type } from \\"class-transformer\\";
import { EnumCustomerFavoriteColors } from \\"./EnumCustomerFavoriteColors\\";
import { EnumCustomerCustomerType } from \\"./EnumCustomerCustomerType\\";
import { OrganizationWhereUniqueInput } from \\"../../organization/base/OrganizationWhereUniqueInput\\";
import { OrderCreateNestedManyWithoutCustomersInput } from \\"./OrderCreateNestedManyWithoutCustomersInput\\";

@InputType()
class CustomerCreateInput {
  @ApiProperty({
    required: true,
    type: String,
  })
  @IsString()
  @Field(() => String)
  email!: string;

  @ApiProperty({
    required: false,
    type: String,
  })
  @IsString()
  @IsOptional()
  @Field(() => String, {
    nullable: true,
  })
  firstName?: string | null;

  @ApiProperty({
    required: false,
    type: String,
  })
  @IsString()
  @IsOptional()
  @Field(() => String, {
    nullable: true,
  })
  lastName?: string | null;

  @ApiProperty({
    required: false,
    type: Boolean,
  })
  @IsBoolean()
  @IsOptional()
  @Field(() => Boolean, {
    nullable: true,
  })
  isVip?: boolean | null;

  @ApiProperty({
    required: false,
  })
  @IsDate()
  @Type(() => Date)
  @IsOptional()
  @Field(() => Date, {
    nullable: true,
  })
  birthData?: Date | null;

  @ApiProperty({
    required: false,
    type: Number,
  })
  @IsNumber()
  @IsOptional()
  @Field(() => Number, {
    nullable: true,
  })
  averageSale?: number | null;

  @ApiProperty({
    required: false,
    type: Number,
  })
  @IsInt()
  @IsOptional()
  @Field(() => Number, {
    nullable: true,
  })
  favoriteNumber?: number | null;

  @ApiProperty({
    required: false,
    type: String,
  })
  @IsString()
  @IsOptional()
  @Field(() => String, {
    nullable: true,
  })
  geoLocation?: string | null;

  @ApiProperty({
    required: false,
    type: String,
  })
  @IsString()
  @IsOptional()
  @Field(() => String, {
    nullable: true,
  })
  comments?: string | null;

  @ApiProperty({
    required: false,
    enum: EnumCustomerFavoriteColors,
    isArray: true,
  })
  @IsEnum(EnumCustomerFavoriteColors, {
    each: true,
  })
  @IsOptional()
  @Field(() => [EnumCustomerFavoriteColors], {
    nullable: true,
  })
  favoriteColors?: Array<\\"red\\" | \\"green\\" | \\"purple\\" | \\"yellow\\">;

  @ApiProperty({
    required: false,
    enum: EnumCustomerCustomerType,
  })
  @IsEnum(EnumCustomerCustomerType)
  @IsOptional()
  @Field(() => EnumCustomerCustomerType, {
    nullable: true,
  })
  customerType?: \\"platinum\\" | \\"gold\\" | \\"bronze\\" | \\"regular\\" | null;

  @ApiProperty({
    required: false,
    type: () => OrganizationWhereUniqueInput,
  })
  @ValidateNested()
  @Type(() => OrganizationWhereUniqueInput)
  @IsOptional()
  @Field(() => OrganizationWhereUniqueInput, {
    nullable: true,
  })
  organization?: OrganizationWhereUniqueInput | null;

  @ApiProperty({
    required: false,
    type: () => OrganizationWhereUniqueInput,
  })
  @ValidateNested()
  @Type(() => OrganizationWhereUniqueInput)
  @IsOptional()
  @Field(() => OrganizationWhereUniqueInput, {
    nullable: true,
  })
  vipOrganization?: OrganizationWhereUniqueInput | null;

  @ApiProperty({
    required: false,
    type: () => OrderCreateNestedManyWithoutCustomersInput,
  })
  @ValidateNested()
  @Type(() => OrderCreateNestedManyWithoutCustomersInput)
  @IsOptional()
  @Field(() => OrderCreateNestedManyWithoutCustomersInput, {
    nullable: true,
  })
  orders?: OrderCreateNestedManyWithoutCustomersInput;
}

export { CustomerCreateInput as CustomerCreateInput };
",
  "server/src/customer/base/CustomerFindManyArgs.ts": "/*
------------------------------------------------------------------------------ 
This code was generated by Amplication. 
 
Changes to this file will be lost if the code is regenerated. 

There are other ways to to customize your code, see this doc to learn more
https://docs.amplication.com/how-to/custom-code

------------------------------------------------------------------------------
  */
import { ArgsType, Field } from \\"@nestjs/graphql\\";
import { ApiProperty } from \\"@nestjs/swagger\\";
import { CustomerWhereInput } from \\"./CustomerWhereInput\\";
import { IsOptional, ValidateNested, IsInt } from \\"class-validator\\";
import { Type } from \\"class-transformer\\";
import { CustomerOrderByInput } from \\"./CustomerOrderByInput\\";

@ArgsType()
class CustomerFindManyArgs {
  @ApiProperty({
    required: false,
    type: () => CustomerWhereInput,
  })
  @IsOptional()
  @ValidateNested()
  @Field(() => CustomerWhereInput, { nullable: true })
  @Type(() => CustomerWhereInput)
  where?: CustomerWhereInput;

  @ApiProperty({
    required: false,
    type: [CustomerOrderByInput],
  })
  @IsOptional()
  @ValidateNested({ each: true })
  @Field(() => [CustomerOrderByInput], { nullable: true })
  @Type(() => CustomerOrderByInput)
  orderBy?: Array<CustomerOrderByInput>;

  @ApiProperty({
    required: false,
    type: Number,
  })
  @IsOptional()
  @IsInt()
  @Field(() => Number, { nullable: true })
  @Type(() => Number)
  skip?: number;

  @ApiProperty({
    required: false,
    type: Number,
  })
  @IsOptional()
  @IsInt()
  @Field(() => Number, { nullable: true })
  @Type(() => Number)
  take?: number;
}

export { CustomerFindManyArgs as CustomerFindManyArgs };
",
  "server/src/customer/base/CustomerFindUniqueArgs.ts": "/*
------------------------------------------------------------------------------ 
This code was generated by Amplication. 
 
Changes to this file will be lost if the code is regenerated. 

There are other ways to to customize your code, see this doc to learn more
https://docs.amplication.com/how-to/custom-code

------------------------------------------------------------------------------
  */
import { ArgsType, Field } from \\"@nestjs/graphql\\";
import { ApiProperty } from \\"@nestjs/swagger\\";
import { CustomerWhereUniqueInput } from \\"./CustomerWhereUniqueInput\\";
import { ValidateNested } from \\"class-validator\\";
import { Type } from \\"class-transformer\\";

@ArgsType()
class CustomerFindUniqueArgs {
  @ApiProperty({
    required: true,
    type: () => CustomerWhereUniqueInput,
  })
  @ValidateNested()
  @Type(() => CustomerWhereUniqueInput)
  @Field(() => CustomerWhereUniqueInput, { nullable: false })
  where!: CustomerWhereUniqueInput;
}

export { CustomerFindUniqueArgs as CustomerFindUniqueArgs };
",
  "server/src/customer/base/CustomerListRelationFilter.ts": "/*
------------------------------------------------------------------------------ 
This code was generated by Amplication. 
 
Changes to this file will be lost if the code is regenerated. 

There are other ways to to customize your code, see this doc to learn more
https://docs.amplication.com/how-to/custom-code

------------------------------------------------------------------------------
  */
import { InputType, Field } from \\"@nestjs/graphql\\";
import { ApiProperty } from \\"@nestjs/swagger\\";
import { CustomerWhereInput } from \\"./CustomerWhereInput\\";
import { ValidateNested, IsOptional } from \\"class-validator\\";
import { Type } from \\"class-transformer\\";

@InputType()
class CustomerListRelationFilter {
  @ApiProperty({
    required: false,
    type: () => CustomerWhereInput,
  })
  @ValidateNested()
  @Type(() => CustomerWhereInput)
  @IsOptional()
  @Field(() => CustomerWhereInput, {
    nullable: true,
  })
  every?: CustomerWhereInput;

  @ApiProperty({
    required: false,
    type: () => CustomerWhereInput,
  })
  @ValidateNested()
  @Type(() => CustomerWhereInput)
  @IsOptional()
  @Field(() => CustomerWhereInput, {
    nullable: true,
  })
  some?: CustomerWhereInput;

  @ApiProperty({
    required: false,
    type: () => CustomerWhereInput,
  })
  @ValidateNested()
  @Type(() => CustomerWhereInput)
  @IsOptional()
  @Field(() => CustomerWhereInput, {
    nullable: true,
  })
  none?: CustomerWhereInput;
}
export { CustomerListRelationFilter as CustomerListRelationFilter };
",
  "server/src/customer/base/CustomerOrderByInput.ts": "/*
------------------------------------------------------------------------------ 
This code was generated by Amplication. 
 
Changes to this file will be lost if the code is regenerated. 

There are other ways to to customize your code, see this doc to learn more
https://docs.amplication.com/how-to/custom-code

------------------------------------------------------------------------------
  */
import { InputType, Field } from \\"@nestjs/graphql\\";
import { ApiProperty } from \\"@nestjs/swagger\\";
import { IsOptional, IsEnum } from \\"class-validator\\";
import { SortOrder } from \\"../../util/SortOrder\\";

@InputType({
  isAbstract: true,
  description: undefined,
})
class CustomerOrderByInput {
  @ApiProperty({
    required: false,
    enum: [\\"asc\\", \\"desc\\"],
  })
  @IsOptional()
  @IsEnum(SortOrder)
  @Field(() => SortOrder, {
    nullable: true,
  })
  id?: SortOrder;

  @ApiProperty({
    required: false,
    enum: [\\"asc\\", \\"desc\\"],
  })
  @IsOptional()
  @IsEnum(SortOrder)
  @Field(() => SortOrder, {
    nullable: true,
  })
  createdAt?: SortOrder;

  @ApiProperty({
    required: false,
    enum: [\\"asc\\", \\"desc\\"],
  })
  @IsOptional()
  @IsEnum(SortOrder)
  @Field(() => SortOrder, {
    nullable: true,
  })
  updatedAt?: SortOrder;

  @ApiProperty({
    required: false,
    enum: [\\"asc\\", \\"desc\\"],
  })
  @IsOptional()
  @IsEnum(SortOrder)
  @Field(() => SortOrder, {
    nullable: true,
  })
  email?: SortOrder;

  @ApiProperty({
    required: false,
    enum: [\\"asc\\", \\"desc\\"],
  })
  @IsOptional()
  @IsEnum(SortOrder)
  @Field(() => SortOrder, {
    nullable: true,
  })
  firstName?: SortOrder;

  @ApiProperty({
    required: false,
    enum: [\\"asc\\", \\"desc\\"],
  })
  @IsOptional()
  @IsEnum(SortOrder)
  @Field(() => SortOrder, {
    nullable: true,
  })
  lastName?: SortOrder;

  @ApiProperty({
    required: false,
    enum: [\\"asc\\", \\"desc\\"],
  })
  @IsOptional()
  @IsEnum(SortOrder)
  @Field(() => SortOrder, {
    nullable: true,
  })
  isVip?: SortOrder;

  @ApiProperty({
    required: false,
    enum: [\\"asc\\", \\"desc\\"],
  })
  @IsOptional()
  @IsEnum(SortOrder)
  @Field(() => SortOrder, {
    nullable: true,
  })
  birthData?: SortOrder;

  @ApiProperty({
    required: false,
    enum: [\\"asc\\", \\"desc\\"],
  })
  @IsOptional()
  @IsEnum(SortOrder)
  @Field(() => SortOrder, {
    nullable: true,
  })
  averageSale?: SortOrder;

  @ApiProperty({
    required: false,
    enum: [\\"asc\\", \\"desc\\"],
  })
  @IsOptional()
  @IsEnum(SortOrder)
  @Field(() => SortOrder, {
    nullable: true,
  })
  favoriteNumber?: SortOrder;

  @ApiProperty({
    required: false,
    enum: [\\"asc\\", \\"desc\\"],
  })
  @IsOptional()
  @IsEnum(SortOrder)
  @Field(() => SortOrder, {
    nullable: true,
  })
  geoLocation?: SortOrder;

  @ApiProperty({
    required: false,
    enum: [\\"asc\\", \\"desc\\"],
  })
  @IsOptional()
  @IsEnum(SortOrder)
  @Field(() => SortOrder, {
    nullable: true,
  })
  comments?: SortOrder;

  @ApiProperty({
    required: false,
    enum: [\\"asc\\", \\"desc\\"],
  })
  @IsOptional()
  @IsEnum(SortOrder)
  @Field(() => SortOrder, {
    nullable: true,
  })
  favoriteColors?: SortOrder;

  @ApiProperty({
    required: false,
    enum: [\\"asc\\", \\"desc\\"],
  })
  @IsOptional()
  @IsEnum(SortOrder)
  @Field(() => SortOrder, {
    nullable: true,
  })
  customerType?: SortOrder;

  @ApiProperty({
    required: false,
    enum: [\\"asc\\", \\"desc\\"],
  })
  @IsOptional()
  @IsEnum(SortOrder)
  @Field(() => SortOrder, {
    nullable: true,
  })
  organizationId?: SortOrder;

  @ApiProperty({
    required: false,
    enum: [\\"asc\\", \\"desc\\"],
  })
  @IsOptional()
  @IsEnum(SortOrder)
  @Field(() => SortOrder, {
    nullable: true,
  })
  vipOrganizationId?: SortOrder;
}

export { CustomerOrderByInput as CustomerOrderByInput };
",
  "server/src/customer/base/CustomerUpdateInput.ts": "/*
------------------------------------------------------------------------------ 
This code was generated by Amplication. 
 
Changes to this file will be lost if the code is regenerated. 

There are other ways to to customize your code, see this doc to learn more
https://docs.amplication.com/how-to/custom-code

------------------------------------------------------------------------------
  */
import { InputType, Field } from \\"@nestjs/graphql\\";
import { ApiProperty } from \\"@nestjs/swagger\\";

import {
  IsString,
  IsOptional,
  IsBoolean,
  IsDate,
  IsNumber,
  IsInt,
  IsEnum,
  ValidateNested,
} from \\"class-validator\\";

import { Type } from \\"class-transformer\\";
import { EnumCustomerFavoriteColors } from \\"./EnumCustomerFavoriteColors\\";
import { EnumCustomerCustomerType } from \\"./EnumCustomerCustomerType\\";
import { OrganizationWhereUniqueInput } from \\"../../organization/base/OrganizationWhereUniqueInput\\";
import { OrderUpdateManyWithoutCustomersInput } from \\"./OrderUpdateManyWithoutCustomersInput\\";

@InputType()
class CustomerUpdateInput {
  @ApiProperty({
    required: false,
    type: String,
  })
  @IsString()
  @IsOptional()
  @Field(() => String, {
    nullable: true,
  })
  email?: string;

  @ApiProperty({
    required: false,
    type: String,
  })
  @IsString()
  @IsOptional()
  @Field(() => String, {
    nullable: true,
  })
  firstName?: string | null;

  @ApiProperty({
    required: false,
    type: String,
  })
  @IsString()
  @IsOptional()
  @Field(() => String, {
    nullable: true,
  })
  lastName?: string | null;

  @ApiProperty({
    required: false,
    type: Boolean,
  })
  @IsBoolean()
  @IsOptional()
  @Field(() => Boolean, {
    nullable: true,
  })
  isVip?: boolean | null;

  @ApiProperty({
    required: false,
  })
  @IsDate()
  @Type(() => Date)
  @IsOptional()
  @Field(() => Date, {
    nullable: true,
  })
  birthData?: Date | null;

  @ApiProperty({
    required: false,
    type: Number,
  })
  @IsNumber()
  @IsOptional()
  @Field(() => Number, {
    nullable: true,
  })
  averageSale?: number | null;

  @ApiProperty({
    required: false,
    type: Number,
  })
  @IsInt()
  @IsOptional()
  @Field(() => Number, {
    nullable: true,
  })
  favoriteNumber?: number | null;

  @ApiProperty({
    required: false,
    type: String,
  })
  @IsString()
  @IsOptional()
  @Field(() => String, {
    nullable: true,
  })
  geoLocation?: string | null;

  @ApiProperty({
    required: false,
    type: String,
  })
  @IsString()
  @IsOptional()
  @Field(() => String, {
    nullable: true,
  })
  comments?: string | null;

  @ApiProperty({
    required: false,
    enum: EnumCustomerFavoriteColors,
    isArray: true,
  })
  @IsEnum(EnumCustomerFavoriteColors, {
    each: true,
  })
  @IsOptional()
  @Field(() => [EnumCustomerFavoriteColors], {
    nullable: true,
  })
  favoriteColors?: Array<\\"red\\" | \\"green\\" | \\"purple\\" | \\"yellow\\">;

  @ApiProperty({
    required: false,
    enum: EnumCustomerCustomerType,
  })
  @IsEnum(EnumCustomerCustomerType)
  @IsOptional()
  @Field(() => EnumCustomerCustomerType, {
    nullable: true,
  })
  customerType?: \\"platinum\\" | \\"gold\\" | \\"bronze\\" | \\"regular\\" | null;

  @ApiProperty({
    required: false,
    type: () => OrganizationWhereUniqueInput,
  })
  @ValidateNested()
  @Type(() => OrganizationWhereUniqueInput)
  @IsOptional()
  @Field(() => OrganizationWhereUniqueInput, {
    nullable: true,
  })
  organization?: OrganizationWhereUniqueInput | null;

  @ApiProperty({
    required: false,
    type: () => OrganizationWhereUniqueInput,
  })
  @ValidateNested()
  @Type(() => OrganizationWhereUniqueInput)
  @IsOptional()
  @Field(() => OrganizationWhereUniqueInput, {
    nullable: true,
  })
  vipOrganization?: OrganizationWhereUniqueInput | null;

  @ApiProperty({
    required: false,
    type: () => OrderUpdateManyWithoutCustomersInput,
  })
  @ValidateNested()
  @Type(() => OrderUpdateManyWithoutCustomersInput)
  @IsOptional()
  @Field(() => OrderUpdateManyWithoutCustomersInput, {
    nullable: true,
  })
  orders?: OrderUpdateManyWithoutCustomersInput;
}

export { CustomerUpdateInput as CustomerUpdateInput };
",
  "server/src/customer/base/CustomerWhereInput.ts": "/*
------------------------------------------------------------------------------ 
This code was generated by Amplication. 
 
Changes to this file will be lost if the code is regenerated. 

There are other ways to to customize your code, see this doc to learn more
https://docs.amplication.com/how-to/custom-code

------------------------------------------------------------------------------
  */
import { InputType, Field } from \\"@nestjs/graphql\\";
import { ApiProperty } from \\"@nestjs/swagger\\";
import { IntFilter } from \\"../../util/IntFilter\\";
import { Type } from \\"class-transformer\\";
import { IsOptional, IsEnum, ValidateNested } from \\"class-validator\\";
import { DateTimeFilter } from \\"../../util/DateTimeFilter\\";
import { StringFilter } from \\"../../util/StringFilter\\";
import { StringNullableFilter } from \\"../../util/StringNullableFilter\\";
import { BooleanNullableFilter } from \\"../../util/BooleanNullableFilter\\";
import { DateTimeNullableFilter } from \\"../../util/DateTimeNullableFilter\\";
import { FloatNullableFilter } from \\"../../util/FloatNullableFilter\\";
import { IntNullableFilter } from \\"../../util/IntNullableFilter\\";
import { EnumCustomerCustomerType } from \\"./EnumCustomerCustomerType\\";
import { OrganizationWhereUniqueInput } from \\"../../organization/base/OrganizationWhereUniqueInput\\";
import { OrderListRelationFilter } from \\"../../order/base/OrderListRelationFilter\\";

@InputType()
class CustomerWhereInput {
  @ApiProperty({
    required: false,
    type: IntFilter,
  })
  @Type(() => IntFilter)
  @IsOptional()
  @Field(() => IntFilter, {
    nullable: true,
  })
  id?: IntFilter;

  @ApiProperty({
    required: false,
    type: DateTimeFilter,
  })
  @Type(() => DateTimeFilter)
  @IsOptional()
  @Field(() => DateTimeFilter, {
    nullable: true,
  })
  createdAt?: DateTimeFilter;

  @ApiProperty({
    required: false,
    type: DateTimeFilter,
  })
  @Type(() => DateTimeFilter)
  @IsOptional()
  @Field(() => DateTimeFilter, {
    nullable: true,
  })
  updatedAt?: DateTimeFilter;

  @ApiProperty({
    required: false,
    type: StringFilter,
  })
  @Type(() => StringFilter)
  @IsOptional()
  @Field(() => StringFilter, {
    nullable: true,
  })
  email?: StringFilter;

  @ApiProperty({
    required: false,
    type: StringNullableFilter,
  })
  @Type(() => StringNullableFilter)
  @IsOptional()
  @Field(() => StringNullableFilter, {
    nullable: true,
  })
  firstName?: StringNullableFilter;

  @ApiProperty({
    required: false,
    type: StringNullableFilter,
  })
  @Type(() => StringNullableFilter)
  @IsOptional()
  @Field(() => StringNullableFilter, {
    nullable: true,
  })
  lastName?: StringNullableFilter;

  @ApiProperty({
    required: false,
    type: BooleanNullableFilter,
  })
  @Type(() => BooleanNullableFilter)
  @IsOptional()
  @Field(() => BooleanNullableFilter, {
    nullable: true,
  })
  isVip?: BooleanNullableFilter;

  @ApiProperty({
    required: false,
    type: DateTimeNullableFilter,
  })
  @Type(() => DateTimeNullableFilter)
  @IsOptional()
  @Field(() => DateTimeNullableFilter, {
    nullable: true,
  })
  birthData?: DateTimeNullableFilter;

  @ApiProperty({
    required: false,
    type: FloatNullableFilter,
  })
  @Type(() => FloatNullableFilter)
  @IsOptional()
  @Field(() => FloatNullableFilter, {
    nullable: true,
  })
  averageSale?: FloatNullableFilter;

  @ApiProperty({
    required: false,
    type: IntNullableFilter,
  })
  @Type(() => IntNullableFilter)
  @IsOptional()
  @Field(() => IntNullableFilter, {
    nullable: true,
  })
  favoriteNumber?: IntNullableFilter;

  @ApiProperty({
    required: false,
    type: StringNullableFilter,
  })
  @Type(() => StringNullableFilter)
  @IsOptional()
  @Field(() => StringNullableFilter, {
    nullable: true,
  })
  geoLocation?: StringNullableFilter;

  @ApiProperty({
    required: false,
    type: StringNullableFilter,
  })
  @Type(() => StringNullableFilter)
  @IsOptional()
  @Field(() => StringNullableFilter, {
    nullable: true,
  })
  comments?: StringNullableFilter;

  @ApiProperty({
    required: false,
    enum: EnumCustomerCustomerType,
  })
  @IsEnum(EnumCustomerCustomerType)
  @IsOptional()
  @Field(() => EnumCustomerCustomerType, {
    nullable: true,
  })
  customerType?: \\"platinum\\" | \\"gold\\" | \\"bronze\\" | \\"regular\\";

  @ApiProperty({
    required: false,
    type: () => OrganizationWhereUniqueInput,
  })
  @ValidateNested()
  @Type(() => OrganizationWhereUniqueInput)
  @IsOptional()
  @Field(() => OrganizationWhereUniqueInput, {
    nullable: true,
  })
  organization?: OrganizationWhereUniqueInput;

  @ApiProperty({
    required: false,
    type: () => OrganizationWhereUniqueInput,
  })
  @ValidateNested()
  @Type(() => OrganizationWhereUniqueInput)
  @IsOptional()
  @Field(() => OrganizationWhereUniqueInput, {
    nullable: true,
  })
  vipOrganization?: OrganizationWhereUniqueInput;

  @ApiProperty({
    required: false,
    type: () => OrderListRelationFilter,
  })
  @ValidateNested()
  @Type(() => OrderListRelationFilter)
  @IsOptional()
  @Field(() => OrderListRelationFilter, {
    nullable: true,
  })
  orders?: OrderListRelationFilter;
}

export { CustomerWhereInput as CustomerWhereInput };
",
  "server/src/customer/base/CustomerWhereUniqueInput.ts": "/*
------------------------------------------------------------------------------ 
This code was generated by Amplication. 
 
Changes to this file will be lost if the code is regenerated. 

There are other ways to to customize your code, see this doc to learn more
https://docs.amplication.com/how-to/custom-code

------------------------------------------------------------------------------
  */
import { InputType, Field } from \\"@nestjs/graphql\\";
import { ApiProperty } from \\"@nestjs/swagger\\";
import { IsInt } from \\"class-validator\\";
import { Transform } from \\"class-transformer\\";

@InputType()
class CustomerWhereUniqueInput {
  @ApiProperty({
    required: true,
    type: Number,
  })
  @IsInt()
  @Transform((prop) => parseInt(prop.value), {
    toClassOnly: true,
  })
  @Field(() => Number)
  id!: number;
}

export { CustomerWhereUniqueInput as CustomerWhereUniqueInput };
",
  "server/src/customer/base/DeleteCustomerArgs.ts": "/*
------------------------------------------------------------------------------ 
This code was generated by Amplication. 
 
Changes to this file will be lost if the code is regenerated. 

There are other ways to to customize your code, see this doc to learn more
https://docs.amplication.com/how-to/custom-code

------------------------------------------------------------------------------
  */
import { ArgsType, Field } from \\"@nestjs/graphql\\";
import { ApiProperty } from \\"@nestjs/swagger\\";
import { CustomerWhereUniqueInput } from \\"./CustomerWhereUniqueInput\\";
import { ValidateNested } from \\"class-validator\\";
import { Type } from \\"class-transformer\\";

@ArgsType()
class DeleteCustomerArgs {
  @ApiProperty({
    required: true,
    type: () => CustomerWhereUniqueInput,
  })
  @ValidateNested()
  @Type(() => CustomerWhereUniqueInput)
  @Field(() => CustomerWhereUniqueInput, { nullable: false })
  where!: CustomerWhereUniqueInput;
}

export { DeleteCustomerArgs as DeleteCustomerArgs };
",
  "server/src/customer/base/EnumCustomerCustomerType.ts": "/*
------------------------------------------------------------------------------ 
This code was generated by Amplication. 
 
Changes to this file will be lost if the code is regenerated. 

There are other ways to to customize your code, see this doc to learn more
https://docs.amplication.com/how-to/custom-code

------------------------------------------------------------------------------
  */
import { registerEnumType } from \\"@nestjs/graphql\\";

export enum EnumCustomerCustomerType {
  Platinum = \\"platinum\\",
  Gold = \\"gold\\",
  Bronze = \\"bronze\\",
  Regular = \\"regular\\",
}

registerEnumType(EnumCustomerCustomerType, {
  name: \\"EnumCustomerCustomerType\\",
});
",
  "server/src/customer/base/EnumCustomerFavoriteColors.ts": "/*
------------------------------------------------------------------------------ 
This code was generated by Amplication. 
 
Changes to this file will be lost if the code is regenerated. 

There are other ways to to customize your code, see this doc to learn more
https://docs.amplication.com/how-to/custom-code

------------------------------------------------------------------------------
  */
import { registerEnumType } from \\"@nestjs/graphql\\";

export enum EnumCustomerFavoriteColors {
  Red = \\"red\\",
  Green = \\"green\\",
  Purple = \\"purple\\",
  Yellow = \\"yellow\\",
}

registerEnumType(EnumCustomerFavoriteColors, {
  name: \\"EnumCustomerFavoriteColors\\",
});
",
  "server/src/customer/base/OrderCreateNestedManyWithoutCustomersInput.ts": "/*
------------------------------------------------------------------------------ 
This code was generated by Amplication. 
 
Changes to this file will be lost if the code is regenerated. 

There are other ways to to customize your code, see this doc to learn more
https://docs.amplication.com/how-to/custom-code

------------------------------------------------------------------------------
  */
import { InputType, Field } from \\"@nestjs/graphql\\";
import { OrderWhereUniqueInput } from \\"../../order/base/OrderWhereUniqueInput\\";
import { ApiProperty } from \\"@nestjs/swagger\\";

@InputType()
class OrderCreateNestedManyWithoutCustomersInput {
  @Field(() => [OrderWhereUniqueInput], {
    nullable: true,
  })
  @ApiProperty({
    required: false,
    type: () => [OrderWhereUniqueInput],
  })
  connect?: Array<OrderWhereUniqueInput>;
}

export { OrderCreateNestedManyWithoutCustomersInput as OrderCreateNestedManyWithoutCustomersInput };
",
  "server/src/customer/base/OrderUpdateManyWithoutCustomersInput.ts": "/*
------------------------------------------------------------------------------ 
This code was generated by Amplication. 
 
Changes to this file will be lost if the code is regenerated. 

There are other ways to to customize your code, see this doc to learn more
https://docs.amplication.com/how-to/custom-code

------------------------------------------------------------------------------
  */
import { InputType, Field } from \\"@nestjs/graphql\\";
import { OrderWhereUniqueInput } from \\"../../order/base/OrderWhereUniqueInput\\";
import { ApiProperty } from \\"@nestjs/swagger\\";

@InputType()
class OrderUpdateManyWithoutCustomersInput {
  @Field(() => [OrderWhereUniqueInput], {
    nullable: true,
  })
  @ApiProperty({
    required: false,
    type: () => [OrderWhereUniqueInput],
  })
  connect?: Array<OrderWhereUniqueInput>;

  @Field(() => [OrderWhereUniqueInput], {
    nullable: true,
  })
  @ApiProperty({
    required: false,
    type: () => [OrderWhereUniqueInput],
  })
  disconnect?: Array<OrderWhereUniqueInput>;

  @Field(() => [OrderWhereUniqueInput], {
    nullable: true,
  })
  @ApiProperty({
    required: false,
    type: () => [OrderWhereUniqueInput],
  })
  set?: Array<OrderWhereUniqueInput>;
}

export { OrderUpdateManyWithoutCustomersInput as OrderUpdateManyWithoutCustomersInput };
",
  "server/src/customer/base/UpdateCustomerArgs.ts": "/*
------------------------------------------------------------------------------ 
This code was generated by Amplication. 
 
Changes to this file will be lost if the code is regenerated. 

There are other ways to to customize your code, see this doc to learn more
https://docs.amplication.com/how-to/custom-code

------------------------------------------------------------------------------
  */
import { ArgsType, Field } from \\"@nestjs/graphql\\";
import { ApiProperty } from \\"@nestjs/swagger\\";
import { CustomerWhereUniqueInput } from \\"./CustomerWhereUniqueInput\\";
import { ValidateNested } from \\"class-validator\\";
import { Type } from \\"class-transformer\\";
import { CustomerUpdateInput } from \\"./CustomerUpdateInput\\";

@ArgsType()
class UpdateCustomerArgs {
  @ApiProperty({
    required: true,
    type: () => CustomerWhereUniqueInput,
  })
  @ValidateNested()
  @Type(() => CustomerWhereUniqueInput)
  @Field(() => CustomerWhereUniqueInput, { nullable: false })
  where!: CustomerWhereUniqueInput;

  @ApiProperty({
    required: true,
    type: () => CustomerUpdateInput,
  })
  @ValidateNested()
  @Type(() => CustomerUpdateInput)
  @Field(() => CustomerUpdateInput, { nullable: false })
  data!: CustomerUpdateInput;
}

export { UpdateCustomerArgs as UpdateCustomerArgs };
",
  "server/src/customer/base/customer.controller.base.spec.ts": "import { Test } from \\"@nestjs/testing\\";
import {
  INestApplication,
  HttpStatus,
  ExecutionContext,
  CallHandler,
} from \\"@nestjs/common\\";
import request from \\"supertest\\";
import { MorganModule } from \\"nest-morgan\\";
import { ACGuard } from \\"nest-access-control\\";
import { DefaultAuthGuard } from \\"../../auth/defaultAuth.guard\\";
import { ACLModule } from \\"../../auth/acl.module\\";
import { AclFilterResponseInterceptor } from \\"../../interceptors/aclFilterResponse.interceptor\\";
import { AclValidateRequestInterceptor } from \\"../../interceptors/aclValidateRequest.interceptor\\";
import { map } from \\"rxjs\\";
import { CustomerController } from \\"../customer.controller\\";
import { CustomerService } from \\"../customer.service\\";

const nonExistingId = \\"nonExistingId\\";
const existingId = \\"existingId\\";
const CREATE_INPUT = {
  id: 42,
  createdAt: new Date(),
  updatedAt: new Date(),
  email: \\"exampleEmail\\",
  firstName: \\"exampleFirstName\\",
  lastName: \\"exampleLastName\\",
  isVip: \\"true\\",
  birthData: new Date(),
  averageSale: 42.42,
  favoriteNumber: 42,
  geoLocation: \\"exampleGeoLocation\\",
  comments: \\"exampleComments\\",
};
const CREATE_RESULT = {
  id: 42,
  createdAt: new Date(),
  updatedAt: new Date(),
  email: \\"exampleEmail\\",
  firstName: \\"exampleFirstName\\",
  lastName: \\"exampleLastName\\",
  isVip: \\"true\\",
  birthData: new Date(),
  averageSale: 42.42,
  favoriteNumber: 42,
  geoLocation: \\"exampleGeoLocation\\",
  comments: \\"exampleComments\\",
};
const FIND_MANY_RESULT = [
  {
    id: 42,
    createdAt: new Date(),
    updatedAt: new Date(),
    email: \\"exampleEmail\\",
    firstName: \\"exampleFirstName\\",
    lastName: \\"exampleLastName\\",
    isVip: \\"true\\",
    birthData: new Date(),
    averageSale: 42.42,
    favoriteNumber: 42,
    geoLocation: \\"exampleGeoLocation\\",
    comments: \\"exampleComments\\",
  },
];
const FIND_ONE_RESULT = {
  id: 42,
  createdAt: new Date(),
  updatedAt: new Date(),
  email: \\"exampleEmail\\",
  firstName: \\"exampleFirstName\\",
  lastName: \\"exampleLastName\\",
  isVip: \\"true\\",
  birthData: new Date(),
  averageSale: 42.42,
  favoriteNumber: 42,
  geoLocation: \\"exampleGeoLocation\\",
  comments: \\"exampleComments\\",
};

const service = {
  create() {
    return CREATE_RESULT;
  },
  findMany: () => FIND_MANY_RESULT,
  findOne: ({ where }: { where: { id: string } }) => {
    switch (where.id) {
      case existingId:
        return FIND_ONE_RESULT;
      case nonExistingId:
        return null;
    }
  },
};

const basicAuthGuard = {
  canActivate: (context: ExecutionContext) => {
    const argumentHost = context.switchToHttp();
    const request = argumentHost.getRequest();
    request.user = {
      roles: [\\"user\\"],
    };
    return true;
  },
};

const acGuard = {
  canActivate: () => {
    return true;
  },
};

const aclFilterResponseInterceptor = {
  intercept: (context: ExecutionContext, next: CallHandler) => {
    return next.handle().pipe(
      map((data) => {
        return data;
      })
    );
  },
};
const aclValidateRequestInterceptor = {
  intercept: (context: ExecutionContext, next: CallHandler) => {
    return next.handle();
  },
};

describe(\\"Customer\\", () => {
  let app: INestApplication;

  beforeAll(async () => {
    const moduleRef = await Test.createTestingModule({
      providers: [
        {
          provide: CustomerService,
          useValue: service,
        },
      ],
      controllers: [CustomerController],
      imports: [MorganModule.forRoot(), ACLModule],
    })
      .overrideGuard(DefaultAuthGuard)
      .useValue(basicAuthGuard)
      .overrideGuard(ACGuard)
      .useValue(acGuard)
      .overrideInterceptor(AclFilterResponseInterceptor)
      .useValue(aclFilterResponseInterceptor)
      .overrideInterceptor(AclValidateRequestInterceptor)
      .useValue(aclValidateRequestInterceptor)
      .compile();

    app = moduleRef.createNestApplication();
    await app.init();
  });

  test(\\"POST /customers\\", async () => {
    await request(app.getHttpServer())
      .post(\\"/customers\\")
      .send(CREATE_INPUT)
      .expect(HttpStatus.CREATED)
      .expect({
        ...CREATE_RESULT,
        createdAt: CREATE_RESULT.createdAt.toISOString(),
        updatedAt: CREATE_RESULT.updatedAt.toISOString(),
        birthData: CREATE_RESULT.birthData.toISOString(),
      });
  });

  test(\\"GET /customers\\", async () => {
    await request(app.getHttpServer())
      .get(\\"/customers\\")
      .expect(HttpStatus.OK)
      .expect([
        {
          ...FIND_MANY_RESULT[0],
          createdAt: FIND_MANY_RESULT[0].createdAt.toISOString(),
          updatedAt: FIND_MANY_RESULT[0].updatedAt.toISOString(),
          birthData: FIND_MANY_RESULT[0].birthData.toISOString(),
        },
      ]);
  });

  test(\\"GET /customers/:id non existing\\", async () => {
    await request(app.getHttpServer())
      .get(\`\${\\"/customers\\"}/\${nonExistingId}\`)
      .expect(HttpStatus.NOT_FOUND)
      .expect({
        statusCode: HttpStatus.NOT_FOUND,
        message: \`No resource was found for {\\"\${\\"id\\"}\\":\\"\${nonExistingId}\\"}\`,
        error: \\"Not Found\\",
      });
  });

  test(\\"GET /customers/:id existing\\", async () => {
    await request(app.getHttpServer())
      .get(\`\${\\"/customers\\"}/\${existingId}\`)
      .expect(HttpStatus.OK)
      .expect({
        ...FIND_ONE_RESULT,
        createdAt: FIND_ONE_RESULT.createdAt.toISOString(),
        updatedAt: FIND_ONE_RESULT.updatedAt.toISOString(),
        birthData: FIND_ONE_RESULT.birthData.toISOString(),
      });
  });

  test(\\"POST /customers existing resource\\", async () => {
    let agent = request(app.getHttpServer());
    await agent
      .post(\\"/customers\\")
      .send(CREATE_INPUT)
      .expect(HttpStatus.CREATED)
      .expect({
        ...CREATE_RESULT,
        createdAt: CREATE_RESULT.createdAt.toISOString(),
        updatedAt: CREATE_RESULT.updatedAt.toISOString(),
        birthData: CREATE_RESULT.birthData.toISOString(),
      })
      .then(function () {
        agent
          .post(\\"/customers\\")
          .send(CREATE_INPUT)
          .expect(HttpStatus.CONFLICT)
          .expect({
            statusCode: HttpStatus.CONFLICT,
          });
      });
  });

  afterAll(async () => {
    await app.close();
  });
});
",
  "server/src/customer/base/customer.controller.base.ts": "/*
------------------------------------------------------------------------------ 
This code was generated by Amplication. 
 
Changes to this file will be lost if the code is regenerated. 

There are other ways to to customize your code, see this doc to learn more
https://docs.amplication.com/how-to/custom-code

------------------------------------------------------------------------------
  */
import * as common from \\"@nestjs/common\\";
import * as swagger from \\"@nestjs/swagger\\";
import { isRecordNotFoundError } from \\"../../prisma.util\\";
import * as errors from \\"../../errors\\";
import { Request } from \\"express\\";
import { plainToClass } from \\"class-transformer\\";
import { ApiNestedQuery } from \\"../../decorators/api-nested-query.decorator\\";
import { CustomerService } from \\"../customer.service\\";
import { Public } from \\"../../decorators/public.decorator\\";
import { CustomerCreateInput } from \\"./CustomerCreateInput\\";
import { CustomerWhereInput } from \\"./CustomerWhereInput\\";
import { CustomerWhereUniqueInput } from \\"./CustomerWhereUniqueInput\\";
import { CustomerFindManyArgs } from \\"./CustomerFindManyArgs\\";
import { CustomerUpdateInput } from \\"./CustomerUpdateInput\\";
import { Customer } from \\"./Customer\\";
import { OrderFindManyArgs } from \\"../../order/base/OrderFindManyArgs\\";
import { Order } from \\"../../order/base/Order\\";
import { OrderWhereUniqueInput } from \\"../../order/base/OrderWhereUniqueInput\\";

export class CustomerControllerBase {
  constructor(protected readonly service: CustomerService) {}
  @common.Post()
  @swagger.ApiCreatedResponse({ type: Customer })
  async create(@common.Body() data: CustomerCreateInput): Promise<Customer> {
    return await this.service.create({
      data: {
        ...data,

        organization: data.organization
          ? {
              connect: data.organization,
            }
          : undefined,

        vipOrganization: data.vipOrganization
          ? {
              connect: data.vipOrganization,
            }
          : undefined,
      },
      select: {
        id: true,
        createdAt: true,
        updatedAt: true,
        email: true,
        firstName: true,
        lastName: true,
        isVip: true,
        birthData: true,
        averageSale: true,
        favoriteNumber: true,
        geoLocation: true,
        comments: true,
        favoriteColors: true,
        customerType: true,

        organization: {
          select: {
            id: true,
          },
        },

        vipOrganization: {
          select: {
            id: true,
          },
        },
      },
    });
  }

  @common.Get()
  @swagger.ApiOkResponse({ type: [Customer] })
  @ApiNestedQuery(CustomerFindManyArgs)
  async findMany(@common.Req() request: Request): Promise<Customer[]> {
    const args = plainToClass(CustomerFindManyArgs, request.query);
    return this.service.findMany({
      ...args,
      select: {
        id: true,
        createdAt: true,
        updatedAt: true,
        email: true,
        firstName: true,
        lastName: true,
        isVip: true,
        birthData: true,
        averageSale: true,
        favoriteNumber: true,
        geoLocation: true,
        comments: true,
        favoriteColors: true,
        customerType: true,

        organization: {
          select: {
            id: true,
          },
        },

        vipOrganization: {
          select: {
            id: true,
          },
        },
      },
    });
  }

  @common.Get(\\"/:id\\")
  @swagger.ApiOkResponse({ type: Customer })
  @swagger.ApiNotFoundResponse({ type: errors.NotFoundException })
  async findOne(
    @common.Param() params: CustomerWhereUniqueInput
  ): Promise<Customer | null> {
    const result = await this.service.findOne({
      where: params,
      select: {
        id: true,
        createdAt: true,
        updatedAt: true,
        email: true,
        firstName: true,
        lastName: true,
        isVip: true,
        birthData: true,
        averageSale: true,
        favoriteNumber: true,
        geoLocation: true,
        comments: true,
        favoriteColors: true,
        customerType: true,

        organization: {
          select: {
            id: true,
          },
        },

        vipOrganization: {
          select: {
            id: true,
          },
        },
      },
    });
    if (result === null) {
      throw new errors.NotFoundException(
        \`No resource was found for \${JSON.stringify(params)}\`
      );
    }
    return result;
  }

  @common.Patch(\\"/:id\\")
  @swagger.ApiOkResponse({ type: Customer })
  @swagger.ApiNotFoundResponse({ type: errors.NotFoundException })
  async update(
    @common.Param() params: CustomerWhereUniqueInput,
    @common.Body() data: CustomerUpdateInput
  ): Promise<Customer | null> {
    try {
      return await this.service.update({
        where: params,
        data: {
          ...data,

          organization: data.organization
            ? {
                connect: data.organization,
              }
            : undefined,

          vipOrganization: data.vipOrganization
            ? {
                connect: data.vipOrganization,
              }
            : undefined,
        },
        select: {
          id: true,
          createdAt: true,
          updatedAt: true,
          email: true,
          firstName: true,
          lastName: true,
          isVip: true,
          birthData: true,
          averageSale: true,
          favoriteNumber: true,
          geoLocation: true,
          comments: true,
          favoriteColors: true,
          customerType: true,

          organization: {
            select: {
              id: true,
            },
          },

          vipOrganization: {
            select: {
              id: true,
            },
          },
        },
      });
    } catch (error) {
      if (isRecordNotFoundError(error)) {
        throw new errors.NotFoundException(
          \`No resource was found for \${JSON.stringify(params)}\`
        );
      }
      throw error;
    }
  }

  @common.Delete(\\"/:id\\")
  @swagger.ApiOkResponse({ type: Customer })
  @swagger.ApiNotFoundResponse({ type: errors.NotFoundException })
  async delete(
    @common.Param() params: CustomerWhereUniqueInput
  ): Promise<Customer | null> {
    try {
      return await this.service.delete({
        where: params,
        select: {
          id: true,
          createdAt: true,
          updatedAt: true,
          email: true,
          firstName: true,
          lastName: true,
          isVip: true,
          birthData: true,
          averageSale: true,
          favoriteNumber: true,
          geoLocation: true,
          comments: true,
          favoriteColors: true,
          customerType: true,

          organization: {
            select: {
              id: true,
            },
          },

          vipOrganization: {
            select: {
              id: true,
            },
          },
        },
      });
    } catch (error) {
      if (isRecordNotFoundError(error)) {
        throw new errors.NotFoundException(
          \`No resource was found for \${JSON.stringify(params)}\`
        );
      }
      throw error;
    }
  }

  @Public()
  @common.Get(\\"/:id/orders\\")
  @ApiNestedQuery(OrderFindManyArgs)
  async findManyOrders(
    @common.Req() request: Request,
    @common.Param() params: CustomerWhereUniqueInput
  ): Promise<Order[]> {
    const query = plainToClass(OrderFindManyArgs, request.query);
    const results = await this.service.findOrders(params.id, {
      ...query,
      select: {
        id: true,
        createdAt: true,
        updatedAt: true,

        customer: {
          select: {
            id: true,
          },
        },

        status: true,
        label: true,
      },
    });
    if (results === null) {
      throw new errors.NotFoundException(
        \`No resource was found for \${JSON.stringify(params)}\`
      );
    }
    return results;
  }

  @common.Post(\\"/:id/orders\\")
  async connectOrders(
    @common.Param() params: CustomerWhereUniqueInput,
    @common.Body() body: OrderWhereUniqueInput[]
  ): Promise<void> {
    const data = {
      orders: {
        connect: body,
      },
    };
    await this.service.update({
      where: params,
      data,
      select: { id: true },
    });
  }

  @common.Patch(\\"/:id/orders\\")
  async updateOrders(
    @common.Param() params: CustomerWhereUniqueInput,
    @common.Body() body: OrderWhereUniqueInput[]
  ): Promise<void> {
    const data = {
      orders: {
        set: body,
      },
    };
    await this.service.update({
      where: params,
      data,
      select: { id: true },
    });
  }

  @common.Delete(\\"/:id/orders\\")
  async disconnectOrders(
    @common.Param() params: CustomerWhereUniqueInput,
    @common.Body() body: OrderWhereUniqueInput[]
  ): Promise<void> {
    const data = {
      orders: {
        disconnect: body,
      },
    };
    await this.service.update({
      where: params,
      data,
      select: { id: true },
    });
  }
}
",
  "server/src/customer/base/customer.module.base.ts": "/*
------------------------------------------------------------------------------ 
This code was generated by Amplication. 
 
Changes to this file will be lost if the code is regenerated. 

There are other ways to to customize your code, see this doc to learn more
https://docs.amplication.com/how-to/custom-code

------------------------------------------------------------------------------
  */
import { Module } from \\"@nestjs/common\\";
import { MorganModule } from \\"nest-morgan\\";

@Module({
  imports: [MorganModule],
  exports: [MorganModule],
})
export class CustomerModuleBase {}
",
  "server/src/customer/base/customer.resolver.base.ts": "/*
------------------------------------------------------------------------------ 
This code was generated by Amplication. 
 
Changes to this file will be lost if the code is regenerated. 

There are other ways to to customize your code, see this doc to learn more
https://docs.amplication.com/how-to/custom-code

------------------------------------------------------------------------------
  */
import * as graphql from \\"@nestjs/graphql\\";
import * as apollo from \\"apollo-server-express\\";
import { isRecordNotFoundError } from \\"../../prisma.util\\";
import { MetaQueryPayload } from \\"../../util/MetaQueryPayload\\";
import { Public } from \\"../../decorators/public.decorator\\";
import { CreateCustomerArgs } from \\"./CreateCustomerArgs\\";
import { UpdateCustomerArgs } from \\"./UpdateCustomerArgs\\";
import { DeleteCustomerArgs } from \\"./DeleteCustomerArgs\\";
import { CustomerCountArgs } from \\"./CustomerCountArgs\\";
import { CustomerFindManyArgs } from \\"./CustomerFindManyArgs\\";
import { CustomerFindUniqueArgs } from \\"./CustomerFindUniqueArgs\\";
import { Customer } from \\"./Customer\\";
import { OrderFindManyArgs } from \\"../../order/base/OrderFindManyArgs\\";
import { Order } from \\"../../order/base/Order\\";
import { Organization } from \\"../../organization/base/Organization\\";
import { CustomerService } from \\"../customer.service\\";
@graphql.Resolver(() => Customer)
export class CustomerResolverBase {
  constructor(protected readonly service: CustomerService) {}

  async _customersMeta(
    @graphql.Args() args: CustomerCountArgs
  ): Promise<MetaQueryPayload> {
    const result = await this.service.count(args);
    return {
      count: result,
    };
  }

  @graphql.Query(() => [Customer])
  async customers(
    @graphql.Args() args: CustomerFindManyArgs
  ): Promise<Customer[]> {
    return this.service.findMany(args);
  }

  @graphql.Query(() => Customer, { nullable: true })
  async customer(
    @graphql.Args() args: CustomerFindUniqueArgs
  ): Promise<Customer | null> {
    const result = await this.service.findOne(args);
    if (result === null) {
      return null;
    }
    return result;
  }

  @graphql.Mutation(() => Customer)
  async createCustomer(
    @graphql.Args() args: CreateCustomerArgs
  ): Promise<Customer> {
    return await this.service.create({
      ...args,
      data: {
        ...args.data,

        organization: args.data.organization
          ? {
              connect: args.data.organization,
            }
          : undefined,

        vipOrganization: args.data.vipOrganization
          ? {
              connect: args.data.vipOrganization,
            }
          : undefined,
      },
    });
  }

  @graphql.Mutation(() => Customer)
  async updateCustomer(
    @graphql.Args() args: UpdateCustomerArgs
  ): Promise<Customer | null> {
    try {
      return await this.service.update({
        ...args,
        data: {
          ...args.data,

          organization: args.data.organization
            ? {
                connect: args.data.organization,
              }
            : undefined,

          vipOrganization: args.data.vipOrganization
            ? {
                connect: args.data.vipOrganization,
              }
            : undefined,
        },
      });
    } catch (error) {
      if (isRecordNotFoundError(error)) {
        throw new apollo.ApolloError(
          \`No resource was found for \${JSON.stringify(args.where)}\`
        );
      }
      throw error;
    }
  }

  @graphql.Mutation(() => Customer)
  async deleteCustomer(
    @graphql.Args() args: DeleteCustomerArgs
  ): Promise<Customer | null> {
    try {
      return await this.service.delete(args);
    } catch (error) {
      if (isRecordNotFoundError(error)) {
        throw new apollo.ApolloError(
          \`No resource was found for \${JSON.stringify(args.where)}\`
        );
      }
      throw error;
    }
  }

  @Public()
  @graphql.ResolveField(() => [Order], { name: \\"orders\\" })
  async resolveFieldOrders(
    @graphql.Parent() parent: Customer,
    @graphql.Args() args: OrderFindManyArgs
  ): Promise<Order[]> {
    const results = await this.service.findOrders(parent.id, args);

    if (!results) {
      return [];
    }

    return results;
  }

  @graphql.ResolveField(() => Organization, {
    nullable: true,
    name: \\"organization\\",
  })
  async resolveFieldOrganization(
    @graphql.Parent() parent: Customer
  ): Promise<Organization | null> {
    const result = await this.service.getOrganization(parent.id);

    if (!result) {
      return null;
    }
    return result;
  }

  @graphql.ResolveField(() => Organization, {
    nullable: true,
    name: \\"vipOrganization\\",
  })
  async resolveFieldVipOrganization(
    @graphql.Parent() parent: Customer
  ): Promise<Organization | null> {
    const result = await this.service.getVipOrganization(parent.id);

    if (!result) {
      return null;
    }
    return result;
  }
}
",
  "server/src/customer/base/customer.service.base.ts": "/*
------------------------------------------------------------------------------ 
This code was generated by Amplication. 
 
Changes to this file will be lost if the code is regenerated. 

There are other ways to to customize your code, see this doc to learn more
https://docs.amplication.com/how-to/custom-code

------------------------------------------------------------------------------
  */
import { PrismaService } from \\"../../prisma/prisma.service\\";
import { Prisma, Customer, Order, Organization } from \\"@prisma/client\\";

export class CustomerServiceBase {
  constructor(protected readonly prisma: PrismaService) {}

  async count<T extends Prisma.CustomerCountArgs>(
    args: Prisma.SelectSubset<T, Prisma.CustomerCountArgs>
  ): Promise<number> {
    return this.prisma.customer.count(args);
  }

  async findMany<T extends Prisma.CustomerFindManyArgs>(
    args: Prisma.SelectSubset<T, Prisma.CustomerFindManyArgs>
  ): Promise<Customer[]> {
    return this.prisma.customer.findMany(args);
  }
  async findOne<T extends Prisma.CustomerFindUniqueArgs>(
    args: Prisma.SelectSubset<T, Prisma.CustomerFindUniqueArgs>
  ): Promise<Customer | null> {
    return this.prisma.customer.findUnique(args);
  }
  async create<T extends Prisma.CustomerCreateArgs>(
    args: Prisma.SelectSubset<T, Prisma.CustomerCreateArgs>
  ): Promise<Customer> {
    return this.prisma.customer.create<T>(args);
  }
  async update<T extends Prisma.CustomerUpdateArgs>(
    args: Prisma.SelectSubset<T, Prisma.CustomerUpdateArgs>
  ): Promise<Customer> {
    return this.prisma.customer.update<T>(args);
  }
  async delete<T extends Prisma.CustomerDeleteArgs>(
    args: Prisma.SelectSubset<T, Prisma.CustomerDeleteArgs>
  ): Promise<Customer> {
    return this.prisma.customer.delete(args);
  }

  async findOrders(
    parentId: number,
    args: Prisma.OrderFindManyArgs
  ): Promise<Order[]> {
    return this.prisma.customer
      .findUniqueOrThrow({
        where: { id: parentId },
      })
      .orders(args);
  }

  async getOrganization(parentId: number): Promise<Organization | null> {
    return this.prisma.customer
      .findUnique({
        where: { id: parentId },
      })
      .organization();
  }

  async getVipOrganization(parentId: number): Promise<Organization | null> {
    return this.prisma.customer
      .findUnique({
        where: { id: parentId },
      })
      .vipOrganization();
  }
}
",
  "server/src/customer/customer.controller.ts": "import * as common from \\"@nestjs/common\\";
import * as swagger from \\"@nestjs/swagger\\";
import { CustomerService } from \\"./customer.service\\";
import { CustomerControllerBase } from \\"./base/customer.controller.base\\";

@swagger.ApiTags(\\"customers\\")
@common.Controller(\\"customers\\")
export class CustomerController extends CustomerControllerBase {
  constructor(protected readonly service: CustomerService) {
    super(service);
  }
}
",
  "server/src/customer/customer.module.ts": "import { Module } from \\"@nestjs/common\\";
import { CustomerModuleBase } from \\"./base/customer.module.base\\";
import { CustomerService } from \\"./customer.service\\";
import { CustomerController } from \\"./customer.controller\\";
import { CustomerResolver } from \\"./customer.resolver\\";

@Module({
  imports: [CustomerModuleBase],
  controllers: [CustomerController],
  providers: [CustomerService, CustomerResolver],
  exports: [CustomerService],
})
export class CustomerModule {}
",
  "server/src/customer/customer.resolver.ts": "import * as graphql from \\"@nestjs/graphql\\";
import { CustomerResolverBase } from \\"./base/customer.resolver.base\\";
import { Customer } from \\"./base/Customer\\";
import { CustomerService } from \\"./customer.service\\";

@graphql.Resolver(() => Customer)
export class CustomerResolver extends CustomerResolverBase {
  constructor(protected readonly service: CustomerService) {
    super(service);
  }
}
",
  "server/src/customer/customer.service.ts": "import { Injectable } from \\"@nestjs/common\\";
import { PrismaService } from \\"../prisma/prisma.service\\";
import { CustomerServiceBase } from \\"./base/customer.service.base\\";

@Injectable()
export class CustomerService extends CustomerServiceBase {
  constructor(protected readonly prisma: PrismaService) {
    super(prisma);
  }
}
",
  "server/src/decorators/api-nested-query.decorator.ts": "import { applyDecorators } from \\"@nestjs/common\\";
import {
  ApiExtraModels,
  ApiQuery,
  ApiQueryOptions,
  getSchemaPath,
} from \\"@nestjs/swagger\\";
import \\"reflect-metadata\\";

const generateApiQueryObject = (
  prop: any,
  propType: any,
  required: boolean,
  isArray: boolean
): ApiQueryOptions => {
  if (propType === Number) {
    return {
      required,
      name: prop,
      style: \\"deepObject\\",
      explode: true,
      type: \\"number\\",
      isArray,
    };
  } else if (propType === String) {
    return {
      required,
      name: prop,
      style: \\"deepObject\\",
      explode: true,
      type: \\"string\\",
      isArray,
    };
  } else {
    return {
      required,
      name: prop,
      style: \\"deepObject\\",
      explode: true,
      type: \\"object\\",
      isArray,
      schema: {
        $ref: getSchemaPath(propType),
      },
    };
  }
};

// eslint-disable-next-line @typescript-eslint/ban-types,@typescript-eslint/explicit-module-boundary-types,@typescript-eslint/naming-convention
export function ApiNestedQuery(query: Function) {
  const constructor = query.prototype;
  const properties = Reflect.getMetadata(
    \\"swagger/apiModelPropertiesArray\\",
    constructor
  ).map((prop: any) => prop.slice(1));

  const decorators = properties
    .map((property: any) => {
      const { required, isArray } = Reflect.getMetadata(
        \\"swagger/apiModelProperties\\",
        constructor,
        property
      );
      const propertyType = Reflect.getMetadata(
        \\"design:type\\",
        constructor,
        property
      );
      const typedQuery = generateApiQueryObject(
        property,
        propertyType,
        required,
        isArray
      );
      return [ApiExtraModels(propertyType), ApiQuery(typedQuery)];
    })
    .flat();

  return applyDecorators(...decorators);
}
",
  "server/src/decorators/public.decorator.ts": "import { applyDecorators, SetMetadata } from \\"@nestjs/common\\";

export const IS_PUBLIC_KEY = \\"isPublic\\";

const PublicAuthMiddleware = SetMetadata(IS_PUBLIC_KEY, true);
const PublicAuthSwagger = SetMetadata(\\"swagger/apiSecurity\\", [\\"isPublic\\"]);

// eslint-disable-next-line @typescript-eslint/explicit-module-boundary-types
export const Public = () =>
  applyDecorators(PublicAuthMiddleware, PublicAuthSwagger);
",
  "server/src/empty/base/DeleteEmptyArgs.ts": "/*
------------------------------------------------------------------------------ 
This code was generated by Amplication. 
 
Changes to this file will be lost if the code is regenerated. 

There are other ways to to customize your code, see this doc to learn more
https://docs.amplication.com/how-to/custom-code

------------------------------------------------------------------------------
  */
import { ArgsType, Field } from \\"@nestjs/graphql\\";
import { ApiProperty } from \\"@nestjs/swagger\\";
import { EmptyWhereUniqueInput } from \\"./EmptyWhereUniqueInput\\";
import { ValidateNested } from \\"class-validator\\";
import { Type } from \\"class-transformer\\";

@ArgsType()
class DeleteEmptyArgs {
  @ApiProperty({
    required: true,
    type: () => EmptyWhereUniqueInput,
  })
  @ValidateNested()
  @Type(() => EmptyWhereUniqueInput)
  @Field(() => EmptyWhereUniqueInput, { nullable: false })
  where!: EmptyWhereUniqueInput;
}

export { DeleteEmptyArgs as DeleteEmptyArgs };
",
  "server/src/empty/base/Empty.ts": "/*
------------------------------------------------------------------------------ 
This code was generated by Amplication. 
 
Changes to this file will be lost if the code is regenerated. 

There are other ways to to customize your code, see this doc to learn more
https://docs.amplication.com/how-to/custom-code

------------------------------------------------------------------------------
  */
import { ObjectType, Field } from \\"@nestjs/graphql\\";
import { ApiProperty } from \\"@nestjs/swagger\\";
import { IsString, IsDate } from \\"class-validator\\";
import { Type } from \\"class-transformer\\";

@ObjectType()
class Empty {
  @ApiProperty({
    required: true,
    type: String,
  })
  @IsString()
  @Field(() => String)
  id!: string;

  @ApiProperty({
    required: true,
  })
  @IsDate()
  @Type(() => Date)
  @Field(() => Date)
  createdAt!: Date;

  @ApiProperty({
    required: true,
  })
  @IsDate()
  @Type(() => Date)
  @Field(() => Date)
  updatedAt!: Date;
}

export { Empty as Empty };
",
  "server/src/empty/base/EmptyCountArgs.ts": "/*
------------------------------------------------------------------------------ 
This code was generated by Amplication. 
 
Changes to this file will be lost if the code is regenerated. 

There are other ways to to customize your code, see this doc to learn more
https://docs.amplication.com/how-to/custom-code

------------------------------------------------------------------------------
  */
import { ArgsType, Field } from \\"@nestjs/graphql\\";
import { ApiProperty } from \\"@nestjs/swagger\\";
import { EmptyWhereInput } from \\"./EmptyWhereInput\\";
import { Type } from \\"class-transformer\\";

@ArgsType()
class EmptyCountArgs {
  @ApiProperty({
    required: false,
    type: () => EmptyWhereInput,
  })
  @Field(() => EmptyWhereInput, { nullable: true })
  @Type(() => EmptyWhereInput)
  where?: EmptyWhereInput;
}

export { EmptyCountArgs as EmptyCountArgs };
",
  "server/src/empty/base/EmptyCreateInput.ts": "/*
------------------------------------------------------------------------------ 
This code was generated by Amplication. 
 
Changes to this file will be lost if the code is regenerated. 

There are other ways to to customize your code, see this doc to learn more
https://docs.amplication.com/how-to/custom-code

------------------------------------------------------------------------------
  */
class EmptyCreateInput {}
export { EmptyCreateInput as EmptyCreateInput };
",
  "server/src/empty/base/EmptyFindManyArgs.ts": "/*
------------------------------------------------------------------------------ 
This code was generated by Amplication. 
 
Changes to this file will be lost if the code is regenerated. 

There are other ways to to customize your code, see this doc to learn more
https://docs.amplication.com/how-to/custom-code

------------------------------------------------------------------------------
  */
import { ArgsType, Field } from \\"@nestjs/graphql\\";
import { ApiProperty } from \\"@nestjs/swagger\\";
import { EmptyWhereInput } from \\"./EmptyWhereInput\\";
import { IsOptional, ValidateNested, IsInt } from \\"class-validator\\";
import { Type } from \\"class-transformer\\";
import { EmptyOrderByInput } from \\"./EmptyOrderByInput\\";

@ArgsType()
class EmptyFindManyArgs {
  @ApiProperty({
    required: false,
    type: () => EmptyWhereInput,
  })
  @IsOptional()
  @ValidateNested()
  @Field(() => EmptyWhereInput, { nullable: true })
  @Type(() => EmptyWhereInput)
  where?: EmptyWhereInput;

  @ApiProperty({
    required: false,
    type: [EmptyOrderByInput],
  })
  @IsOptional()
  @ValidateNested({ each: true })
  @Field(() => [EmptyOrderByInput], { nullable: true })
  @Type(() => EmptyOrderByInput)
  orderBy?: Array<EmptyOrderByInput>;

  @ApiProperty({
    required: false,
    type: Number,
  })
  @IsOptional()
  @IsInt()
  @Field(() => Number, { nullable: true })
  @Type(() => Number)
  skip?: number;

  @ApiProperty({
    required: false,
    type: Number,
  })
  @IsOptional()
  @IsInt()
  @Field(() => Number, { nullable: true })
  @Type(() => Number)
  take?: number;
}

export { EmptyFindManyArgs as EmptyFindManyArgs };
",
  "server/src/empty/base/EmptyFindUniqueArgs.ts": "/*
------------------------------------------------------------------------------ 
This code was generated by Amplication. 
 
Changes to this file will be lost if the code is regenerated. 

There are other ways to to customize your code, see this doc to learn more
https://docs.amplication.com/how-to/custom-code

------------------------------------------------------------------------------
  */
import { ArgsType, Field } from \\"@nestjs/graphql\\";
import { ApiProperty } from \\"@nestjs/swagger\\";
import { EmptyWhereUniqueInput } from \\"./EmptyWhereUniqueInput\\";
import { ValidateNested } from \\"class-validator\\";
import { Type } from \\"class-transformer\\";

@ArgsType()
class EmptyFindUniqueArgs {
  @ApiProperty({
    required: true,
    type: () => EmptyWhereUniqueInput,
  })
  @ValidateNested()
  @Type(() => EmptyWhereUniqueInput)
  @Field(() => EmptyWhereUniqueInput, { nullable: false })
  where!: EmptyWhereUniqueInput;
}

export { EmptyFindUniqueArgs as EmptyFindUniqueArgs };
",
  "server/src/empty/base/EmptyListRelationFilter.ts": "/*
------------------------------------------------------------------------------ 
This code was generated by Amplication. 
 
Changes to this file will be lost if the code is regenerated. 

There are other ways to to customize your code, see this doc to learn more
https://docs.amplication.com/how-to/custom-code

------------------------------------------------------------------------------
  */
import { InputType, Field } from \\"@nestjs/graphql\\";
import { ApiProperty } from \\"@nestjs/swagger\\";
import { EmptyWhereInput } from \\"./EmptyWhereInput\\";
import { ValidateNested, IsOptional } from \\"class-validator\\";
import { Type } from \\"class-transformer\\";

@InputType()
class EmptyListRelationFilter {
  @ApiProperty({
    required: false,
    type: () => EmptyWhereInput,
  })
  @ValidateNested()
  @Type(() => EmptyWhereInput)
  @IsOptional()
  @Field(() => EmptyWhereInput, {
    nullable: true,
  })
  every?: EmptyWhereInput;

  @ApiProperty({
    required: false,
    type: () => EmptyWhereInput,
  })
  @ValidateNested()
  @Type(() => EmptyWhereInput)
  @IsOptional()
  @Field(() => EmptyWhereInput, {
    nullable: true,
  })
  some?: EmptyWhereInput;

  @ApiProperty({
    required: false,
    type: () => EmptyWhereInput,
  })
  @ValidateNested()
  @Type(() => EmptyWhereInput)
  @IsOptional()
  @Field(() => EmptyWhereInput, {
    nullable: true,
  })
  none?: EmptyWhereInput;
}
export { EmptyListRelationFilter as EmptyListRelationFilter };
",
  "server/src/empty/base/EmptyOrderByInput.ts": "/*
------------------------------------------------------------------------------ 
This code was generated by Amplication. 
 
Changes to this file will be lost if the code is regenerated. 

There are other ways to to customize your code, see this doc to learn more
https://docs.amplication.com/how-to/custom-code

------------------------------------------------------------------------------
  */
import { InputType, Field } from \\"@nestjs/graphql\\";
import { ApiProperty } from \\"@nestjs/swagger\\";
import { IsOptional, IsEnum } from \\"class-validator\\";
import { SortOrder } from \\"../../util/SortOrder\\";

@InputType({
  isAbstract: true,
  description: undefined,
})
class EmptyOrderByInput {
  @ApiProperty({
    required: false,
    enum: [\\"asc\\", \\"desc\\"],
  })
  @IsOptional()
  @IsEnum(SortOrder)
  @Field(() => SortOrder, {
    nullable: true,
  })
  id?: SortOrder;

  @ApiProperty({
    required: false,
    enum: [\\"asc\\", \\"desc\\"],
  })
  @IsOptional()
  @IsEnum(SortOrder)
  @Field(() => SortOrder, {
    nullable: true,
  })
  createdAt?: SortOrder;

  @ApiProperty({
    required: false,
    enum: [\\"asc\\", \\"desc\\"],
  })
  @IsOptional()
  @IsEnum(SortOrder)
  @Field(() => SortOrder, {
    nullable: true,
  })
  updatedAt?: SortOrder;
}

export { EmptyOrderByInput as EmptyOrderByInput };
",
  "server/src/empty/base/EmptyUpdateInput.ts": "/*
------------------------------------------------------------------------------ 
This code was generated by Amplication. 
 
Changes to this file will be lost if the code is regenerated. 

There are other ways to to customize your code, see this doc to learn more
https://docs.amplication.com/how-to/custom-code

------------------------------------------------------------------------------
  */
class EmptyUpdateInput {}
export { EmptyUpdateInput as EmptyUpdateInput };
",
  "server/src/empty/base/EmptyWhereInput.ts": "/*
------------------------------------------------------------------------------ 
This code was generated by Amplication. 
 
Changes to this file will be lost if the code is regenerated. 

There are other ways to to customize your code, see this doc to learn more
https://docs.amplication.com/how-to/custom-code

------------------------------------------------------------------------------
  */
import { InputType, Field } from \\"@nestjs/graphql\\";
import { ApiProperty } from \\"@nestjs/swagger\\";
import { StringFilter } from \\"../../util/StringFilter\\";
import { Type } from \\"class-transformer\\";
import { IsOptional } from \\"class-validator\\";
import { DateTimeFilter } from \\"../../util/DateTimeFilter\\";

@InputType()
class EmptyWhereInput {
  @ApiProperty({
    required: false,
    type: StringFilter,
  })
  @Type(() => StringFilter)
  @IsOptional()
  @Field(() => StringFilter, {
    nullable: true,
  })
  id?: StringFilter;

  @ApiProperty({
    required: false,
    type: DateTimeFilter,
  })
  @Type(() => DateTimeFilter)
  @IsOptional()
  @Field(() => DateTimeFilter, {
    nullable: true,
  })
  createdAt?: DateTimeFilter;

  @ApiProperty({
    required: false,
    type: DateTimeFilter,
  })
  @Type(() => DateTimeFilter)
  @IsOptional()
  @Field(() => DateTimeFilter, {
    nullable: true,
  })
  updatedAt?: DateTimeFilter;
}

export { EmptyWhereInput as EmptyWhereInput };
",
  "server/src/empty/base/EmptyWhereUniqueInput.ts": "/*
------------------------------------------------------------------------------ 
This code was generated by Amplication. 
 
Changes to this file will be lost if the code is regenerated. 

There are other ways to to customize your code, see this doc to learn more
https://docs.amplication.com/how-to/custom-code

------------------------------------------------------------------------------
  */
import { InputType, Field } from \\"@nestjs/graphql\\";
import { ApiProperty } from \\"@nestjs/swagger\\";
import { IsString } from \\"class-validator\\";

@InputType()
class EmptyWhereUniqueInput {
  @ApiProperty({
    required: true,
    type: String,
  })
  @IsString()
  @Field(() => String)
  id!: string;
}

export { EmptyWhereUniqueInput as EmptyWhereUniqueInput };
",
  "server/src/empty/base/empty.controller.base.spec.ts": "import { Test } from \\"@nestjs/testing\\";
import {
  INestApplication,
  HttpStatus,
  ExecutionContext,
  CallHandler,
} from \\"@nestjs/common\\";
import request from \\"supertest\\";
import { MorganModule } from \\"nest-morgan\\";
import { ACGuard } from \\"nest-access-control\\";
import { DefaultAuthGuard } from \\"../../auth/defaultAuth.guard\\";
import { ACLModule } from \\"../../auth/acl.module\\";
import { AclFilterResponseInterceptor } from \\"../../interceptors/aclFilterResponse.interceptor\\";
import { AclValidateRequestInterceptor } from \\"../../interceptors/aclValidateRequest.interceptor\\";
import { map } from \\"rxjs\\";
import { EmptyController } from \\"../empty.controller\\";
import { EmptyService } from \\"../empty.service\\";

const nonExistingId = \\"nonExistingId\\";
const existingId = \\"existingId\\";
const CREATE_INPUT = {
  id: \\"exampleId\\",
  createdAt: new Date(),
  updatedAt: new Date(),
};
const CREATE_RESULT = {
  id: \\"exampleId\\",
  createdAt: new Date(),
  updatedAt: new Date(),
};
const FIND_MANY_RESULT = [
  {
    id: \\"exampleId\\",
    createdAt: new Date(),
    updatedAt: new Date(),
  },
];
const FIND_ONE_RESULT = {
  id: \\"exampleId\\",
  createdAt: new Date(),
  updatedAt: new Date(),
};

const service = {
  create() {
    return CREATE_RESULT;
  },
  findMany: () => FIND_MANY_RESULT,
  findOne: ({ where }: { where: { id: string } }) => {
    switch (where.id) {
      case existingId:
        return FIND_ONE_RESULT;
      case nonExistingId:
        return null;
    }
  },
};

const basicAuthGuard = {
  canActivate: (context: ExecutionContext) => {
    const argumentHost = context.switchToHttp();
    const request = argumentHost.getRequest();
    request.user = {
      roles: [\\"user\\"],
    };
    return true;
  },
};

const acGuard = {
  canActivate: () => {
    return true;
  },
};

const aclFilterResponseInterceptor = {
  intercept: (context: ExecutionContext, next: CallHandler) => {
    return next.handle().pipe(
      map((data) => {
        return data;
      })
    );
  },
};
const aclValidateRequestInterceptor = {
  intercept: (context: ExecutionContext, next: CallHandler) => {
    return next.handle();
  },
};

describe(\\"Empty\\", () => {
  let app: INestApplication;

  beforeAll(async () => {
    const moduleRef = await Test.createTestingModule({
      providers: [
        {
          provide: EmptyService,
          useValue: service,
        },
      ],
      controllers: [EmptyController],
      imports: [MorganModule.forRoot(), ACLModule],
    })
      .overrideGuard(DefaultAuthGuard)
      .useValue(basicAuthGuard)
      .overrideGuard(ACGuard)
      .useValue(acGuard)
      .overrideInterceptor(AclFilterResponseInterceptor)
      .useValue(aclFilterResponseInterceptor)
      .overrideInterceptor(AclValidateRequestInterceptor)
      .useValue(aclValidateRequestInterceptor)
      .compile();

    app = moduleRef.createNestApplication();
    await app.init();
  });

  test(\\"POST /empties\\", async () => {
    await request(app.getHttpServer())
      .post(\\"/empties\\")
      .send(CREATE_INPUT)
      .expect(HttpStatus.CREATED)
      .expect({
        ...CREATE_RESULT,
        createdAt: CREATE_RESULT.createdAt.toISOString(),
        updatedAt: CREATE_RESULT.updatedAt.toISOString(),
      });
  });

  test(\\"GET /empties\\", async () => {
    await request(app.getHttpServer())
      .get(\\"/empties\\")
      .expect(HttpStatus.OK)
      .expect([
        {
          ...FIND_MANY_RESULT[0],
          createdAt: FIND_MANY_RESULT[0].createdAt.toISOString(),
          updatedAt: FIND_MANY_RESULT[0].updatedAt.toISOString(),
        },
      ]);
  });

  test(\\"GET /empties/:id non existing\\", async () => {
    await request(app.getHttpServer())
      .get(\`\${\\"/empties\\"}/\${nonExistingId}\`)
      .expect(HttpStatus.NOT_FOUND)
      .expect({
        statusCode: HttpStatus.NOT_FOUND,
        message: \`No resource was found for {\\"\${\\"id\\"}\\":\\"\${nonExistingId}\\"}\`,
        error: \\"Not Found\\",
      });
  });

  test(\\"GET /empties/:id existing\\", async () => {
    await request(app.getHttpServer())
      .get(\`\${\\"/empties\\"}/\${existingId}\`)
      .expect(HttpStatus.OK)
      .expect({
        ...FIND_ONE_RESULT,
        createdAt: FIND_ONE_RESULT.createdAt.toISOString(),
        updatedAt: FIND_ONE_RESULT.updatedAt.toISOString(),
      });
  });

  test(\\"POST /empties existing resource\\", async () => {
    let agent = request(app.getHttpServer());
    await agent
      .post(\\"/empties\\")
      .send(CREATE_INPUT)
      .expect(HttpStatus.CREATED)
      .expect({
        ...CREATE_RESULT,
        createdAt: CREATE_RESULT.createdAt.toISOString(),
        updatedAt: CREATE_RESULT.updatedAt.toISOString(),
      })
      .then(function () {
        agent
          .post(\\"/empties\\")
          .send(CREATE_INPUT)
          .expect(HttpStatus.CONFLICT)
          .expect({
            statusCode: HttpStatus.CONFLICT,
          });
      });
  });

  afterAll(async () => {
    await app.close();
  });
});
",
  "server/src/empty/base/empty.controller.base.ts": "/*
------------------------------------------------------------------------------ 
This code was generated by Amplication. 
 
Changes to this file will be lost if the code is regenerated. 

There are other ways to to customize your code, see this doc to learn more
https://docs.amplication.com/how-to/custom-code

------------------------------------------------------------------------------
  */
import * as common from \\"@nestjs/common\\";
import * as swagger from \\"@nestjs/swagger\\";
import { isRecordNotFoundError } from \\"../../prisma.util\\";
import * as errors from \\"../../errors\\";
import { Request } from \\"express\\";
import { plainToClass } from \\"class-transformer\\";
import { ApiNestedQuery } from \\"../../decorators/api-nested-query.decorator\\";
import { EmptyService } from \\"../empty.service\\";
import { EmptyCreateInput } from \\"./EmptyCreateInput\\";
import { EmptyWhereInput } from \\"./EmptyWhereInput\\";
import { EmptyWhereUniqueInput } from \\"./EmptyWhereUniqueInput\\";
import { EmptyFindManyArgs } from \\"./EmptyFindManyArgs\\";
import { EmptyUpdateInput } from \\"./EmptyUpdateInput\\";
import { Empty } from \\"./Empty\\";

export class EmptyControllerBase {
  constructor(protected readonly service: EmptyService) {}
  @common.Post()
  @swagger.ApiCreatedResponse({ type: Empty })
  async create(@common.Body() data: EmptyCreateInput): Promise<Empty> {
    return await this.service.create({
      data: data,
      select: {
        id: true,
        createdAt: true,
        updatedAt: true,
      },
    });
  }

  @common.Get()
  @swagger.ApiOkResponse({ type: [Empty] })
  @ApiNestedQuery(EmptyFindManyArgs)
  async findMany(@common.Req() request: Request): Promise<Empty[]> {
    const args = plainToClass(EmptyFindManyArgs, request.query);
    return this.service.findMany({
      ...args,
      select: {
        id: true,
        createdAt: true,
        updatedAt: true,
      },
    });
  }

  @common.Get(\\"/:id\\")
  @swagger.ApiOkResponse({ type: Empty })
  @swagger.ApiNotFoundResponse({ type: errors.NotFoundException })
  async findOne(
    @common.Param() params: EmptyWhereUniqueInput
  ): Promise<Empty | null> {
    const result = await this.service.findOne({
      where: params,
      select: {
        id: true,
        createdAt: true,
        updatedAt: true,
      },
    });
    if (result === null) {
      throw new errors.NotFoundException(
        \`No resource was found for \${JSON.stringify(params)}\`
      );
    }
    return result;
  }

  @common.Patch(\\"/:id\\")
  @swagger.ApiOkResponse({ type: Empty })
  @swagger.ApiNotFoundResponse({ type: errors.NotFoundException })
  async update(
    @common.Param() params: EmptyWhereUniqueInput,
    @common.Body() data: EmptyUpdateInput
  ): Promise<Empty | null> {
    try {
      return await this.service.update({
        where: params,
        data: data,
        select: {
          id: true,
          createdAt: true,
          updatedAt: true,
        },
      });
    } catch (error) {
      if (isRecordNotFoundError(error)) {
        throw new errors.NotFoundException(
          \`No resource was found for \${JSON.stringify(params)}\`
        );
      }
      throw error;
    }
  }

  @common.Delete(\\"/:id\\")
  @swagger.ApiOkResponse({ type: Empty })
  @swagger.ApiNotFoundResponse({ type: errors.NotFoundException })
  async delete(
    @common.Param() params: EmptyWhereUniqueInput
  ): Promise<Empty | null> {
    try {
      return await this.service.delete({
        where: params,
        select: {
          id: true,
          createdAt: true,
          updatedAt: true,
        },
      });
    } catch (error) {
      if (isRecordNotFoundError(error)) {
        throw new errors.NotFoundException(
          \`No resource was found for \${JSON.stringify(params)}\`
        );
      }
      throw error;
    }
  }
}
",
  "server/src/empty/base/empty.module.base.ts": "/*
------------------------------------------------------------------------------ 
This code was generated by Amplication. 
 
Changes to this file will be lost if the code is regenerated. 

There are other ways to to customize your code, see this doc to learn more
https://docs.amplication.com/how-to/custom-code

------------------------------------------------------------------------------
  */
import { Module } from \\"@nestjs/common\\";
import { MorganModule } from \\"nest-morgan\\";

@Module({
  imports: [MorganModule],
  exports: [MorganModule],
})
export class EmptyModuleBase {}
",
  "server/src/empty/base/empty.resolver.base.ts": "/*
------------------------------------------------------------------------------ 
This code was generated by Amplication. 
 
Changes to this file will be lost if the code is regenerated. 

There are other ways to to customize your code, see this doc to learn more
https://docs.amplication.com/how-to/custom-code

------------------------------------------------------------------------------
  */
import * as graphql from \\"@nestjs/graphql\\";
import * as apollo from \\"apollo-server-express\\";
import { isRecordNotFoundError } from \\"../../prisma.util\\";
import { MetaQueryPayload } from \\"../../util/MetaQueryPayload\\";
import { DeleteEmptyArgs } from \\"./DeleteEmptyArgs\\";
import { EmptyCountArgs } from \\"./EmptyCountArgs\\";
import { EmptyFindManyArgs } from \\"./EmptyFindManyArgs\\";
import { EmptyFindUniqueArgs } from \\"./EmptyFindUniqueArgs\\";
import { Empty } from \\"./Empty\\";
import { EmptyService } from \\"../empty.service\\";
@graphql.Resolver(() => Empty)
export class EmptyResolverBase {
  constructor(protected readonly service: EmptyService) {}

  async _emptiesMeta(
    @graphql.Args() args: EmptyCountArgs
  ): Promise<MetaQueryPayload> {
    const result = await this.service.count(args);
    return {
      count: result,
    };
  }

  @graphql.Query(() => [Empty])
  async empties(@graphql.Args() args: EmptyFindManyArgs): Promise<Empty[]> {
    return this.service.findMany(args);
  }

  @graphql.Query(() => Empty, { nullable: true })
  async empty(
    @graphql.Args() args: EmptyFindUniqueArgs
  ): Promise<Empty | null> {
    const result = await this.service.findOne(args);
    if (result === null) {
      return null;
    }
    return result;
  }

  @graphql.Mutation(() => Empty)
  async deleteEmpty(
    @graphql.Args() args: DeleteEmptyArgs
  ): Promise<Empty | null> {
    try {
      return await this.service.delete(args);
    } catch (error) {
      if (isRecordNotFoundError(error)) {
        throw new apollo.ApolloError(
          \`No resource was found for \${JSON.stringify(args.where)}\`
        );
      }
      throw error;
    }
  }
}
",
  "server/src/empty/base/empty.service.base.ts": "/*
------------------------------------------------------------------------------ 
This code was generated by Amplication. 
 
Changes to this file will be lost if the code is regenerated. 

There are other ways to to customize your code, see this doc to learn more
https://docs.amplication.com/how-to/custom-code

------------------------------------------------------------------------------
  */
import { PrismaService } from \\"../../prisma/prisma.service\\";
import { Prisma, Empty } from \\"@prisma/client\\";

export class EmptyServiceBase {
  constructor(protected readonly prisma: PrismaService) {}

  async count<T extends Prisma.EmptyCountArgs>(
    args: Prisma.SelectSubset<T, Prisma.EmptyCountArgs>
  ): Promise<number> {
    return this.prisma.empty.count(args);
  }

  async findMany<T extends Prisma.EmptyFindManyArgs>(
    args: Prisma.SelectSubset<T, Prisma.EmptyFindManyArgs>
  ): Promise<Empty[]> {
    return this.prisma.empty.findMany(args);
  }
  async findOne<T extends Prisma.EmptyFindUniqueArgs>(
    args: Prisma.SelectSubset<T, Prisma.EmptyFindUniqueArgs>
  ): Promise<Empty | null> {
    return this.prisma.empty.findUnique(args);
  }
  async create<T extends Prisma.EmptyCreateArgs>(
    args: Prisma.SelectSubset<T, Prisma.EmptyCreateArgs>
  ): Promise<Empty> {
    return this.prisma.empty.create<T>(args);
  }
  async update<T extends Prisma.EmptyUpdateArgs>(
    args: Prisma.SelectSubset<T, Prisma.EmptyUpdateArgs>
  ): Promise<Empty> {
    return this.prisma.empty.update<T>(args);
  }
  async delete<T extends Prisma.EmptyDeleteArgs>(
    args: Prisma.SelectSubset<T, Prisma.EmptyDeleteArgs>
  ): Promise<Empty> {
    return this.prisma.empty.delete(args);
  }
}
",
  "server/src/empty/empty.controller.ts": "import * as common from \\"@nestjs/common\\";
import * as swagger from \\"@nestjs/swagger\\";
import { EmptyService } from \\"./empty.service\\";
import { EmptyControllerBase } from \\"./base/empty.controller.base\\";

@swagger.ApiTags(\\"empties\\")
@common.Controller(\\"empties\\")
export class EmptyController extends EmptyControllerBase {
  constructor(protected readonly service: EmptyService) {
    super(service);
  }
}
",
  "server/src/empty/empty.module.ts": "import { Module } from \\"@nestjs/common\\";
import { EmptyModuleBase } from \\"./base/empty.module.base\\";
import { EmptyService } from \\"./empty.service\\";
import { EmptyController } from \\"./empty.controller\\";
import { EmptyResolver } from \\"./empty.resolver\\";

@Module({
  imports: [EmptyModuleBase],
  controllers: [EmptyController],
  providers: [EmptyService, EmptyResolver],
  exports: [EmptyService],
})
export class EmptyModule {}
",
  "server/src/empty/empty.resolver.ts": "import * as graphql from \\"@nestjs/graphql\\";
import { EmptyResolverBase } from \\"./base/empty.resolver.base\\";
import { Empty } from \\"./base/Empty\\";
import { EmptyService } from \\"./empty.service\\";

@graphql.Resolver(() => Empty)
export class EmptyResolver extends EmptyResolverBase {
  constructor(protected readonly service: EmptyService) {
    super(service);
  }
}
",
  "server/src/empty/empty.service.ts": "import { Injectable } from \\"@nestjs/common\\";
import { PrismaService } from \\"../prisma/prisma.service\\";
import { EmptyServiceBase } from \\"./base/empty.service.base\\";

@Injectable()
export class EmptyService extends EmptyServiceBase {
  constructor(protected readonly prisma: PrismaService) {
    super(prisma);
  }
}
",
  "server/src/errors.ts": "import * as common from \\"@nestjs/common\\";
import { ApiProperty } from \\"@nestjs/swagger\\";

export class ForbiddenException extends common.ForbiddenException {
  @ApiProperty()
  statusCode!: number;
  @ApiProperty()
  message!: string;
}

export class NotFoundException extends common.NotFoundException {
  @ApiProperty()
  statusCode!: number;
  @ApiProperty()
  message!: string;
}
",
  "server/src/filters/HttpExceptions.filter.ts": "import {
  ArgumentsHost,
  Catch,
  HttpException,
  HttpServer,
  HttpStatus,
} from \\"@nestjs/common\\";
import { BaseExceptionFilter } from \\"@nestjs/core\\";
import {
  // @ts-ignore
  Prisma,
} from \\"@prisma/client\\";
import { Response } from \\"express\\";

export type ErrorCodesStatusMapping = {
  [key: string]: number;
};

/**
 * {@link PrismaClientExceptionFilter} handling {@link Prisma.PrismaClientKnownRequestError} exceptions.
 */
@Catch(Prisma?.PrismaClientKnownRequestError)
export class HttpExceptionFilter extends BaseExceptionFilter {
  /**
   * default error codes mapping
   *
   * Error codes definition for Prisma Client (Query Engine)
   * @see https://www.prisma.io/docs/reference/api-reference/error-reference#prisma-client-query-engine
   */
  private errorCodesStatusMapping: ErrorCodesStatusMapping = {
    P2000: HttpStatus.BAD_REQUEST,
    P2002: HttpStatus.CONFLICT,
    P2025: HttpStatus.NOT_FOUND,
  };

  /**
   * @param applicationRef
   */
  // eslint-disable-next-line @typescript-eslint/no-useless-constructor
  constructor(applicationRef?: HttpServer) {
    super(applicationRef);
  }

  /**
   * @param exception
   * @param host
   * @returns
   */
  // eslint-disable-next-line @typescript-eslint/explicit-module-boundary-types
  catch(exception: Prisma.PrismaClientKnownRequestError, host: ArgumentsHost) {
    const statusCode = this.errorCodesStatusMapping[exception.code];
    let message;
    if (host.getType() === \\"http\\") {
      // for http requests (REST)
      // Todo : Add all other exception types and also add mapping
      const ctx = host.switchToHttp();
      const response = ctx.getResponse<Response>();
      if (exception.code === \\"P2002\\") {
        // Handling Unique Key Constraint Violation Error
        const fields = (exception.meta as { target: string[] }).target;
        message = \`Another record with the requested (\${fields.join(
          \\", \\"
        )}) already exists\`;
      } else {
        message =
          \`[\${exception.code}]: \` +
          this.exceptionShortMessage(exception.message);
      }
      if (!Object.keys(this.errorCodesStatusMapping).includes(exception.code)) {
        return super.catch(exception, host);
      }
      const errorResponse = {
        message: message,
        statusCode: statusCode,
      };
      response.status(statusCode).send(errorResponse);
    }
    return new HttpException({ statusCode, message }, statusCode);
  }

  /**
   * @param exception
   * @returns short message for the exception
   */
  exceptionShortMessage(message: string): string {
    const shortMessage = message.substring(message.indexOf(\\"→\\"));
    return shortMessage
      .substring(shortMessage.indexOf(\\"\\\\n\\"))
      .replace(/\\\\n/g, \\"\\")
      .trim();
  }
}
",
  "server/src/health/base/health.controller.base.ts": "import { Get, HttpStatus, Res } from \\"@nestjs/common\\";
import { Response } from \\"express\\";
import { HealthService } from \\"../health.service\\";

export class HealthControllerBase {
  constructor(protected readonly healthService: HealthService) {}
  @Get(\\"live\\")
  healthLive(@Res() response: Response): Response<void> {
    return response.status(HttpStatus.NO_CONTENT).send();
  }
  @Get(\\"ready\\")
  async healthReady(@Res() response: Response): Promise<Response<void>> {
    const dbConnection = await this.healthService.isDbReady();
    if (!dbConnection) {
      return response.status(HttpStatus.NOT_FOUND).send();
    }
    return response.status(HttpStatus.NO_CONTENT).send();
  }
}
",
  "server/src/health/base/health.service.base.ts": "import { Injectable } from \\"@nestjs/common\\";
import { PrismaService } from \\"../../prisma/prisma.service\\";

@Injectable()
export class HealthServiceBase {
  constructor(protected readonly prisma: PrismaService) {}
  async isDbReady(): Promise<boolean> {
    try {
      await this.prisma.$queryRaw\`SELECT 1\`;
      return true;
    } catch (error) {
      return false;
    }
  }
}
",
  "server/src/health/health.controller.ts": "import { Controller } from \\"@nestjs/common\\";
import { HealthControllerBase } from \\"./base/health.controller.base\\";
import { HealthService } from \\"./health.service\\";

@Controller(\\"_health\\")
export class HealthController extends HealthControllerBase {
  constructor(protected readonly healthService: HealthService) {
    super(healthService);
  }
}
",
  "server/src/health/health.module.ts": "import { Module } from \\"@nestjs/common\\";
import { HealthController } from \\"./health.controller\\";
import { HealthService } from \\"./health.service\\";

@Module({
  controllers: [HealthController],
  providers: [HealthService],
  exports: [HealthService],
})
export class HealthModule {}
",
  "server/src/health/health.service.ts": "import { Injectable } from \\"@nestjs/common\\";
import { PrismaService } from \\"../prisma/prisma.service\\";
import { HealthServiceBase } from \\"./base/health.service.base\\";

@Injectable()
export class HealthService extends HealthServiceBase {
  constructor(protected readonly prisma: PrismaService) {
    super(prisma);
  }
}
",
  "server/src/main.ts": "import { ValidationPipe } from \\"@nestjs/common\\";
import { HttpAdapterHost, NestFactory } from \\"@nestjs/core\\";
import { OpenAPIObject, SwaggerModule } from \\"@nestjs/swagger\\";
import { HttpExceptionFilter } from \\"./filters/HttpExceptions.filter\\";
// @ts-ignore
// eslint-disable-next-line
import { AppModule } from \\"./app.module\\";
import {
  swaggerPath,
  swaggerDocumentOptions,
  swaggerSetupOptions,
  // @ts-ignore
  // eslint-disable-next-line
} from \\"./swagger\\";

const { PORT = 3000 } = process.env;

async function main() {
  const app = await NestFactory.create(AppModule, { cors: true });

  app.setGlobalPrefix(\\"api\\");
  app.useGlobalPipes(
    new ValidationPipe({
      transform: true,
    })
  );

  const document = SwaggerModule.createDocument(app, swaggerDocumentOptions);

  /** check if there is Public decorator for each path (action) and its method (findMany / findOne) on each controller */
  Object.values((document as OpenAPIObject).paths).forEach((path: any) => {
    Object.values(path).forEach((method: any) => {
      if (
        Array.isArray(method.security) &&
        method.security.includes(\\"isPublic\\")
      ) {
        method.security = [];
      }
    });
  });

  SwaggerModule.setup(swaggerPath, app, document, swaggerSetupOptions);

  const { httpAdapter } = app.get(HttpAdapterHost);
  app.useGlobalFilters(new HttpExceptionFilter(httpAdapter));

  void app.listen(PORT);

  return app;
}

module.exports = main();
",
  "server/src/message-broker/topics.ts": "export enum KafkaBrokerTopics {
  GitPull = \\"git.pull\\",
}
",
  "server/src/order/base/CreateOrderArgs.ts": "/*
------------------------------------------------------------------------------ 
This code was generated by Amplication. 
 
Changes to this file will be lost if the code is regenerated. 

There are other ways to to customize your code, see this doc to learn more
https://docs.amplication.com/how-to/custom-code

------------------------------------------------------------------------------
  */
import { ArgsType, Field } from \\"@nestjs/graphql\\";
import { ApiProperty } from \\"@nestjs/swagger\\";
import { OrderCreateInput } from \\"./OrderCreateInput\\";
import { ValidateNested } from \\"class-validator\\";
import { Type } from \\"class-transformer\\";

@ArgsType()
class CreateOrderArgs {
  @ApiProperty({
    required: true,
    type: () => OrderCreateInput,
  })
  @ValidateNested()
  @Type(() => OrderCreateInput)
  @Field(() => OrderCreateInput, { nullable: false })
  data!: OrderCreateInput;
}

export { CreateOrderArgs as CreateOrderArgs };
",
  "server/src/order/base/DeleteOrderArgs.ts": "/*
------------------------------------------------------------------------------ 
This code was generated by Amplication. 
 
Changes to this file will be lost if the code is regenerated. 

There are other ways to to customize your code, see this doc to learn more
https://docs.amplication.com/how-to/custom-code

------------------------------------------------------------------------------
  */
import { ArgsType, Field } from \\"@nestjs/graphql\\";
import { ApiProperty } from \\"@nestjs/swagger\\";
import { OrderWhereUniqueInput } from \\"./OrderWhereUniqueInput\\";
import { ValidateNested } from \\"class-validator\\";
import { Type } from \\"class-transformer\\";

@ArgsType()
class DeleteOrderArgs {
  @ApiProperty({
    required: true,
    type: () => OrderWhereUniqueInput,
  })
  @ValidateNested()
  @Type(() => OrderWhereUniqueInput)
  @Field(() => OrderWhereUniqueInput, { nullable: false })
  where!: OrderWhereUniqueInput;
}

export { DeleteOrderArgs as DeleteOrderArgs };
",
  "server/src/order/base/EnumOrderLabel.ts": "/*
------------------------------------------------------------------------------ 
This code was generated by Amplication. 
 
Changes to this file will be lost if the code is regenerated. 

There are other ways to to customize your code, see this doc to learn more
https://docs.amplication.com/how-to/custom-code

------------------------------------------------------------------------------
  */
import { registerEnumType } from \\"@nestjs/graphql\\";

export enum EnumOrderLabel {
  Fragile = \\"fragile\\",
}

registerEnumType(EnumOrderLabel, {
  name: \\"EnumOrderLabel\\",
});
",
  "server/src/order/base/EnumOrderStatus.ts": "/*
------------------------------------------------------------------------------ 
This code was generated by Amplication. 
 
Changes to this file will be lost if the code is regenerated. 

There are other ways to to customize your code, see this doc to learn more
https://docs.amplication.com/how-to/custom-code

------------------------------------------------------------------------------
  */
import { registerEnumType } from \\"@nestjs/graphql\\";

export enum EnumOrderStatus {
  Pending = \\"pending\\",
  InProgress = \\"inProgress\\",
  Done = \\"done\\",
}

registerEnumType(EnumOrderStatus, {
  name: \\"EnumOrderStatus\\",
});
",
  "server/src/order/base/Order.ts": "/*
------------------------------------------------------------------------------ 
This code was generated by Amplication. 
 
Changes to this file will be lost if the code is regenerated. 

There are other ways to to customize your code, see this doc to learn more
https://docs.amplication.com/how-to/custom-code

------------------------------------------------------------------------------
  */
import { ObjectType, Field } from \\"@nestjs/graphql\\";
import { ApiProperty } from \\"@nestjs/swagger\\";
import {
  IsString,
  IsDate,
  ValidateNested,
  IsEnum,
  IsOptional,
} from \\"class-validator\\";
import { Type } from \\"class-transformer\\";
import { Customer } from \\"../../customer/base/Customer\\";
import { EnumOrderStatus } from \\"./EnumOrderStatus\\";
import { EnumOrderLabel } from \\"./EnumOrderLabel\\";

@ObjectType()
class Order {
  @ApiProperty({
    required: true,
    type: String,
  })
  @IsString()
  @Field(() => String)
  id!: string;

  @ApiProperty({
    required: true,
  })
  @IsDate()
  @Type(() => Date)
  @Field(() => Date)
  createdAt!: Date;

  @ApiProperty({
    required: true,
  })
  @IsDate()
  @Type(() => Date)
  @Field(() => Date)
  updatedAt!: Date;

  @ApiProperty({
    required: true,
    type: () => Customer,
  })
  @ValidateNested()
  @Type(() => Customer)
  customer?: Customer;

  @ApiProperty({
    required: true,
    enum: EnumOrderStatus,
  })
  @IsEnum(EnumOrderStatus)
  @Field(() => EnumOrderStatus, {
    nullable: true,
  })
  status?: \\"pending\\" | \\"inProgress\\" | \\"done\\";

  @ApiProperty({
    required: false,
    enum: EnumOrderLabel,
  })
  @IsEnum(EnumOrderLabel)
  @IsOptional()
  @Field(() => EnumOrderLabel, {
    nullable: true,
  })
  label?: \\"fragile\\" | null;
}

export { Order as Order };
",
  "server/src/order/base/OrderCountArgs.ts": "/*
------------------------------------------------------------------------------ 
This code was generated by Amplication. 
 
Changes to this file will be lost if the code is regenerated. 

There are other ways to to customize your code, see this doc to learn more
https://docs.amplication.com/how-to/custom-code

------------------------------------------------------------------------------
  */
import { ArgsType, Field } from \\"@nestjs/graphql\\";
import { ApiProperty } from \\"@nestjs/swagger\\";
import { OrderWhereInput } from \\"./OrderWhereInput\\";
import { Type } from \\"class-transformer\\";

@ArgsType()
class OrderCountArgs {
  @ApiProperty({
    required: false,
    type: () => OrderWhereInput,
  })
  @Field(() => OrderWhereInput, { nullable: true })
  @Type(() => OrderWhereInput)
  where?: OrderWhereInput;
}

export { OrderCountArgs as OrderCountArgs };
",
  "server/src/order/base/OrderCreateInput.ts": "/*
------------------------------------------------------------------------------ 
This code was generated by Amplication. 
 
Changes to this file will be lost if the code is regenerated. 

There are other ways to to customize your code, see this doc to learn more
https://docs.amplication.com/how-to/custom-code

------------------------------------------------------------------------------
  */
import { InputType, Field } from \\"@nestjs/graphql\\";
import { ApiProperty } from \\"@nestjs/swagger\\";
import { CustomerWhereUniqueInput } from \\"../../customer/base/CustomerWhereUniqueInput\\";
import { ValidateNested, IsEnum, IsOptional } from \\"class-validator\\";
import { Type } from \\"class-transformer\\";
import { EnumOrderStatus } from \\"./EnumOrderStatus\\";
import { EnumOrderLabel } from \\"./EnumOrderLabel\\";

@InputType()
class OrderCreateInput {
  @ApiProperty({
    required: true,
    type: () => CustomerWhereUniqueInput,
  })
  @ValidateNested()
  @Type(() => CustomerWhereUniqueInput)
  @Field(() => CustomerWhereUniqueInput)
  customer!: CustomerWhereUniqueInput;

  @ApiProperty({
    required: true,
    enum: EnumOrderStatus,
  })
  @IsEnum(EnumOrderStatus)
  @Field(() => EnumOrderStatus)
  status!: \\"pending\\" | \\"inProgress\\" | \\"done\\";

  @ApiProperty({
    required: false,
    enum: EnumOrderLabel,
  })
  @IsEnum(EnumOrderLabel)
  @IsOptional()
  @Field(() => EnumOrderLabel, {
    nullable: true,
  })
  label?: \\"fragile\\" | null;
}

export { OrderCreateInput as OrderCreateInput };
",
  "server/src/order/base/OrderFindManyArgs.ts": "/*
------------------------------------------------------------------------------ 
This code was generated by Amplication. 
 
Changes to this file will be lost if the code is regenerated. 

There are other ways to to customize your code, see this doc to learn more
https://docs.amplication.com/how-to/custom-code

------------------------------------------------------------------------------
  */
import { ArgsType, Field } from \\"@nestjs/graphql\\";
import { ApiProperty } from \\"@nestjs/swagger\\";
import { OrderWhereInput } from \\"./OrderWhereInput\\";
import { IsOptional, ValidateNested, IsInt } from \\"class-validator\\";
import { Type } from \\"class-transformer\\";
import { OrderOrderByInput } from \\"./OrderOrderByInput\\";

@ArgsType()
class OrderFindManyArgs {
  @ApiProperty({
    required: false,
    type: () => OrderWhereInput,
  })
  @IsOptional()
  @ValidateNested()
  @Field(() => OrderWhereInput, { nullable: true })
  @Type(() => OrderWhereInput)
  where?: OrderWhereInput;

  @ApiProperty({
    required: false,
    type: [OrderOrderByInput],
  })
  @IsOptional()
  @ValidateNested({ each: true })
  @Field(() => [OrderOrderByInput], { nullable: true })
  @Type(() => OrderOrderByInput)
  orderBy?: Array<OrderOrderByInput>;

  @ApiProperty({
    required: false,
    type: Number,
  })
  @IsOptional()
  @IsInt()
  @Field(() => Number, { nullable: true })
  @Type(() => Number)
  skip?: number;

  @ApiProperty({
    required: false,
    type: Number,
  })
  @IsOptional()
  @IsInt()
  @Field(() => Number, { nullable: true })
  @Type(() => Number)
  take?: number;
}

export { OrderFindManyArgs as OrderFindManyArgs };
",
  "server/src/order/base/OrderFindUniqueArgs.ts": "/*
------------------------------------------------------------------------------ 
This code was generated by Amplication. 
 
Changes to this file will be lost if the code is regenerated. 

There are other ways to to customize your code, see this doc to learn more
https://docs.amplication.com/how-to/custom-code

------------------------------------------------------------------------------
  */
import { ArgsType, Field } from \\"@nestjs/graphql\\";
import { ApiProperty } from \\"@nestjs/swagger\\";
import { OrderWhereUniqueInput } from \\"./OrderWhereUniqueInput\\";
import { ValidateNested } from \\"class-validator\\";
import { Type } from \\"class-transformer\\";

@ArgsType()
class OrderFindUniqueArgs {
  @ApiProperty({
    required: true,
    type: () => OrderWhereUniqueInput,
  })
  @ValidateNested()
  @Type(() => OrderWhereUniqueInput)
  @Field(() => OrderWhereUniqueInput, { nullable: false })
  where!: OrderWhereUniqueInput;
}

export { OrderFindUniqueArgs as OrderFindUniqueArgs };
",
  "server/src/order/base/OrderListRelationFilter.ts": "/*
------------------------------------------------------------------------------ 
This code was generated by Amplication. 
 
Changes to this file will be lost if the code is regenerated. 

There are other ways to to customize your code, see this doc to learn more
https://docs.amplication.com/how-to/custom-code

------------------------------------------------------------------------------
  */
import { InputType, Field } from \\"@nestjs/graphql\\";
import { ApiProperty } from \\"@nestjs/swagger\\";
import { OrderWhereInput } from \\"./OrderWhereInput\\";
import { ValidateNested, IsOptional } from \\"class-validator\\";
import { Type } from \\"class-transformer\\";

@InputType()
class OrderListRelationFilter {
  @ApiProperty({
    required: false,
    type: () => OrderWhereInput,
  })
  @ValidateNested()
  @Type(() => OrderWhereInput)
  @IsOptional()
  @Field(() => OrderWhereInput, {
    nullable: true,
  })
  every?: OrderWhereInput;

  @ApiProperty({
    required: false,
    type: () => OrderWhereInput,
  })
  @ValidateNested()
  @Type(() => OrderWhereInput)
  @IsOptional()
  @Field(() => OrderWhereInput, {
    nullable: true,
  })
  some?: OrderWhereInput;

  @ApiProperty({
    required: false,
    type: () => OrderWhereInput,
  })
  @ValidateNested()
  @Type(() => OrderWhereInput)
  @IsOptional()
  @Field(() => OrderWhereInput, {
    nullable: true,
  })
  none?: OrderWhereInput;
}
export { OrderListRelationFilter as OrderListRelationFilter };
",
  "server/src/order/base/OrderOrderByInput.ts": "/*
------------------------------------------------------------------------------ 
This code was generated by Amplication. 
 
Changes to this file will be lost if the code is regenerated. 

There are other ways to to customize your code, see this doc to learn more
https://docs.amplication.com/how-to/custom-code

------------------------------------------------------------------------------
  */
import { InputType, Field } from \\"@nestjs/graphql\\";
import { ApiProperty } from \\"@nestjs/swagger\\";
import { IsOptional, IsEnum } from \\"class-validator\\";
import { SortOrder } from \\"../../util/SortOrder\\";

@InputType({
  isAbstract: true,
  description: undefined,
})
class OrderOrderByInput {
  @ApiProperty({
    required: false,
    enum: [\\"asc\\", \\"desc\\"],
  })
  @IsOptional()
  @IsEnum(SortOrder)
  @Field(() => SortOrder, {
    nullable: true,
  })
  id?: SortOrder;

  @ApiProperty({
    required: false,
    enum: [\\"asc\\", \\"desc\\"],
  })
  @IsOptional()
  @IsEnum(SortOrder)
  @Field(() => SortOrder, {
    nullable: true,
  })
  createdAt?: SortOrder;

  @ApiProperty({
    required: false,
    enum: [\\"asc\\", \\"desc\\"],
  })
  @IsOptional()
  @IsEnum(SortOrder)
  @Field(() => SortOrder, {
    nullable: true,
  })
  updatedAt?: SortOrder;

  @ApiProperty({
    required: false,
    enum: [\\"asc\\", \\"desc\\"],
  })
  @IsOptional()
  @IsEnum(SortOrder)
  @Field(() => SortOrder, {
    nullable: true,
  })
  customerId?: SortOrder;

  @ApiProperty({
    required: false,
    enum: [\\"asc\\", \\"desc\\"],
  })
  @IsOptional()
  @IsEnum(SortOrder)
  @Field(() => SortOrder, {
    nullable: true,
  })
  status?: SortOrder;

  @ApiProperty({
    required: false,
    enum: [\\"asc\\", \\"desc\\"],
  })
  @IsOptional()
  @IsEnum(SortOrder)
  @Field(() => SortOrder, {
    nullable: true,
  })
  label?: SortOrder;
}

export { OrderOrderByInput as OrderOrderByInput };
",
  "server/src/order/base/OrderUpdateInput.ts": "/*
------------------------------------------------------------------------------ 
This code was generated by Amplication. 
 
Changes to this file will be lost if the code is regenerated. 

There are other ways to to customize your code, see this doc to learn more
https://docs.amplication.com/how-to/custom-code

------------------------------------------------------------------------------
  */
import { InputType, Field } from \\"@nestjs/graphql\\";
import { ApiProperty } from \\"@nestjs/swagger\\";
import { CustomerWhereUniqueInput } from \\"../../customer/base/CustomerWhereUniqueInput\\";
import { ValidateNested, IsOptional, IsEnum } from \\"class-validator\\";
import { Type } from \\"class-transformer\\";
import { EnumOrderStatus } from \\"./EnumOrderStatus\\";
import { EnumOrderLabel } from \\"./EnumOrderLabel\\";

@InputType()
class OrderUpdateInput {
  @ApiProperty({
    required: false,
    type: () => CustomerWhereUniqueInput,
  })
  @ValidateNested()
  @Type(() => CustomerWhereUniqueInput)
  @IsOptional()
  @Field(() => CustomerWhereUniqueInput, {
    nullable: true,
  })
  customer?: CustomerWhereUniqueInput;

  @ApiProperty({
    required: false,
    enum: EnumOrderStatus,
  })
  @IsEnum(EnumOrderStatus)
  @IsOptional()
  @Field(() => EnumOrderStatus, {
    nullable: true,
  })
  status?: \\"pending\\" | \\"inProgress\\" | \\"done\\";

  @ApiProperty({
    required: false,
    enum: EnumOrderLabel,
  })
  @IsEnum(EnumOrderLabel)
  @IsOptional()
  @Field(() => EnumOrderLabel, {
    nullable: true,
  })
  label?: \\"fragile\\" | null;
}

export { OrderUpdateInput as OrderUpdateInput };
",
  "server/src/order/base/OrderWhereInput.ts": "/*
------------------------------------------------------------------------------ 
This code was generated by Amplication. 
 
Changes to this file will be lost if the code is regenerated. 

There are other ways to to customize your code, see this doc to learn more
https://docs.amplication.com/how-to/custom-code

------------------------------------------------------------------------------
  */
import { InputType, Field } from \\"@nestjs/graphql\\";
import { ApiProperty } from \\"@nestjs/swagger\\";
import { StringFilter } from \\"../../util/StringFilter\\";
import { Type } from \\"class-transformer\\";
import { IsOptional, ValidateNested, IsEnum } from \\"class-validator\\";
import { DateTimeFilter } from \\"../../util/DateTimeFilter\\";
import { CustomerWhereUniqueInput } from \\"../../customer/base/CustomerWhereUniqueInput\\";
import { EnumOrderStatus } from \\"./EnumOrderStatus\\";
import { EnumOrderLabel } from \\"./EnumOrderLabel\\";

@InputType()
class OrderWhereInput {
  @ApiProperty({
    required: false,
    type: StringFilter,
  })
  @Type(() => StringFilter)
  @IsOptional()
  @Field(() => StringFilter, {
    nullable: true,
  })
  id?: StringFilter;

  @ApiProperty({
    required: false,
    type: DateTimeFilter,
  })
  @Type(() => DateTimeFilter)
  @IsOptional()
  @Field(() => DateTimeFilter, {
    nullable: true,
  })
  createdAt?: DateTimeFilter;

  @ApiProperty({
    required: false,
    type: DateTimeFilter,
  })
  @Type(() => DateTimeFilter)
  @IsOptional()
  @Field(() => DateTimeFilter, {
    nullable: true,
  })
  updatedAt?: DateTimeFilter;

  @ApiProperty({
    required: false,
    type: () => CustomerWhereUniqueInput,
  })
  @ValidateNested()
  @Type(() => CustomerWhereUniqueInput)
  @IsOptional()
  @Field(() => CustomerWhereUniqueInput, {
    nullable: true,
  })
  customer?: CustomerWhereUniqueInput;

  @ApiProperty({
    required: false,
    enum: EnumOrderStatus,
  })
  @IsEnum(EnumOrderStatus)
  @IsOptional()
  @Field(() => EnumOrderStatus, {
    nullable: true,
  })
  status?: \\"pending\\" | \\"inProgress\\" | \\"done\\";

  @ApiProperty({
    required: false,
    enum: EnumOrderLabel,
  })
  @IsEnum(EnumOrderLabel)
  @IsOptional()
  @Field(() => EnumOrderLabel, {
    nullable: true,
  })
  label?: \\"fragile\\";
}

export { OrderWhereInput as OrderWhereInput };
",
  "server/src/order/base/OrderWhereUniqueInput.ts": "/*
------------------------------------------------------------------------------ 
This code was generated by Amplication. 
 
Changes to this file will be lost if the code is regenerated. 

There are other ways to to customize your code, see this doc to learn more
https://docs.amplication.com/how-to/custom-code

------------------------------------------------------------------------------
  */
import { InputType, Field } from \\"@nestjs/graphql\\";
import { ApiProperty } from \\"@nestjs/swagger\\";
import { IsString } from \\"class-validator\\";

@InputType()
class OrderWhereUniqueInput {
  @ApiProperty({
    required: true,
    type: String,
  })
  @IsString()
  @Field(() => String)
  id!: string;
}

export { OrderWhereUniqueInput as OrderWhereUniqueInput };
",
  "server/src/order/base/UpdateOrderArgs.ts": "/*
------------------------------------------------------------------------------ 
This code was generated by Amplication. 
 
Changes to this file will be lost if the code is regenerated. 

There are other ways to to customize your code, see this doc to learn more
https://docs.amplication.com/how-to/custom-code

------------------------------------------------------------------------------
  */
import { ArgsType, Field } from \\"@nestjs/graphql\\";
import { ApiProperty } from \\"@nestjs/swagger\\";
import { OrderWhereUniqueInput } from \\"./OrderWhereUniqueInput\\";
import { ValidateNested } from \\"class-validator\\";
import { Type } from \\"class-transformer\\";
import { OrderUpdateInput } from \\"./OrderUpdateInput\\";

@ArgsType()
class UpdateOrderArgs {
  @ApiProperty({
    required: true,
    type: () => OrderWhereUniqueInput,
  })
  @ValidateNested()
  @Type(() => OrderWhereUniqueInput)
  @Field(() => OrderWhereUniqueInput, { nullable: false })
  where!: OrderWhereUniqueInput;

  @ApiProperty({
    required: true,
    type: () => OrderUpdateInput,
  })
  @ValidateNested()
  @Type(() => OrderUpdateInput)
  @Field(() => OrderUpdateInput, { nullable: false })
  data!: OrderUpdateInput;
}

export { UpdateOrderArgs as UpdateOrderArgs };
",
  "server/src/order/base/order.controller.base.spec.ts": "import { Test } from \\"@nestjs/testing\\";
import {
  INestApplication,
  HttpStatus,
  ExecutionContext,
  CallHandler,
} from \\"@nestjs/common\\";
import request from \\"supertest\\";
import { MorganModule } from \\"nest-morgan\\";
import { ACGuard } from \\"nest-access-control\\";
import { DefaultAuthGuard } from \\"../../auth/defaultAuth.guard\\";
import { ACLModule } from \\"../../auth/acl.module\\";
import { AclFilterResponseInterceptor } from \\"../../interceptors/aclFilterResponse.interceptor\\";
import { AclValidateRequestInterceptor } from \\"../../interceptors/aclValidateRequest.interceptor\\";
import { map } from \\"rxjs\\";
import { OrderController } from \\"../order.controller\\";
import { OrderService } from \\"../order.service\\";

const nonExistingId = \\"nonExistingId\\";
const existingId = \\"existingId\\";
const CREATE_INPUT = {
  id: \\"exampleId\\",
  createdAt: new Date(),
  updatedAt: new Date(),
};
const CREATE_RESULT = {
  id: \\"exampleId\\",
  createdAt: new Date(),
  updatedAt: new Date(),
};
const FIND_MANY_RESULT = [
  {
    id: \\"exampleId\\",
    createdAt: new Date(),
    updatedAt: new Date(),
  },
];
const FIND_ONE_RESULT = {
  id: \\"exampleId\\",
  createdAt: new Date(),
  updatedAt: new Date(),
};

const service = {
  create() {
    return CREATE_RESULT;
  },
  findMany: () => FIND_MANY_RESULT,
  findOne: ({ where }: { where: { id: string } }) => {
    switch (where.id) {
      case existingId:
        return FIND_ONE_RESULT;
      case nonExistingId:
        return null;
    }
  },
};

const basicAuthGuard = {
  canActivate: (context: ExecutionContext) => {
    const argumentHost = context.switchToHttp();
    const request = argumentHost.getRequest();
    request.user = {
      roles: [\\"user\\"],
    };
    return true;
  },
};

const acGuard = {
  canActivate: () => {
    return true;
  },
};

const aclFilterResponseInterceptor = {
  intercept: (context: ExecutionContext, next: CallHandler) => {
    return next.handle().pipe(
      map((data) => {
        return data;
      })
    );
  },
};
const aclValidateRequestInterceptor = {
  intercept: (context: ExecutionContext, next: CallHandler) => {
    return next.handle();
  },
};

describe(\\"Order\\", () => {
  let app: INestApplication;

  beforeAll(async () => {
    const moduleRef = await Test.createTestingModule({
      providers: [
        {
          provide: OrderService,
          useValue: service,
        },
      ],
      controllers: [OrderController],
      imports: [MorganModule.forRoot(), ACLModule],
    })
      .overrideGuard(DefaultAuthGuard)
      .useValue(basicAuthGuard)
      .overrideGuard(ACGuard)
      .useValue(acGuard)
      .overrideInterceptor(AclFilterResponseInterceptor)
      .useValue(aclFilterResponseInterceptor)
      .overrideInterceptor(AclValidateRequestInterceptor)
      .useValue(aclValidateRequestInterceptor)
      .compile();

    app = moduleRef.createNestApplication();
    await app.init();
  });

  test(\\"POST /orders\\", async () => {
    await request(app.getHttpServer())
      .post(\\"/orders\\")
      .send(CREATE_INPUT)
      .expect(HttpStatus.CREATED)
      .expect({
        ...CREATE_RESULT,
        createdAt: CREATE_RESULT.createdAt.toISOString(),
        updatedAt: CREATE_RESULT.updatedAt.toISOString(),
      });
  });

  test(\\"GET /orders\\", async () => {
    await request(app.getHttpServer())
      .get(\\"/orders\\")
      .expect(HttpStatus.OK)
      .expect([
        {
          ...FIND_MANY_RESULT[0],
          createdAt: FIND_MANY_RESULT[0].createdAt.toISOString(),
          updatedAt: FIND_MANY_RESULT[0].updatedAt.toISOString(),
        },
      ]);
  });

  test(\\"GET /orders/:id non existing\\", async () => {
    await request(app.getHttpServer())
      .get(\`\${\\"/orders\\"}/\${nonExistingId}\`)
      .expect(HttpStatus.NOT_FOUND)
      .expect({
        statusCode: HttpStatus.NOT_FOUND,
        message: \`No resource was found for {\\"\${\\"id\\"}\\":\\"\${nonExistingId}\\"}\`,
        error: \\"Not Found\\",
      });
  });

  test(\\"GET /orders/:id existing\\", async () => {
    await request(app.getHttpServer())
      .get(\`\${\\"/orders\\"}/\${existingId}\`)
      .expect(HttpStatus.OK)
      .expect({
        ...FIND_ONE_RESULT,
        createdAt: FIND_ONE_RESULT.createdAt.toISOString(),
        updatedAt: FIND_ONE_RESULT.updatedAt.toISOString(),
      });
  });

  test(\\"POST /orders existing resource\\", async () => {
    let agent = request(app.getHttpServer());
    await agent
      .post(\\"/orders\\")
      .send(CREATE_INPUT)
      .expect(HttpStatus.CREATED)
      .expect({
        ...CREATE_RESULT,
        createdAt: CREATE_RESULT.createdAt.toISOString(),
        updatedAt: CREATE_RESULT.updatedAt.toISOString(),
      })
      .then(function () {
        agent
          .post(\\"/orders\\")
          .send(CREATE_INPUT)
          .expect(HttpStatus.CONFLICT)
          .expect({
            statusCode: HttpStatus.CONFLICT,
          });
      });
  });

  afterAll(async () => {
    await app.close();
  });
});
",
  "server/src/order/base/order.controller.base.ts": "/*
------------------------------------------------------------------------------ 
This code was generated by Amplication. 
 
Changes to this file will be lost if the code is regenerated. 

There are other ways to to customize your code, see this doc to learn more
https://docs.amplication.com/how-to/custom-code

------------------------------------------------------------------------------
  */
import * as common from \\"@nestjs/common\\";
import * as swagger from \\"@nestjs/swagger\\";
import { isRecordNotFoundError } from \\"../../prisma.util\\";
import * as errors from \\"../../errors\\";
import { Request } from \\"express\\";
import { plainToClass } from \\"class-transformer\\";
import { ApiNestedQuery } from \\"../../decorators/api-nested-query.decorator\\";
import { OrderService } from \\"../order.service\\";
import { Public } from \\"../../decorators/public.decorator\\";
import { OrderCreateInput } from \\"./OrderCreateInput\\";
import { OrderWhereInput } from \\"./OrderWhereInput\\";
import { OrderWhereUniqueInput } from \\"./OrderWhereUniqueInput\\";
import { OrderFindManyArgs } from \\"./OrderFindManyArgs\\";
import { OrderUpdateInput } from \\"./OrderUpdateInput\\";
import { Order } from \\"./Order\\";

export class OrderControllerBase {
  constructor(protected readonly service: OrderService) {}
  @Public()
  @common.Post()
  @swagger.ApiCreatedResponse({ type: Order })
  async create(@common.Body() data: OrderCreateInput): Promise<Order> {
    return await this.service.create({
      data: {
        ...data,

        customer: {
          connect: data.customer,
        },
      },
      select: {
        id: true,
        createdAt: true,
        updatedAt: true,

        customer: {
          select: {
            id: true,
          },
        },

        status: true,
        label: true,
      },
    });
  }

  @Public()
  @common.Get()
  @swagger.ApiOkResponse({ type: [Order] })
  @ApiNestedQuery(OrderFindManyArgs)
  async findMany(@common.Req() request: Request): Promise<Order[]> {
    const args = plainToClass(OrderFindManyArgs, request.query);
    return this.service.findMany({
      ...args,
      select: {
        id: true,
        createdAt: true,
        updatedAt: true,

        customer: {
          select: {
            id: true,
          },
        },

        status: true,
        label: true,
      },
    });
  }

  @Public()
  @common.Get(\\"/:id\\")
  @swagger.ApiOkResponse({ type: Order })
  @swagger.ApiNotFoundResponse({ type: errors.NotFoundException })
  async findOne(
    @common.Param() params: OrderWhereUniqueInput
  ): Promise<Order | null> {
    const result = await this.service.findOne({
      where: params,
      select: {
        id: true,
        createdAt: true,
        updatedAt: true,

        customer: {
          select: {
            id: true,
          },
        },

        status: true,
        label: true,
      },
    });
    if (result === null) {
      throw new errors.NotFoundException(
        \`No resource was found for \${JSON.stringify(params)}\`
      );
    }
    return result;
  }

  @Public()
  @common.Patch(\\"/:id\\")
  @swagger.ApiOkResponse({ type: Order })
  @swagger.ApiNotFoundResponse({ type: errors.NotFoundException })
  async update(
    @common.Param() params: OrderWhereUniqueInput,
    @common.Body() data: OrderUpdateInput
  ): Promise<Order | null> {
    try {
      return await this.service.update({
        where: params,
        data: {
          ...data,

          customer: {
            connect: data.customer,
          },
        },
        select: {
          id: true,
          createdAt: true,
          updatedAt: true,

          customer: {
            select: {
              id: true,
            },
          },

          status: true,
          label: true,
        },
      });
    } catch (error) {
      if (isRecordNotFoundError(error)) {
        throw new errors.NotFoundException(
          \`No resource was found for \${JSON.stringify(params)}\`
        );
      }
      throw error;
    }
  }

  @Public()
  @common.Delete(\\"/:id\\")
  @swagger.ApiOkResponse({ type: Order })
  @swagger.ApiNotFoundResponse({ type: errors.NotFoundException })
  async delete(
    @common.Param() params: OrderWhereUniqueInput
  ): Promise<Order | null> {
    try {
      return await this.service.delete({
        where: params,
        select: {
          id: true,
          createdAt: true,
          updatedAt: true,

          customer: {
            select: {
              id: true,
            },
          },

          status: true,
          label: true,
        },
      });
    } catch (error) {
      if (isRecordNotFoundError(error)) {
        throw new errors.NotFoundException(
          \`No resource was found for \${JSON.stringify(params)}\`
        );
      }
      throw error;
    }
  }
}
",
  "server/src/order/base/order.module.base.ts": "/*
------------------------------------------------------------------------------ 
This code was generated by Amplication. 
 
Changes to this file will be lost if the code is regenerated. 

There are other ways to to customize your code, see this doc to learn more
https://docs.amplication.com/how-to/custom-code

------------------------------------------------------------------------------
  */
import { Module } from \\"@nestjs/common\\";
import { MorganModule } from \\"nest-morgan\\";

@Module({
  imports: [MorganModule],
  exports: [MorganModule],
})
export class OrderModuleBase {}
",
  "server/src/order/base/order.resolver.base.ts": "/*
------------------------------------------------------------------------------ 
This code was generated by Amplication. 
 
Changes to this file will be lost if the code is regenerated. 

There are other ways to to customize your code, see this doc to learn more
https://docs.amplication.com/how-to/custom-code

------------------------------------------------------------------------------
  */
import * as graphql from \\"@nestjs/graphql\\";
import * as apollo from \\"apollo-server-express\\";
import { isRecordNotFoundError } from \\"../../prisma.util\\";
import { MetaQueryPayload } from \\"../../util/MetaQueryPayload\\";
import { Public } from \\"../../decorators/public.decorator\\";
import { CreateOrderArgs } from \\"./CreateOrderArgs\\";
import { UpdateOrderArgs } from \\"./UpdateOrderArgs\\";
import { DeleteOrderArgs } from \\"./DeleteOrderArgs\\";
import { OrderCountArgs } from \\"./OrderCountArgs\\";
import { OrderFindManyArgs } from \\"./OrderFindManyArgs\\";
import { OrderFindUniqueArgs } from \\"./OrderFindUniqueArgs\\";
import { Order } from \\"./Order\\";
import { Customer } from \\"../../customer/base/Customer\\";
import { OrderService } from \\"../order.service\\";
@graphql.Resolver(() => Order)
export class OrderResolverBase {
  constructor(protected readonly service: OrderService) {}

  async _ordersMeta(
    @graphql.Args() args: OrderCountArgs
  ): Promise<MetaQueryPayload> {
    const result = await this.service.count(args);
    return {
      count: result,
    };
  }

  @Public()
  @graphql.Query(() => [Order])
  async orders(@graphql.Args() args: OrderFindManyArgs): Promise<Order[]> {
    return this.service.findMany(args);
  }

  @Public()
  @graphql.Query(() => Order, { nullable: true })
  async order(
    @graphql.Args() args: OrderFindUniqueArgs
  ): Promise<Order | null> {
    const result = await this.service.findOne(args);
    if (result === null) {
      return null;
    }
    return result;
  }

  @Public()
  @graphql.Mutation(() => Order)
  async createOrder(@graphql.Args() args: CreateOrderArgs): Promise<Order> {
    return await this.service.create({
      ...args,
      data: {
        ...args.data,

        customer: {
          connect: args.data.customer,
        },
      },
    });
  }

  @Public()
  @graphql.Mutation(() => Order)
  async updateOrder(
    @graphql.Args() args: UpdateOrderArgs
  ): Promise<Order | null> {
    try {
      return await this.service.update({
        ...args,
        data: {
          ...args.data,

          customer: {
            connect: args.data.customer,
          },
        },
      });
    } catch (error) {
      if (isRecordNotFoundError(error)) {
        throw new apollo.ApolloError(
          \`No resource was found for \${JSON.stringify(args.where)}\`
        );
      }
      throw error;
    }
  }

  @Public()
  @graphql.Mutation(() => Order)
  async deleteOrder(
    @graphql.Args() args: DeleteOrderArgs
  ): Promise<Order | null> {
    try {
      return await this.service.delete(args);
    } catch (error) {
      if (isRecordNotFoundError(error)) {
        throw new apollo.ApolloError(
          \`No resource was found for \${JSON.stringify(args.where)}\`
        );
      }
      throw error;
    }
  }

  @graphql.ResolveField(() => Customer, {
    nullable: true,
    name: \\"customer\\",
  })
  async resolveFieldCustomer(
    @graphql.Parent() parent: Order
  ): Promise<Customer | null> {
    const result = await this.service.getCustomer(parent.id);

    if (!result) {
      return null;
    }
    return result;
  }
}
",
  "server/src/order/base/order.service.base.ts": "/*
------------------------------------------------------------------------------ 
This code was generated by Amplication. 
 
Changes to this file will be lost if the code is regenerated. 

There are other ways to to customize your code, see this doc to learn more
https://docs.amplication.com/how-to/custom-code

------------------------------------------------------------------------------
  */
import { PrismaService } from \\"../../prisma/prisma.service\\";
import { Prisma, Order, Customer } from \\"@prisma/client\\";

export class OrderServiceBase {
  constructor(protected readonly prisma: PrismaService) {}

  async count<T extends Prisma.OrderCountArgs>(
    args: Prisma.SelectSubset<T, Prisma.OrderCountArgs>
  ): Promise<number> {
    return this.prisma.order.count(args);
  }

  async findMany<T extends Prisma.OrderFindManyArgs>(
    args: Prisma.SelectSubset<T, Prisma.OrderFindManyArgs>
  ): Promise<Order[]> {
    return this.prisma.order.findMany(args);
  }
  async findOne<T extends Prisma.OrderFindUniqueArgs>(
    args: Prisma.SelectSubset<T, Prisma.OrderFindUniqueArgs>
  ): Promise<Order | null> {
    return this.prisma.order.findUnique(args);
  }
  async create<T extends Prisma.OrderCreateArgs>(
    args: Prisma.SelectSubset<T, Prisma.OrderCreateArgs>
  ): Promise<Order> {
    return this.prisma.order.create<T>(args);
  }
  async update<T extends Prisma.OrderUpdateArgs>(
    args: Prisma.SelectSubset<T, Prisma.OrderUpdateArgs>
  ): Promise<Order> {
    return this.prisma.order.update<T>(args);
  }
  async delete<T extends Prisma.OrderDeleteArgs>(
    args: Prisma.SelectSubset<T, Prisma.OrderDeleteArgs>
  ): Promise<Order> {
    return this.prisma.order.delete(args);
  }

  async getCustomer(parentId: string): Promise<Customer | null> {
    return this.prisma.order
      .findUnique({
        where: { id: parentId },
      })
      .customer();
  }
}
",
  "server/src/order/order.controller.ts": "import * as common from \\"@nestjs/common\\";
import * as swagger from \\"@nestjs/swagger\\";
import { OrderService } from \\"./order.service\\";
import { OrderControllerBase } from \\"./base/order.controller.base\\";

@swagger.ApiTags(\\"orders\\")
@common.Controller(\\"orders\\")
export class OrderController extends OrderControllerBase {
  constructor(protected readonly service: OrderService) {
    super(service);
  }
}
",
  "server/src/order/order.module.ts": "import { Module } from \\"@nestjs/common\\";
import { OrderModuleBase } from \\"./base/order.module.base\\";
import { OrderService } from \\"./order.service\\";
import { OrderController } from \\"./order.controller\\";
import { OrderResolver } from \\"./order.resolver\\";

@Module({
  imports: [OrderModuleBase],
  controllers: [OrderController],
  providers: [OrderService, OrderResolver],
  exports: [OrderService],
})
export class OrderModule {}
",
  "server/src/order/order.resolver.ts": "import * as graphql from \\"@nestjs/graphql\\";
import { OrderResolverBase } from \\"./base/order.resolver.base\\";
import { Order } from \\"./base/Order\\";
import { OrderService } from \\"./order.service\\";

@graphql.Resolver(() => Order)
export class OrderResolver extends OrderResolverBase {
  constructor(protected readonly service: OrderService) {
    super(service);
  }
}
",
  "server/src/order/order.service.ts": "import { Injectable } from \\"@nestjs/common\\";
import { PrismaService } from \\"../prisma/prisma.service\\";
import { OrderServiceBase } from \\"./base/order.service.base\\";

@Injectable()
export class OrderService extends OrderServiceBase {
  constructor(protected readonly prisma: PrismaService) {
    super(prisma);
  }
}
",
  "server/src/organization/base/CreateOrganizationArgs.ts": "/*
------------------------------------------------------------------------------ 
This code was generated by Amplication. 
 
Changes to this file will be lost if the code is regenerated. 

There are other ways to to customize your code, see this doc to learn more
https://docs.amplication.com/how-to/custom-code

------------------------------------------------------------------------------
  */
import { ArgsType, Field } from \\"@nestjs/graphql\\";
import { ApiProperty } from \\"@nestjs/swagger\\";
import { OrganizationCreateInput } from \\"./OrganizationCreateInput\\";
import { ValidateNested } from \\"class-validator\\";
import { Type } from \\"class-transformer\\";

@ArgsType()
class CreateOrganizationArgs {
  @ApiProperty({
    required: true,
    type: () => OrganizationCreateInput,
  })
  @ValidateNested()
  @Type(() => OrganizationCreateInput)
  @Field(() => OrganizationCreateInput, { nullable: false })
  data!: OrganizationCreateInput;
}

export { CreateOrganizationArgs as CreateOrganizationArgs };
",
  "server/src/organization/base/CustomerCreateNestedManyWithoutOrganizationsInput.ts": "/*
------------------------------------------------------------------------------ 
This code was generated by Amplication. 
 
Changes to this file will be lost if the code is regenerated. 

There are other ways to to customize your code, see this doc to learn more
https://docs.amplication.com/how-to/custom-code

------------------------------------------------------------------------------
  */
import { InputType, Field } from \\"@nestjs/graphql\\";
import { CustomerWhereUniqueInput } from \\"../../customer/base/CustomerWhereUniqueInput\\";
import { ApiProperty } from \\"@nestjs/swagger\\";

@InputType()
class CustomerCreateNestedManyWithoutOrganizationsInput {
  @Field(() => [CustomerWhereUniqueInput], {
    nullable: true,
  })
  @ApiProperty({
    required: false,
    type: () => [CustomerWhereUniqueInput],
  })
  connect?: Array<CustomerWhereUniqueInput>;
}

export { CustomerCreateNestedManyWithoutOrganizationsInput as CustomerCreateNestedManyWithoutOrganizationsInput };
",
  "server/src/organization/base/CustomerUpdateManyWithoutOrganizationsInput.ts": "/*
------------------------------------------------------------------------------ 
This code was generated by Amplication. 
 
Changes to this file will be lost if the code is regenerated. 

There are other ways to to customize your code, see this doc to learn more
https://docs.amplication.com/how-to/custom-code

------------------------------------------------------------------------------
  */
import { InputType, Field } from \\"@nestjs/graphql\\";
import { CustomerWhereUniqueInput } from \\"../../customer/base/CustomerWhereUniqueInput\\";
import { ApiProperty } from \\"@nestjs/swagger\\";

@InputType()
class CustomerUpdateManyWithoutOrganizationsInput {
  @Field(() => [CustomerWhereUniqueInput], {
    nullable: true,
  })
  @ApiProperty({
    required: false,
    type: () => [CustomerWhereUniqueInput],
  })
  connect?: Array<CustomerWhereUniqueInput>;

  @Field(() => [CustomerWhereUniqueInput], {
    nullable: true,
  })
  @ApiProperty({
    required: false,
    type: () => [CustomerWhereUniqueInput],
  })
  disconnect?: Array<CustomerWhereUniqueInput>;

  @Field(() => [CustomerWhereUniqueInput], {
    nullable: true,
  })
  @ApiProperty({
    required: false,
    type: () => [CustomerWhereUniqueInput],
  })
  set?: Array<CustomerWhereUniqueInput>;
}

export { CustomerUpdateManyWithoutOrganizationsInput as CustomerUpdateManyWithoutOrganizationsInput };
",
  "server/src/organization/base/DeleteOrganizationArgs.ts": "/*
------------------------------------------------------------------------------ 
This code was generated by Amplication. 
 
Changes to this file will be lost if the code is regenerated. 

There are other ways to to customize your code, see this doc to learn more
https://docs.amplication.com/how-to/custom-code

------------------------------------------------------------------------------
  */
import { ArgsType, Field } from \\"@nestjs/graphql\\";
import { ApiProperty } from \\"@nestjs/swagger\\";
import { OrganizationWhereUniqueInput } from \\"./OrganizationWhereUniqueInput\\";
import { ValidateNested } from \\"class-validator\\";
import { Type } from \\"class-transformer\\";

@ArgsType()
class DeleteOrganizationArgs {
  @ApiProperty({
    required: true,
    type: () => OrganizationWhereUniqueInput,
  })
  @ValidateNested()
  @Type(() => OrganizationWhereUniqueInput)
  @Field(() => OrganizationWhereUniqueInput, { nullable: false })
  where!: OrganizationWhereUniqueInput;
}

export { DeleteOrganizationArgs as DeleteOrganizationArgs };
",
  "server/src/organization/base/Organization.ts": "/*
------------------------------------------------------------------------------ 
This code was generated by Amplication. 
 
Changes to this file will be lost if the code is regenerated. 

There are other ways to to customize your code, see this doc to learn more
https://docs.amplication.com/how-to/custom-code

------------------------------------------------------------------------------
  */
import { ObjectType, Field } from \\"@nestjs/graphql\\";
import { ApiProperty } from \\"@nestjs/swagger\\";
import { IsString, IsDate, ValidateNested, IsOptional } from \\"class-validator\\";
import { Type } from \\"class-transformer\\";
import { User } from \\"../../user/base/User\\";
import { Customer } from \\"../../customer/base/Customer\\";

@ObjectType()
class Organization {
  @ApiProperty({
    required: true,
    type: String,
  })
  @IsString()
  @Field(() => String)
  id!: string;

  @ApiProperty({
    required: true,
  })
  @IsDate()
  @Type(() => Date)
  @Field(() => Date)
  createdAt!: Date;

  @ApiProperty({
    required: true,
  })
  @IsDate()
  @Type(() => Date)
  @Field(() => Date)
  updatedAt!: Date;

  @ApiProperty({
    required: true,
    type: String,
  })
  @IsString()
  @Field(() => String)
  name!: string;

  @ApiProperty({
    required: true,
    type: () => [User],
  })
  @ValidateNested()
  @Type(() => User)
  @IsOptional()
  users?: Array<User>;

  @ApiProperty({
    required: true,
    type: () => [Customer],
  })
  @ValidateNested()
  @Type(() => Customer)
  @IsOptional()
  customers?: Array<Customer>;

  @ApiProperty({
    required: true,
    type: () => [Customer],
  })
  @ValidateNested()
  @Type(() => Customer)
  @IsOptional()
  vipCustomers?: Array<Customer>;
}

export { Organization as Organization };
",
  "server/src/organization/base/OrganizationCountArgs.ts": "/*
------------------------------------------------------------------------------ 
This code was generated by Amplication. 
 
Changes to this file will be lost if the code is regenerated. 

There are other ways to to customize your code, see this doc to learn more
https://docs.amplication.com/how-to/custom-code

------------------------------------------------------------------------------
  */
import { ArgsType, Field } from \\"@nestjs/graphql\\";
import { ApiProperty } from \\"@nestjs/swagger\\";
import { OrganizationWhereInput } from \\"./OrganizationWhereInput\\";
import { Type } from \\"class-transformer\\";

@ArgsType()
class OrganizationCountArgs {
  @ApiProperty({
    required: false,
    type: () => OrganizationWhereInput,
  })
  @Field(() => OrganizationWhereInput, { nullable: true })
  @Type(() => OrganizationWhereInput)
  where?: OrganizationWhereInput;
}

export { OrganizationCountArgs as OrganizationCountArgs };
",
  "server/src/organization/base/OrganizationCreateInput.ts": "/*
------------------------------------------------------------------------------ 
This code was generated by Amplication. 
 
Changes to this file will be lost if the code is regenerated. 

There are other ways to to customize your code, see this doc to learn more
https://docs.amplication.com/how-to/custom-code

------------------------------------------------------------------------------
  */
import { InputType, Field } from \\"@nestjs/graphql\\";
import { ApiProperty } from \\"@nestjs/swagger\\";
import { IsString, ValidateNested, IsOptional } from \\"class-validator\\";
import { UserCreateNestedManyWithoutOrganizationsInput } from \\"./UserCreateNestedManyWithoutOrganizationsInput\\";
import { Type } from \\"class-transformer\\";
import { CustomerCreateNestedManyWithoutOrganizationsInput } from \\"./CustomerCreateNestedManyWithoutOrganizationsInput\\";

@InputType()
class OrganizationCreateInput {
  @ApiProperty({
    required: true,
    type: String,
  })
  @IsString()
  @Field(() => String)
  name!: string;

  @ApiProperty({
    required: true,
    type: () => UserCreateNestedManyWithoutOrganizationsInput,
  })
  @ValidateNested()
  @Type(() => UserCreateNestedManyWithoutOrganizationsInput)
  @IsOptional()
  @Field(() => UserCreateNestedManyWithoutOrganizationsInput, {
    nullable: true,
  })
  users?: UserCreateNestedManyWithoutOrganizationsInput;

  @ApiProperty({
    required: true,
    type: () => CustomerCreateNestedManyWithoutOrganizationsInput,
  })
  @ValidateNested()
  @Type(() => CustomerCreateNestedManyWithoutOrganizationsInput)
  @IsOptional()
  @Field(() => CustomerCreateNestedManyWithoutOrganizationsInput, {
    nullable: true,
  })
  customers?: CustomerCreateNestedManyWithoutOrganizationsInput;

  @ApiProperty({
    required: true,
    type: () => CustomerCreateNestedManyWithoutOrganizationsInput,
  })
  @ValidateNested()
  @Type(() => CustomerCreateNestedManyWithoutOrganizationsInput)
  @IsOptional()
  @Field(() => CustomerCreateNestedManyWithoutOrganizationsInput, {
    nullable: true,
  })
  vipCustomers?: CustomerCreateNestedManyWithoutOrganizationsInput;
}

export { OrganizationCreateInput as OrganizationCreateInput };
",
  "server/src/organization/base/OrganizationFindManyArgs.ts": "/*
------------------------------------------------------------------------------ 
This code was generated by Amplication. 
 
Changes to this file will be lost if the code is regenerated. 

There are other ways to to customize your code, see this doc to learn more
https://docs.amplication.com/how-to/custom-code

------------------------------------------------------------------------------
  */
import { ArgsType, Field } from \\"@nestjs/graphql\\";
import { ApiProperty } from \\"@nestjs/swagger\\";
import { OrganizationWhereInput } from \\"./OrganizationWhereInput\\";
import { IsOptional, ValidateNested, IsInt } from \\"class-validator\\";
import { Type } from \\"class-transformer\\";
import { OrganizationOrderByInput } from \\"./OrganizationOrderByInput\\";

@ArgsType()
class OrganizationFindManyArgs {
  @ApiProperty({
    required: false,
    type: () => OrganizationWhereInput,
  })
  @IsOptional()
  @ValidateNested()
  @Field(() => OrganizationWhereInput, { nullable: true })
  @Type(() => OrganizationWhereInput)
  where?: OrganizationWhereInput;

  @ApiProperty({
    required: false,
    type: [OrganizationOrderByInput],
  })
  @IsOptional()
  @ValidateNested({ each: true })
  @Field(() => [OrganizationOrderByInput], { nullable: true })
  @Type(() => OrganizationOrderByInput)
  orderBy?: Array<OrganizationOrderByInput>;

  @ApiProperty({
    required: false,
    type: Number,
  })
  @IsOptional()
  @IsInt()
  @Field(() => Number, { nullable: true })
  @Type(() => Number)
  skip?: number;

  @ApiProperty({
    required: false,
    type: Number,
  })
  @IsOptional()
  @IsInt()
  @Field(() => Number, { nullable: true })
  @Type(() => Number)
  take?: number;
}

export { OrganizationFindManyArgs as OrganizationFindManyArgs };
",
  "server/src/organization/base/OrganizationFindUniqueArgs.ts": "/*
------------------------------------------------------------------------------ 
This code was generated by Amplication. 
 
Changes to this file will be lost if the code is regenerated. 

There are other ways to to customize your code, see this doc to learn more
https://docs.amplication.com/how-to/custom-code

------------------------------------------------------------------------------
  */
import { ArgsType, Field } from \\"@nestjs/graphql\\";
import { ApiProperty } from \\"@nestjs/swagger\\";
import { OrganizationWhereUniqueInput } from \\"./OrganizationWhereUniqueInput\\";
import { ValidateNested } from \\"class-validator\\";
import { Type } from \\"class-transformer\\";

@ArgsType()
class OrganizationFindUniqueArgs {
  @ApiProperty({
    required: true,
    type: () => OrganizationWhereUniqueInput,
  })
  @ValidateNested()
  @Type(() => OrganizationWhereUniqueInput)
  @Field(() => OrganizationWhereUniqueInput, { nullable: false })
  where!: OrganizationWhereUniqueInput;
}

export { OrganizationFindUniqueArgs as OrganizationFindUniqueArgs };
",
  "server/src/organization/base/OrganizationListRelationFilter.ts": "/*
------------------------------------------------------------------------------ 
This code was generated by Amplication. 
 
Changes to this file will be lost if the code is regenerated. 

There are other ways to to customize your code, see this doc to learn more
https://docs.amplication.com/how-to/custom-code

------------------------------------------------------------------------------
  */
import { InputType, Field } from \\"@nestjs/graphql\\";
import { ApiProperty } from \\"@nestjs/swagger\\";
import { OrganizationWhereInput } from \\"./OrganizationWhereInput\\";
import { ValidateNested, IsOptional } from \\"class-validator\\";
import { Type } from \\"class-transformer\\";

@InputType()
class OrganizationListRelationFilter {
  @ApiProperty({
    required: false,
    type: () => OrganizationWhereInput,
  })
  @ValidateNested()
  @Type(() => OrganizationWhereInput)
  @IsOptional()
  @Field(() => OrganizationWhereInput, {
    nullable: true,
  })
  every?: OrganizationWhereInput;

  @ApiProperty({
    required: false,
    type: () => OrganizationWhereInput,
  })
  @ValidateNested()
  @Type(() => OrganizationWhereInput)
  @IsOptional()
  @Field(() => OrganizationWhereInput, {
    nullable: true,
  })
  some?: OrganizationWhereInput;

  @ApiProperty({
    required: false,
    type: () => OrganizationWhereInput,
  })
  @ValidateNested()
  @Type(() => OrganizationWhereInput)
  @IsOptional()
  @Field(() => OrganizationWhereInput, {
    nullable: true,
  })
  none?: OrganizationWhereInput;
}
export { OrganizationListRelationFilter as OrganizationListRelationFilter };
",
  "server/src/organization/base/OrganizationOrderByInput.ts": "/*
------------------------------------------------------------------------------ 
This code was generated by Amplication. 
 
Changes to this file will be lost if the code is regenerated. 

There are other ways to to customize your code, see this doc to learn more
https://docs.amplication.com/how-to/custom-code

------------------------------------------------------------------------------
  */
import { InputType, Field } from \\"@nestjs/graphql\\";
import { ApiProperty } from \\"@nestjs/swagger\\";
import { IsOptional, IsEnum } from \\"class-validator\\";
import { SortOrder } from \\"../../util/SortOrder\\";

@InputType({
  isAbstract: true,
  description: undefined,
})
class OrganizationOrderByInput {
  @ApiProperty({
    required: false,
    enum: [\\"asc\\", \\"desc\\"],
  })
  @IsOptional()
  @IsEnum(SortOrder)
  @Field(() => SortOrder, {
    nullable: true,
  })
  id?: SortOrder;

  @ApiProperty({
    required: false,
    enum: [\\"asc\\", \\"desc\\"],
  })
  @IsOptional()
  @IsEnum(SortOrder)
  @Field(() => SortOrder, {
    nullable: true,
  })
  createdAt?: SortOrder;

  @ApiProperty({
    required: false,
    enum: [\\"asc\\", \\"desc\\"],
  })
  @IsOptional()
  @IsEnum(SortOrder)
  @Field(() => SortOrder, {
    nullable: true,
  })
  updatedAt?: SortOrder;

  @ApiProperty({
    required: false,
    enum: [\\"asc\\", \\"desc\\"],
  })
  @IsOptional()
  @IsEnum(SortOrder)
  @Field(() => SortOrder, {
    nullable: true,
  })
  name?: SortOrder;
}

export { OrganizationOrderByInput as OrganizationOrderByInput };
",
  "server/src/organization/base/OrganizationUpdateInput.ts": "/*
------------------------------------------------------------------------------ 
This code was generated by Amplication. 
 
Changes to this file will be lost if the code is regenerated. 

There are other ways to to customize your code, see this doc to learn more
https://docs.amplication.com/how-to/custom-code

------------------------------------------------------------------------------
  */
import { InputType, Field } from \\"@nestjs/graphql\\";
import { ApiProperty } from \\"@nestjs/swagger\\";
import { IsString, IsOptional, ValidateNested } from \\"class-validator\\";
import { UserUpdateManyWithoutOrganizationsInput } from \\"./UserUpdateManyWithoutOrganizationsInput\\";
import { Type } from \\"class-transformer\\";
import { CustomerUpdateManyWithoutOrganizationsInput } from \\"./CustomerUpdateManyWithoutOrganizationsInput\\";

@InputType()
class OrganizationUpdateInput {
  @ApiProperty({
    required: false,
    type: String,
  })
  @IsString()
  @IsOptional()
  @Field(() => String, {
    nullable: true,
  })
  name?: string;

  @ApiProperty({
    required: false,
    type: () => UserUpdateManyWithoutOrganizationsInput,
  })
  @ValidateNested()
  @Type(() => UserUpdateManyWithoutOrganizationsInput)
  @IsOptional()
  @Field(() => UserUpdateManyWithoutOrganizationsInput, {
    nullable: true,
  })
  users?: UserUpdateManyWithoutOrganizationsInput;

  @ApiProperty({
    required: false,
    type: () => CustomerUpdateManyWithoutOrganizationsInput,
  })
  @ValidateNested()
  @Type(() => CustomerUpdateManyWithoutOrganizationsInput)
  @IsOptional()
  @Field(() => CustomerUpdateManyWithoutOrganizationsInput, {
    nullable: true,
  })
  customers?: CustomerUpdateManyWithoutOrganizationsInput;

  @ApiProperty({
    required: false,
    type: () => CustomerUpdateManyWithoutOrganizationsInput,
  })
  @ValidateNested()
  @Type(() => CustomerUpdateManyWithoutOrganizationsInput)
  @IsOptional()
  @Field(() => CustomerUpdateManyWithoutOrganizationsInput, {
    nullable: true,
  })
  vipCustomers?: CustomerUpdateManyWithoutOrganizationsInput;
}

export { OrganizationUpdateInput as OrganizationUpdateInput };
",
  "server/src/organization/base/OrganizationWhereInput.ts": "/*
------------------------------------------------------------------------------ 
This code was generated by Amplication. 
 
Changes to this file will be lost if the code is regenerated. 

There are other ways to to customize your code, see this doc to learn more
https://docs.amplication.com/how-to/custom-code

------------------------------------------------------------------------------
  */
import { InputType, Field } from \\"@nestjs/graphql\\";
import { ApiProperty } from \\"@nestjs/swagger\\";
import { StringFilter } from \\"../../util/StringFilter\\";
import { Type } from \\"class-transformer\\";
import { IsOptional, ValidateNested } from \\"class-validator\\";
import { DateTimeFilter } from \\"../../util/DateTimeFilter\\";
import { UserListRelationFilter } from \\"../../user/base/UserListRelationFilter\\";
import { CustomerListRelationFilter } from \\"../../customer/base/CustomerListRelationFilter\\";

@InputType()
class OrganizationWhereInput {
  @ApiProperty({
    required: false,
    type: StringFilter,
  })
  @Type(() => StringFilter)
  @IsOptional()
  @Field(() => StringFilter, {
    nullable: true,
  })
  id?: StringFilter;

  @ApiProperty({
    required: false,
    type: DateTimeFilter,
  })
  @Type(() => DateTimeFilter)
  @IsOptional()
  @Field(() => DateTimeFilter, {
    nullable: true,
  })
  createdAt?: DateTimeFilter;

  @ApiProperty({
    required: false,
    type: DateTimeFilter,
  })
  @Type(() => DateTimeFilter)
  @IsOptional()
  @Field(() => DateTimeFilter, {
    nullable: true,
  })
  updatedAt?: DateTimeFilter;

  @ApiProperty({
    required: false,
    type: StringFilter,
  })
  @Type(() => StringFilter)
  @IsOptional()
  @Field(() => StringFilter, {
    nullable: true,
  })
  name?: StringFilter;

  @ApiProperty({
    required: false,
    type: () => UserListRelationFilter,
  })
  @ValidateNested()
  @Type(() => UserListRelationFilter)
  @IsOptional()
  @Field(() => UserListRelationFilter, {
    nullable: true,
  })
  users?: UserListRelationFilter;

  @ApiProperty({
    required: false,
    type: () => CustomerListRelationFilter,
  })
  @ValidateNested()
  @Type(() => CustomerListRelationFilter)
  @IsOptional()
  @Field(() => CustomerListRelationFilter, {
    nullable: true,
  })
  customers?: CustomerListRelationFilter;

  @ApiProperty({
    required: false,
    type: () => CustomerListRelationFilter,
  })
  @ValidateNested()
  @Type(() => CustomerListRelationFilter)
  @IsOptional()
  @Field(() => CustomerListRelationFilter, {
    nullable: true,
  })
  vipCustomers?: CustomerListRelationFilter;
}

export { OrganizationWhereInput as OrganizationWhereInput };
",
  "server/src/organization/base/OrganizationWhereUniqueInput.ts": "/*
------------------------------------------------------------------------------ 
This code was generated by Amplication. 
 
Changes to this file will be lost if the code is regenerated. 

There are other ways to to customize your code, see this doc to learn more
https://docs.amplication.com/how-to/custom-code

------------------------------------------------------------------------------
  */
import { InputType, Field } from \\"@nestjs/graphql\\";
import { ApiProperty } from \\"@nestjs/swagger\\";
import { IsString } from \\"class-validator\\";

@InputType()
class OrganizationWhereUniqueInput {
  @ApiProperty({
    required: true,
    type: String,
  })
  @IsString()
  @Field(() => String)
  id!: string;
}

export { OrganizationWhereUniqueInput as OrganizationWhereUniqueInput };
",
  "server/src/organization/base/UpdateOrganizationArgs.ts": "/*
------------------------------------------------------------------------------ 
This code was generated by Amplication. 
 
Changes to this file will be lost if the code is regenerated. 

There are other ways to to customize your code, see this doc to learn more
https://docs.amplication.com/how-to/custom-code

------------------------------------------------------------------------------
  */
import { ArgsType, Field } from \\"@nestjs/graphql\\";
import { ApiProperty } from \\"@nestjs/swagger\\";
import { OrganizationWhereUniqueInput } from \\"./OrganizationWhereUniqueInput\\";
import { ValidateNested } from \\"class-validator\\";
import { Type } from \\"class-transformer\\";
import { OrganizationUpdateInput } from \\"./OrganizationUpdateInput\\";

@ArgsType()
class UpdateOrganizationArgs {
  @ApiProperty({
    required: true,
    type: () => OrganizationWhereUniqueInput,
  })
  @ValidateNested()
  @Type(() => OrganizationWhereUniqueInput)
  @Field(() => OrganizationWhereUniqueInput, { nullable: false })
  where!: OrganizationWhereUniqueInput;

  @ApiProperty({
    required: true,
    type: () => OrganizationUpdateInput,
  })
  @ValidateNested()
  @Type(() => OrganizationUpdateInput)
  @Field(() => OrganizationUpdateInput, { nullable: false })
  data!: OrganizationUpdateInput;
}

export { UpdateOrganizationArgs as UpdateOrganizationArgs };
",
  "server/src/organization/base/UserCreateNestedManyWithoutOrganizationsInput.ts": "/*
------------------------------------------------------------------------------ 
This code was generated by Amplication. 
 
Changes to this file will be lost if the code is regenerated. 

There are other ways to to customize your code, see this doc to learn more
https://docs.amplication.com/how-to/custom-code

------------------------------------------------------------------------------
  */
import { InputType, Field } from \\"@nestjs/graphql\\";
import { UserWhereUniqueInput } from \\"../../user/base/UserWhereUniqueInput\\";
import { ApiProperty } from \\"@nestjs/swagger\\";

@InputType()
class UserCreateNestedManyWithoutOrganizationsInput {
  @Field(() => [UserWhereUniqueInput], {
    nullable: true,
  })
  @ApiProperty({
    required: false,
    type: () => [UserWhereUniqueInput],
  })
  connect?: Array<UserWhereUniqueInput>;
}

export { UserCreateNestedManyWithoutOrganizationsInput as UserCreateNestedManyWithoutOrganizationsInput };
",
  "server/src/organization/base/UserUpdateManyWithoutOrganizationsInput.ts": "/*
------------------------------------------------------------------------------ 
This code was generated by Amplication. 
 
Changes to this file will be lost if the code is regenerated. 

There are other ways to to customize your code, see this doc to learn more
https://docs.amplication.com/how-to/custom-code

------------------------------------------------------------------------------
  */
import { InputType, Field } from \\"@nestjs/graphql\\";
import { UserWhereUniqueInput } from \\"../../user/base/UserWhereUniqueInput\\";
import { ApiProperty } from \\"@nestjs/swagger\\";

@InputType()
class UserUpdateManyWithoutOrganizationsInput {
  @Field(() => [UserWhereUniqueInput], {
    nullable: true,
  })
  @ApiProperty({
    required: false,
    type: () => [UserWhereUniqueInput],
  })
  connect?: Array<UserWhereUniqueInput>;

  @Field(() => [UserWhereUniqueInput], {
    nullable: true,
  })
  @ApiProperty({
    required: false,
    type: () => [UserWhereUniqueInput],
  })
  disconnect?: Array<UserWhereUniqueInput>;

  @Field(() => [UserWhereUniqueInput], {
    nullable: true,
  })
  @ApiProperty({
    required: false,
    type: () => [UserWhereUniqueInput],
  })
  set?: Array<UserWhereUniqueInput>;
}

export { UserUpdateManyWithoutOrganizationsInput as UserUpdateManyWithoutOrganizationsInput };
",
  "server/src/organization/base/organization.controller.base.spec.ts": "import { Test } from \\"@nestjs/testing\\";
import {
  INestApplication,
  HttpStatus,
  ExecutionContext,
  CallHandler,
} from \\"@nestjs/common\\";
import request from \\"supertest\\";
import { MorganModule } from \\"nest-morgan\\";
import { ACGuard } from \\"nest-access-control\\";
import { DefaultAuthGuard } from \\"../../auth/defaultAuth.guard\\";
import { ACLModule } from \\"../../auth/acl.module\\";
import { AclFilterResponseInterceptor } from \\"../../interceptors/aclFilterResponse.interceptor\\";
import { AclValidateRequestInterceptor } from \\"../../interceptors/aclValidateRequest.interceptor\\";
import { map } from \\"rxjs\\";
import { OrganizationController } from \\"../organization.controller\\";
import { OrganizationService } from \\"../organization.service\\";

const nonExistingId = \\"nonExistingId\\";
const existingId = \\"existingId\\";
const CREATE_INPUT = {
  id: \\"exampleId\\",
  createdAt: new Date(),
  updatedAt: new Date(),
  name: \\"exampleName\\",
};
const CREATE_RESULT = {
  id: \\"exampleId\\",
  createdAt: new Date(),
  updatedAt: new Date(),
  name: \\"exampleName\\",
};
const FIND_MANY_RESULT = [
  {
    id: \\"exampleId\\",
    createdAt: new Date(),
    updatedAt: new Date(),
    name: \\"exampleName\\",
  },
];
const FIND_ONE_RESULT = {
  id: \\"exampleId\\",
  createdAt: new Date(),
  updatedAt: new Date(),
  name: \\"exampleName\\",
};

const service = {
  create() {
    return CREATE_RESULT;
  },
  findMany: () => FIND_MANY_RESULT,
  findOne: ({ where }: { where: { id: string } }) => {
    switch (where.id) {
      case existingId:
        return FIND_ONE_RESULT;
      case nonExistingId:
        return null;
    }
  },
};

const basicAuthGuard = {
  canActivate: (context: ExecutionContext) => {
    const argumentHost = context.switchToHttp();
    const request = argumentHost.getRequest();
    request.user = {
      roles: [\\"user\\"],
    };
    return true;
  },
};

const acGuard = {
  canActivate: () => {
    return true;
  },
};

const aclFilterResponseInterceptor = {
  intercept: (context: ExecutionContext, next: CallHandler) => {
    return next.handle().pipe(
      map((data) => {
        return data;
      })
    );
  },
};
const aclValidateRequestInterceptor = {
  intercept: (context: ExecutionContext, next: CallHandler) => {
    return next.handle();
  },
};

describe(\\"Organization\\", () => {
  let app: INestApplication;

  beforeAll(async () => {
    const moduleRef = await Test.createTestingModule({
      providers: [
        {
          provide: OrganizationService,
          useValue: service,
        },
      ],
      controllers: [OrganizationController],
      imports: [MorganModule.forRoot(), ACLModule],
    })
      .overrideGuard(DefaultAuthGuard)
      .useValue(basicAuthGuard)
      .overrideGuard(ACGuard)
      .useValue(acGuard)
      .overrideInterceptor(AclFilterResponseInterceptor)
      .useValue(aclFilterResponseInterceptor)
      .overrideInterceptor(AclValidateRequestInterceptor)
      .useValue(aclValidateRequestInterceptor)
      .compile();

    app = moduleRef.createNestApplication();
    await app.init();
  });

  test(\\"POST /organizations\\", async () => {
    await request(app.getHttpServer())
      .post(\\"/organizations\\")
      .send(CREATE_INPUT)
      .expect(HttpStatus.CREATED)
      .expect({
        ...CREATE_RESULT,
        createdAt: CREATE_RESULT.createdAt.toISOString(),
        updatedAt: CREATE_RESULT.updatedAt.toISOString(),
      });
  });

  test(\\"GET /organizations\\", async () => {
    await request(app.getHttpServer())
      .get(\\"/organizations\\")
      .expect(HttpStatus.OK)
      .expect([
        {
          ...FIND_MANY_RESULT[0],
          createdAt: FIND_MANY_RESULT[0].createdAt.toISOString(),
          updatedAt: FIND_MANY_RESULT[0].updatedAt.toISOString(),
        },
      ]);
  });

  test(\\"GET /organizations/:id non existing\\", async () => {
    await request(app.getHttpServer())
      .get(\`\${\\"/organizations\\"}/\${nonExistingId}\`)
      .expect(HttpStatus.NOT_FOUND)
      .expect({
        statusCode: HttpStatus.NOT_FOUND,
        message: \`No resource was found for {\\"\${\\"id\\"}\\":\\"\${nonExistingId}\\"}\`,
        error: \\"Not Found\\",
      });
  });

  test(\\"GET /organizations/:id existing\\", async () => {
    await request(app.getHttpServer())
      .get(\`\${\\"/organizations\\"}/\${existingId}\`)
      .expect(HttpStatus.OK)
      .expect({
        ...FIND_ONE_RESULT,
        createdAt: FIND_ONE_RESULT.createdAt.toISOString(),
        updatedAt: FIND_ONE_RESULT.updatedAt.toISOString(),
      });
  });

  test(\\"POST /organizations existing resource\\", async () => {
    let agent = request(app.getHttpServer());
    await agent
      .post(\\"/organizations\\")
      .send(CREATE_INPUT)
      .expect(HttpStatus.CREATED)
      .expect({
        ...CREATE_RESULT,
        createdAt: CREATE_RESULT.createdAt.toISOString(),
        updatedAt: CREATE_RESULT.updatedAt.toISOString(),
      })
      .then(function () {
        agent
          .post(\\"/organizations\\")
          .send(CREATE_INPUT)
          .expect(HttpStatus.CONFLICT)
          .expect({
            statusCode: HttpStatus.CONFLICT,
          });
      });
  });

  afterAll(async () => {
    await app.close();
  });
});
",
  "server/src/organization/base/organization.controller.base.ts": "/*
------------------------------------------------------------------------------ 
This code was generated by Amplication. 
 
Changes to this file will be lost if the code is regenerated. 

There are other ways to to customize your code, see this doc to learn more
https://docs.amplication.com/how-to/custom-code

------------------------------------------------------------------------------
  */
import * as common from \\"@nestjs/common\\";
import * as swagger from \\"@nestjs/swagger\\";
import { isRecordNotFoundError } from \\"../../prisma.util\\";
import * as errors from \\"../../errors\\";
import { Request } from \\"express\\";
import { plainToClass } from \\"class-transformer\\";
import { ApiNestedQuery } from \\"../../decorators/api-nested-query.decorator\\";
import { OrganizationService } from \\"../organization.service\\";
import { OrganizationCreateInput } from \\"./OrganizationCreateInput\\";
import { OrganizationWhereInput } from \\"./OrganizationWhereInput\\";
import { OrganizationWhereUniqueInput } from \\"./OrganizationWhereUniqueInput\\";
import { OrganizationFindManyArgs } from \\"./OrganizationFindManyArgs\\";
import { OrganizationUpdateInput } from \\"./OrganizationUpdateInput\\";
import { Organization } from \\"./Organization\\";
import { UserFindManyArgs } from \\"../../user/base/UserFindManyArgs\\";
import { User } from \\"../../user/base/User\\";
import { UserWhereUniqueInput } from \\"../../user/base/UserWhereUniqueInput\\";
import { CustomerFindManyArgs } from \\"../../customer/base/CustomerFindManyArgs\\";
import { Customer } from \\"../../customer/base/Customer\\";
import { CustomerWhereUniqueInput } from \\"../../customer/base/CustomerWhereUniqueInput\\";

export class OrganizationControllerBase {
  constructor(protected readonly service: OrganizationService) {}
  @common.Post()
  @swagger.ApiCreatedResponse({ type: Organization })
  async create(
    @common.Body() data: OrganizationCreateInput
  ): Promise<Organization> {
    return await this.service.create({
      data: data,
      select: {
        id: true,
        createdAt: true,
        updatedAt: true,
        name: true,
      },
    });
  }

  @common.Get()
  @swagger.ApiOkResponse({ type: [Organization] })
  @ApiNestedQuery(OrganizationFindManyArgs)
  async findMany(@common.Req() request: Request): Promise<Organization[]> {
    const args = plainToClass(OrganizationFindManyArgs, request.query);
    return this.service.findMany({
      ...args,
      select: {
        id: true,
        createdAt: true,
        updatedAt: true,
        name: true,
      },
    });
  }

  @common.Get(\\"/:id\\")
  @swagger.ApiOkResponse({ type: Organization })
  @swagger.ApiNotFoundResponse({ type: errors.NotFoundException })
  async findOne(
    @common.Param() params: OrganizationWhereUniqueInput
  ): Promise<Organization | null> {
    const result = await this.service.findOne({
      where: params,
      select: {
        id: true,
        createdAt: true,
        updatedAt: true,
        name: true,
      },
    });
    if (result === null) {
      throw new errors.NotFoundException(
        \`No resource was found for \${JSON.stringify(params)}\`
      );
    }
    return result;
  }

  @common.Patch(\\"/:id\\")
  @swagger.ApiOkResponse({ type: Organization })
  @swagger.ApiNotFoundResponse({ type: errors.NotFoundException })
  async update(
    @common.Param() params: OrganizationWhereUniqueInput,
    @common.Body() data: OrganizationUpdateInput
  ): Promise<Organization | null> {
    try {
      return await this.service.update({
        where: params,
        data: data,
        select: {
          id: true,
          createdAt: true,
          updatedAt: true,
          name: true,
        },
      });
    } catch (error) {
      if (isRecordNotFoundError(error)) {
        throw new errors.NotFoundException(
          \`No resource was found for \${JSON.stringify(params)}\`
        );
      }
      throw error;
    }
  }

  @common.Delete(\\"/:id\\")
  @swagger.ApiOkResponse({ type: Organization })
  @swagger.ApiNotFoundResponse({ type: errors.NotFoundException })
  async delete(
    @common.Param() params: OrganizationWhereUniqueInput
  ): Promise<Organization | null> {
    try {
      return await this.service.delete({
        where: params,
        select: {
          id: true,
          createdAt: true,
          updatedAt: true,
          name: true,
        },
      });
    } catch (error) {
      if (isRecordNotFoundError(error)) {
        throw new errors.NotFoundException(
          \`No resource was found for \${JSON.stringify(params)}\`
        );
      }
      throw error;
    }
  }

  @common.Get(\\"/:id/users\\")
  @ApiNestedQuery(UserFindManyArgs)
  async findManyUsers(
    @common.Req() request: Request,
    @common.Param() params: OrganizationWhereUniqueInput
  ): Promise<User[]> {
    const query = plainToClass(UserFindManyArgs, request.query);
    const results = await this.service.findUsers(params.id, {
      ...query,
      select: {
        id: true,
        name: true,
        bio: true,
        email: true,
        age: true,
        birthDate: true,
        score: true,

        manager: {
          select: {
            id: true,
          },
        },

        interests: true,
        priority: true,
        isCurious: true,
        location: true,
        extendedProperties: true,

        profile: {
          select: {
            id: true,
          },
        },
      },
    });
    if (results === null) {
      throw new errors.NotFoundException(
        \`No resource was found for \${JSON.stringify(params)}\`
      );
    }
    return results;
  }

  @common.Post(\\"/:id/users\\")
  async connectUsers(
    @common.Param() params: OrganizationWhereUniqueInput,
    @common.Body() body: UserWhereUniqueInput[]
  ): Promise<void> {
    const data = {
      users: {
        connect: body,
      },
    };
    await this.service.update({
      where: params,
      data,
      select: { id: true },
    });
  }

  @common.Patch(\\"/:id/users\\")
  async updateUsers(
    @common.Param() params: OrganizationWhereUniqueInput,
    @common.Body() body: UserWhereUniqueInput[]
  ): Promise<void> {
    const data = {
      users: {
        set: body,
      },
    };
    await this.service.update({
      where: params,
      data,
      select: { id: true },
    });
  }

  @common.Delete(\\"/:id/users\\")
  async disconnectUsers(
    @common.Param() params: OrganizationWhereUniqueInput,
    @common.Body() body: UserWhereUniqueInput[]
  ): Promise<void> {
    const data = {
      users: {
        disconnect: body,
      },
    };
    await this.service.update({
      where: params,
      data,
      select: { id: true },
    });
  }

  @common.Get(\\"/:id/customers\\")
  @ApiNestedQuery(CustomerFindManyArgs)
  async findManyCustomers(
    @common.Req() request: Request,
    @common.Param() params: OrganizationWhereUniqueInput
  ): Promise<Customer[]> {
    const query = plainToClass(CustomerFindManyArgs, request.query);
    const results = await this.service.findCustomers(params.id, {
      ...query,
      select: {
        id: true,
        createdAt: true,
        updatedAt: true,
        email: true,
        firstName: true,
        lastName: true,
        isVip: true,
        birthData: true,
        averageSale: true,
        favoriteNumber: true,
        geoLocation: true,
        comments: true,
        favoriteColors: true,
        customerType: true,

        organization: {
          select: {
            id: true,
          },
        },

        vipOrganization: {
          select: {
            id: true,
          },
        },
      },
    });
    if (results === null) {
      throw new errors.NotFoundException(
        \`No resource was found for \${JSON.stringify(params)}\`
      );
    }
    return results;
  }

  @common.Post(\\"/:id/customers\\")
  async connectCustomers(
    @common.Param() params: OrganizationWhereUniqueInput,
    @common.Body() body: CustomerWhereUniqueInput[]
  ): Promise<void> {
    const data = {
      customers: {
        connect: body,
      },
    };
    await this.service.update({
      where: params,
      data,
      select: { id: true },
    });
  }

  @common.Patch(\\"/:id/customers\\")
  async updateCustomers(
    @common.Param() params: OrganizationWhereUniqueInput,
    @common.Body() body: CustomerWhereUniqueInput[]
  ): Promise<void> {
    const data = {
      customers: {
        set: body,
      },
    };
    await this.service.update({
      where: params,
      data,
      select: { id: true },
    });
  }

  @common.Delete(\\"/:id/customers\\")
  async disconnectCustomers(
    @common.Param() params: OrganizationWhereUniqueInput,
    @common.Body() body: CustomerWhereUniqueInput[]
  ): Promise<void> {
    const data = {
      customers: {
        disconnect: body,
      },
    };
    await this.service.update({
      where: params,
      data,
      select: { id: true },
    });
  }

  @common.Get(\\"/:id/vipCustomers\\")
  @ApiNestedQuery(CustomerFindManyArgs)
  async findManyVipCustomers(
    @common.Req() request: Request,
    @common.Param() params: OrganizationWhereUniqueInput
  ): Promise<Customer[]> {
    const query = plainToClass(CustomerFindManyArgs, request.query);
    const results = await this.service.findVipCustomers(params.id, {
      ...query,
      select: {
        id: true,
        createdAt: true,
        updatedAt: true,
        email: true,
        firstName: true,
        lastName: true,
        isVip: true,
        birthData: true,
        averageSale: true,
        favoriteNumber: true,
        geoLocation: true,
        comments: true,
        favoriteColors: true,
        customerType: true,

        organization: {
          select: {
            id: true,
          },
        },

        vipOrganization: {
          select: {
            id: true,
          },
        },
      },
    });
    if (results === null) {
      throw new errors.NotFoundException(
        \`No resource was found for \${JSON.stringify(params)}\`
      );
    }
    return results;
  }

  @common.Post(\\"/:id/vipCustomers\\")
  async connectVipCustomers(
    @common.Param() params: OrganizationWhereUniqueInput,
    @common.Body() body: CustomerWhereUniqueInput[]
  ): Promise<void> {
    const data = {
      vipCustomers: {
        connect: body,
      },
    };
    await this.service.update({
      where: params,
      data,
      select: { id: true },
    });
  }

  @common.Patch(\\"/:id/vipCustomers\\")
  async updateVipCustomers(
    @common.Param() params: OrganizationWhereUniqueInput,
    @common.Body() body: CustomerWhereUniqueInput[]
  ): Promise<void> {
    const data = {
      vipCustomers: {
        set: body,
      },
    };
    await this.service.update({
      where: params,
      data,
      select: { id: true },
    });
  }

  @common.Delete(\\"/:id/vipCustomers\\")
  async disconnectVipCustomers(
    @common.Param() params: OrganizationWhereUniqueInput,
    @common.Body() body: CustomerWhereUniqueInput[]
  ): Promise<void> {
    const data = {
      vipCustomers: {
        disconnect: body,
      },
    };
    await this.service.update({
      where: params,
      data,
      select: { id: true },
    });
  }
}
",
  "server/src/organization/base/organization.module.base.ts": "/*
------------------------------------------------------------------------------ 
This code was generated by Amplication. 
 
Changes to this file will be lost if the code is regenerated. 

There are other ways to to customize your code, see this doc to learn more
https://docs.amplication.com/how-to/custom-code

------------------------------------------------------------------------------
  */
import { Module } from \\"@nestjs/common\\";
import { MorganModule } from \\"nest-morgan\\";

@Module({
  imports: [MorganModule],
  exports: [MorganModule],
})
export class OrganizationModuleBase {}
",
  "server/src/organization/base/organization.resolver.base.ts": "/*
------------------------------------------------------------------------------ 
This code was generated by Amplication. 
 
Changes to this file will be lost if the code is regenerated. 

There are other ways to to customize your code, see this doc to learn more
https://docs.amplication.com/how-to/custom-code

------------------------------------------------------------------------------
  */
import * as graphql from \\"@nestjs/graphql\\";
import * as apollo from \\"apollo-server-express\\";
import { isRecordNotFoundError } from \\"../../prisma.util\\";
import { MetaQueryPayload } from \\"../../util/MetaQueryPayload\\";
import { CreateOrganizationArgs } from \\"./CreateOrganizationArgs\\";
import { UpdateOrganizationArgs } from \\"./UpdateOrganizationArgs\\";
import { DeleteOrganizationArgs } from \\"./DeleteOrganizationArgs\\";
import { OrganizationCountArgs } from \\"./OrganizationCountArgs\\";
import { OrganizationFindManyArgs } from \\"./OrganizationFindManyArgs\\";
import { OrganizationFindUniqueArgs } from \\"./OrganizationFindUniqueArgs\\";
import { Organization } from \\"./Organization\\";
import { UserFindManyArgs } from \\"../../user/base/UserFindManyArgs\\";
import { User } from \\"../../user/base/User\\";
import { CustomerFindManyArgs } from \\"../../customer/base/CustomerFindManyArgs\\";
import { Customer } from \\"../../customer/base/Customer\\";
import { OrganizationService } from \\"../organization.service\\";
@graphql.Resolver(() => Organization)
export class OrganizationResolverBase {
  constructor(protected readonly service: OrganizationService) {}

  async _organizationsMeta(
    @graphql.Args() args: OrganizationCountArgs
  ): Promise<MetaQueryPayload> {
    const result = await this.service.count(args);
    return {
      count: result,
    };
  }

  @graphql.Query(() => [Organization])
  async organizations(
    @graphql.Args() args: OrganizationFindManyArgs
  ): Promise<Organization[]> {
    return this.service.findMany(args);
  }

  @graphql.Query(() => Organization, { nullable: true })
  async organization(
    @graphql.Args() args: OrganizationFindUniqueArgs
  ): Promise<Organization | null> {
    const result = await this.service.findOne(args);
    if (result === null) {
      return null;
    }
    return result;
  }

  @graphql.Mutation(() => Organization)
  async createOrganization(
    @graphql.Args() args: CreateOrganizationArgs
  ): Promise<Organization> {
    return await this.service.create({
      ...args,
      data: args.data,
    });
  }

  @graphql.Mutation(() => Organization)
  async updateOrganization(
    @graphql.Args() args: UpdateOrganizationArgs
  ): Promise<Organization | null> {
    try {
      return await this.service.update({
        ...args,
        data: args.data,
      });
    } catch (error) {
      if (isRecordNotFoundError(error)) {
        throw new apollo.ApolloError(
          \`No resource was found for \${JSON.stringify(args.where)}\`
        );
      }
      throw error;
    }
  }

  @graphql.Mutation(() => Organization)
  async deleteOrganization(
    @graphql.Args() args: DeleteOrganizationArgs
  ): Promise<Organization | null> {
    try {
      return await this.service.delete(args);
    } catch (error) {
      if (isRecordNotFoundError(error)) {
        throw new apollo.ApolloError(
          \`No resource was found for \${JSON.stringify(args.where)}\`
        );
      }
      throw error;
    }
  }

  @graphql.ResolveField(() => [User], { name: \\"users\\" })
  async resolveFieldUsers(
    @graphql.Parent() parent: Organization,
    @graphql.Args() args: UserFindManyArgs
  ): Promise<User[]> {
    const results = await this.service.findUsers(parent.id, args);

    if (!results) {
      return [];
    }

    return results;
  }

  @graphql.ResolveField(() => [Customer], { name: \\"customers\\" })
  async resolveFieldCustomers(
    @graphql.Parent() parent: Organization,
    @graphql.Args() args: CustomerFindManyArgs
  ): Promise<Customer[]> {
    const results = await this.service.findCustomers(parent.id, args);

    if (!results) {
      return [];
    }

    return results;
  }

  @graphql.ResolveField(() => [Customer], { name: \\"vipCustomers\\" })
  async resolveFieldVipCustomers(
    @graphql.Parent() parent: Organization,
    @graphql.Args() args: CustomerFindManyArgs
  ): Promise<Customer[]> {
    const results = await this.service.findVipCustomers(parent.id, args);

    if (!results) {
      return [];
    }

    return results;
  }
}
",
  "server/src/organization/base/organization.service.base.ts": "/*
------------------------------------------------------------------------------ 
This code was generated by Amplication. 
 
Changes to this file will be lost if the code is regenerated. 

There are other ways to to customize your code, see this doc to learn more
https://docs.amplication.com/how-to/custom-code

------------------------------------------------------------------------------
  */
import { PrismaService } from \\"../../prisma/prisma.service\\";
import { Prisma, Organization, User, Customer } from \\"@prisma/client\\";

export class OrganizationServiceBase {
  constructor(protected readonly prisma: PrismaService) {}

  async count<T extends Prisma.OrganizationCountArgs>(
    args: Prisma.SelectSubset<T, Prisma.OrganizationCountArgs>
  ): Promise<number> {
    return this.prisma.organization.count(args);
  }

  async findMany<T extends Prisma.OrganizationFindManyArgs>(
    args: Prisma.SelectSubset<T, Prisma.OrganizationFindManyArgs>
  ): Promise<Organization[]> {
    return this.prisma.organization.findMany(args);
  }
  async findOne<T extends Prisma.OrganizationFindUniqueArgs>(
    args: Prisma.SelectSubset<T, Prisma.OrganizationFindUniqueArgs>
  ): Promise<Organization | null> {
    return this.prisma.organization.findUnique(args);
  }
  async create<T extends Prisma.OrganizationCreateArgs>(
    args: Prisma.SelectSubset<T, Prisma.OrganizationCreateArgs>
  ): Promise<Organization> {
    return this.prisma.organization.create<T>(args);
  }
  async update<T extends Prisma.OrganizationUpdateArgs>(
    args: Prisma.SelectSubset<T, Prisma.OrganizationUpdateArgs>
  ): Promise<Organization> {
    return this.prisma.organization.update<T>(args);
  }
  async delete<T extends Prisma.OrganizationDeleteArgs>(
    args: Prisma.SelectSubset<T, Prisma.OrganizationDeleteArgs>
  ): Promise<Organization> {
    return this.prisma.organization.delete(args);
  }

  async findUsers(
    parentId: string,
    args: Prisma.UserFindManyArgs
  ): Promise<User[]> {
    return this.prisma.organization
      .findUniqueOrThrow({
        where: { id: parentId },
      })
      .users(args);
  }

  async findCustomers(
    parentId: string,
    args: Prisma.CustomerFindManyArgs
  ): Promise<Customer[]> {
    return this.prisma.organization
      .findUniqueOrThrow({
        where: { id: parentId },
      })
      .customers(args);
  }

  async findVipCustomers(
    parentId: string,
    args: Prisma.CustomerFindManyArgs
  ): Promise<Customer[]> {
    return this.prisma.organization
      .findUniqueOrThrow({
        where: { id: parentId },
      })
      .vipCustomers(args);
  }
}
",
  "server/src/organization/organization.controller.ts": "import * as common from \\"@nestjs/common\\";
import * as swagger from \\"@nestjs/swagger\\";
import { OrganizationService } from \\"./organization.service\\";
import { OrganizationControllerBase } from \\"./base/organization.controller.base\\";

@swagger.ApiTags(\\"organizations\\")
@common.Controller(\\"organizations\\")
export class OrganizationController extends OrganizationControllerBase {
  constructor(protected readonly service: OrganizationService) {
    super(service);
  }
}
",
  "server/src/organization/organization.module.ts": "import { Module } from \\"@nestjs/common\\";
import { OrganizationModuleBase } from \\"./base/organization.module.base\\";
import { OrganizationService } from \\"./organization.service\\";
import { OrganizationController } from \\"./organization.controller\\";
import { OrganizationResolver } from \\"./organization.resolver\\";

@Module({
  imports: [OrganizationModuleBase],
  controllers: [OrganizationController],
  providers: [OrganizationService, OrganizationResolver],
  exports: [OrganizationService],
})
export class OrganizationModule {}
",
  "server/src/organization/organization.resolver.ts": "import * as graphql from \\"@nestjs/graphql\\";
import { OrganizationResolverBase } from \\"./base/organization.resolver.base\\";
import { Organization } from \\"./base/Organization\\";
import { OrganizationService } from \\"./organization.service\\";

@graphql.Resolver(() => Organization)
export class OrganizationResolver extends OrganizationResolverBase {
  constructor(protected readonly service: OrganizationService) {
    super(service);
  }
}
",
  "server/src/organization/organization.service.ts": "import { Injectable } from \\"@nestjs/common\\";
import { PrismaService } from \\"../prisma/prisma.service\\";
import { OrganizationServiceBase } from \\"./base/organization.service.base\\";

@Injectable()
export class OrganizationService extends OrganizationServiceBase {
  constructor(protected readonly prisma: PrismaService) {
    super(prisma);
  }
}
",
  "server/src/prisma.util.spec.ts": "import {
  isRecordNotFoundError,
  PRISMA_QUERY_INTERPRETATION_ERROR,
} from \\"./prisma.util\\";

describe(\\"isRecordNotFoundError\\", () => {
  test(\\"returns true for record not found error\\", () => {
    expect(
      isRecordNotFoundError(
        Object.assign(
          new Error(\`Error occurred during query execution:
        InterpretationError(\\"Error for binding '0': RecordNotFound(\\"Record to update not found.\\")\\")\`),
          {
            code: PRISMA_QUERY_INTERPRETATION_ERROR,
          }
        )
      )
    ).toBe(true);
  });
  test(\\"returns false for any other error\\", () => {
    expect(isRecordNotFoundError(new Error())).toBe(false);
  });
});
",
  "server/src/prisma.util.ts": "export const PRISMA_QUERY_INTERPRETATION_ERROR = \\"P2016\\";
export const PRISMA_RECORD_NOT_FOUND = \\"RecordNotFound\\";

export function isRecordNotFoundError(
  error: Error & { code?: string }
): boolean {
  return (
    \\"code\\" in error &&
    error.code === PRISMA_QUERY_INTERPRETATION_ERROR &&
    error.message.includes(PRISMA_RECORD_NOT_FOUND)
  );
}

export async function transformStringFieldUpdateInput<
  T extends undefined | string | { set?: string }
>(input: T, transform: (input: string) => Promise<string>): Promise<T> {
  if (typeof input === \\"object\\" && typeof input?.set === \\"string\\") {
    return { set: await transform(input.set) } as T;
  }
  if (typeof input === \\"object\\") {
    if (typeof input.set === \\"string\\") {
      return { set: await transform(input.set) } as T;
    }
    return input;
  }
  if (typeof input === \\"string\\") {
    return (await transform(input)) as T;
  }
  return input;
}
",
  "server/src/prisma/prisma.module.ts": "import { Global, Module } from \\"@nestjs/common\\";
import { PrismaService } from \\"./prisma.service\\";

@Global()
@Module({
  providers: [PrismaService],
  exports: [PrismaService],
})
export class PrismaModule {}
",
  "server/src/prisma/prisma.service.ts": "import { Injectable, OnModuleInit, INestApplication } from \\"@nestjs/common\\";
import { PrismaClient } from \\"@prisma/client\\";

@Injectable()
export class PrismaService extends PrismaClient implements OnModuleInit {
  async onModuleInit() {
    await this.$connect();
  }

  async enableShutdownHooks(app: INestApplication) {
    this.$on(\\"beforeExit\\", async () => {
      await app.close();
    });
  }
}
",
  "server/src/profile/base/CreateProfileArgs.ts": "/*
------------------------------------------------------------------------------ 
This code was generated by Amplication. 
 
Changes to this file will be lost if the code is regenerated. 

There are other ways to to customize your code, see this doc to learn more
https://docs.amplication.com/how-to/custom-code

------------------------------------------------------------------------------
  */
import { ArgsType, Field } from \\"@nestjs/graphql\\";
import { ApiProperty } from \\"@nestjs/swagger\\";
import { ProfileCreateInput } from \\"./ProfileCreateInput\\";
import { ValidateNested } from \\"class-validator\\";
import { Type } from \\"class-transformer\\";

@ArgsType()
class CreateProfileArgs {
  @ApiProperty({
    required: true,
    type: () => ProfileCreateInput,
  })
  @ValidateNested()
  @Type(() => ProfileCreateInput)
  @Field(() => ProfileCreateInput, { nullable: false })
  data!: ProfileCreateInput;
}

export { CreateProfileArgs as CreateProfileArgs };
",
  "server/src/profile/base/DeleteProfileArgs.ts": "/*
------------------------------------------------------------------------------ 
This code was generated by Amplication. 
 
Changes to this file will be lost if the code is regenerated. 

There are other ways to to customize your code, see this doc to learn more
https://docs.amplication.com/how-to/custom-code

------------------------------------------------------------------------------
  */
import { ArgsType, Field } from \\"@nestjs/graphql\\";
import { ApiProperty } from \\"@nestjs/swagger\\";
import { ProfileWhereUniqueInput } from \\"./ProfileWhereUniqueInput\\";
import { ValidateNested } from \\"class-validator\\";
import { Type } from \\"class-transformer\\";

@ArgsType()
class DeleteProfileArgs {
  @ApiProperty({
    required: true,
    type: () => ProfileWhereUniqueInput,
  })
  @ValidateNested()
  @Type(() => ProfileWhereUniqueInput)
  @Field(() => ProfileWhereUniqueInput, { nullable: false })
  where!: ProfileWhereUniqueInput;
}

export { DeleteProfileArgs as DeleteProfileArgs };
",
  "server/src/profile/base/Profile.ts": "/*
------------------------------------------------------------------------------ 
This code was generated by Amplication. 
 
Changes to this file will be lost if the code is regenerated. 

There are other ways to to customize your code, see this doc to learn more
https://docs.amplication.com/how-to/custom-code

------------------------------------------------------------------------------
  */
import { ObjectType, Field } from \\"@nestjs/graphql\\";
import { ApiProperty } from \\"@nestjs/swagger\\";
import {
  IsInt,
  IsDate,
  IsString,
  ValidateNested,
  IsOptional,
} from \\"class-validator\\";
import { Type } from \\"class-transformer\\";
import { User } from \\"../../user/base/User\\";

@ObjectType()
class Profile {
  @ApiProperty({
    required: true,
    type: Number,
  })
  @IsInt()
  @Field(() => Number)
  id!: number;

  @ApiProperty({
    required: true,
  })
  @IsDate()
  @Type(() => Date)
  @Field(() => Date)
  createdIn!: Date;

  @ApiProperty({
    required: true,
  })
  @IsDate()
  @Type(() => Date)
  @Field(() => Date)
  createdAt!: Date;

  @ApiProperty({
    required: true,
  })
  @IsDate()
  @Type(() => Date)
  @Field(() => Date)
  updatedIn!: Date;

  @ApiProperty({
    required: true,
  })
  @IsDate()
  @Type(() => Date)
  @Field(() => Date)
  updatedAt!: Date;

  @ApiProperty({
    required: true,
    type: String,
  })
  @IsString()
  @Field(() => String)
  email!: string;

  @ApiProperty({
    required: false,
    type: () => User,
  })
  @ValidateNested()
  @Type(() => User)
  @IsOptional()
  user?: User | null;
}

export { Profile as Profile };
",
  "server/src/profile/base/ProfileCountArgs.ts": "/*
------------------------------------------------------------------------------ 
This code was generated by Amplication. 
 
Changes to this file will be lost if the code is regenerated. 

There are other ways to to customize your code, see this doc to learn more
https://docs.amplication.com/how-to/custom-code

------------------------------------------------------------------------------
  */
import { ArgsType, Field } from \\"@nestjs/graphql\\";
import { ApiProperty } from \\"@nestjs/swagger\\";
import { ProfileWhereInput } from \\"./ProfileWhereInput\\";
import { Type } from \\"class-transformer\\";

@ArgsType()
class ProfileCountArgs {
  @ApiProperty({
    required: false,
    type: () => ProfileWhereInput,
  })
  @Field(() => ProfileWhereInput, { nullable: true })
  @Type(() => ProfileWhereInput)
  where?: ProfileWhereInput;
}

export { ProfileCountArgs as ProfileCountArgs };
",
  "server/src/profile/base/ProfileCreateInput.ts": "/*
------------------------------------------------------------------------------ 
This code was generated by Amplication. 
 
Changes to this file will be lost if the code is regenerated. 

There are other ways to to customize your code, see this doc to learn more
https://docs.amplication.com/how-to/custom-code

------------------------------------------------------------------------------
  */
import { InputType, Field } from \\"@nestjs/graphql\\";
import { ApiProperty } from \\"@nestjs/swagger\\";
import { IsDate, IsString, ValidateNested, IsOptional } from \\"class-validator\\";
import { Type } from \\"class-transformer\\";
import { UserWhereUniqueInput } from \\"../../user/base/UserWhereUniqueInput\\";

@InputType()
class ProfileCreateInput {
  @ApiProperty({
    required: true,
  })
  @IsDate()
  @Type(() => Date)
  @Field(() => Date)
  createdAt!: Date;

  @ApiProperty({
    required: true,
  })
  @IsDate()
  @Type(() => Date)
  @Field(() => Date)
  updatedAt!: Date;

  @ApiProperty({
    required: true,
    type: String,
  })
  @IsString()
  @Field(() => String)
  email!: string;

  @ApiProperty({
    required: false,
    type: () => UserWhereUniqueInput,
  })
  @ValidateNested()
  @Type(() => UserWhereUniqueInput)
  @IsOptional()
  @Field(() => UserWhereUniqueInput, {
    nullable: true,
  })
  user?: UserWhereUniqueInput | null;
}

export { ProfileCreateInput as ProfileCreateInput };
",
  "server/src/profile/base/ProfileFindManyArgs.ts": "/*
------------------------------------------------------------------------------ 
This code was generated by Amplication. 
 
Changes to this file will be lost if the code is regenerated. 

There are other ways to to customize your code, see this doc to learn more
https://docs.amplication.com/how-to/custom-code

------------------------------------------------------------------------------
  */
import { ArgsType, Field } from \\"@nestjs/graphql\\";
import { ApiProperty } from \\"@nestjs/swagger\\";
import { ProfileWhereInput } from \\"./ProfileWhereInput\\";
import { IsOptional, ValidateNested, IsInt } from \\"class-validator\\";
import { Type } from \\"class-transformer\\";
import { ProfileOrderByInput } from \\"./ProfileOrderByInput\\";

@ArgsType()
class ProfileFindManyArgs {
  @ApiProperty({
    required: false,
    type: () => ProfileWhereInput,
  })
  @IsOptional()
  @ValidateNested()
  @Field(() => ProfileWhereInput, { nullable: true })
  @Type(() => ProfileWhereInput)
  where?: ProfileWhereInput;

  @ApiProperty({
    required: false,
    type: [ProfileOrderByInput],
  })
  @IsOptional()
  @ValidateNested({ each: true })
  @Field(() => [ProfileOrderByInput], { nullable: true })
  @Type(() => ProfileOrderByInput)
  orderBy?: Array<ProfileOrderByInput>;

  @ApiProperty({
    required: false,
    type: Number,
  })
  @IsOptional()
  @IsInt()
  @Field(() => Number, { nullable: true })
  @Type(() => Number)
  skip?: number;

  @ApiProperty({
    required: false,
    type: Number,
  })
  @IsOptional()
  @IsInt()
  @Field(() => Number, { nullable: true })
  @Type(() => Number)
  take?: number;
}

export { ProfileFindManyArgs as ProfileFindManyArgs };
",
  "server/src/profile/base/ProfileFindUniqueArgs.ts": "/*
------------------------------------------------------------------------------ 
This code was generated by Amplication. 
 
Changes to this file will be lost if the code is regenerated. 

There are other ways to to customize your code, see this doc to learn more
https://docs.amplication.com/how-to/custom-code

------------------------------------------------------------------------------
  */
import { ArgsType, Field } from \\"@nestjs/graphql\\";
import { ApiProperty } from \\"@nestjs/swagger\\";
import { ProfileWhereUniqueInput } from \\"./ProfileWhereUniqueInput\\";
import { ValidateNested } from \\"class-validator\\";
import { Type } from \\"class-transformer\\";

@ArgsType()
class ProfileFindUniqueArgs {
  @ApiProperty({
    required: true,
    type: () => ProfileWhereUniqueInput,
  })
  @ValidateNested()
  @Type(() => ProfileWhereUniqueInput)
  @Field(() => ProfileWhereUniqueInput, { nullable: false })
  where!: ProfileWhereUniqueInput;
}

export { ProfileFindUniqueArgs as ProfileFindUniqueArgs };
",
  "server/src/profile/base/ProfileListRelationFilter.ts": "/*
------------------------------------------------------------------------------ 
This code was generated by Amplication. 
 
Changes to this file will be lost if the code is regenerated. 

There are other ways to to customize your code, see this doc to learn more
https://docs.amplication.com/how-to/custom-code

------------------------------------------------------------------------------
  */
import { InputType, Field } from \\"@nestjs/graphql\\";
import { ApiProperty } from \\"@nestjs/swagger\\";
import { ProfileWhereInput } from \\"./ProfileWhereInput\\";
import { ValidateNested, IsOptional } from \\"class-validator\\";
import { Type } from \\"class-transformer\\";

@InputType()
class ProfileListRelationFilter {
  @ApiProperty({
    required: false,
    type: () => ProfileWhereInput,
  })
  @ValidateNested()
  @Type(() => ProfileWhereInput)
  @IsOptional()
  @Field(() => ProfileWhereInput, {
    nullable: true,
  })
  every?: ProfileWhereInput;

  @ApiProperty({
    required: false,
    type: () => ProfileWhereInput,
  })
  @ValidateNested()
  @Type(() => ProfileWhereInput)
  @IsOptional()
  @Field(() => ProfileWhereInput, {
    nullable: true,
  })
  some?: ProfileWhereInput;

  @ApiProperty({
    required: false,
    type: () => ProfileWhereInput,
  })
  @ValidateNested()
  @Type(() => ProfileWhereInput)
  @IsOptional()
  @Field(() => ProfileWhereInput, {
    nullable: true,
  })
  none?: ProfileWhereInput;
}
export { ProfileListRelationFilter as ProfileListRelationFilter };
",
  "server/src/profile/base/ProfileOrderByInput.ts": "/*
------------------------------------------------------------------------------ 
This code was generated by Amplication. 
 
Changes to this file will be lost if the code is regenerated. 

There are other ways to to customize your code, see this doc to learn more
https://docs.amplication.com/how-to/custom-code

------------------------------------------------------------------------------
  */
import { InputType, Field } from \\"@nestjs/graphql\\";
import { ApiProperty } from \\"@nestjs/swagger\\";
import { IsOptional, IsEnum } from \\"class-validator\\";
import { SortOrder } from \\"../../util/SortOrder\\";

@InputType({
  isAbstract: true,
  description: undefined,
})
class ProfileOrderByInput {
  @ApiProperty({
    required: false,
    enum: [\\"asc\\", \\"desc\\"],
  })
  @IsOptional()
  @IsEnum(SortOrder)
  @Field(() => SortOrder, {
    nullable: true,
  })
  id?: SortOrder;

  @ApiProperty({
    required: false,
    enum: [\\"asc\\", \\"desc\\"],
  })
  @IsOptional()
  @IsEnum(SortOrder)
  @Field(() => SortOrder, {
    nullable: true,
  })
  createdIn?: SortOrder;

  @ApiProperty({
    required: false,
    enum: [\\"asc\\", \\"desc\\"],
  })
  @IsOptional()
  @IsEnum(SortOrder)
  @Field(() => SortOrder, {
    nullable: true,
  })
  createdAt?: SortOrder;

  @ApiProperty({
    required: false,
    enum: [\\"asc\\", \\"desc\\"],
  })
  @IsOptional()
  @IsEnum(SortOrder)
  @Field(() => SortOrder, {
    nullable: true,
  })
  updatedIn?: SortOrder;

  @ApiProperty({
    required: false,
    enum: [\\"asc\\", \\"desc\\"],
  })
  @IsOptional()
  @IsEnum(SortOrder)
  @Field(() => SortOrder, {
    nullable: true,
  })
  updatedAt?: SortOrder;

  @ApiProperty({
    required: false,
    enum: [\\"asc\\", \\"desc\\"],
  })
  @IsOptional()
  @IsEnum(SortOrder)
  @Field(() => SortOrder, {
    nullable: true,
  })
  email?: SortOrder;

  @ApiProperty({
    required: false,
    enum: [\\"asc\\", \\"desc\\"],
  })
  @IsOptional()
  @IsEnum(SortOrder)
  @Field(() => SortOrder, {
    nullable: true,
  })
  userId?: SortOrder;
}

export { ProfileOrderByInput as ProfileOrderByInput };
",
  "server/src/profile/base/ProfileUpdateInput.ts": "/*
------------------------------------------------------------------------------ 
This code was generated by Amplication. 
 
Changes to this file will be lost if the code is regenerated. 

There are other ways to to customize your code, see this doc to learn more
https://docs.amplication.com/how-to/custom-code

------------------------------------------------------------------------------
  */
import { InputType, Field } from \\"@nestjs/graphql\\";
import { ApiProperty } from \\"@nestjs/swagger\\";
import { IsDate, IsOptional, IsString, ValidateNested } from \\"class-validator\\";
import { Type } from \\"class-transformer\\";
import { UserWhereUniqueInput } from \\"../../user/base/UserWhereUniqueInput\\";

@InputType()
class ProfileUpdateInput {
  @ApiProperty({
    required: false,
  })
  @IsDate()
  @Type(() => Date)
  @IsOptional()
  @Field(() => Date, {
    nullable: true,
  })
  createdAt?: Date;

  @ApiProperty({
    required: false,
  })
  @IsDate()
  @Type(() => Date)
  @IsOptional()
  @Field(() => Date, {
    nullable: true,
  })
  updatedAt?: Date;

  @ApiProperty({
    required: false,
    type: String,
  })
  @IsString()
  @IsOptional()
  @Field(() => String, {
    nullable: true,
  })
  email?: string;

  @ApiProperty({
    required: false,
    type: () => UserWhereUniqueInput,
  })
  @ValidateNested()
  @Type(() => UserWhereUniqueInput)
  @IsOptional()
  @Field(() => UserWhereUniqueInput, {
    nullable: true,
  })
  user?: UserWhereUniqueInput | null;
}

export { ProfileUpdateInput as ProfileUpdateInput };
",
  "server/src/profile/base/ProfileWhereInput.ts": "/*
------------------------------------------------------------------------------ 
This code was generated by Amplication. 
 
Changes to this file will be lost if the code is regenerated. 

There are other ways to to customize your code, see this doc to learn more
https://docs.amplication.com/how-to/custom-code

------------------------------------------------------------------------------
  */
import { InputType, Field } from \\"@nestjs/graphql\\";
import { ApiProperty } from \\"@nestjs/swagger\\";
import { IntFilter } from \\"../../util/IntFilter\\";
import { Type } from \\"class-transformer\\";
import { IsOptional, ValidateNested } from \\"class-validator\\";
import { DateTimeFilter } from \\"../../util/DateTimeFilter\\";
import { StringFilter } from \\"../../util/StringFilter\\";
import { UserWhereUniqueInput } from \\"../../user/base/UserWhereUniqueInput\\";

@InputType()
class ProfileWhereInput {
  @ApiProperty({
    required: false,
    type: IntFilter,
  })
  @Type(() => IntFilter)
  @IsOptional()
  @Field(() => IntFilter, {
    nullable: true,
  })
  id?: IntFilter;

  @ApiProperty({
    required: false,
    type: DateTimeFilter,
  })
  @Type(() => DateTimeFilter)
  @IsOptional()
  @Field(() => DateTimeFilter, {
    nullable: true,
  })
  createdIn?: DateTimeFilter;

  @ApiProperty({
    required: false,
    type: DateTimeFilter,
  })
  @Type(() => DateTimeFilter)
  @IsOptional()
  @Field(() => DateTimeFilter, {
    nullable: true,
  })
  createdAt?: DateTimeFilter;

  @ApiProperty({
    required: false,
    type: DateTimeFilter,
  })
  @Type(() => DateTimeFilter)
  @IsOptional()
  @Field(() => DateTimeFilter, {
    nullable: true,
  })
  updatedIn?: DateTimeFilter;

  @ApiProperty({
    required: false,
    type: DateTimeFilter,
  })
  @Type(() => DateTimeFilter)
  @IsOptional()
  @Field(() => DateTimeFilter, {
    nullable: true,
  })
  updatedAt?: DateTimeFilter;

  @ApiProperty({
    required: false,
    type: StringFilter,
  })
  @Type(() => StringFilter)
  @IsOptional()
  @Field(() => StringFilter, {
    nullable: true,
  })
  email?: StringFilter;

  @ApiProperty({
    required: false,
    type: () => UserWhereUniqueInput,
  })
  @ValidateNested()
  @Type(() => UserWhereUniqueInput)
  @IsOptional()
  @Field(() => UserWhereUniqueInput, {
    nullable: true,
  })
  user?: UserWhereUniqueInput;
}

export { ProfileWhereInput as ProfileWhereInput };
",
  "server/src/profile/base/ProfileWhereUniqueInput.ts": "/*
------------------------------------------------------------------------------ 
This code was generated by Amplication. 
 
Changes to this file will be lost if the code is regenerated. 

There are other ways to to customize your code, see this doc to learn more
https://docs.amplication.com/how-to/custom-code

------------------------------------------------------------------------------
  */
import { InputType, Field } from \\"@nestjs/graphql\\";
import { ApiProperty } from \\"@nestjs/swagger\\";
import { IsInt } from \\"class-validator\\";
import { Transform } from \\"class-transformer\\";

@InputType()
class ProfileWhereUniqueInput {
  @ApiProperty({
    required: true,
    type: Number,
  })
  @IsInt()
  @Transform((prop) => parseInt(prop.value), {
    toClassOnly: true,
  })
  @Field(() => Number)
  id!: number;
}

export { ProfileWhereUniqueInput as ProfileWhereUniqueInput };
",
  "server/src/profile/base/UpdateProfileArgs.ts": "/*
------------------------------------------------------------------------------ 
This code was generated by Amplication. 
 
Changes to this file will be lost if the code is regenerated. 

There are other ways to to customize your code, see this doc to learn more
https://docs.amplication.com/how-to/custom-code

------------------------------------------------------------------------------
  */
import { ArgsType, Field } from \\"@nestjs/graphql\\";
import { ApiProperty } from \\"@nestjs/swagger\\";
import { ProfileWhereUniqueInput } from \\"./ProfileWhereUniqueInput\\";
import { ValidateNested } from \\"class-validator\\";
import { Type } from \\"class-transformer\\";
import { ProfileUpdateInput } from \\"./ProfileUpdateInput\\";

@ArgsType()
class UpdateProfileArgs {
  @ApiProperty({
    required: true,
    type: () => ProfileWhereUniqueInput,
  })
  @ValidateNested()
  @Type(() => ProfileWhereUniqueInput)
  @Field(() => ProfileWhereUniqueInput, { nullable: false })
  where!: ProfileWhereUniqueInput;

  @ApiProperty({
    required: true,
    type: () => ProfileUpdateInput,
  })
  @ValidateNested()
  @Type(() => ProfileUpdateInput)
  @Field(() => ProfileUpdateInput, { nullable: false })
  data!: ProfileUpdateInput;
}

export { UpdateProfileArgs as UpdateProfileArgs };
",
  "server/src/profile/base/profile.controller.base.spec.ts": "import { Test } from \\"@nestjs/testing\\";
import {
  INestApplication,
  HttpStatus,
  ExecutionContext,
  CallHandler,
} from \\"@nestjs/common\\";
import request from \\"supertest\\";
import { MorganModule } from \\"nest-morgan\\";
import { ACGuard } from \\"nest-access-control\\";
import { DefaultAuthGuard } from \\"../../auth/defaultAuth.guard\\";
import { ACLModule } from \\"../../auth/acl.module\\";
import { AclFilterResponseInterceptor } from \\"../../interceptors/aclFilterResponse.interceptor\\";
import { AclValidateRequestInterceptor } from \\"../../interceptors/aclValidateRequest.interceptor\\";
import { map } from \\"rxjs\\";
import { ProfileController } from \\"../profile.controller\\";
import { ProfileService } from \\"../profile.service\\";

const nonExistingId = \\"nonExistingId\\";
const existingId = \\"existingId\\";
const CREATE_INPUT = {
  id: 42,
  createdIn: new Date(),
  createdAt: new Date(),
  updatedIn: new Date(),
  updatedAt: new Date(),
  email: \\"exampleEmail\\",
};
const CREATE_RESULT = {
  id: 42,
  createdIn: new Date(),
  createdAt: new Date(),
  updatedIn: new Date(),
  updatedAt: new Date(),
  email: \\"exampleEmail\\",
};
const FIND_MANY_RESULT = [
  {
    id: 42,
    createdIn: new Date(),
    createdAt: new Date(),
    updatedIn: new Date(),
    updatedAt: new Date(),
    email: \\"exampleEmail\\",
  },
];
const FIND_ONE_RESULT = {
  id: 42,
  createdIn: new Date(),
  createdAt: new Date(),
  updatedIn: new Date(),
  updatedAt: new Date(),
  email: \\"exampleEmail\\",
};

const service = {
  create() {
    return CREATE_RESULT;
  },
  findMany: () => FIND_MANY_RESULT,
  findOne: ({ where }: { where: { id: string } }) => {
    switch (where.id) {
      case existingId:
        return FIND_ONE_RESULT;
      case nonExistingId:
        return null;
    }
  },
};

const basicAuthGuard = {
  canActivate: (context: ExecutionContext) => {
    const argumentHost = context.switchToHttp();
    const request = argumentHost.getRequest();
    request.user = {
      roles: [\\"user\\"],
    };
    return true;
  },
};

const acGuard = {
  canActivate: () => {
    return true;
  },
};

const aclFilterResponseInterceptor = {
  intercept: (context: ExecutionContext, next: CallHandler) => {
    return next.handle().pipe(
      map((data) => {
        return data;
      })
    );
  },
};
const aclValidateRequestInterceptor = {
  intercept: (context: ExecutionContext, next: CallHandler) => {
    return next.handle();
  },
};

describe(\\"Profile\\", () => {
  let app: INestApplication;

  beforeAll(async () => {
    const moduleRef = await Test.createTestingModule({
      providers: [
        {
          provide: ProfileService,
          useValue: service,
        },
      ],
      controllers: [ProfileController],
      imports: [MorganModule.forRoot(), ACLModule],
    })
      .overrideGuard(DefaultAuthGuard)
      .useValue(basicAuthGuard)
      .overrideGuard(ACGuard)
      .useValue(acGuard)
      .overrideInterceptor(AclFilterResponseInterceptor)
      .useValue(aclFilterResponseInterceptor)
      .overrideInterceptor(AclValidateRequestInterceptor)
      .useValue(aclValidateRequestInterceptor)
      .compile();

    app = moduleRef.createNestApplication();
    await app.init();
  });

  test(\\"POST /profiles\\", async () => {
    await request(app.getHttpServer())
      .post(\\"/profiles\\")
      .send(CREATE_INPUT)
      .expect(HttpStatus.CREATED)
      .expect({
        ...CREATE_RESULT,
        createdIn: CREATE_RESULT.createdIn.toISOString(),
        createdAt: CREATE_RESULT.createdAt.toISOString(),
        updatedIn: CREATE_RESULT.updatedIn.toISOString(),
        updatedAt: CREATE_RESULT.updatedAt.toISOString(),
      });
  });

  test(\\"GET /profiles\\", async () => {
    await request(app.getHttpServer())
      .get(\\"/profiles\\")
      .expect(HttpStatus.OK)
      .expect([
        {
          ...FIND_MANY_RESULT[0],
          createdIn: FIND_MANY_RESULT[0].createdIn.toISOString(),
          createdAt: FIND_MANY_RESULT[0].createdAt.toISOString(),
          updatedIn: FIND_MANY_RESULT[0].updatedIn.toISOString(),
          updatedAt: FIND_MANY_RESULT[0].updatedAt.toISOString(),
        },
      ]);
  });

  test(\\"GET /profiles/:id non existing\\", async () => {
    await request(app.getHttpServer())
      .get(\`\${\\"/profiles\\"}/\${nonExistingId}\`)
      .expect(HttpStatus.NOT_FOUND)
      .expect({
        statusCode: HttpStatus.NOT_FOUND,
        message: \`No resource was found for {\\"\${\\"id\\"}\\":\\"\${nonExistingId}\\"}\`,
        error: \\"Not Found\\",
      });
  });

  test(\\"GET /profiles/:id existing\\", async () => {
    await request(app.getHttpServer())
      .get(\`\${\\"/profiles\\"}/\${existingId}\`)
      .expect(HttpStatus.OK)
      .expect({
        ...FIND_ONE_RESULT,
        createdIn: FIND_ONE_RESULT.createdIn.toISOString(),
        createdAt: FIND_ONE_RESULT.createdAt.toISOString(),
        updatedIn: FIND_ONE_RESULT.updatedIn.toISOString(),
        updatedAt: FIND_ONE_RESULT.updatedAt.toISOString(),
      });
  });

  test(\\"POST /profiles existing resource\\", async () => {
    let agent = request(app.getHttpServer());
    await agent
      .post(\\"/profiles\\")
      .send(CREATE_INPUT)
      .expect(HttpStatus.CREATED)
      .expect({
        ...CREATE_RESULT,
        createdIn: CREATE_RESULT.createdIn.toISOString(),
        createdAt: CREATE_RESULT.createdAt.toISOString(),
        updatedIn: CREATE_RESULT.updatedIn.toISOString(),
        updatedAt: CREATE_RESULT.updatedAt.toISOString(),
      })
      .then(function () {
        agent
          .post(\\"/profiles\\")
          .send(CREATE_INPUT)
          .expect(HttpStatus.CONFLICT)
          .expect({
            statusCode: HttpStatus.CONFLICT,
          });
      });
  });

  afterAll(async () => {
    await app.close();
  });
});
",
  "server/src/profile/base/profile.controller.base.ts": "/*
------------------------------------------------------------------------------ 
This code was generated by Amplication. 
 
Changes to this file will be lost if the code is regenerated. 

There are other ways to to customize your code, see this doc to learn more
https://docs.amplication.com/how-to/custom-code

------------------------------------------------------------------------------
  */
import * as common from \\"@nestjs/common\\";
import * as swagger from \\"@nestjs/swagger\\";
import { isRecordNotFoundError } from \\"../../prisma.util\\";
import * as errors from \\"../../errors\\";
import { Request } from \\"express\\";
import { plainToClass } from \\"class-transformer\\";
import { ApiNestedQuery } from \\"../../decorators/api-nested-query.decorator\\";
import { ProfileService } from \\"../profile.service\\";
import { ProfileCreateInput } from \\"./ProfileCreateInput\\";
import { ProfileWhereInput } from \\"./ProfileWhereInput\\";
import { ProfileWhereUniqueInput } from \\"./ProfileWhereUniqueInput\\";
import { ProfileFindManyArgs } from \\"./ProfileFindManyArgs\\";
import { ProfileUpdateInput } from \\"./ProfileUpdateInput\\";
import { Profile } from \\"./Profile\\";

export class ProfileControllerBase {
  constructor(protected readonly service: ProfileService) {}
  @common.Post()
  @swagger.ApiCreatedResponse({ type: Profile })
  async create(@common.Body() data: ProfileCreateInput): Promise<Profile> {
    return await this.service.create({
      data: {
        ...data,

        user: data.user
          ? {
              connect: data.user,
            }
          : undefined,
      },
      select: {
        id: true,
        createdIn: true,
        createdAt: true,
        updatedIn: true,
        updatedAt: true,
        email: true,

        user: {
          select: {
            id: true,
          },
        },
      },
    });
  }

  @common.Get()
  @swagger.ApiOkResponse({ type: [Profile] })
  @ApiNestedQuery(ProfileFindManyArgs)
  async findMany(@common.Req() request: Request): Promise<Profile[]> {
    const args = plainToClass(ProfileFindManyArgs, request.query);
    return this.service.findMany({
      ...args,
      select: {
        id: true,
        createdIn: true,
        createdAt: true,
        updatedIn: true,
        updatedAt: true,
        email: true,

        user: {
          select: {
            id: true,
          },
        },
      },
    });
  }

  @common.Get(\\"/:id\\")
  @swagger.ApiOkResponse({ type: Profile })
  @swagger.ApiNotFoundResponse({ type: errors.NotFoundException })
  async findOne(
    @common.Param() params: ProfileWhereUniqueInput
  ): Promise<Profile | null> {
    const result = await this.service.findOne({
      where: params,
      select: {
        id: true,
        createdIn: true,
        createdAt: true,
        updatedIn: true,
        updatedAt: true,
        email: true,

        user: {
          select: {
            id: true,
          },
        },
      },
    });
    if (result === null) {
      throw new errors.NotFoundException(
        \`No resource was found for \${JSON.stringify(params)}\`
      );
    }
    return result;
  }

  @common.Patch(\\"/:id\\")
  @swagger.ApiOkResponse({ type: Profile })
  @swagger.ApiNotFoundResponse({ type: errors.NotFoundException })
  async update(
    @common.Param() params: ProfileWhereUniqueInput,
    @common.Body() data: ProfileUpdateInput
  ): Promise<Profile | null> {
    try {
      return await this.service.update({
        where: params,
        data: {
          ...data,

          user: data.user
            ? {
                connect: data.user,
              }
            : undefined,
        },
        select: {
          id: true,
          createdIn: true,
          createdAt: true,
          updatedIn: true,
          updatedAt: true,
          email: true,

          user: {
            select: {
              id: true,
            },
          },
        },
      });
    } catch (error) {
      if (isRecordNotFoundError(error)) {
        throw new errors.NotFoundException(
          \`No resource was found for \${JSON.stringify(params)}\`
        );
      }
      throw error;
    }
  }

  @common.Delete(\\"/:id\\")
  @swagger.ApiOkResponse({ type: Profile })
  @swagger.ApiNotFoundResponse({ type: errors.NotFoundException })
  async delete(
    @common.Param() params: ProfileWhereUniqueInput
  ): Promise<Profile | null> {
    try {
      return await this.service.delete({
        where: params,
        select: {
          id: true,
          createdIn: true,
          createdAt: true,
          updatedIn: true,
          updatedAt: true,
          email: true,

          user: {
            select: {
              id: true,
            },
          },
        },
      });
    } catch (error) {
      if (isRecordNotFoundError(error)) {
        throw new errors.NotFoundException(
          \`No resource was found for \${JSON.stringify(params)}\`
        );
      }
      throw error;
    }
  }
}
",
  "server/src/profile/base/profile.module.base.ts": "/*
------------------------------------------------------------------------------ 
This code was generated by Amplication. 
 
Changes to this file will be lost if the code is regenerated. 

There are other ways to to customize your code, see this doc to learn more
https://docs.amplication.com/how-to/custom-code

------------------------------------------------------------------------------
  */
import { Module } from \\"@nestjs/common\\";
import { MorganModule } from \\"nest-morgan\\";

@Module({
  imports: [MorganModule],
  exports: [MorganModule],
})
export class ProfileModuleBase {}
",
  "server/src/profile/base/profile.resolver.base.ts": "/*
------------------------------------------------------------------------------ 
This code was generated by Amplication. 
 
Changes to this file will be lost if the code is regenerated. 

There are other ways to to customize your code, see this doc to learn more
https://docs.amplication.com/how-to/custom-code

------------------------------------------------------------------------------
  */
import * as graphql from \\"@nestjs/graphql\\";
import * as apollo from \\"apollo-server-express\\";
import { isRecordNotFoundError } from \\"../../prisma.util\\";
import { MetaQueryPayload } from \\"../../util/MetaQueryPayload\\";
import { CreateProfileArgs } from \\"./CreateProfileArgs\\";
import { UpdateProfileArgs } from \\"./UpdateProfileArgs\\";
import { DeleteProfileArgs } from \\"./DeleteProfileArgs\\";
import { ProfileCountArgs } from \\"./ProfileCountArgs\\";
import { ProfileFindManyArgs } from \\"./ProfileFindManyArgs\\";
import { ProfileFindUniqueArgs } from \\"./ProfileFindUniqueArgs\\";
import { Profile } from \\"./Profile\\";
import { User } from \\"../../user/base/User\\";
import { ProfileService } from \\"../profile.service\\";
@graphql.Resolver(() => Profile)
export class ProfileResolverBase {
  constructor(protected readonly service: ProfileService) {}

  async _profilesMeta(
    @graphql.Args() args: ProfileCountArgs
  ): Promise<MetaQueryPayload> {
    const result = await this.service.count(args);
    return {
      count: result,
    };
  }

  @graphql.Query(() => [Profile])
  async profiles(
    @graphql.Args() args: ProfileFindManyArgs
  ): Promise<Profile[]> {
    return this.service.findMany(args);
  }

  @graphql.Query(() => Profile, { nullable: true })
  async profile(
    @graphql.Args() args: ProfileFindUniqueArgs
  ): Promise<Profile | null> {
    const result = await this.service.findOne(args);
    if (result === null) {
      return null;
    }
    return result;
  }

  @graphql.Mutation(() => Profile)
  async createProfile(
    @graphql.Args() args: CreateProfileArgs
  ): Promise<Profile> {
    return await this.service.create({
      ...args,
      data: {
        ...args.data,

        user: args.data.user
          ? {
              connect: args.data.user,
            }
          : undefined,
      },
    });
  }

  @graphql.Mutation(() => Profile)
  async updateProfile(
    @graphql.Args() args: UpdateProfileArgs
  ): Promise<Profile | null> {
    try {
      return await this.service.update({
        ...args,
        data: {
          ...args.data,

          user: args.data.user
            ? {
                connect: args.data.user,
              }
            : undefined,
        },
      });
    } catch (error) {
      if (isRecordNotFoundError(error)) {
        throw new apollo.ApolloError(
          \`No resource was found for \${JSON.stringify(args.where)}\`
        );
      }
      throw error;
    }
  }

  @graphql.Mutation(() => Profile)
  async deleteProfile(
    @graphql.Args() args: DeleteProfileArgs
  ): Promise<Profile | null> {
    try {
      return await this.service.delete(args);
    } catch (error) {
      if (isRecordNotFoundError(error)) {
        throw new apollo.ApolloError(
          \`No resource was found for \${JSON.stringify(args.where)}\`
        );
      }
      throw error;
    }
  }

  @graphql.ResolveField(() => User, {
    nullable: true,
    name: \\"user\\",
  })
  async resolveFieldUser(
    @graphql.Parent() parent: Profile
  ): Promise<User | null> {
    const result = await this.service.getUser(parent.id);

    if (!result) {
      return null;
    }
    return result;
  }
}
",
  "server/src/profile/base/profile.service.base.ts": "/*
------------------------------------------------------------------------------ 
This code was generated by Amplication. 
 
Changes to this file will be lost if the code is regenerated. 

There are other ways to to customize your code, see this doc to learn more
https://docs.amplication.com/how-to/custom-code

------------------------------------------------------------------------------
  */
import { PrismaService } from \\"../../prisma/prisma.service\\";
import { Prisma, Profile, User } from \\"@prisma/client\\";

export class ProfileServiceBase {
  constructor(protected readonly prisma: PrismaService) {}

  async count<T extends Prisma.ProfileCountArgs>(
    args: Prisma.SelectSubset<T, Prisma.ProfileCountArgs>
  ): Promise<number> {
    return this.prisma.profile.count(args);
  }

  async findMany<T extends Prisma.ProfileFindManyArgs>(
    args: Prisma.SelectSubset<T, Prisma.ProfileFindManyArgs>
  ): Promise<Profile[]> {
    return this.prisma.profile.findMany(args);
  }
  async findOne<T extends Prisma.ProfileFindUniqueArgs>(
    args: Prisma.SelectSubset<T, Prisma.ProfileFindUniqueArgs>
  ): Promise<Profile | null> {
    return this.prisma.profile.findUnique(args);
  }
  async create<T extends Prisma.ProfileCreateArgs>(
    args: Prisma.SelectSubset<T, Prisma.ProfileCreateArgs>
  ): Promise<Profile> {
    return this.prisma.profile.create<T>(args);
  }
  async update<T extends Prisma.ProfileUpdateArgs>(
    args: Prisma.SelectSubset<T, Prisma.ProfileUpdateArgs>
  ): Promise<Profile> {
    return this.prisma.profile.update<T>(args);
  }
  async delete<T extends Prisma.ProfileDeleteArgs>(
    args: Prisma.SelectSubset<T, Prisma.ProfileDeleteArgs>
  ): Promise<Profile> {
    return this.prisma.profile.delete(args);
  }

  async getUser(parentId: number): Promise<User | null> {
    return this.prisma.profile
      .findUnique({
        where: { id: parentId },
      })
      .user();
  }
}
",
  "server/src/profile/profile.controller.ts": "import * as common from \\"@nestjs/common\\";
import * as swagger from \\"@nestjs/swagger\\";
import { ProfileService } from \\"./profile.service\\";
import { ProfileControllerBase } from \\"./base/profile.controller.base\\";

@swagger.ApiTags(\\"profiles\\")
@common.Controller(\\"profiles\\")
export class ProfileController extends ProfileControllerBase {
  constructor(protected readonly service: ProfileService) {
    super(service);
  }
}
",
  "server/src/profile/profile.module.ts": "import { Module } from \\"@nestjs/common\\";
import { ProfileModuleBase } from \\"./base/profile.module.base\\";
import { ProfileService } from \\"./profile.service\\";
import { ProfileController } from \\"./profile.controller\\";
import { ProfileResolver } from \\"./profile.resolver\\";

@Module({
  imports: [ProfileModuleBase],
  controllers: [ProfileController],
  providers: [ProfileService, ProfileResolver],
  exports: [ProfileService],
})
export class ProfileModule {}
",
  "server/src/profile/profile.resolver.ts": "import * as graphql from \\"@nestjs/graphql\\";
import { ProfileResolverBase } from \\"./base/profile.resolver.base\\";
import { Profile } from \\"./base/Profile\\";
import { ProfileService } from \\"./profile.service\\";

@graphql.Resolver(() => Profile)
export class ProfileResolver extends ProfileResolverBase {
  constructor(protected readonly service: ProfileService) {
    super(service);
  }
}
",
  "server/src/profile/profile.service.ts": "import { Injectable } from \\"@nestjs/common\\";
import { PrismaService } from \\"../prisma/prisma.service\\";
import { ProfileServiceBase } from \\"./base/profile.service.base\\";

@Injectable()
export class ProfileService extends ProfileServiceBase {
  constructor(protected readonly prisma: PrismaService) {
    super(prisma);
  }
}
",
  "server/src/providers/secrets/base/secretsManager.service.base.spec.ts": "import { ConfigService } from \\"@nestjs/config\\";
import { mock } from \\"jest-mock-extended\\";
import { SecretsManagerServiceBase } from \\"./secretsManager.service.base\\";

describe(\\"Testing the secrets manager base class\\", () => {
  const SECRET_KEY = \\"SECRET_KEY\\";
  const SECRET_VALUE = \\"SECRET_VALUE\\";
  const configService = mock<ConfigService>();
  const secretsManagerServiceBase = new SecretsManagerServiceBase(
    configService
  );
  beforeEach(() => {
    configService.get.mockClear();
  });
  it(\\"should return value from env\\", async () => {
    //ARRANGE
    configService.get.mockReturnValue(SECRET_VALUE);
    //ACT
    const result = await secretsManagerServiceBase.getSecret(SECRET_KEY);
    //ASSERT
    expect(result).toBe(SECRET_VALUE);
  });
  it(\\"should return null for unknown keys\\", async () => {
    //ARRANGE
    configService.get.mockReturnValue(undefined);
    //ACT
    const result = await secretsManagerServiceBase.getSecret(SECRET_KEY);
    //ASSERT
    expect(result).toBeNull();
  });
  it(\\"should throw error if dont get key\\", () => {
    return expect(secretsManagerServiceBase.getSecret(\\"\\")).rejects.toThrow();
  });
  it(\\"should throw an exeption if getting null key\\", () => {
    return expect(
      secretsManagerServiceBase.getSecret(null as unknown as string)
    ).rejects.toThrow();
  });
});
",
  "server/src/providers/secrets/base/secretsManager.service.base.ts": "import { ConfigService } from \\"@nestjs/config\\";

export interface ISecretsManager {
  getSecret: (key: string) => Promise<any | null>;
}

export class SecretsManagerServiceBase implements ISecretsManager {
  constructor(protected readonly configService: ConfigService) {}
  async getSecret<T>(key: string): Promise<T | null> {
    if (!key) {
      throw new Error(\\"Didn't got the key\\");
    }
    const value = this.configService.get(key);
    if (value) {
      return value;
    }
    return null;
  }
}
",
  "server/src/providers/secrets/secretsManager.module.ts": "import { Module } from \\"@nestjs/common\\";
import { SecretsManagerService } from \\"./secretsManager.service\\";

@Module({
  providers: [SecretsManagerService],
  exports: [SecretsManagerService],
})
export class SecretsManagerModule {}
",
  "server/src/providers/secrets/secretsManager.service.ts": "import { Injectable } from \\"@nestjs/common\\";
import { ConfigService } from \\"@nestjs/config\\";
import { SecretsManagerServiceBase } from \\"./base/secretsManager.service.base\\";

@Injectable()
export class SecretsManagerService extends SecretsManagerServiceBase {
  constructor(protected readonly configService: ConfigService) {
    super(configService);
  }
}
",
  "server/src/serveStaticOptions.service.ts": "import * as path from \\"path\\";
import { Injectable, Logger } from \\"@nestjs/common\\";
import { ConfigService } from \\"@nestjs/config\\";
import {
  ServeStaticModuleOptions,
  ServeStaticModuleOptionsFactory,
} from \\"@nestjs/serve-static\\";

const SERVE_STATIC_ROOT_PATH_VAR = \\"SERVE_STATIC_ROOT_PATH\\";
const DEFAULT_STATIC_MODULE_OPTIONS_LIST: ServeStaticModuleOptions[] = [
  {
    serveRoot: \\"/swagger\\",
    rootPath: path.join(__dirname, \\"swagger\\"),
  },
];

@Injectable()
export class ServeStaticOptionsService
  implements ServeStaticModuleOptionsFactory
{
  private readonly logger = new Logger(ServeStaticOptionsService.name);

  constructor(private readonly configService: ConfigService) {}

  createLoggerOptions(): ServeStaticModuleOptions[] {
    const serveStaticRootPath = this.configService.get(
      SERVE_STATIC_ROOT_PATH_VAR
    );
    if (serveStaticRootPath) {
      const resolvedPath = path.resolve(serveStaticRootPath);
      this.logger.log(\`Serving static files from \${resolvedPath}\`);
      return [
        ...DEFAULT_STATIC_MODULE_OPTIONS_LIST,
        { rootPath: resolvedPath, exclude: [\\"/api*\\", \\"/graphql\\"] },
      ];
    }
    return DEFAULT_STATIC_MODULE_OPTIONS_LIST;
  }
}
",
  "server/src/swagger.ts": "import { DocumentBuilder, SwaggerCustomOptions } from \\"@nestjs/swagger\\";

export const swaggerPath = \\"api\\";

export const swaggerDocumentOptions = new DocumentBuilder()
  .setTitle(\\"Sample Application\\")
  .setDescription(
    'Sample application for testing\\\\n\\\\n## Congratulations! Your service resource is ready.\\\\n  \\\\nPlease note that all endpoints are secured with HTTP Basic authentication.\\\\nBy default, your service resource comes with one user with the username \\"admin\\" and password \\"admin\\".\\\\nLearn more in [our docs](https://docs.amplication.com)'
  )
  .addBasicAuth()
  .build();

export const swaggerSetupOptions: SwaggerCustomOptions = {
  swaggerOptions: {
    persistAuthorization: true,
  },
  customCssUrl: \\"../swagger/swagger.css\\",
  customfavIcon: \\"../swagger/favicon.png\\",
  customSiteTitle: \\"Sample Application\\",
};
",
  "server/src/tests/health/health.service.spec.ts": "import { mock } from \\"jest-mock-extended\\";
import { PrismaService } from \\"../../prisma/prisma.service\\";
import { HealthServiceBase } from \\"../../health/base/health.service.base\\";

describe(\\"Testing the HealthServiceBase\\", () => {
  //ARRANGE
  let prismaService: PrismaService;
  let healthServiceBase: HealthServiceBase;

  describe(\\"Testing the isDbReady function in HealthServiceBase class\\", () => {
    beforeEach(() => {
      prismaService = mock<PrismaService>();
      healthServiceBase = new HealthServiceBase(prismaService);
    });
    it(\\"should return true if allow connection to db\\", async () => {
      //ARRANGE
      (prismaService.$queryRaw as jest.Mock).mockReturnValue(
        Promise.resolve(true)
      );
      //ACT
      const response = await healthServiceBase.isDbReady();
      //ASSERT
      expect(response).toBe(true);
    });
    it(\\"should return false if db is not available\\", async () => {
      //ARRANGE
      (prismaService.$queryRaw as jest.Mock).mockReturnValue(
        Promise.reject(false)
      );
      //ACT
      const response = await healthServiceBase.isDbReady();
      //ASSERT
      expect(response).toBe(false);
    });
  });
});
",
  "server/src/types.ts": "import type { JsonValue } from \\"type-fest\\";

export type InputJsonValue = Omit<JsonValue, \\"null\\">;
",
  "server/src/user/base/CreateUserArgs.ts": "/*
------------------------------------------------------------------------------ 
This code was generated by Amplication. 
 
Changes to this file will be lost if the code is regenerated. 

There are other ways to to customize your code, see this doc to learn more
https://docs.amplication.com/how-to/custom-code

------------------------------------------------------------------------------
  */
import { ArgsType, Field } from \\"@nestjs/graphql\\";
import { ApiProperty } from \\"@nestjs/swagger\\";
import { UserCreateInput } from \\"./UserCreateInput\\";
import { ValidateNested } from \\"class-validator\\";
import { Type } from \\"class-transformer\\";

@ArgsType()
class CreateUserArgs {
  @ApiProperty({
    required: true,
    type: () => UserCreateInput,
  })
  @ValidateNested()
  @Type(() => UserCreateInput)
  @Field(() => UserCreateInput, { nullable: false })
  data!: UserCreateInput;
}

export { CreateUserArgs as CreateUserArgs };
",
  "server/src/user/base/DeleteUserArgs.ts": "/*
------------------------------------------------------------------------------ 
This code was generated by Amplication. 
 
Changes to this file will be lost if the code is regenerated. 

There are other ways to to customize your code, see this doc to learn more
https://docs.amplication.com/how-to/custom-code

------------------------------------------------------------------------------
  */
import { ArgsType, Field } from \\"@nestjs/graphql\\";
import { ApiProperty } from \\"@nestjs/swagger\\";
import { UserWhereUniqueInput } from \\"./UserWhereUniqueInput\\";
import { ValidateNested } from \\"class-validator\\";
import { Type } from \\"class-transformer\\";

@ArgsType()
class DeleteUserArgs {
  @ApiProperty({
    required: true,
    type: () => UserWhereUniqueInput,
  })
  @ValidateNested()
  @Type(() => UserWhereUniqueInput)
  @Field(() => UserWhereUniqueInput, { nullable: false })
  where!: UserWhereUniqueInput;
}

export { DeleteUserArgs as DeleteUserArgs };
",
  "server/src/user/base/EnumUserInterests.ts": "/*
------------------------------------------------------------------------------ 
This code was generated by Amplication. 
 
Changes to this file will be lost if the code is regenerated. 

There are other ways to to customize your code, see this doc to learn more
https://docs.amplication.com/how-to/custom-code

------------------------------------------------------------------------------
  */
import { registerEnumType } from \\"@nestjs/graphql\\";

export enum EnumUserInterests {
  Programming = \\"programming\\",
  Design = \\"design\\",
}

registerEnumType(EnumUserInterests, {
  name: \\"EnumUserInterests\\",
});
",
  "server/src/user/base/EnumUserPriority.ts": "/*
------------------------------------------------------------------------------ 
This code was generated by Amplication. 
 
Changes to this file will be lost if the code is regenerated. 

There are other ways to to customize your code, see this doc to learn more
https://docs.amplication.com/how-to/custom-code

------------------------------------------------------------------------------
  */
import { registerEnumType } from \\"@nestjs/graphql\\";

export enum EnumUserPriority {
  High = \\"high\\",
  Medium = \\"medium\\",
  Low = \\"low\\",
}

registerEnumType(EnumUserPriority, {
  name: \\"EnumUserPriority\\",
});
",
  "server/src/user/base/OrganizationCreateNestedManyWithoutUsersInput.ts": "/*
------------------------------------------------------------------------------ 
This code was generated by Amplication. 
 
Changes to this file will be lost if the code is regenerated. 

There are other ways to to customize your code, see this doc to learn more
https://docs.amplication.com/how-to/custom-code

------------------------------------------------------------------------------
  */
import { InputType, Field } from \\"@nestjs/graphql\\";
import { OrganizationWhereUniqueInput } from \\"../../organization/base/OrganizationWhereUniqueInput\\";
import { ApiProperty } from \\"@nestjs/swagger\\";

@InputType()
class OrganizationCreateNestedManyWithoutUsersInput {
  @Field(() => [OrganizationWhereUniqueInput], {
    nullable: true,
  })
  @ApiProperty({
    required: false,
    type: () => [OrganizationWhereUniqueInput],
  })
  connect?: Array<OrganizationWhereUniqueInput>;
}

export { OrganizationCreateNestedManyWithoutUsersInput as OrganizationCreateNestedManyWithoutUsersInput };
",
  "server/src/user/base/OrganizationUpdateManyWithoutUsersInput.ts": "/*
------------------------------------------------------------------------------ 
This code was generated by Amplication. 
 
Changes to this file will be lost if the code is regenerated. 

There are other ways to to customize your code, see this doc to learn more
https://docs.amplication.com/how-to/custom-code

------------------------------------------------------------------------------
  */
import { InputType, Field } from \\"@nestjs/graphql\\";
import { OrganizationWhereUniqueInput } from \\"../../organization/base/OrganizationWhereUniqueInput\\";
import { ApiProperty } from \\"@nestjs/swagger\\";

@InputType()
class OrganizationUpdateManyWithoutUsersInput {
  @Field(() => [OrganizationWhereUniqueInput], {
    nullable: true,
  })
  @ApiProperty({
    required: false,
    type: () => [OrganizationWhereUniqueInput],
  })
  connect?: Array<OrganizationWhereUniqueInput>;

  @Field(() => [OrganizationWhereUniqueInput], {
    nullable: true,
  })
  @ApiProperty({
    required: false,
    type: () => [OrganizationWhereUniqueInput],
  })
  disconnect?: Array<OrganizationWhereUniqueInput>;

  @Field(() => [OrganizationWhereUniqueInput], {
    nullable: true,
  })
  @ApiProperty({
    required: false,
    type: () => [OrganizationWhereUniqueInput],
  })
  set?: Array<OrganizationWhereUniqueInput>;
}

export { OrganizationUpdateManyWithoutUsersInput as OrganizationUpdateManyWithoutUsersInput };
",
  "server/src/user/base/UpdateUserArgs.ts": "/*
------------------------------------------------------------------------------ 
This code was generated by Amplication. 
 
Changes to this file will be lost if the code is regenerated. 

There are other ways to to customize your code, see this doc to learn more
https://docs.amplication.com/how-to/custom-code

------------------------------------------------------------------------------
  */
import { ArgsType, Field } from \\"@nestjs/graphql\\";
import { ApiProperty } from \\"@nestjs/swagger\\";
import { UserWhereUniqueInput } from \\"./UserWhereUniqueInput\\";
import { ValidateNested } from \\"class-validator\\";
import { Type } from \\"class-transformer\\";
import { UserUpdateInput } from \\"./UserUpdateInput\\";

@ArgsType()
class UpdateUserArgs {
  @ApiProperty({
    required: true,
    type: () => UserWhereUniqueInput,
  })
  @ValidateNested()
  @Type(() => UserWhereUniqueInput)
  @Field(() => UserWhereUniqueInput, { nullable: false })
  where!: UserWhereUniqueInput;

  @ApiProperty({
    required: true,
    type: () => UserUpdateInput,
  })
  @ValidateNested()
  @Type(() => UserUpdateInput)
  @Field(() => UserUpdateInput, { nullable: false })
  data!: UserUpdateInput;
}

export { UpdateUserArgs as UpdateUserArgs };
",
  "server/src/user/base/User.ts": "/*
------------------------------------------------------------------------------ 
This code was generated by Amplication. 
 
Changes to this file will be lost if the code is regenerated. 

There are other ways to to customize your code, see this doc to learn more
https://docs.amplication.com/how-to/custom-code

------------------------------------------------------------------------------
  */
import { ObjectType, Field } from \\"@nestjs/graphql\\";
import { ApiProperty } from \\"@nestjs/swagger\\";

import {
  IsString,
  IsInt,
  IsDate,
  IsNumber,
  ValidateNested,
  IsOptional,
  IsEnum,
  IsBoolean,
} from \\"class-validator\\";

import { Type } from \\"class-transformer\\";
import { Organization } from \\"../../organization/base/Organization\\";
import { EnumUserInterests } from \\"./EnumUserInterests\\";
import { EnumUserPriority } from \\"./EnumUserPriority\\";
import { IsJSONValue } from \\"@app/custom-validators\\";
import { GraphQLJSON } from \\"graphql-type-json\\";
import { JsonValue } from \\"type-fest\\";
import { Profile } from \\"../../profile/base/Profile\\";

@ObjectType()
class User {
  @ApiProperty({
    required: true,
    type: String,
  })
  @IsString()
  @Field(() => String)
  id!: string;

  @ApiProperty({
    required: true,
    type: String,
  })
  @IsString()
  @Field(() => String)
  name!: string;

  @ApiProperty({
    required: true,
    type: String,
  })
  @IsString()
  @Field(() => String)
  bio!: string;

  @ApiProperty({
    required: true,
    type: String,
  })
  @IsString()
  @Field(() => String)
  email!: string;

  @ApiProperty({
    required: true,
    type: Number,
  })
  @IsInt()
  @Field(() => Number)
  age!: number;

  @ApiProperty({
    required: true,
  })
  @IsDate()
  @Type(() => Date)
  @Field(() => Date)
  birthDate!: Date;

  @ApiProperty({
    required: true,
    type: Number,
  })
  @IsNumber()
  @Field(() => Number)
  score!: number;

  @ApiProperty({
    required: false,
    type: () => User,
  })
  @ValidateNested()
  @Type(() => User)
  @IsOptional()
  manager?: User | null;

  @ApiProperty({
    required: false,
    type: () => [User],
  })
  @ValidateNested()
  @Type(() => User)
  @IsOptional()
  employees?: Array<User>;

  @ApiProperty({
    required: false,
    type: () => [Organization],
  })
  @ValidateNested()
  @Type(() => Organization)
  @IsOptional()
  organizations?: Array<Organization>;

  @ApiProperty({
    required: true,
    enum: EnumUserInterests,
    isArray: true,
  })
  @IsEnum(EnumUserInterests, {
    each: true,
  })
  @IsOptional()
  @Field(() => [EnumUserInterests], {
    nullable: true,
  })
  interests?: Array<\\"programming\\" | \\"design\\">;

  @ApiProperty({
    required: true,
    enum: EnumUserPriority,
  })
  @IsEnum(EnumUserPriority)
  @Field(() => EnumUserPriority, {
    nullable: true,
  })
  priority?: \\"high\\" | \\"medium\\" | \\"low\\";

  @ApiProperty({
    required: true,
    type: Boolean,
  })
  @IsBoolean()
  @Field(() => Boolean)
  isCurious!: boolean;

  @ApiProperty({
    required: true,
    type: String,
  })
  @IsString()
  @Field(() => String)
  location!: string;

  @ApiProperty({
    required: true,
  })
  @IsJSONValue()
  @Field(() => GraphQLJSON)
  extendedProperties!: JsonValue;

  @ApiProperty({
    required: false,
    type: () => Profile,
  })
  @ValidateNested()
  @Type(() => Profile)
  @IsOptional()
  profile?: Profile | null;
}

export { User as User };
",
  "server/src/user/base/UserCountArgs.ts": "/*
------------------------------------------------------------------------------ 
This code was generated by Amplication. 
 
Changes to this file will be lost if the code is regenerated. 

There are other ways to to customize your code, see this doc to learn more
https://docs.amplication.com/how-to/custom-code

------------------------------------------------------------------------------
  */
import { ArgsType, Field } from \\"@nestjs/graphql\\";
import { ApiProperty } from \\"@nestjs/swagger\\";
import { UserWhereInput } from \\"./UserWhereInput\\";
import { Type } from \\"class-transformer\\";

@ArgsType()
class UserCountArgs {
  @ApiProperty({
    required: false,
    type: () => UserWhereInput,
  })
  @Field(() => UserWhereInput, { nullable: true })
  @Type(() => UserWhereInput)
  where?: UserWhereInput;
}

export { UserCountArgs as UserCountArgs };
",
  "server/src/user/base/UserCreateInput.ts": "/*
------------------------------------------------------------------------------ 
This code was generated by Amplication. 
 
Changes to this file will be lost if the code is regenerated. 

There are other ways to to customize your code, see this doc to learn more
https://docs.amplication.com/how-to/custom-code

------------------------------------------------------------------------------
  */
import { InputType, Field } from \\"@nestjs/graphql\\";
import { ApiProperty } from \\"@nestjs/swagger\\";

import {
  IsString,
  IsInt,
  IsDate,
  IsNumber,
  ValidateNested,
  IsOptional,
  IsEnum,
  IsBoolean,
} from \\"class-validator\\";

import { Type } from \\"class-transformer\\";
import { UserWhereUniqueInput } from \\"./UserWhereUniqueInput\\";
import { UserCreateNestedManyWithoutUsersInput } from \\"./UserCreateNestedManyWithoutUsersInput\\";
import { OrganizationCreateNestedManyWithoutUsersInput } from \\"./OrganizationCreateNestedManyWithoutUsersInput\\";
import { EnumUserInterests } from \\"./EnumUserInterests\\";
import { EnumUserPriority } from \\"./EnumUserPriority\\";
import { IsJSONValue } from \\"@app/custom-validators\\";
import { GraphQLJSON } from \\"graphql-type-json\\";
import { InputJsonValue } from \\"../../types\\";
import { ProfileWhereUniqueInput } from \\"../../profile/base/ProfileWhereUniqueInput\\";

@InputType()
class UserCreateInput {
  @ApiProperty({
    required: true,
    type: String,
  })
  @IsString()
  @Field(() => String)
  name!: string;

  @ApiProperty({
    required: true,
    type: String,
  })
  @IsString()
  @Field(() => String)
  bio!: string;

  @ApiProperty({
    required: true,
    type: String,
  })
  @IsString()
  @Field(() => String)
  email!: string;

  @ApiProperty({
    required: true,
    type: Number,
  })
  @IsInt()
  @Field(() => Number)
  age!: number;

  @ApiProperty({
    required: true,
  })
  @IsDate()
  @Type(() => Date)
  @Field(() => Date)
  birthDate!: Date;

  @ApiProperty({
    required: true,
    type: Number,
  })
  @IsNumber()
  @Field(() => Number)
  score!: number;

  @ApiProperty({
    required: false,
    type: () => UserWhereUniqueInput,
  })
  @ValidateNested()
  @Type(() => UserWhereUniqueInput)
  @IsOptional()
  @Field(() => UserWhereUniqueInput, {
    nullable: true,
  })
  manager?: UserWhereUniqueInput | null;

  @ApiProperty({
    required: false,
    type: () => UserCreateNestedManyWithoutUsersInput,
  })
  @ValidateNested()
  @Type(() => UserCreateNestedManyWithoutUsersInput)
  @IsOptional()
  @Field(() => UserCreateNestedManyWithoutUsersInput, {
    nullable: true,
  })
  employees?: UserCreateNestedManyWithoutUsersInput;

  @ApiProperty({
    required: false,
    type: () => OrganizationCreateNestedManyWithoutUsersInput,
  })
  @ValidateNested()
  @Type(() => OrganizationCreateNestedManyWithoutUsersInput)
  @IsOptional()
  @Field(() => OrganizationCreateNestedManyWithoutUsersInput, {
    nullable: true,
  })
  organizations?: OrganizationCreateNestedManyWithoutUsersInput;

  @ApiProperty({
    required: true,
    enum: EnumUserInterests,
    isArray: true,
  })
  @IsEnum(EnumUserInterests, {
    each: true,
  })
  @IsOptional()
  @Field(() => [EnumUserInterests], {
    nullable: true,
  })
  interests?: Array<\\"programming\\" | \\"design\\">;

  @ApiProperty({
    required: true,
    enum: EnumUserPriority,
  })
  @IsEnum(EnumUserPriority)
  @Field(() => EnumUserPriority)
  priority!: \\"high\\" | \\"medium\\" | \\"low\\";

  @ApiProperty({
    required: true,
    type: Boolean,
  })
  @IsBoolean()
  @Field(() => Boolean)
  isCurious!: boolean;

  @ApiProperty({
    required: true,
    type: String,
  })
  @IsString()
  @Field(() => String)
  location!: string;

  @ApiProperty({
    required: true,
  })
  @IsJSONValue()
  @Field(() => GraphQLJSON)
  extendedProperties!: InputJsonValue;

  @ApiProperty({
    required: false,
    type: () => ProfileWhereUniqueInput,
  })
  @ValidateNested()
  @Type(() => ProfileWhereUniqueInput)
  @IsOptional()
  @Field(() => ProfileWhereUniqueInput, {
    nullable: true,
  })
  profile?: ProfileWhereUniqueInput | null;
}

export { UserCreateInput as UserCreateInput };
",
  "server/src/user/base/UserCreateNestedManyWithoutUsersInput.ts": "/*
------------------------------------------------------------------------------ 
This code was generated by Amplication. 
 
Changes to this file will be lost if the code is regenerated. 

There are other ways to to customize your code, see this doc to learn more
https://docs.amplication.com/how-to/custom-code

------------------------------------------------------------------------------
  */
import { InputType, Field } from \\"@nestjs/graphql\\";
import { UserWhereUniqueInput } from \\"./UserWhereUniqueInput\\";
import { ApiProperty } from \\"@nestjs/swagger\\";

@InputType()
class UserCreateNestedManyWithoutUsersInput {
  @Field(() => [UserWhereUniqueInput], {
    nullable: true,
  })
  @ApiProperty({
    required: false,
    type: () => [UserWhereUniqueInput],
  })
  connect?: Array<UserWhereUniqueInput>;
}

export { UserCreateNestedManyWithoutUsersInput as UserCreateNestedManyWithoutUsersInput };
",
  "server/src/user/base/UserFindManyArgs.ts": "/*
------------------------------------------------------------------------------ 
This code was generated by Amplication. 
 
Changes to this file will be lost if the code is regenerated. 

There are other ways to to customize your code, see this doc to learn more
https://docs.amplication.com/how-to/custom-code

------------------------------------------------------------------------------
  */
import { ArgsType, Field } from \\"@nestjs/graphql\\";
import { ApiProperty } from \\"@nestjs/swagger\\";
import { UserWhereInput } from \\"./UserWhereInput\\";
import { IsOptional, ValidateNested, IsInt } from \\"class-validator\\";
import { Type } from \\"class-transformer\\";
import { UserOrderByInput } from \\"./UserOrderByInput\\";

@ArgsType()
class UserFindManyArgs {
  @ApiProperty({
    required: false,
    type: () => UserWhereInput,
  })
  @IsOptional()
  @ValidateNested()
  @Field(() => UserWhereInput, { nullable: true })
  @Type(() => UserWhereInput)
  where?: UserWhereInput;

  @ApiProperty({
    required: false,
    type: [UserOrderByInput],
  })
  @IsOptional()
  @ValidateNested({ each: true })
  @Field(() => [UserOrderByInput], { nullable: true })
  @Type(() => UserOrderByInput)
  orderBy?: Array<UserOrderByInput>;

  @ApiProperty({
    required: false,
    type: Number,
  })
  @IsOptional()
  @IsInt()
  @Field(() => Number, { nullable: true })
  @Type(() => Number)
  skip?: number;

  @ApiProperty({
    required: false,
    type: Number,
  })
  @IsOptional()
  @IsInt()
  @Field(() => Number, { nullable: true })
  @Type(() => Number)
  take?: number;
}

export { UserFindManyArgs as UserFindManyArgs };
",
  "server/src/user/base/UserFindUniqueArgs.ts": "/*
------------------------------------------------------------------------------ 
This code was generated by Amplication. 
 
Changes to this file will be lost if the code is regenerated. 

There are other ways to to customize your code, see this doc to learn more
https://docs.amplication.com/how-to/custom-code

------------------------------------------------------------------------------
  */
import { ArgsType, Field } from \\"@nestjs/graphql\\";
import { ApiProperty } from \\"@nestjs/swagger\\";
import { UserWhereUniqueInput } from \\"./UserWhereUniqueInput\\";
import { ValidateNested } from \\"class-validator\\";
import { Type } from \\"class-transformer\\";

@ArgsType()
class UserFindUniqueArgs {
  @ApiProperty({
    required: true,
    type: () => UserWhereUniqueInput,
  })
  @ValidateNested()
  @Type(() => UserWhereUniqueInput)
  @Field(() => UserWhereUniqueInput, { nullable: false })
  where!: UserWhereUniqueInput;
}

export { UserFindUniqueArgs as UserFindUniqueArgs };
",
  "server/src/user/base/UserListRelationFilter.ts": "/*
------------------------------------------------------------------------------ 
This code was generated by Amplication. 
 
Changes to this file will be lost if the code is regenerated. 

There are other ways to to customize your code, see this doc to learn more
https://docs.amplication.com/how-to/custom-code

------------------------------------------------------------------------------
  */
import { InputType, Field } from \\"@nestjs/graphql\\";
import { ApiProperty } from \\"@nestjs/swagger\\";
import { UserWhereInput } from \\"./UserWhereInput\\";
import { ValidateNested, IsOptional } from \\"class-validator\\";
import { Type } from \\"class-transformer\\";

@InputType()
class UserListRelationFilter {
  @ApiProperty({
    required: false,
    type: () => UserWhereInput,
  })
  @ValidateNested()
  @Type(() => UserWhereInput)
  @IsOptional()
  @Field(() => UserWhereInput, {
    nullable: true,
  })
  every?: UserWhereInput;

  @ApiProperty({
    required: false,
    type: () => UserWhereInput,
  })
  @ValidateNested()
  @Type(() => UserWhereInput)
  @IsOptional()
  @Field(() => UserWhereInput, {
    nullable: true,
  })
  some?: UserWhereInput;

  @ApiProperty({
    required: false,
    type: () => UserWhereInput,
  })
  @ValidateNested()
  @Type(() => UserWhereInput)
  @IsOptional()
  @Field(() => UserWhereInput, {
    nullable: true,
  })
  none?: UserWhereInput;
}
export { UserListRelationFilter as UserListRelationFilter };
",
  "server/src/user/base/UserOrderByInput.ts": "/*
------------------------------------------------------------------------------ 
This code was generated by Amplication. 
 
Changes to this file will be lost if the code is regenerated. 

There are other ways to to customize your code, see this doc to learn more
https://docs.amplication.com/how-to/custom-code

------------------------------------------------------------------------------
  */
import { InputType, Field } from \\"@nestjs/graphql\\";
import { ApiProperty } from \\"@nestjs/swagger\\";
import { IsOptional, IsEnum } from \\"class-validator\\";
import { SortOrder } from \\"../../util/SortOrder\\";

@InputType({
  isAbstract: true,
  description: undefined,
})
class UserOrderByInput {
  @ApiProperty({
    required: false,
    enum: [\\"asc\\", \\"desc\\"],
  })
  @IsOptional()
  @IsEnum(SortOrder)
  @Field(() => SortOrder, {
    nullable: true,
  })
  id?: SortOrder;

  @ApiProperty({
    required: false,
    enum: [\\"asc\\", \\"desc\\"],
  })
  @IsOptional()
  @IsEnum(SortOrder)
  @Field(() => SortOrder, {
    nullable: true,
  })
  name?: SortOrder;

  @ApiProperty({
    required: false,
    enum: [\\"asc\\", \\"desc\\"],
  })
  @IsOptional()
  @IsEnum(SortOrder)
  @Field(() => SortOrder, {
    nullable: true,
  })
  bio?: SortOrder;

  @ApiProperty({
    required: false,
    enum: [\\"asc\\", \\"desc\\"],
  })
  @IsOptional()
  @IsEnum(SortOrder)
  @Field(() => SortOrder, {
    nullable: true,
  })
  email?: SortOrder;

  @ApiProperty({
    required: false,
    enum: [\\"asc\\", \\"desc\\"],
  })
  @IsOptional()
  @IsEnum(SortOrder)
  @Field(() => SortOrder, {
    nullable: true,
  })
  age?: SortOrder;

  @ApiProperty({
    required: false,
    enum: [\\"asc\\", \\"desc\\"],
  })
  @IsOptional()
  @IsEnum(SortOrder)
  @Field(() => SortOrder, {
    nullable: true,
  })
  birthDate?: SortOrder;

  @ApiProperty({
    required: false,
    enum: [\\"asc\\", \\"desc\\"],
  })
  @IsOptional()
  @IsEnum(SortOrder)
  @Field(() => SortOrder, {
    nullable: true,
  })
  score?: SortOrder;

  @ApiProperty({
    required: false,
    enum: [\\"asc\\", \\"desc\\"],
  })
  @IsOptional()
  @IsEnum(SortOrder)
  @Field(() => SortOrder, {
    nullable: true,
  })
  managerId?: SortOrder;

  @ApiProperty({
    required: false,
    enum: [\\"asc\\", \\"desc\\"],
  })
  @IsOptional()
  @IsEnum(SortOrder)
  @Field(() => SortOrder, {
    nullable: true,
  })
  interests?: SortOrder;

  @ApiProperty({
    required: false,
    enum: [\\"asc\\", \\"desc\\"],
  })
  @IsOptional()
  @IsEnum(SortOrder)
  @Field(() => SortOrder, {
    nullable: true,
  })
  priority?: SortOrder;

  @ApiProperty({
    required: false,
    enum: [\\"asc\\", \\"desc\\"],
  })
  @IsOptional()
  @IsEnum(SortOrder)
  @Field(() => SortOrder, {
    nullable: true,
  })
  isCurious?: SortOrder;

  @ApiProperty({
    required: false,
    enum: [\\"asc\\", \\"desc\\"],
  })
  @IsOptional()
  @IsEnum(SortOrder)
  @Field(() => SortOrder, {
    nullable: true,
  })
  location?: SortOrder;

  @ApiProperty({
    required: false,
    enum: [\\"asc\\", \\"desc\\"],
  })
  @IsOptional()
  @IsEnum(SortOrder)
  @Field(() => SortOrder, {
    nullable: true,
  })
  extendedProperties?: SortOrder;

  @ApiProperty({
    required: false,
    enum: [\\"asc\\", \\"desc\\"],
  })
  @IsOptional()
  @IsEnum(SortOrder)
  @Field(() => SortOrder, {
    nullable: true,
  })
  profileId?: SortOrder;
}

export { UserOrderByInput as UserOrderByInput };
",
  "server/src/user/base/UserUpdateInput.ts": "/*
------------------------------------------------------------------------------ 
This code was generated by Amplication. 
 
Changes to this file will be lost if the code is regenerated. 

There are other ways to to customize your code, see this doc to learn more
https://docs.amplication.com/how-to/custom-code

------------------------------------------------------------------------------
  */
import { InputType, Field } from \\"@nestjs/graphql\\";
import { ApiProperty } from \\"@nestjs/swagger\\";

import {
  IsString,
  IsOptional,
  IsInt,
  IsDate,
  IsNumber,
  ValidateNested,
  IsEnum,
  IsBoolean,
} from \\"class-validator\\";

import { Type } from \\"class-transformer\\";
import { UserWhereUniqueInput } from \\"./UserWhereUniqueInput\\";
import { UserUpdateManyWithoutUsersInput } from \\"./UserUpdateManyWithoutUsersInput\\";
import { OrganizationUpdateManyWithoutUsersInput } from \\"./OrganizationUpdateManyWithoutUsersInput\\";
import { EnumUserInterests } from \\"./EnumUserInterests\\";
import { EnumUserPriority } from \\"./EnumUserPriority\\";
import { IsJSONValue } from \\"@app/custom-validators\\";
import { GraphQLJSON } from \\"graphql-type-json\\";
import { InputJsonValue } from \\"../../types\\";
import { ProfileWhereUniqueInput } from \\"../../profile/base/ProfileWhereUniqueInput\\";

@InputType()
class UserUpdateInput {
  @ApiProperty({
    required: false,
    type: String,
  })
  @IsString()
  @IsOptional()
  @Field(() => String, {
    nullable: true,
  })
  name?: string;

  @ApiProperty({
    required: false,
    type: String,
  })
  @IsString()
  @IsOptional()
  @Field(() => String, {
    nullable: true,
  })
  bio?: string;

  @ApiProperty({
    required: false,
    type: String,
  })
  @IsString()
  @IsOptional()
  @Field(() => String, {
    nullable: true,
  })
  email?: string;

  @ApiProperty({
    required: false,
    type: Number,
  })
  @IsInt()
  @IsOptional()
  @Field(() => Number, {
    nullable: true,
  })
  age?: number;

  @ApiProperty({
    required: false,
  })
  @IsDate()
  @Type(() => Date)
  @IsOptional()
  @Field(() => Date, {
    nullable: true,
  })
  birthDate?: Date;

  @ApiProperty({
    required: false,
    type: Number,
  })
  @IsNumber()
  @IsOptional()
  @Field(() => Number, {
    nullable: true,
  })
  score?: number;

  @ApiProperty({
    required: false,
    type: () => UserWhereUniqueInput,
  })
  @ValidateNested()
  @Type(() => UserWhereUniqueInput)
  @IsOptional()
  @Field(() => UserWhereUniqueInput, {
    nullable: true,
  })
  manager?: UserWhereUniqueInput | null;

  @ApiProperty({
    required: false,
    type: () => UserUpdateManyWithoutUsersInput,
  })
  @ValidateNested()
  @Type(() => UserUpdateManyWithoutUsersInput)
  @IsOptional()
  @Field(() => UserUpdateManyWithoutUsersInput, {
    nullable: true,
  })
  employees?: UserUpdateManyWithoutUsersInput;

  @ApiProperty({
    required: false,
    type: () => OrganizationUpdateManyWithoutUsersInput,
  })
  @ValidateNested()
  @Type(() => OrganizationUpdateManyWithoutUsersInput)
  @IsOptional()
  @Field(() => OrganizationUpdateManyWithoutUsersInput, {
    nullable: true,
  })
  organizations?: OrganizationUpdateManyWithoutUsersInput;

  @ApiProperty({
    required: false,
    enum: EnumUserInterests,
    isArray: true,
  })
  @IsEnum(EnumUserInterests, {
    each: true,
  })
  @IsOptional()
  @Field(() => [EnumUserInterests], {
    nullable: true,
  })
  interests?: Array<\\"programming\\" | \\"design\\">;

  @ApiProperty({
    required: false,
    enum: EnumUserPriority,
  })
  @IsEnum(EnumUserPriority)
  @IsOptional()
  @Field(() => EnumUserPriority, {
    nullable: true,
  })
  priority?: \\"high\\" | \\"medium\\" | \\"low\\";

  @ApiProperty({
    required: false,
    type: Boolean,
  })
  @IsBoolean()
  @IsOptional()
  @Field(() => Boolean, {
    nullable: true,
  })
  isCurious?: boolean;

  @ApiProperty({
    required: false,
    type: String,
  })
  @IsString()
  @IsOptional()
  @Field(() => String, {
    nullable: true,
  })
  location?: string;

  @ApiProperty({
    required: false,
  })
  @IsJSONValue()
  @IsOptional()
  @Field(() => GraphQLJSON, {
    nullable: true,
  })
  extendedProperties?: InputJsonValue;

  @ApiProperty({
    required: false,
    type: () => ProfileWhereUniqueInput,
  })
  @ValidateNested()
  @Type(() => ProfileWhereUniqueInput)
  @IsOptional()
  @Field(() => ProfileWhereUniqueInput, {
    nullable: true,
  })
  profile?: ProfileWhereUniqueInput | null;
}

export { UserUpdateInput as UserUpdateInput };
",
  "server/src/user/base/UserUpdateManyWithoutUsersInput.ts": "/*
------------------------------------------------------------------------------ 
This code was generated by Amplication. 
 
Changes to this file will be lost if the code is regenerated. 

There are other ways to to customize your code, see this doc to learn more
https://docs.amplication.com/how-to/custom-code

------------------------------------------------------------------------------
  */
import { InputType, Field } from \\"@nestjs/graphql\\";
import { UserWhereUniqueInput } from \\"./UserWhereUniqueInput\\";
import { ApiProperty } from \\"@nestjs/swagger\\";

@InputType()
class UserUpdateManyWithoutUsersInput {
  @Field(() => [UserWhereUniqueInput], {
    nullable: true,
  })
  @ApiProperty({
    required: false,
    type: () => [UserWhereUniqueInput],
  })
  connect?: Array<UserWhereUniqueInput>;

  @Field(() => [UserWhereUniqueInput], {
    nullable: true,
  })
  @ApiProperty({
    required: false,
    type: () => [UserWhereUniqueInput],
  })
  disconnect?: Array<UserWhereUniqueInput>;

  @Field(() => [UserWhereUniqueInput], {
    nullable: true,
  })
  @ApiProperty({
    required: false,
    type: () => [UserWhereUniqueInput],
  })
  set?: Array<UserWhereUniqueInput>;
}

export { UserUpdateManyWithoutUsersInput as UserUpdateManyWithoutUsersInput };
",
  "server/src/user/base/UserWhereInput.ts": "/*
------------------------------------------------------------------------------ 
This code was generated by Amplication. 
 
Changes to this file will be lost if the code is regenerated. 

There are other ways to to customize your code, see this doc to learn more
https://docs.amplication.com/how-to/custom-code

------------------------------------------------------------------------------
  */
import { InputType, Field } from \\"@nestjs/graphql\\";
import { ApiProperty } from \\"@nestjs/swagger\\";
import { StringFilter } from \\"../../util/StringFilter\\";
import { Type } from \\"class-transformer\\";
import { IsOptional, ValidateNested, IsEnum } from \\"class-validator\\";
import { IntFilter } from \\"../../util/IntFilter\\";
import { DateTimeFilter } from \\"../../util/DateTimeFilter\\";
import { UserWhereUniqueInput } from \\"./UserWhereUniqueInput\\";
import { OrganizationListRelationFilter } from \\"../../organization/base/OrganizationListRelationFilter\\";
import { EnumUserPriority } from \\"./EnumUserPriority\\";
import { BooleanFilter } from \\"../../util/BooleanFilter\\";
import { JsonFilter } from \\"../../util/JsonFilter\\";
import { ProfileWhereUniqueInput } from \\"../../profile/base/ProfileWhereUniqueInput\\";

@InputType()
class UserWhereInput {
  @ApiProperty({
    required: false,
    type: StringFilter,
  })
  @Type(() => StringFilter)
  @IsOptional()
  @Field(() => StringFilter, {
    nullable: true,
  })
  id?: StringFilter;

  @ApiProperty({
    required: false,
    type: StringFilter,
  })
  @Type(() => StringFilter)
  @IsOptional()
  @Field(() => StringFilter, {
    nullable: true,
  })
  name?: StringFilter;

  @ApiProperty({
    required: false,
    type: StringFilter,
  })
  @Type(() => StringFilter)
  @IsOptional()
  @Field(() => StringFilter, {
    nullable: true,
  })
  bio?: StringFilter;

  @ApiProperty({
    required: false,
    type: IntFilter,
  })
  @Type(() => IntFilter)
  @IsOptional()
  @Field(() => IntFilter, {
    nullable: true,
  })
  age?: IntFilter;

  @ApiProperty({
    required: false,
    type: DateTimeFilter,
  })
  @Type(() => DateTimeFilter)
  @IsOptional()
  @Field(() => DateTimeFilter, {
    nullable: true,
  })
  birthDate?: DateTimeFilter;

  @ApiProperty({
    required: false,
    type: () => UserWhereUniqueInput,
  })
  @ValidateNested()
  @Type(() => UserWhereUniqueInput)
  @IsOptional()
  @Field(() => UserWhereUniqueInput, {
    nullable: true,
  })
  manager?: UserWhereUniqueInput;

  @ApiProperty({
    required: false,
    type: () => OrganizationListRelationFilter,
  })
  @ValidateNested()
  @Type(() => OrganizationListRelationFilter)
  @IsOptional()
  @Field(() => OrganizationListRelationFilter, {
    nullable: true,
  })
  organizations?: OrganizationListRelationFilter;

  @ApiProperty({
    required: false,
    enum: EnumUserPriority,
  })
  @IsEnum(EnumUserPriority)
  @IsOptional()
  @Field(() => EnumUserPriority, {
    nullable: true,
  })
  priority?: \\"high\\" | \\"medium\\" | \\"low\\";

  @ApiProperty({
    required: false,
    type: BooleanFilter,
  })
  @Type(() => BooleanFilter)
  @IsOptional()
  @Field(() => BooleanFilter, {
    nullable: true,
  })
  isCurious?: BooleanFilter;

  @ApiProperty({
    required: false,
    type: StringFilter,
  })
  @Type(() => StringFilter)
  @IsOptional()
  @Field(() => StringFilter, {
    nullable: true,
  })
  location?: StringFilter;

  @ApiProperty({
    required: false,
    type: JsonFilter,
  })
  @Type(() => JsonFilter)
  @IsOptional()
  @Field(() => JsonFilter, {
    nullable: true,
  })
  extendedProperties?: JsonFilter;

  @ApiProperty({
    required: false,
    type: () => ProfileWhereUniqueInput,
  })
  @ValidateNested()
  @Type(() => ProfileWhereUniqueInput)
  @IsOptional()
  @Field(() => ProfileWhereUniqueInput, {
    nullable: true,
  })
  profile?: ProfileWhereUniqueInput;
}

export { UserWhereInput as UserWhereInput };
",
  "server/src/user/base/UserWhereUniqueInput.ts": "/*
------------------------------------------------------------------------------ 
This code was generated by Amplication. 
 
Changes to this file will be lost if the code is regenerated. 

There are other ways to to customize your code, see this doc to learn more
https://docs.amplication.com/how-to/custom-code

------------------------------------------------------------------------------
  */
import { InputType, Field } from \\"@nestjs/graphql\\";
import { ApiProperty } from \\"@nestjs/swagger\\";
import { IsString } from \\"class-validator\\";

@InputType()
class UserWhereUniqueInput {
  @ApiProperty({
    required: true,
    type: String,
  })
  @IsString()
  @Field(() => String)
  id!: string;
}

export { UserWhereUniqueInput as UserWhereUniqueInput };
",
  "server/src/user/base/user.controller.base.spec.ts": "import { Test } from \\"@nestjs/testing\\";
import {
  INestApplication,
  HttpStatus,
  ExecutionContext,
  CallHandler,
} from \\"@nestjs/common\\";
import request from \\"supertest\\";
import { MorganModule } from \\"nest-morgan\\";
import { ACGuard } from \\"nest-access-control\\";
import { DefaultAuthGuard } from \\"../../auth/defaultAuth.guard\\";
import { ACLModule } from \\"../../auth/acl.module\\";
import { AclFilterResponseInterceptor } from \\"../../interceptors/aclFilterResponse.interceptor\\";
import { AclValidateRequestInterceptor } from \\"../../interceptors/aclValidateRequest.interceptor\\";
import { map } from \\"rxjs\\";
import { UserController } from \\"../user.controller\\";
import { UserService } from \\"../user.service\\";

const nonExistingId = \\"nonExistingId\\";
const existingId = \\"existingId\\";
const CREATE_INPUT = {
  id: \\"exampleId\\",
  name: \\"exampleName\\",
  bio: \\"exampleBio\\",
  email: \\"exampleEmail\\",
  age: 42,
  birthDate: new Date(),
  score: 42.42,
  isCurious: \\"true\\",
  location: \\"exampleLocation\\",
};
const CREATE_RESULT = {
  id: \\"exampleId\\",
  name: \\"exampleName\\",
  bio: \\"exampleBio\\",
  email: \\"exampleEmail\\",
  age: 42,
  birthDate: new Date(),
  score: 42.42,
  isCurious: \\"true\\",
  location: \\"exampleLocation\\",
};
const FIND_MANY_RESULT = [
  {
    id: \\"exampleId\\",
    name: \\"exampleName\\",
    bio: \\"exampleBio\\",
    email: \\"exampleEmail\\",
    age: 42,
    birthDate: new Date(),
    score: 42.42,
    isCurious: \\"true\\",
    location: \\"exampleLocation\\",
  },
];
const FIND_ONE_RESULT = {
  id: \\"exampleId\\",
  name: \\"exampleName\\",
  bio: \\"exampleBio\\",
  email: \\"exampleEmail\\",
  age: 42,
  birthDate: new Date(),
  score: 42.42,
  isCurious: \\"true\\",
  location: \\"exampleLocation\\",
};

const service = {
  create() {
    return CREATE_RESULT;
  },
  findMany: () => FIND_MANY_RESULT,
  findOne: ({ where }: { where: { id: string } }) => {
    switch (where.id) {
      case existingId:
        return FIND_ONE_RESULT;
      case nonExistingId:
        return null;
    }
  },
};

const basicAuthGuard = {
  canActivate: (context: ExecutionContext) => {
    const argumentHost = context.switchToHttp();
    const request = argumentHost.getRequest();
    request.user = {
      roles: [\\"user\\"],
    };
    return true;
  },
};

const acGuard = {
  canActivate: () => {
    return true;
  },
};

const aclFilterResponseInterceptor = {
  intercept: (context: ExecutionContext, next: CallHandler) => {
    return next.handle().pipe(
      map((data) => {
        return data;
      })
    );
  },
};
const aclValidateRequestInterceptor = {
  intercept: (context: ExecutionContext, next: CallHandler) => {
    return next.handle();
  },
};

describe(\\"User\\", () => {
  let app: INestApplication;

  beforeAll(async () => {
    const moduleRef = await Test.createTestingModule({
      providers: [
        {
          provide: UserService,
          useValue: service,
        },
      ],
      controllers: [UserController],
      imports: [MorganModule.forRoot(), ACLModule],
    })
      .overrideGuard(DefaultAuthGuard)
      .useValue(basicAuthGuard)
      .overrideGuard(ACGuard)
      .useValue(acGuard)
      .overrideInterceptor(AclFilterResponseInterceptor)
      .useValue(aclFilterResponseInterceptor)
      .overrideInterceptor(AclValidateRequestInterceptor)
      .useValue(aclValidateRequestInterceptor)
      .compile();

    app = moduleRef.createNestApplication();
    await app.init();
  });

  test(\\"POST /users\\", async () => {
    await request(app.getHttpServer())
      .post(\\"/users\\")
      .send(CREATE_INPUT)
      .expect(HttpStatus.CREATED)
      .expect({
        ...CREATE_RESULT,
        birthDate: CREATE_RESULT.birthDate.toISOString(),
      });
  });

  test(\\"GET /users\\", async () => {
    await request(app.getHttpServer())
      .get(\\"/users\\")
      .expect(HttpStatus.OK)
      .expect([
        {
          ...FIND_MANY_RESULT[0],
          birthDate: FIND_MANY_RESULT[0].birthDate.toISOString(),
        },
      ]);
  });

  test(\\"GET /users/:id non existing\\", async () => {
    await request(app.getHttpServer())
      .get(\`\${\\"/users\\"}/\${nonExistingId}\`)
      .expect(HttpStatus.NOT_FOUND)
      .expect({
        statusCode: HttpStatus.NOT_FOUND,
        message: \`No resource was found for {\\"\${\\"id\\"}\\":\\"\${nonExistingId}\\"}\`,
        error: \\"Not Found\\",
      });
  });

  test(\\"GET /users/:id existing\\", async () => {
    await request(app.getHttpServer())
      .get(\`\${\\"/users\\"}/\${existingId}\`)
      .expect(HttpStatus.OK)
      .expect({
        ...FIND_ONE_RESULT,
        birthDate: FIND_ONE_RESULT.birthDate.toISOString(),
      });
  });

  test(\\"POST /users existing resource\\", async () => {
    let agent = request(app.getHttpServer());
    await agent
      .post(\\"/users\\")
      .send(CREATE_INPUT)
      .expect(HttpStatus.CREATED)
      .expect({
        ...CREATE_RESULT,
        birthDate: CREATE_RESULT.birthDate.toISOString(),
      })
      .then(function () {
        agent
          .post(\\"/users\\")
          .send(CREATE_INPUT)
          .expect(HttpStatus.CONFLICT)
          .expect({
            statusCode: HttpStatus.CONFLICT,
          });
      });
  });

  afterAll(async () => {
    await app.close();
  });
});
",
  "server/src/user/base/user.controller.base.ts": "/*
------------------------------------------------------------------------------ 
This code was generated by Amplication. 
 
Changes to this file will be lost if the code is regenerated. 

There are other ways to to customize your code, see this doc to learn more
https://docs.amplication.com/how-to/custom-code

------------------------------------------------------------------------------
  */
import * as common from \\"@nestjs/common\\";
import * as swagger from \\"@nestjs/swagger\\";
import { isRecordNotFoundError } from \\"../../prisma.util\\";
import * as errors from \\"../../errors\\";
import { Request } from \\"express\\";
import { plainToClass } from \\"class-transformer\\";
import { ApiNestedQuery } from \\"../../decorators/api-nested-query.decorator\\";
import { UserService } from \\"../user.service\\";
import { UserCreateInput } from \\"./UserCreateInput\\";
import { UserWhereInput } from \\"./UserWhereInput\\";
import { UserWhereUniqueInput } from \\"./UserWhereUniqueInput\\";
import { UserFindManyArgs } from \\"./UserFindManyArgs\\";
import { UserUpdateInput } from \\"./UserUpdateInput\\";
import { User } from \\"./User\\";
import { OrganizationFindManyArgs } from \\"../../organization/base/OrganizationFindManyArgs\\";
import { Organization } from \\"../../organization/base/Organization\\";
import { OrganizationWhereUniqueInput } from \\"../../organization/base/OrganizationWhereUniqueInput\\";

export class UserControllerBase {
  constructor(protected readonly service: UserService) {}
  @common.Post()
  @swagger.ApiCreatedResponse({ type: User })
  async create(@common.Body() data: UserCreateInput): Promise<User> {
    return await this.service.create({
      data: {
        ...data,

        manager: data.manager
          ? {
              connect: data.manager,
            }
          : undefined,

        profile: data.profile
          ? {
              connect: data.profile,
            }
          : undefined,
      },
      select: {
        id: true,
        name: true,
        bio: true,
        email: true,
        age: true,
        birthDate: true,
        score: true,

        manager: {
          select: {
            id: true,
          },
        },

        interests: true,
        priority: true,
        isCurious: true,
        location: true,
        extendedProperties: true,

        profile: {
          select: {
            id: true,
          },
        },
      },
    });
  }

  @common.Get()
  @swagger.ApiOkResponse({ type: [User] })
  @ApiNestedQuery(UserFindManyArgs)
  async findMany(@common.Req() request: Request): Promise<User[]> {
    const args = plainToClass(UserFindManyArgs, request.query);
    return this.service.findMany({
      ...args,
      select: {
        id: true,
        name: true,
        bio: true,
        email: true,
        age: true,
        birthDate: true,
        score: true,

        manager: {
          select: {
            id: true,
          },
        },

        interests: true,
        priority: true,
        isCurious: true,
        location: true,
        extendedProperties: true,

        profile: {
          select: {
            id: true,
          },
        },
      },
    });
  }

  @common.Get(\\"/:id\\")
  @swagger.ApiOkResponse({ type: User })
  @swagger.ApiNotFoundResponse({ type: errors.NotFoundException })
  async findOne(
    @common.Param() params: UserWhereUniqueInput
  ): Promise<User | null> {
    const result = await this.service.findOne({
      where: params,
      select: {
        id: true,
        name: true,
        bio: true,
        email: true,
        age: true,
        birthDate: true,
        score: true,

        manager: {
          select: {
            id: true,
          },
        },

        interests: true,
        priority: true,
        isCurious: true,
        location: true,
        extendedProperties: true,

        profile: {
          select: {
            id: true,
          },
        },
      },
    });
    if (result === null) {
      throw new errors.NotFoundException(
        \`No resource was found for \${JSON.stringify(params)}\`
      );
    }
    return result;
  }

  @common.Patch(\\"/:id\\")
  @swagger.ApiOkResponse({ type: User })
  @swagger.ApiNotFoundResponse({ type: errors.NotFoundException })
  async update(
    @common.Param() params: UserWhereUniqueInput,
    @common.Body() data: UserUpdateInput
  ): Promise<User | null> {
    try {
      return await this.service.update({
        where: params,
        data: {
          ...data,

          manager: data.manager
            ? {
                connect: data.manager,
              }
            : undefined,

          profile: data.profile
            ? {
                connect: data.profile,
              }
            : undefined,
        },
        select: {
          id: true,
          name: true,
          bio: true,
          email: true,
          age: true,
          birthDate: true,
          score: true,

          manager: {
            select: {
              id: true,
            },
          },

          interests: true,
          priority: true,
          isCurious: true,
          location: true,
          extendedProperties: true,

          profile: {
            select: {
              id: true,
            },
          },
        },
      });
    } catch (error) {
      if (isRecordNotFoundError(error)) {
        throw new errors.NotFoundException(
          \`No resource was found for \${JSON.stringify(params)}\`
        );
      }
      throw error;
    }
  }

  @common.Delete(\\"/:id\\")
  @swagger.ApiOkResponse({ type: User })
  @swagger.ApiNotFoundResponse({ type: errors.NotFoundException })
  async delete(
    @common.Param() params: UserWhereUniqueInput
  ): Promise<User | null> {
    try {
      return await this.service.delete({
        where: params,
        select: {
          id: true,
          name: true,
          bio: true,
          email: true,
          age: true,
          birthDate: true,
          score: true,

          manager: {
            select: {
              id: true,
            },
          },

          interests: true,
          priority: true,
          isCurious: true,
          location: true,
          extendedProperties: true,

          profile: {
            select: {
              id: true,
            },
          },
        },
      });
    } catch (error) {
      if (isRecordNotFoundError(error)) {
        throw new errors.NotFoundException(
          \`No resource was found for \${JSON.stringify(params)}\`
        );
      }
      throw error;
    }
  }

  @common.Get(\\"/:id/employees\\")
  @ApiNestedQuery(UserFindManyArgs)
  async findManyEmployees(
    @common.Req() request: Request,
    @common.Param() params: UserWhereUniqueInput
  ): Promise<User[]> {
    const query = plainToClass(UserFindManyArgs, request.query);
    const results = await this.service.findEmployees(params.id, {
      ...query,
      select: {
        id: true,
        name: true,
        bio: true,
        email: true,
        age: true,
        birthDate: true,
        score: true,

        manager: {
          select: {
            id: true,
          },
        },

        interests: true,
        priority: true,
        isCurious: true,
        location: true,
        extendedProperties: true,

        profile: {
          select: {
            id: true,
          },
        },
      },
    });
    if (results === null) {
      throw new errors.NotFoundException(
        \`No resource was found for \${JSON.stringify(params)}\`
      );
    }
    return results;
  }

  @common.Post(\\"/:id/employees\\")
  async connectEmployees(
    @common.Param() params: UserWhereUniqueInput,
    @common.Body() body: UserWhereUniqueInput[]
  ): Promise<void> {
    const data = {
      employees: {
        connect: body,
      },
    };
    await this.service.update({
      where: params,
      data,
      select: { id: true },
    });
  }

  @common.Patch(\\"/:id/employees\\")
  async updateEmployees(
    @common.Param() params: UserWhereUniqueInput,
    @common.Body() body: UserWhereUniqueInput[]
  ): Promise<void> {
    const data = {
      employees: {
        set: body,
      },
    };
    await this.service.update({
      where: params,
      data,
      select: { id: true },
    });
  }

  @common.Delete(\\"/:id/employees\\")
  async disconnectEmployees(
    @common.Param() params: UserWhereUniqueInput,
    @common.Body() body: UserWhereUniqueInput[]
  ): Promise<void> {
    const data = {
      employees: {
        disconnect: body,
      },
    };
    await this.service.update({
      where: params,
      data,
      select: { id: true },
    });
  }

  @common.Get(\\"/:id/organizations\\")
  @ApiNestedQuery(OrganizationFindManyArgs)
  async findManyOrganizations(
    @common.Req() request: Request,
    @common.Param() params: UserWhereUniqueInput
  ): Promise<Organization[]> {
    const query = plainToClass(OrganizationFindManyArgs, request.query);
    const results = await this.service.findOrganizations(params.id, {
      ...query,
      select: {
        id: true,
        createdAt: true,
        updatedAt: true,
        name: true,
      },
    });
    if (results === null) {
      throw new errors.NotFoundException(
        \`No resource was found for \${JSON.stringify(params)}\`
      );
    }
    return results;
  }

  @common.Post(\\"/:id/organizations\\")
  async connectOrganizations(
    @common.Param() params: UserWhereUniqueInput,
    @common.Body() body: OrganizationWhereUniqueInput[]
  ): Promise<void> {
    const data = {
      organizations: {
        connect: body,
      },
    };
    await this.service.update({
      where: params,
      data,
      select: { id: true },
    });
  }

  @common.Patch(\\"/:id/organizations\\")
  async updateOrganizations(
    @common.Param() params: UserWhereUniqueInput,
    @common.Body() body: OrganizationWhereUniqueInput[]
  ): Promise<void> {
    const data = {
      organizations: {
        set: body,
      },
    };
    await this.service.update({
      where: params,
      data,
      select: { id: true },
    });
  }

  @common.Delete(\\"/:id/organizations\\")
  async disconnectOrganizations(
    @common.Param() params: UserWhereUniqueInput,
    @common.Body() body: OrganizationWhereUniqueInput[]
  ): Promise<void> {
    const data = {
      organizations: {
        disconnect: body,
      },
    };
    await this.service.update({
      where: params,
      data,
      select: { id: true },
    });
  }
}
",
  "server/src/user/base/user.module.base.ts": "/*
------------------------------------------------------------------------------ 
This code was generated by Amplication. 
 
Changes to this file will be lost if the code is regenerated. 

There are other ways to to customize your code, see this doc to learn more
https://docs.amplication.com/how-to/custom-code

------------------------------------------------------------------------------
  */
import { Module } from \\"@nestjs/common\\";
import { MorganModule } from \\"nest-morgan\\";

@Module({
  imports: [MorganModule],
  exports: [MorganModule],
})
export class UserModuleBase {}
",
  "server/src/user/base/user.resolver.base.ts": "/*
------------------------------------------------------------------------------ 
This code was generated by Amplication. 
 
Changes to this file will be lost if the code is regenerated. 

There are other ways to to customize your code, see this doc to learn more
https://docs.amplication.com/how-to/custom-code

------------------------------------------------------------------------------
  */
import * as graphql from \\"@nestjs/graphql\\";
import * as apollo from \\"apollo-server-express\\";
import { isRecordNotFoundError } from \\"../../prisma.util\\";
import { MetaQueryPayload } from \\"../../util/MetaQueryPayload\\";
import { CreateUserArgs } from \\"./CreateUserArgs\\";
import { UpdateUserArgs } from \\"./UpdateUserArgs\\";
import { DeleteUserArgs } from \\"./DeleteUserArgs\\";
import { UserCountArgs } from \\"./UserCountArgs\\";
import { UserFindManyArgs } from \\"./UserFindManyArgs\\";
import { UserFindUniqueArgs } from \\"./UserFindUniqueArgs\\";
import { User } from \\"./User\\";
import { OrganizationFindManyArgs } from \\"../../organization/base/OrganizationFindManyArgs\\";
import { Organization } from \\"../../organization/base/Organization\\";
import { Profile } from \\"../../profile/base/Profile\\";
import { UserService } from \\"../user.service\\";
@graphql.Resolver(() => User)
export class UserResolverBase {
  constructor(protected readonly service: UserService) {}

  async _usersMeta(
    @graphql.Args() args: UserCountArgs
  ): Promise<MetaQueryPayload> {
    const result = await this.service.count(args);
    return {
      count: result,
    };
  }

  @graphql.Query(() => [User])
  async users(@graphql.Args() args: UserFindManyArgs): Promise<User[]> {
    return this.service.findMany(args);
  }

  @graphql.Query(() => User, { nullable: true })
  async user(@graphql.Args() args: UserFindUniqueArgs): Promise<User | null> {
    const result = await this.service.findOne(args);
    if (result === null) {
      return null;
    }
    return result;
  }

  @graphql.Mutation(() => User)
  async createUser(@graphql.Args() args: CreateUserArgs): Promise<User> {
    return await this.service.create({
      ...args,
      data: {
        ...args.data,

        manager: args.data.manager
          ? {
              connect: args.data.manager,
            }
          : undefined,

        profile: args.data.profile
          ? {
              connect: args.data.profile,
            }
          : undefined,
      },
    });
  }

  @graphql.Mutation(() => User)
  async updateUser(@graphql.Args() args: UpdateUserArgs): Promise<User | null> {
    try {
      return await this.service.update({
        ...args,
        data: {
          ...args.data,

          manager: args.data.manager
            ? {
                connect: args.data.manager,
              }
            : undefined,

          profile: args.data.profile
            ? {
                connect: args.data.profile,
              }
            : undefined,
        },
      });
    } catch (error) {
      if (isRecordNotFoundError(error)) {
        throw new apollo.ApolloError(
          \`No resource was found for \${JSON.stringify(args.where)}\`
        );
      }
      throw error;
    }
  }

  @graphql.Mutation(() => User)
  async deleteUser(@graphql.Args() args: DeleteUserArgs): Promise<User | null> {
    try {
      return await this.service.delete(args);
    } catch (error) {
      if (isRecordNotFoundError(error)) {
        throw new apollo.ApolloError(
          \`No resource was found for \${JSON.stringify(args.where)}\`
        );
      }
      throw error;
    }
  }

  @graphql.ResolveField(() => [User], { name: \\"employees\\" })
  async resolveFieldEmployees(
    @graphql.Parent() parent: User,
    @graphql.Args() args: UserFindManyArgs
  ): Promise<User[]> {
    const results = await this.service.findEmployees(parent.id, args);

    if (!results) {
      return [];
    }

    return results;
  }

  @graphql.ResolveField(() => [Organization], { name: \\"organizations\\" })
  async resolveFieldOrganizations(
    @graphql.Parent() parent: User,
    @graphql.Args() args: OrganizationFindManyArgs
  ): Promise<Organization[]> {
    const results = await this.service.findOrganizations(parent.id, args);

    if (!results) {
      return [];
    }

    return results;
  }

  @graphql.ResolveField(() => User, {
    nullable: true,
    name: \\"manager\\",
  })
  async resolveFieldManager(
    @graphql.Parent() parent: User
  ): Promise<User | null> {
    const result = await this.service.getManager(parent.id);

    if (!result) {
      return null;
    }
    return result;
  }

  @graphql.ResolveField(() => Profile, {
    nullable: true,
    name: \\"profile\\",
  })
  async resolveFieldProfile(
    @graphql.Parent() parent: User
  ): Promise<Profile | null> {
    const result = await this.service.getProfile(parent.id);

    if (!result) {
      return null;
    }
    return result;
  }
}
",
  "server/src/user/base/user.service.base.ts": "/*
------------------------------------------------------------------------------ 
This code was generated by Amplication. 
 
Changes to this file will be lost if the code is regenerated. 

There are other ways to to customize your code, see this doc to learn more
https://docs.amplication.com/how-to/custom-code

------------------------------------------------------------------------------
  */
import { PrismaService } from \\"../../prisma/prisma.service\\";
import { Prisma, User, Organization, Profile } from \\"@prisma/client\\";

export class UserServiceBase {
  constructor(protected readonly prisma: PrismaService) {}

  async count<T extends Prisma.UserCountArgs>(
    args: Prisma.SelectSubset<T, Prisma.UserCountArgs>
  ): Promise<number> {
    return this.prisma.user.count(args);
  }

  async findMany<T extends Prisma.UserFindManyArgs>(
    args: Prisma.SelectSubset<T, Prisma.UserFindManyArgs>
  ): Promise<User[]> {
    return this.prisma.user.findMany(args);
  }
  async findOne<T extends Prisma.UserFindUniqueArgs>(
    args: Prisma.SelectSubset<T, Prisma.UserFindUniqueArgs>
  ): Promise<User | null> {
    return this.prisma.user.findUnique(args);
  }
  async create<T extends Prisma.UserCreateArgs>(
    args: Prisma.SelectSubset<T, Prisma.UserCreateArgs>
  ): Promise<User> {
    return this.prisma.user.create<T>(args);
  }
  async update<T extends Prisma.UserUpdateArgs>(
    args: Prisma.SelectSubset<T, Prisma.UserUpdateArgs>
  ): Promise<User> {
    return this.prisma.user.update<T>(args);
  }
  async delete<T extends Prisma.UserDeleteArgs>(
    args: Prisma.SelectSubset<T, Prisma.UserDeleteArgs>
  ): Promise<User> {
    return this.prisma.user.delete(args);
  }

  async findEmployees(
    parentId: string,
    args: Prisma.UserFindManyArgs
  ): Promise<User[]> {
    return this.prisma.user
      .findUniqueOrThrow({
        where: { id: parentId },
      })
      .employees(args);
  }

  async findOrganizations(
    parentId: string,
    args: Prisma.OrganizationFindManyArgs
  ): Promise<Organization[]> {
    return this.prisma.user
      .findUniqueOrThrow({
        where: { id: parentId },
      })
      .organizations(args);
  }

  async getManager(parentId: string): Promise<User | null> {
    return this.prisma.user
      .findUnique({
        where: { id: parentId },
      })
      .manager();
  }

  async getProfile(parentId: string): Promise<Profile | null> {
    return this.prisma.user
      .findUnique({
        where: { id: parentId },
      })
      .profile();
  }
}
",
  "server/src/user/user.controller.ts": "import * as common from \\"@nestjs/common\\";
import * as swagger from \\"@nestjs/swagger\\";
import { UserService } from \\"./user.service\\";
import { UserControllerBase } from \\"./base/user.controller.base\\";

@swagger.ApiTags(\\"users\\")
@common.Controller(\\"users\\")
export class UserController extends UserControllerBase {
  constructor(protected readonly service: UserService) {
    super(service);
  }
}
",
  "server/src/user/user.module.ts": "import { Module } from \\"@nestjs/common\\";
import { UserModuleBase } from \\"./base/user.module.base\\";
import { UserService } from \\"./user.service\\";
import { UserController } from \\"./user.controller\\";
import { UserResolver } from \\"./user.resolver\\";

@Module({
  imports: [UserModuleBase],
  controllers: [UserController],
  providers: [UserService, UserResolver],
  exports: [UserService],
})
export class UserModule {}
",
  "server/src/user/user.resolver.ts": "import * as graphql from \\"@nestjs/graphql\\";
import { UserResolverBase } from \\"./base/user.resolver.base\\";
import { User } from \\"./base/User\\";
import { UserService } from \\"./user.service\\";

@graphql.Resolver(() => User)
export class UserResolver extends UserResolverBase {
  constructor(protected readonly service: UserService) {
    super(service);
  }
}
",
  "server/src/user/user.service.ts": "import { Injectable } from \\"@nestjs/common\\";
import { PrismaService } from \\"../prisma/prisma.service\\";
import { UserServiceBase } from \\"./base/user.service.base\\";

@Injectable()
export class UserService extends UserServiceBase {
  constructor(protected readonly prisma: PrismaService) {
    super(prisma);
  }
}
",
  "server/src/util/BooleanFilter.ts": "import { Field, InputType } from \\"@nestjs/graphql\\";
import { ApiProperty } from \\"@nestjs/swagger\\";
import { IsOptional } from \\"class-validator\\";
import { Type } from \\"class-transformer\\";

@InputType({
  isAbstract: true,
  description: undefined,
})
export class BooleanFilter {
  @ApiProperty({
    required: false,
    type: Boolean,
  })
  @IsOptional()
  @Field(() => Boolean, {
    nullable: true,
  })
  @Type(() => Boolean)
  equals?: boolean;

  @ApiProperty({
    required: false,
    type: Boolean,
  })
  @IsOptional()
  @Field(() => Boolean, {
    nullable: true,
  })
  @Type(() => Boolean)
  not?: boolean;
}
",
  "server/src/util/BooleanNullableFilter.ts": "import { Field, InputType } from \\"@nestjs/graphql\\";
import { ApiProperty } from \\"@nestjs/swagger\\";
import { IsOptional } from \\"class-validator\\";
import { Type } from \\"class-transformer\\";
@InputType({
  isAbstract: true,
  description: undefined,
})
export class BooleanNullableFilter {
  @ApiProperty({
    required: false,
    type: Boolean,
  })
  @IsOptional()
  @Field(() => Boolean, {
    nullable: true,
  })
  @Type(() => Boolean)
  equals?: boolean | null;

  @ApiProperty({
    required: false,
    type: Boolean,
  })
  @IsOptional()
  @Field(() => Boolean, {
    nullable: true,
  })
  @Type(() => Boolean)
  not?: boolean | null;
}
",
  "server/src/util/DateTimeFilter.ts": "import { Field, InputType } from \\"@nestjs/graphql\\";
import { ApiProperty } from \\"@nestjs/swagger\\";
import { IsOptional } from \\"class-validator\\";
import { Type } from \\"class-transformer\\";
@InputType({
  isAbstract: true,
  description: undefined,
})
export class DateTimeFilter {
  @ApiProperty({
    required: false,
    type: Date,
  })
  @IsOptional()
  @Field(() => Date, {
    nullable: true,
  })
  @Type(() => Date)
  equals?: Date;

  @ApiProperty({
    required: false,
    type: Date,
  })
  @IsOptional()
  @Field(() => Date, {
    nullable: true,
  })
  @Type(() => Date)
  not?: Date;

  @ApiProperty({
    required: false,
    type: [Date],
  })
  @IsOptional()
  @Field(() => [Date], {
    nullable: true,
  })
  @Type(() => Date)
  in?: Date[];

  @ApiProperty({
    required: false,
    type: [Date],
  })
  @IsOptional()
  @Field(() => [Date], {
    nullable: true,
  })
  @Type(() => Date)
  notIn?: Date[];

  @ApiProperty({
    required: false,
    type: Date,
  })
  @IsOptional()
  @Field(() => Date, {
    nullable: true,
  })
  @Type(() => Date)
  lt?: Date;

  @ApiProperty({
    required: false,
    type: Date,
  })
  @IsOptional()
  @Field(() => Date, {
    nullable: true,
  })
  @Type(() => Date)
  lte?: Date;

  @ApiProperty({
    required: false,
    type: Date,
  })
  @IsOptional()
  @Field(() => Date, {
    nullable: true,
  })
  @Type(() => Date)
  gt?: Date;

  @ApiProperty({
    required: false,
    type: Date,
  })
  @IsOptional()
  @Field(() => Date, {
    nullable: true,
  })
  @Type(() => Date)
  gte?: Date;
}
",
  "server/src/util/DateTimeNullableFilter.ts": "import { Field, InputType } from \\"@nestjs/graphql\\";
import { ApiProperty } from \\"@nestjs/swagger\\";
import { IsOptional } from \\"class-validator\\";
import { Type } from \\"class-transformer\\";
@InputType({
  isAbstract: true,
  description: undefined,
})
export class DateTimeNullableFilter {
  @ApiProperty({
    required: false,
    type: Date,
  })
  @IsOptional()
  @Field(() => Date, {
    nullable: true,
  })
  @Type(() => Date)
  equals?: Date | null;

  @ApiProperty({
    required: false,
    type: [Date],
  })
  @IsOptional()
  @Field(() => [Date], {
    nullable: true,
  })
  @Type(() => Date)
  in?: Date[] | null;

  @ApiProperty({
    required: false,
    type: [Date],
  })
  @IsOptional()
  @Field(() => [Date], {
    nullable: true,
  })
  @Type(() => Date)
  notIn?: Date[] | null;

  @ApiProperty({
    required: false,
    type: Date,
  })
  @IsOptional()
  @Field(() => Date, {
    nullable: true,
  })
  @Type(() => Date)
  lt?: Date;

  @ApiProperty({
    required: false,
    type: Date,
  })
  @IsOptional()
  @Field(() => Date, {
    nullable: true,
  })
  @Type(() => Date)
  lte?: Date;

  @ApiProperty({
    required: false,
    type: Date,
  })
  @IsOptional()
  @Field(() => Date, {
    nullable: true,
  })
  @Type(() => Date)
  gt?: Date;

  @ApiProperty({
    required: false,
    type: Date,
  })
  @IsOptional()
  @Field(() => Date, {
    nullable: true,
  })
  @Type(() => Date)
  gte?: Date;

  @ApiProperty({
    required: false,
    type: Date,
  })
  @IsOptional()
  @Field(() => Date, {
    nullable: true,
  })
  @Type(() => Date)
  not?: Date;
}
",
  "server/src/util/FloatFilter.ts": "import { Field, InputType, Float } from \\"@nestjs/graphql\\";
import { ApiProperty } from \\"@nestjs/swagger\\";
import { IsOptional } from \\"class-validator\\";
import { Type } from \\"class-transformer\\";

@InputType({
  isAbstract: true,
  description: undefined,
})
export class FloatFilter {
  @ApiProperty({
    required: false,
    type: Number,
  })
  @IsOptional()
  @Field(() => Float, {
    nullable: true,
  })
  @Type(() => Number)
  equals?: number;

  @ApiProperty({
    required: false,
    type: Number,
  })
  @IsOptional()
  @Field(() => [Float], {
    nullable: true,
  })
  @Type(() => Number)
  in?: number[];

  @ApiProperty({
    required: false,
    type: [Number],
  })
  @IsOptional()
  @Field(() => [Float], {
    nullable: true,
  })
  @Type(() => Number)
  notIn?: number[];

  @ApiProperty({
    required: false,
    type: Number,
  })
  @IsOptional()
  @Field(() => Float, {
    nullable: true,
  })
  @Type(() => Number)
  lt?: number;

  @ApiProperty({
    required: false,
    type: Number,
  })
  @IsOptional()
  @Field(() => Float, {
    nullable: true,
  })
  @Type(() => Number)
  lte?: number;

  @ApiProperty({
    required: false,
    type: Number,
  })
  @IsOptional()
  @Field(() => Float, {
    nullable: true,
  })
  @Type(() => Number)
  gt?: number;

  @ApiProperty({
    required: false,
    type: Number,
  })
  @IsOptional()
  @Field(() => Float, {
    nullable: true,
  })
  @Type(() => Number)
  gte?: number;

  @ApiProperty({
    required: false,
    type: Number,
  })
  @IsOptional()
  @Field(() => Float, {
    nullable: true,
  })
  @Type(() => Number)
  not?: number;
}
",
  "server/src/util/FloatNullableFilter.ts": "import { Field, InputType, Float } from \\"@nestjs/graphql\\";
import { ApiProperty } from \\"@nestjs/swagger\\";
import { IsOptional } from \\"class-validator\\";
import { Type } from \\"class-transformer\\";

@InputType({
  isAbstract: true,
  description: undefined,
})
export class FloatNullableFilter {
  @ApiProperty({
    required: false,
    type: Number,
  })
  @IsOptional()
  @Field(() => Float, {
    nullable: true,
  })
  @Type(() => Number)
  equals?: number | null;

  @ApiProperty({
    required: false,
    type: [Number],
  })
  @IsOptional()
  @Field(() => [Float], {
    nullable: true,
  })
  @Type(() => Number)
  in?: number[] | null;

  @ApiProperty({
    required: false,
    type: [Number],
  })
  @IsOptional()
  @Field(() => [Float], {
    nullable: true,
  })
  @Type(() => Number)
  notIn?: number[] | null;

  @ApiProperty({
    required: false,
    type: Number,
  })
  @IsOptional()
  @Field(() => Float, {
    nullable: true,
  })
  @Type(() => Number)
  lt?: number;

  @ApiProperty({
    required: false,
    type: Number,
  })
  @IsOptional()
  @Field(() => Float, {
    nullable: true,
  })
  @Type(() => Number)
  lte?: number;

  @ApiProperty({
    required: false,
    type: Number,
  })
  @IsOptional()
  @Field(() => Float, {
    nullable: true,
  })
  @Type(() => Number)
  gt?: number;

  @ApiProperty({
    required: false,
    type: Number,
  })
  @IsOptional()
  @Field(() => Float, {
    nullable: true,
  })
  @Type(() => Number)
  gte?: number;

  @ApiProperty({
    required: false,
    type: Number,
  })
  @IsOptional()
  @Field(() => Float, {
    nullable: true,
  })
  @Type(() => Number)
  not?: number;
}
",
  "server/src/util/IntFilter.ts": "import { Field, InputType, Int } from \\"@nestjs/graphql\\";
import { ApiProperty } from \\"@nestjs/swagger\\";
import { IsOptional } from \\"class-validator\\";
import { Type } from \\"class-transformer\\";

@InputType({
  isAbstract: true,
  description: undefined,
})
export class IntFilter {
  @ApiProperty({
    required: false,
    type: Number,
  })
  @IsOptional()
  @Field(() => Int, {
    nullable: true,
  })
  @Type(() => Number)
  equals?: number;

  @ApiProperty({
    required: false,
    type: [Number],
  })
  @IsOptional()
  @Field(() => [Int], {
    nullable: true,
  })
  @Type(() => Number)
  in?: number[];

  @ApiProperty({
    required: false,
    type: [Number],
  })
  @IsOptional()
  @Field(() => [Int], {
    nullable: true,
  })
  @Type(() => Number)
  notIn?: number[];

  @ApiProperty({
    required: false,
    type: Number,
  })
  @IsOptional()
  @Field(() => Int, {
    nullable: true,
  })
  @Type(() => Number)
  lt?: number;

  @ApiProperty({
    required: false,
    type: Number,
  })
  @IsOptional()
  @Field(() => Int, {
    nullable: true,
  })
  @Type(() => Number)
  lte?: number;

  @ApiProperty({
    required: false,
    type: Number,
  })
  @IsOptional()
  @Field(() => Int, {
    nullable: true,
  })
  @Type(() => Number)
  gt?: number;

  @ApiProperty({
    required: false,
    type: Number,
  })
  @IsOptional()
  @Field(() => Int, {
    nullable: true,
  })
  @Type(() => Number)
  gte?: number;

  @ApiProperty({
    required: false,
    type: Number,
  })
  @IsOptional()
  @Field(() => Int, {
    nullable: true,
  })
  @Type(() => Number)
  not?: number;
}
",
  "server/src/util/IntNullableFilter.ts": "import { Field, InputType, Int } from \\"@nestjs/graphql\\";
import { ApiProperty } from \\"@nestjs/swagger\\";
import { IsOptional } from \\"class-validator\\";
import { Type } from \\"class-transformer\\";

@InputType({
  isAbstract: true,
  description: undefined,
})
export class IntNullableFilter {
  @ApiProperty({
    required: false,
    type: Number,
  })
  @IsOptional()
  @Field(() => Int, {
    nullable: true,
  })
  @Type(() => Number)
  equals?: number | null;

  @ApiProperty({
    required: false,
    type: [Number],
  })
  @IsOptional()
  @Field(() => [Int], {
    nullable: true,
  })
  @Type(() => Number)
  in?: number[] | null;

  @ApiProperty({
    required: false,
    type: [Number],
  })
  @IsOptional()
  @Field(() => [Int], {
    nullable: true,
  })
  @Type(() => Number)
  notIn?: number[] | null;

  @ApiProperty({
    required: false,
    type: Number,
  })
  @IsOptional()
  @Field(() => Int, {
    nullable: true,
  })
  @Type(() => Number)
  lt?: number;

  @ApiProperty({
    required: false,
    type: Number,
  })
  @IsOptional()
  @Field(() => Int, {
    nullable: true,
  })
  @Type(() => Number)
  lte?: number;

  @ApiProperty({
    required: false,
    type: Number,
  })
  @IsOptional()
  @Field(() => Int, {
    nullable: true,
  })
  @Type(() => Number)
  gt?: number;

  @ApiProperty({
    required: false,
    type: Number,
  })
  @IsOptional()
  @Field(() => Int, {
    nullable: true,
  })
  @Type(() => Number)
  gte?: number;

  @ApiProperty({
    required: false,
    type: Number,
  })
  @IsOptional()
  @Field(() => Int, {
    nullable: true,
  })
  @Type(() => Number)
  not?: number;
}
",
  "server/src/util/JsonFilter.ts": "import { Field, InputType } from \\"@nestjs/graphql\\";
import { ApiProperty } from \\"@nestjs/swagger\\";
import { IsOptional } from \\"class-validator\\";
import { GraphQLJSONObject } from \\"graphql-type-json\\";
import { InputJsonValue } from \\"../types\\";

@InputType({
  isAbstract: true,
  description: undefined,
})
export class JsonFilter {
  @ApiProperty({
    required: false,
    type: GraphQLJSONObject,
  })
  @IsOptional()
  @Field(() => GraphQLJSONObject, {
    nullable: true,
  })
  equals?: InputJsonValue;

  @ApiProperty({
    required: false,
    type: GraphQLJSONObject,
  })
  @IsOptional()
  @Field(() => GraphQLJSONObject, {
    nullable: true,
  })
  not?: InputJsonValue;
}
",
  "server/src/util/JsonNullableFilter.ts": "import type { JsonValue } from \\"type-fest\\";
import { Field, InputType } from \\"@nestjs/graphql\\";
import { ApiProperty } from \\"@nestjs/swagger\\";
import { IsOptional } from \\"class-validator\\";
import { GraphQLJSONObject } from \\"graphql-type-json\\";

@InputType({
  isAbstract: true,
  description: undefined,
})
export class JsonNullableFilter {
  @ApiProperty({
    required: false,
    type: GraphQLJSONObject,
  })
  @IsOptional()
  @Field(() => GraphQLJSONObject, {
    nullable: true,
  })
  equals?: JsonValue;

  @ApiProperty({
    required: false,
    type: GraphQLJSONObject,
  })
  @IsOptional()
  @Field(() => GraphQLJSONObject, {
    nullable: true,
  })
  not?: JsonValue;
}
",
  "server/src/util/MetaQueryPayload.ts": "import { ObjectType, Field } from \\"@nestjs/graphql\\";
import { ApiProperty } from \\"@nestjs/swagger\\";

@ObjectType()
class MetaQueryPayload {
  @ApiProperty({
    required: true,
    type: [Number],
  })
  @Field(() => Number)
  count!: number;
}
export { MetaQueryPayload };
",
  "server/src/util/QueryMode.ts": "import { registerEnumType } from \\"@nestjs/graphql\\";

export enum QueryMode {
  Default = \\"default\\",
  Insensitive = \\"insensitive\\",
}
registerEnumType(QueryMode, {
  name: \\"QueryMode\\",
  description: undefined,
});
",
  "server/src/util/SortOrder.ts": "import { registerEnumType } from \\"@nestjs/graphql\\";

export enum SortOrder {
  Asc = \\"asc\\",
  Desc = \\"desc\\",
}
registerEnumType(SortOrder, {
  name: \\"SortOrder\\",
  description: undefined,
});
",
  "server/src/util/StringFilter.ts": "import { Field, InputType } from \\"@nestjs/graphql\\";
import { QueryMode } from \\"./QueryMode\\";
import { ApiProperty } from \\"@nestjs/swagger\\";
import { IsOptional } from \\"class-validator\\";
import { Type } from \\"class-transformer\\";

@InputType({
  isAbstract: true,
})
export class StringFilter {
  @ApiProperty({
    required: false,
    type: String,
  })
  @IsOptional()
  @Field(() => String, {
    nullable: true,
  })
  @Type(() => String)
  equals?: string;

  @ApiProperty({
    required: false,
    type: [String],
  })
  @IsOptional()
  @Field(() => [String], {
    nullable: true,
  })
  @Type(() => String)
  in?: string[];

  @ApiProperty({
    required: false,
    type: [String],
  })
  @IsOptional()
  @Field(() => [String], {
    nullable: true,
  })
  @Type(() => String)
  notIn?: string[];

  @ApiProperty({
    required: false,
    type: String,
  })
  @IsOptional()
  @Field(() => String, {
    nullable: true,
  })
  @Type(() => String)
  lt?: string;

  @ApiProperty({
    required: false,
    type: String,
  })
  @IsOptional()
  @Field(() => String, {
    nullable: true,
  })
  @Type(() => String)
  lte?: string;

  @ApiProperty({
    required: false,
    type: String,
  })
  @IsOptional()
  @Field(() => String, {
    nullable: true,
  })
  @Type(() => String)
  gt?: string;

  @ApiProperty({
    required: false,
    type: String,
  })
  @IsOptional()
  @Field(() => String, {
    nullable: true,
  })
  @Type(() => String)
  gte?: string;

  @ApiProperty({
    required: false,
    type: String,
  })
  @IsOptional()
  @Field(() => String, {
    nullable: true,
  })
  @Type(() => String)
  contains?: string;

  @ApiProperty({
    required: false,
    type: String,
  })
  @IsOptional()
  @Field(() => String, {
    nullable: true,
  })
  @Type(() => String)
  startsWith?: string;

  @ApiProperty({
    required: false,
    type: String,
  })
  @IsOptional()
  @Field(() => String, {
    nullable: true,
  })
  @Type(() => String)
  endsWith?: string;

  @ApiProperty({
    required: false,
    enum: [\\"Default\\", \\"Insensitive\\"],
  })
  @IsOptional()
  @Field(() => QueryMode, {
    nullable: true,
  })
  mode?: QueryMode;

  @ApiProperty({
    required: false,
    type: String,
  })
  @IsOptional()
  @Field(() => String, {
    nullable: true,
  })
  @Type(() => String)
  not?: string;
}
",
  "server/src/util/StringNullableFilter.ts": "import { Field, InputType } from \\"@nestjs/graphql\\";
import { QueryMode } from \\"./QueryMode\\";
import { ApiProperty } from \\"@nestjs/swagger\\";
import { IsOptional } from \\"class-validator\\";
import { Type } from \\"class-transformer\\";

@InputType({
  isAbstract: true,
})
export class StringNullableFilter {
  @ApiProperty({
    required: false,
    type: String,
  })
  @IsOptional()
  @Field(() => String, {
    nullable: true,
  })
  @Type(() => String)
  equals?: string | null;

  @ApiProperty({
    required: false,
    type: [String],
  })
  @IsOptional()
  @Field(() => [String], {
    nullable: true,
  })
  @Type(() => String)
  in?: string[] | null;

  @ApiProperty({
    required: false,
    type: [String],
  })
  @IsOptional()
  @Field(() => [String], {
    nullable: true,
  })
  @Type(() => String)
  notIn?: string[] | null;

  @ApiProperty({
    required: false,
    type: String,
  })
  @IsOptional()
  @Field(() => String, {
    nullable: true,
  })
  @Type(() => String)
  lt?: string;

  @ApiProperty({
    required: false,
    type: String,
  })
  @IsOptional()
  @Field(() => String, {
    nullable: true,
  })
  @Type(() => String)
  lte?: string;

  @ApiProperty({
    required: false,
    type: String,
  })
  @IsOptional()
  @Field(() => String, {
    nullable: true,
  })
  @Type(() => String)
  gt?: string;

  @ApiProperty({
    required: false,
    type: String,
  })
  @IsOptional()
  @Field(() => String, {
    nullable: true,
  })
  @Type(() => String)
  gte?: string;

  @ApiProperty({
    required: false,
    type: String,
  })
  @IsOptional()
  @Field(() => String, {
    nullable: true,
  })
  @Type(() => String)
  contains?: string;

  @ApiProperty({
    required: false,
    type: String,
  })
  @IsOptional()
  @Field(() => String, {
    nullable: true,
  })
  @Type(() => String)
  startsWith?: string;

  @ApiProperty({
    required: false,
    type: String,
  })
  @IsOptional()
  @Field(() => String, {
    nullable: true,
  })
  @Type(() => String)
  endsWith?: string;

  @ApiProperty({
    required: false,
    enum: [\\"Default\\", \\"Insensitive\\"],
  })
  @IsOptional()
  @Field(() => QueryMode, {
    nullable: true,
  })
  mode?: QueryMode;

  @ApiProperty({
    required: false,
    type: String,
  })
  @IsOptional()
  @Field(() => String, {
    nullable: true,
  })
  @Type(() => String)
  not?: string;
}
",
  "server/src/validators/index.ts": "export * from \\"./is-json-value-validator\\";
",
  "server/src/validators/is-json-value-validator.spec.ts": "import { validate, ValidationError } from \\"class-validator\\";
import { IsJSONValue } from \\"./is-json-value-validator\\";

class TestClass {
  @IsJSONValue()
  jsonProperty: unknown;
}

describe(\\"IsJSONValue\\", () => {
  it(\\"should validate a valid JSON string\\", async () => {
    const testObj = new TestClass();
    testObj.jsonProperty = '{\\"name\\": \\"John\\", \\"age\\": 30}';
    const errors: ValidationError[] = await validate(testObj);
    expect(errors.length).toBe(0);
  });

  it(\\"should not validate an invalid JSON string\\", async () => {
    const testObj = new TestClass();
    testObj.jsonProperty = '{name: \\"John\\", age: 30}';
    const errors: ValidationError[] = await validate(testObj);
    expect(errors.length).toBe(1);
  });

  it(\\"should not validate an invalid JSON string\\", async () => {
    const testObj = new TestClass();
    testObj.jsonProperty = \\"John\\";
    const errors: ValidationError[] = await validate(testObj);
    expect(errors.length).toBe(1);
  });

  it(\\"should validate a valid JSON object\\", async () => {
    const testObj = new TestClass();
    testObj.jsonProperty = { name: \\"John\\", age: 30 };
    const errors: ValidationError[] = await validate(testObj);
    expect(errors.length).toBe(0);
  });

  it(\\"should validate a valid JSON array\\", async () => {
    const testObj = new TestClass();
    testObj.jsonProperty = [\\"John\\", \\"30\\"];
    const errors: ValidationError[] = await validate(testObj);
    expect(errors.length).toBe(0);
  });
});
",
  "server/src/validators/is-json-value-validator.ts": "import {
  ValidationArguments,
  registerDecorator,
  ValidationOptions,
} from \\"class-validator\\";
import isJSONValidator from \\"validator/lib/isJSON\\";

export function IsJSONValue(validationOptions?: ValidationOptions) {
  return function (object: Object, propertyName: string) {
    registerDecorator({
      name: \\"IsJSONValue\\",
      target: object.constructor,
      propertyName: propertyName,
      options: validationOptions,
      validator: {
        validate(value: any, args: ValidationArguments) {
          if (typeof value === \\"string\\") {
            return isJSONValidator(value);
          }

          return isJSONValidator(JSON.stringify(value));
        },
        defaultMessage(args: ValidationArguments): string {
          return \`\${args.property} must be a valid json\`;
        },
      },
    });
  };
}
",
  "server/tsconfig.build.json": "{
  \\"extends\\": \\"./tsconfig.json\\",
  \\"exclude\\": [\\"node_modules\\", \\"prisma\\", \\"test\\", \\"dist\\", \\"**/*spec.ts\\", \\"admin\\"]
}
",
  "server/tsconfig.json": "{
  \\"compilerOptions\\": {
    \\"baseUrl\\": \\"./\\",
    \\"module\\": \\"commonjs\\",
    \\"declaration\\": false,
    \\"removeComments\\": true,
    \\"emitDecoratorMetadata\\": true,
    \\"experimentalDecorators\\": true,
    \\"target\\": \\"es2017\\",
    \\"lib\\": [\\"ES2020\\"],
    \\"sourceMap\\": true,
    \\"outDir\\": \\"./dist\\",
    \\"incremental\\": true,
    \\"esModuleInterop\\": true,
    \\"allowSyntheticDefaultImports\\": true,
    \\"resolveJsonModule\\": true,
    \\"skipLibCheck\\": true,
    \\"strict\\": true,
    \\"paths\\": {
      \\"@app/custom-validators\\": [\\"src/validators\\"]
    }
  },
  \\"include\\": [\\"src\\"]
}
",
}
`;<|MERGE_RESOLUTION|>--- conflicted
+++ resolved
@@ -3005,12 +3005,8 @@
     \\"apollo-server-express\\": \\"3.6.1\\",
     \\"bcrypt\\": \\"5.0.1\\",
     \\"class-transformer\\": \\"0.5.1\\",
-<<<<<<< HEAD
-    \\"class-validator\\": \\"0.13.2\\",
+    \\"class-validator\\": \\"0.14.0\\",
     \\"dotenv\\": \\"^16.1.4\\",
-=======
-    \\"class-validator\\": \\"0.14.0\\",
->>>>>>> 17777030
     \\"graphql\\": \\"15.7.2\\",
     \\"graphql-type-json\\": \\"0.3.2\\",
     \\"nest-access-control\\": \\"2.0.3\\",
