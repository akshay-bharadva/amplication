--- conflicted
+++ resolved
@@ -31,11 +31,7 @@
         pluginIdVersion: `${pluginId}_${value.version}`,
         settings: "{}",
         configurations: "{}",
-<<<<<<< HEAD
-        updatedAt: now,
-=======
         updatedAt: new Date(),
->>>>>>> 114b4fce
         version: value.version,
         tarballUrl: value.dist.tarball,
         isLatest: npmManifest["dist-tags"].latest === value.version,
