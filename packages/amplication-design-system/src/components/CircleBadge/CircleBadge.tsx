import React from "react";

import "./CircleBadge.scss";

export type Props = {
  name?: string;
  color?: string;
  size?:
    | "xxsmall"
    | "xsmall"
    | "small"
    | "medium"
    | "large"
    | "xlarge"
    | "xxlarge";
  children?: React.ReactNode;
};

export const CircleBadge: React.FC<Props> = ({
  name,
  color,
  size = "medium",
<<<<<<< HEAD
  children,
=======
  children = null,
>>>>>>> 6f4858fe
}) => (
  <div
    className={`circle-badge${size ? ` ${size}` : ""}`}
    style={{ backgroundColor: color }}
  >
    {children ? children : name && name.slice(0, 1).toUpperCase()}
  </div>
);<|MERGE_RESOLUTION|>--- conflicted
+++ resolved
@@ -20,11 +20,7 @@
   name,
   color,
   size = "medium",
-<<<<<<< HEAD
-  children,
-=======
   children = null,
->>>>>>> 6f4858fe
 }) => (
   <div
     className={`circle-badge${size ? ` ${size}` : ""}`}
