@import "../../style/index.scss";

.circle-badge {
  @include title1;
  box-sizing: border-box;
  transition: all var(--menu-expand-animation-duration) ease-in;
  margin: auto;
  text-decoration: none;
  color: var(--static-white);
  border: none;
  border-radius: 50%;
  display: inline-flex;
  align-items: center;
  justify-content: center;
  font-family: var(--primary-font-family);
  background-color: var(--secondary-turquoise);
<<<<<<< HEAD

  &.xxsmall {
    width: 16px;
    height: 16px;
    .amp-icon {
      color: var(--black2);
      font-size: 12px;
    }
  }

  &.xsmall {
    width: 20px;
    height: 20px;
    .amp-icon {
      color: var(--black2);
      font-size: 12px;
    }
  }

  &.small {
    width: var(--double-spacing);
    height: var(--double-spacing);
    .amp-icon {
      color: var(--black2);
      font-size: 12px;
    }
  }

  &.medium {
    width: var(--menu-item-width);
    height: var(--menu-item-width);
    .amp-icon {
      color: var(--black2);
      font-size: 12px;
    }
  }

  &.large {
    width: 44px;
    height: 44px;
    .amp-icon {
      color: var(--black2);
      font-size: 20px;
    }
  }

  &.xlarge {
    width: 54px;
    height: 54px;
    .amp-icon {
      color: var(--black2);
      font-size: 24px;
    }
  }

  &.xxlarge {
    width: 64px;
    height: 64px;
    .amp-icon {
      color: var(--black2);
      font-size: 32px;
    }
  }
=======
}

.xxsmall {
  width: var(--icon-size-xxsmall);
  height: var(--icon-size-xxsmall);
  .amp-icon {
    color: var(--black2);
    font-size: var(--text-field-label-font-size);
  }
}

.xsmall {
  width: var(--icon-size-xsmall);
  height: var(--icon-size-xsmall);
  .amp-icon {
    color: var(--black2);
    font-size: var(--text-field-label-font-size);
  }
}

.small {
  width: var(--icon-size-small);
  height: var(--icon-size-small);
  .amp-icon {
    color: var(--black2);
    font-size: var(--title3-font-size);
  }
}
.medium {
  width: var(--icon-size-medium);
  height: var(--icon-size-medium);
  .amp-icon {
    color: var(--black2);
    font-size: var(--title3-font-size);
  }
}
.large {
  width: var(--icon-size-large);
  height: var(--icon-size-large);
  .amp-icon {
    color: var(--black2);
    font-size: var(--large-icon-font-size);
  }
}
.xlarge {
  width: var(--icon-size-xlarge);
  height: var(--icon-size-xlarge);
  .amp-icon {
    color: var(--black2);
    font-size: var(--title4-font-size);
  }
}
.xxlarge {
  width: var(--icon-size-xxlarge);
  height: var(--icon-size-xxlarge);
  .amp-icon {
    color: var(--black2);
    font-size: var(--title4-font-size);
  }
>>>>>>> 7dacfc8b
}<|MERGE_RESOLUTION|>--- conflicted
+++ resolved
@@ -14,129 +14,68 @@
   justify-content: center;
   font-family: var(--primary-font-family);
   background-color: var(--secondary-turquoise);
-<<<<<<< HEAD
 
   &.xxsmall {
-    width: 16px;
-    height: 16px;
+    width: var(--icon-size-xxsmall);
+    height: var(--icon-size-xxsmall);
     .amp-icon {
       color: var(--black2);
-      font-size: 12px;
+      font-size: var(--text-field-label-font-size);
     }
   }
 
   &.xsmall {
-    width: 20px;
-    height: 20px;
+    width: var(--icon-size-xsmall);
+    height: var(--icon-size-xsmall);
     .amp-icon {
       color: var(--black2);
-      font-size: 12px;
+      font-size: var(--text-field-label-font-size);
     }
   }
 
   &.small {
-    width: var(--double-spacing);
-    height: var(--double-spacing);
+    width: var(--icon-size-small);
+    height: var(--icon-size-small);
     .amp-icon {
       color: var(--black2);
-      font-size: 12px;
+      font-size: var(--title3-font-size);
     }
   }
-
+  
   &.medium {
-    width: var(--menu-item-width);
-    height: var(--menu-item-width);
+    width: var(--icon-size-medium);
+    height: var(--icon-size-medium);
     .amp-icon {
       color: var(--black2);
-      font-size: 12px;
+      font-size: var(--title3-font-size);
     }
   }
-
+  
   &.large {
-    width: 44px;
-    height: 44px;
+    width: var(--icon-size-large);
+    height: var(--icon-size-large);
     .amp-icon {
       color: var(--black2);
-      font-size: 20px;
+      font-size: var(--large-icon-font-size);
     }
   }
-
+  
   &.xlarge {
-    width: 54px;
-    height: 54px;
+    width: var(--icon-size-xlarge);
+    height: var(--icon-size-xlarge);
     .amp-icon {
       color: var(--black2);
-      font-size: 24px;
+      font-size: var(--title4-font-size);
     }
   }
-
+  
   &.xxlarge {
-    width: 64px;
-    height: 64px;
+    width: var(--icon-size-xxlarge);
+    height: var(--icon-size-xxlarge);
     .amp-icon {
       color: var(--black2);
-      font-size: 32px;
+      font-size: var(--title4-font-size);
     }
-  }
-=======
-}
-
-.xxsmall {
-  width: var(--icon-size-xxsmall);
-  height: var(--icon-size-xxsmall);
-  .amp-icon {
-    color: var(--black2);
-    font-size: var(--text-field-label-font-size);
   }
 }
 
-.xsmall {
-  width: var(--icon-size-xsmall);
-  height: var(--icon-size-xsmall);
-  .amp-icon {
-    color: var(--black2);
-    font-size: var(--text-field-label-font-size);
-  }
-}
-
-.small {
-  width: var(--icon-size-small);
-  height: var(--icon-size-small);
-  .amp-icon {
-    color: var(--black2);
-    font-size: var(--title3-font-size);
-  }
-}
-.medium {
-  width: var(--icon-size-medium);
-  height: var(--icon-size-medium);
-  .amp-icon {
-    color: var(--black2);
-    font-size: var(--title3-font-size);
-  }
-}
-.large {
-  width: var(--icon-size-large);
-  height: var(--icon-size-large);
-  .amp-icon {
-    color: var(--black2);
-    font-size: var(--large-icon-font-size);
-  }
-}
-.xlarge {
-  width: var(--icon-size-xlarge);
-  height: var(--icon-size-xlarge);
-  .amp-icon {
-    color: var(--black2);
-    font-size: var(--title4-font-size);
-  }
-}
-.xxlarge {
-  width: var(--icon-size-xxlarge);
-  height: var(--icon-size-xxlarge);
-  .amp-icon {
-    color: var(--black2);
-    font-size: var(--title4-font-size);
-  }
->>>>>>> 7dacfc8b
-}