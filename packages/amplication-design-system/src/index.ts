--- conflicted
+++ resolved
@@ -10,7 +10,6 @@
   default as SearchField,
   Props as SearchFieldProps,
 } from "./components/SearchField/SearchField";
-<<<<<<< HEAD
 export {
   SelectMenu,
   SelectMenuModal,
@@ -20,7 +19,4 @@
 } from "./components/SelectMenu/SelectMenu";
 
 export { default as Provider } from "./components/Provider";
-=======
-export { default as Provider } from "./components/Provider";
-export { TextField } from "./components/TextField/TextField";
->>>>>>> 9dd09ea0
+export { TextField } from "./components/TextField/TextField";