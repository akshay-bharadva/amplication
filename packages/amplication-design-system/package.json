--- conflicted
+++ resolved
@@ -14,12 +14,8 @@
   },
   "dependencies": {
     "@types/lodash": "^4.14.162",
-<<<<<<< HEAD
-    "@types/react": "^16.9.53",
+    "@types/react": "^16.9.34",
     "@types/react-select": "^3.0.27",
-=======
-    "@types/react": "^16.9.34",
->>>>>>> f4d764ea
     "classnames": "^2.2.6",
     "lodash": "^4.17.20",
     "react-scripts": "3.4.1",
