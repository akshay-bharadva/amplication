import { Injectable, Inject } from "@nestjs/common";
import Analytics from "analytics-node";
import { SegmentAnalyticsOptions } from "./segmentAnalytics.interfaces";

export enum EnumEventType {
  Signup = "Signup",
  WorkspacePlanUpgradeRequest = "WorkspacePlanUpgradeRequest",
  WorkspacePlanUpgradeCompleted = "WorkspacePlanUpgradeCompleted",
  WorkspacePlanDowngradeRequest = "WorkspacePlanDowngradeRequest",
  CommitCreate = "commit",
  WorkspaceSelected = "selectWorkspace",
  GitHubAuthResourceComplete = "completeAuthResourceWithGitHub",
  ServiceWizardServiceGenerated = "ServiceWizard_ServiceGenerated",
  SubscriptionLimitPassed = "SubscriptionLimitPassed",
  EntityCreate = "createEntity",
  EntityUpdate = "updateEntity",
  EntityFieldCreate = "createEntityField",
  EntityFieldUpdate = "updateEntityField",
<<<<<<< HEAD
  EntityFieldFromImportPrismaSchemaCreate = "EntityFieldFromImportPrismaSchemaCreate",
=======
  PluginInstall = "installPlugin",
  PluginUpdate = "updatePlugin",
  DemoRepoCreate = "CreateDemoRepo",
>>>>>>> f4fe5206
}

export type IdentifyData = {
  userId: string;
  firstName: string;
  lastName: string;
  email: string;
  createdAt: Date;
};

export type TrackData = {
  userId: string;
  event: EnumEventType;
  properties?:
    | {
        [key: string]: unknown;
      }
    | undefined;
  context?: {
    traits?: IdentifyData;
  };
};

@Injectable()
export class SegmentAnalyticsService {
  private analytics: Analytics;

  constructor(
    @Inject("SEGMENT_ANALYTICS_OPTIONS")
    private options: SegmentAnalyticsOptions
  ) {
    if (options && options.segmentWriteKey && options.segmentWriteKey.length) {
      this.analytics = new Analytics(this.options.segmentWriteKey);
    }
  }

  public async identify(data: IdentifyData): Promise<void> {
    if (!this.analytics) return;

    const { userId, ...rest } = data;

    this.analytics.identify({
      userId: userId,
      traits: rest,
    });
  }

  public async track(data: TrackData): Promise<void> {
    if (!this.analytics) return;
    this.analytics.track({
      ...data,
      properties: {
        ...data.properties,
        source: "amplication-server",
      },
    });
  }
}<|MERGE_RESOLUTION|>--- conflicted
+++ resolved
@@ -16,13 +16,10 @@
   EntityUpdate = "updateEntity",
   EntityFieldCreate = "createEntityField",
   EntityFieldUpdate = "updateEntityField",
-<<<<<<< HEAD
   EntityFieldFromImportPrismaSchemaCreate = "EntityFieldFromImportPrismaSchemaCreate",
-=======
   PluginInstall = "installPlugin",
   PluginUpdate = "updatePlugin",
   DemoRepoCreate = "CreateDemoRepo",
->>>>>>> f4fe5206
 }
 
 export type IdentifyData = {
