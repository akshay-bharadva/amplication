--- conflicted
+++ resolved
@@ -1,22 +1,3 @@
-<<<<<<< HEAD
-import { Module, OnApplicationShutdown } from '@nestjs/common';
-import { APP_INTERCEPTOR } from '@nestjs/core';
-import { GraphQLModule } from '@nestjs/graphql';
-import { ConfigModule, ConfigService } from '@nestjs/config';
-import { MorganModule } from 'nest-morgan';
-import { Request } from 'express';
-import { CoreModule } from './core/core.module';
-import { InjectContextInterceptor } from './interceptors/inject-context.interceptor';
-import { AmplicationLoggerModule } from '@amplication/nest-logger-module';
-import { RootStorageModule } from './core/storage/root-storage.module';
-import { SegmentAnalyticsModule } from './services/segmentAnalytics/segmentAnalytics.module';
-import { SegmentAnalyticsOptionsService } from './services/segmentAnalytics/segmentAnalyticsOptionsService';
-import { SendGridModule } from '@ntegral/nestjs-sendgrid';
-import { SendgridConfigService } from './services/sendgridConfig.service';
-import { GoogleSecretsManagerModule } from 'src/services/googleSecretsManager.module';
-import { GoogleSecretsManagerService } from 'src/services/googleSecretsManager.service';
-import { SERVICE_NAME } from './constants';
-=======
 import { Module, OnApplicationShutdown } from "@nestjs/common";
 import { APP_INTERCEPTOR } from "@nestjs/core";
 import { GraphQLModule } from "@nestjs/graphql";
@@ -25,7 +6,6 @@
 import { Request } from "express";
 import { CoreModule } from "./core/core.module";
 import { InjectContextInterceptor } from "./interceptors/inject-context.interceptor";
-import { RootWinstonModule } from "./services/root-winston.module";
 import { RootStorageModule } from "./core/storage/root-storage.module";
 import { SegmentAnalyticsModule } from "./services/segmentAnalytics/segmentAnalytics.module";
 import { SegmentAnalyticsOptionsService } from "./services/segmentAnalytics/segmentAnalyticsOptionsService";
@@ -35,7 +15,8 @@
 import { GoogleSecretsManagerService } from "./services/googleSecretsManager.service";
 import { HealthModule } from "./core/health/health.module";
 import { join } from "path";
->>>>>>> f5433013
+import { AmplicationLoggerModule } from "@amplication/nest-logger-module";
+import { SERVICE_NAME } from "./constants";
 
 @Module({
   imports: [
@@ -50,7 +31,7 @@
     }),
 
     AmplicationLoggerModule.register({
-      metadata: { service: SERVICE_NAME }
+      metadata: { service: SERVICE_NAME },
     }),
 
     GraphQLModule.forRootAsync({
