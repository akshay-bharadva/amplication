import { Field, ObjectType } from '@nestjs/graphql';
import { Entity } from './Entity'; // eslint-disable-line import/no-cycle
import { Workspace } from './Workspace'; // eslint-disable-line import/no-cycle
import { Build } from '../core/build/dto/Build'; // eslint-disable-line import/no-cycle
import { Environment } from '../core/environment/dto/Environment'; // eslint-disable-line import/no-cycle
import { GitRepository } from './GitRepository';

@ObjectType({
  isAbstract: true,
  description: undefined
})
export class App {
  @Field(() => String, {
    nullable: false,
    description: undefined
  })
  id!: string;

  @Field(() => Date, {
    nullable: false,
    description: undefined
  })
  createdAt!: Date;

  @Field(() => Date, {
    nullable: false,
    description: undefined
  })
  updatedAt!: Date;

  workspace?: Workspace;

  @Field(() => String, {
    //todo: check change to required field
    nullable: true,
    description: undefined
  })
  workspaceId?: string;

<<<<<<< HEAD
  @Field(() => GitRepository, {
    nullable: true
  })
=======
  @Field(() => GitRepository)
>>>>>>> 79afff9b
  gitRepository?: GitRepository;

  @Field(() => String)
  gitRepositoryId?: string;

  @Field(() => String, {
    nullable: false,
    description: undefined
  })
  name!: string;

  @Field(() => String, {
    nullable: false,
    description: undefined
  })
  description!: string;

  @Field(() => String, {
    nullable: false,
    description: undefined
  })
  color?: string;

  @Field(() => [Entity], {
    nullable: false,
    description: undefined
  })
  entities?: Entity[];

  @Field(() => [Environment], {
    nullable: false
  })
  environments?: Environment[];

  @Field(() => [Build], {
    nullable: false,
    description: undefined
  })
  builds?: Build[];

  //Sensitive data - do not expose to graphQL
  githubToken?: string;

  @Field(() => Date, {
    nullable: true
  })
  githubTokenCreatedDate?: Date;

  @Field(() => Boolean)
  githubSyncEnabled: boolean;

  @Field(() => String, {
    nullable: true
  })
  githubRepo?: string;

  @Field(() => String, {
    nullable: true
  })
  githubBranch?: string;

  @Field(() => Date, {
    nullable: true
  })
  githubLastSync?: Date;

  @Field(() => String, {
    nullable: true
  })
  githubLastMessage?: string;

  // no need to expose to GraphQL
  deletedAt?: Date;
}<|MERGE_RESOLUTION|>--- conflicted
+++ resolved
@@ -37,13 +37,9 @@
   })
   workspaceId?: string;
 
-<<<<<<< HEAD
   @Field(() => GitRepository, {
     nullable: true
   })
-=======
-  @Field(() => GitRepository)
->>>>>>> 79afff9b
   gitRepository?: GitRepository;
 
   @Field(() => String)
