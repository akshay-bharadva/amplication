/**
 * Resource types which be authorized by their identifier.
 * @remarks
 * Each parameter defined in the enum needs a definition of how to authorize it
 * in the { @link PermissionService }
 */
export enum AuthorizableResourceParameter {
  WorkspaceId,
  AppId,
  EntityId,
  EntityFieldId,
  EntityPermissionFieldId,
  BlockId,
  AppRoleId,
  BuildId,
  ActionId,
  EnvironmentId,
  DeploymentId,
  CommitId,
  ApiTokenId,
<<<<<<< HEAD
  InvitationId
=======
  GitOrganizationId,
  GitRepositoryId
>>>>>>> 49d8878a
}<|MERGE_RESOLUTION|>--- conflicted
+++ resolved
@@ -18,10 +18,7 @@
   DeploymentId,
   CommitId,
   ApiTokenId,
-<<<<<<< HEAD
+  GitOrganizationId,
+  GitRepositoryId,
   InvitationId
-=======
-  GitOrganizationId,
-  GitRepositoryId
->>>>>>> 49d8878a
 }