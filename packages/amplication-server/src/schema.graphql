--- conflicted
+++ resolved
@@ -49,7 +49,9 @@
 }
 
 type Auth {
-  """JWT Bearer token"""
+  """
+  JWT Bearer token
+  """
   token: String!
   account: Account!
 }
@@ -64,7 +66,9 @@
   newPassword: String!
 }
 
-"""Date custom scalar type"""
+"""
+Date custom scalar type
+"""
 scalar Date
 
 input DateTimeFilter {
@@ -284,7 +288,10 @@
   deleteApp(where: WhereUniqueInput!): App
   updateApp(data: AppUpdateInput!, where: WhereUniqueInput!): App
   deleteOrganization(where: WhereUniqueInput!): Organization
-  updateOrganization(data: OrganizationUpdateInput!, where: WhereUniqueInput!): Organization
+  updateOrganization(
+    data: OrganizationUpdateInput!
+    where: WhereUniqueInput!
+  ): Organization
   inviteUser(data: InviteUserInput!): User
   assignRoleToUser(data: UserRoleInput!, where: WhereUniqueInput!): User
   removeRoleFromUser(data: UserRoleInput!, where: WhereUniqueInput!): User
@@ -295,14 +302,12 @@
   setCurrentOrganization(data: WhereUniqueInput!): Auth!
   createEntityField(data: EntityFieldCreateInput!): EntityField
   deleteEntityField(where: WhereUniqueInput!): EntityField
-  updateEntityField(data: EntityFieldUpdateInput!, where: WhereUniqueInput!): EntityField
+  updateEntityField(
+    data: EntityFieldUpdateInput!
+    where: WhereUniqueInput!
+  ): EntityField
   createOneEntity(data: EntityCreateInput!): Entity!
-<<<<<<< HEAD
-  deleteOneEntity(where: WhereUniqueInput!): Entity
-  updateOneEntity(data: EntityUpdateInput!, where: WhereUniqueInput!): Entity
-=======
   updateEntity(data: EntityUpdateInput!, where: WhereUniqueInput!): Entity
->>>>>>> 768e6bf6
   createVersion(data: EntityVersionCreateInput!): EntityVersion!
 }
 
@@ -348,16 +353,53 @@
 
 type Query {
   app(where: WhereUniqueInput!): App
-  apps(where: AppWhereInput, orderBy: AppOrderByInput, skip: Int, after: WhereUniqueInput, before: WhereUniqueInput, first: Int, last: Int): [App!]!
+  apps(
+    where: AppWhereInput
+    orderBy: AppOrderByInput
+    skip: Int
+    after: WhereUniqueInput
+    before: WhereUniqueInput
+    first: Int
+    last: Int
+  ): [App!]!
   Organization(where: WhereUniqueInput!): Organization
-  Organizations(where: OrganizationWhereInput, orderBy: OrganizationOrderByInput, skip: Int, after: WhereUniqueInput, before: WhereUniqueInput, first: Int, last: Int): [Organization!]!
+  Organizations(
+    where: OrganizationWhereInput
+    orderBy: OrganizationOrderByInput
+    skip: Int
+    after: WhereUniqueInput
+    before: WhereUniqueInput
+    first: Int
+    last: Int
+  ): [Organization!]!
   user(where: WhereUniqueInput!): User
-  users(where: UserWhereInput, orderBy: UserOrderByInput, skip: Int, after: WhereUniqueInput, before: WhereUniqueInput, first: Int, last: Int): [User!]!
+  users(
+    where: UserWhereInput
+    orderBy: UserOrderByInput
+    skip: Int
+    after: WhereUniqueInput
+    before: WhereUniqueInput
+    first: Int
+    last: Int
+  ): [User!]!
   me: User!
   entityField(where: WhereUniqueInput!): EntityField
   entity(where: WhereUniqueInput!, version: Float): Entity
-  entities(where: EntityWhereInput, orderBy: EntityOrderByInput, skip: Int, after: WhereUniqueInput, before: WhereUniqueInput, first: Int, last: Int): [Entity!]!
-  entityVersions(where: EntityVersionWhereInput, orderBy: EntityVersionOrderByInput, skip: Int, first: Int): [EntityVersion!]!
+  entities(
+    where: EntityWhereInput
+    orderBy: EntityOrderByInput
+    skip: Int
+    after: WhereUniqueInput
+    before: WhereUniqueInput
+    first: Int
+    last: Int
+  ): [Entity!]!
+  entityVersions(
+    where: EntityVersionWhereInput
+    orderBy: EntityVersionOrderByInput
+    skip: Int
+    first: Int
+  ): [EntityVersion!]!
 }
 
 enum Role {
