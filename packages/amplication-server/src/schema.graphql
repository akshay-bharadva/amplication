# ------------------------------------------------------
# THIS FILE WAS AUTOMATICALLY GENERATED (DO NOT MODIFY)
# ------------------------------------------------------

type Account {
  createdAt: DateTime!
  email: String!
  firstName: String!
  githubId: String
  id: String!
  lastName: String!
  password: String!
  updatedAt: DateTime!
}

type Action {
  createdAt: DateTime!
  id: String!
  steps: [ActionStep!]
}

type ActionLog {
  createdAt: DateTime!
  id: String!
  level: EnumActionLogLevel!
  message: String!
  meta: JSONObject!
}

type ActionStep {
  completedAt: DateTime
  createdAt: DateTime!
  id: String!
  logs: [ActionLog!]
  message: String!
  name: String!
  status: EnumActionStepStatus!
}

type AdminUISettings {
  adminUIPath: String!
  generateAdminUI: Boolean!
}

input AdminUISettingsUpdateInput {
  adminUIPath: String
  generateAdminUI: Boolean
}

type ApiToken {
  createdAt: DateTime!
  id: String!
  lastAccessAt: DateTime!
  name: String!
  previewChars: String!
  token: String
  updatedAt: DateTime!
  userId: String!
}

input ApiTokenCreateInput {
  name: String!
}

type Auth {
  """JWT Bearer token"""
  token: String!
}

type AuthorizeResourceWithGitResult {
  """"""
  url: String!
}

type Block {
  blockType: EnumBlockType!
  createdAt: DateTime!
  description: String
  displayName: String!
  id: String!
  lockedAt: DateTime
  lockedByUser: [User!]!
  lockedByUserId: String
  parentBlock: Block
  resource: Resource
  updatedAt: DateTime!
  versionNumber: Float
  versions(orderBy: BlockVersionOrderByInput, skip: Int, take: Int, where: BlockVersionWhereInput): [BlockVersion!]
}

type BlockInputOutput {
  dataType: EnumDataType
  dataTypeEntityName: String
  description: String!
  includeAllPropertiesByDefault: Boolean
  isList: Boolean
  name: String!
  propertyList: [PropertySelector!]
}

input BlockInputOutputInput {
  dataType: EnumDataType
  dataTypeEntityName: String
  description: String!
  includeAllPropertiesByDefault: Boolean
  isList: Boolean
  name: String!
  propertyList: [PropertySelectorInput!]
}

input BlockOrderByInput {
  blockType: SortOrder
  createdAt: SortOrder
  description: SortOrder
  displayName: SortOrder
  id: SortOrder
  updatedAt: SortOrder
}

type BlockVersion {
  block: Block!
  commit: Commit
  createdAt: DateTime!
  description: String
  displayName: String!
  id: String!
  settings: JSONObject
  updatedAt: DateTime!
  versionNumber: Int!
}

input BlockVersionOrderByInput {
  createdAt: SortOrder
  id: SortOrder
  label: SortOrder
  updatedAt: SortOrder
  versionNumber: SortOrder
}

input BlockVersionWhereInput {
  block: WhereUniqueInput
  createdAt: DateTimeFilter
  id: StringFilter
  label: StringFilter
  updatedAt: DateTimeFilter
  versionNumber: IntFilter
}

input BlockWhereInput {
  blockType: EnumBlockTypeFilter
  createdAt: DateTimeFilter
  description: StringFilter
  displayName: StringFilter
  id: StringFilter
  parentBlock: WhereUniqueInput
  resource: ResourceWhereInput
  updatedAt: DateTimeFilter
}

input BooleanFilter {
  equals: Boolean
  not: Boolean
}

type Build {
  action: Action
  actionId: String!
  archiveURI: String!
  commit: Commit!
  commitId: String!
  createdAt: DateTime!
  createdBy: User!
  id: String!
  message: String!
  resource: Resource
  resourceId: String!
  status: EnumBuildStatus
  userId: String!
  version: String!
}

input BuildCreateInput {
  commit: WhereParentIdInput!
  message: String!
  resource: WhereParentIdInput!
}

input BuildOrderByInput {
  createdAt: SortOrder
  id: SortOrder
  message: SortOrder
  status: SortOrder
  userId: SortOrder
  version: SortOrder
}

input BuildWhereInput {
  commit: WhereUniqueInput
  createdAt: DateTimeFilter
  createdBy: WhereUniqueInput
  id: StringFilter
  message: StringFilter
  resource: WhereUniqueInput!
  version: StringFilter
}

input ChangePasswordInput {
  newPassword: String!
  oldPassword: String!
}

type Commit {
  builds(orderBy: BuildOrderByInput, skip: Int, take: Int, where: BuildWhereInput): [Build!]
  changes: [PendingChange!]
  createdAt: DateTime!
  id: String!
  message: String!
  user: User
  userId: String!
}

input CommitCreateInput {
  message: String!
  project: WhereParentIdInput!
}

input CommitOrderByInput {
  createdAt: SortOrder
  id: SortOrder
  message: SortOrder
}

input CommitWhereInput {
  createdAt: DateTimeFilter
  id: StringFilter
  message: StringFilter
  project: WhereUniqueInput!
  user: WhereUniqueInput
}

input CommitWhereUniqueInput {
  id: String
}

input CompleteInvitationInput {
  token: String!
}

input ConnectGitRepositoryInput {
  gitOrganizationId: String!

  """
  Name of the git provider repository group. It is mandatory when GitOrganisation.useGroupingForRepositories is true
  """
  groupName: String
  isOverrideGitRepository: Boolean
  name: String!
  resourceId: String!
}

input CreateEntitiesFromPrismaSchemaInput {
  resourceId: String!
}

type CreateEntitiesFromPrismaSchemaResponse {
  actionLog: Action!
  entities: [Entity!]!
}

input CreateGitRepositoryBaseInput {
  gitOrganizationId: String!
  gitOrganizationType: EnumGitOrganizationType!
  gitProvider: EnumGitProvider!

  """
  Name of the git provider repository group. It is mandatory when GitOrganisation.useGroupingForRepositories is true
  """
  groupName: String
  isPublic: Boolean!
  name: String!
}

input CreateGitRepositoryInput {
  gitOrganizationId: String!
  gitOrganizationType: EnumGitOrganizationType!
  gitProvider: EnumGitProvider!

  """
  Name of the git provider repository group. It is mandatory when GitOrganisation.useGroupingForRepositories is true
  """
  groupName: String
  isPublic: Boolean!
  name: String!
  resourceId: String
}

"""
A date-time string at UTC, such as 2019-12-03T09:54:33Z, compliant with the date-time format.
"""
scalar DateTime

input DateTimeFilter {
  equals: DateTime
  gt: DateTime
  gte: DateTime
  in: [DateTime!]
  lt: DateTime
  lte: DateTime
  not: DateTime
  notIn: [DateTime!]
}

input DefaultEntitiesInput {
  resourceId: String!
}

type Entity {
  createdAt: DateTime!
  customAttributes: String
  description: String
  displayName: String!
  fields(orderBy: EntityFieldOrderByInput, skip: Int, take: Int, where: EntityFieldWhereInput): [EntityField!]
  id: String!
  lockedAt: DateTime
  lockedByUser: User
  lockedByUserId: String
  name: String!
  permissions: [EntityPermission!]
  pluralDisplayName: String!
  resource: Resource
  resourceId: String!
  updatedAt: DateTime!
  versions(orderBy: EntityVersionOrderByInput, skip: Int, take: Int, where: EntityVersionWhereInput): [EntityVersion!]
}

input EntityAddPermissionFieldInput {
  action: EnumEntityAction!
  entity: WhereParentIdInput!
  fieldName: String!
}

input EntityCreateInput {
  customAttributes: String
  description: String
  displayName: String!

  """
  allow creating the id for the entity when using import prisma schema because we need it for the relation
  """
  id: String
  name: String!
  pluralDisplayName: String!
  resource: WhereParentIdInput!
}

type EntityField {
  createdAt: DateTime!
  customAttributes: String
  dataType: EnumDataType!
  description: String
  displayName: String!
  id: String!
  name: String!
  permanentId: String!
  position: Int
  properties: JSONObject
  required: Boolean!
  searchable: Boolean!
  unique: Boolean!
  updatedAt: DateTime!
}

input EntityFieldCreateByDisplayNameInput {
  dataType: EnumDataType
  displayName: String!
  entity: WhereParentIdInput!
}

input EntityFieldCreateInput {
  customAttributes: String
  dataType: EnumDataType!
  description: String!
  displayName: String!
  entity: WhereParentIdInput!
  name: String!
  position: Int
  properties: JSONObject!
  required: Boolean!
  searchable: Boolean!
  unique: Boolean!
}

input EntityFieldFilter {
  every: EntityFieldWhereInput
  none: EntityFieldWhereInput
  some: EntityFieldWhereInput
}

input EntityFieldOrderByInput {
  createdAt: SortOrder
  customAttributes: SortOrder
  dataType: SortOrder
  description: SortOrder
  displayName: SortOrder
  id: SortOrder
  name: SortOrder
  permanentId: SortOrder
  position: SortOrder
  required: SortOrder
  searchable: SortOrder
  unique: SortOrder
  updatedAt: SortOrder
}

input EntityFieldUpdateInput {
  customAttributes: String
  dataType: EnumDataType
  description: String
  displayName: String
  name: String
  position: Int
  properties: JSONObject
  required: Boolean
  searchable: Boolean
  unique: Boolean
}

input EntityFieldWhereInput {
  createdAt: DateTimeFilter
  customAttributes: StringFilter
  dataType: EnumDataTypeFilter
  description: StringFilter
  displayName: StringFilter
  id: StringFilter
  name: StringFilter
  permanentId: StringFilter
  required: BooleanFilter
  searchable: BooleanFilter
  unique: BooleanFilter
  updatedAt: DateTimeFilter
}

input EntityOrderByInput {
  createdAt: SortOrder
  customAttributes: SortOrder
  description: SortOrder
  displayName: SortOrder
  id: SortOrder
  name: SortOrder
  pluralDisplayName: SortOrder
  updatedAt: SortOrder
}

type EntityPermission {
  action: EnumEntityAction!
  entityVersion: EntityVersion
  entityVersionId: String!
  id: String!
  permissionFields: [EntityPermissionField!]
  permissionRoles: [EntityPermissionRole!]
  type: EnumEntityPermissionType!
}

type EntityPermissionField {
  entityVersionId: String!
  field: EntityField!
  fieldPermanentId: String!
  id: String!
  permission: EntityPermission
  permissionId: String!
  permissionRoles: [EntityPermissionRole!]
}

input EntityPermissionFieldWhereUniqueInput {
  action: EnumEntityAction!
  entityId: String!
  fieldPermanentId: String!
}

type EntityPermissionRole {
  action: EnumEntityAction!
  entityPermission: EntityPermission
  entityVersionId: String!
  id: String!
  resourceRole: ResourceRole!
  resourceRoleId: String!
}

input EntityUpdateInput {
  customAttributes: String
  description: String
  displayName: String
  name: String
  pluralDisplayName: String
}

input EntityUpdatePermissionFieldRolesInput {
  addPermissionRoles: [WhereUniqueInput!]
  deletePermissionRoles: [WhereUniqueInput!]
  permissionField: WhereParentIdInput!
}

input EntityUpdatePermissionInput {
  action: EnumEntityAction!
  type: EnumEntityPermissionType!
}

input EntityUpdatePermissionRolesInput {
  action: EnumEntityAction!
  addRoles: [WhereUniqueInput!]
  deleteRoles: [WhereUniqueInput!]
  entity: WhereParentIdInput!
}

type EntityVersion {
  commit: Commit
  createdAt: DateTime!
  customAttributes: String
  description: String
  displayName: String!
  entity: Entity!
  entityId: String!
  fields(orderBy: EntityFieldOrderByInput, skip: Int, take: Int, where: EntityFieldWhereInput): [EntityField!]!
  id: String!
  name: String!
  permissions: [EntityPermission!]
  pluralDisplayName: String!
  updatedAt: DateTime!
  versionNumber: Int!
}

input EntityVersionOrderByInput {
  createdAt: SortOrder
  customAttributes: SortOrder
  description: SortOrder
  displayName: SortOrder
  id: SortOrder
  label: SortOrder
  name: SortOrder
  pluralDisplayName: SortOrder
  updatedAt: SortOrder
  versionNumber: SortOrder
}

input EntityVersionWhereInput {
  createdAt: DateTimeFilter
  customAttributes: StringFilter
  description: StringFilter
  displayName: StringFilter
  entity: WhereUniqueInput
  id: StringFilter
  label: StringFilter
  name: StringFilter
  pluralDisplayName: StringFilter
  updatedAt: DateTimeFilter
  versionNumber: IntFilter
}

input EntityWhereInput {
  createdAt: DateTimeFilter
  customAttributes: StringFilter
  description: StringFilter
  displayName: StringFilter
  fields: EntityFieldFilter
  id: StringFilter
  name: StringFilter
  pluralDisplayName: StringFilter
  resource: WhereUniqueInput
  updatedAt: DateTimeFilter
}

enum EnumActionLogLevel {
  Debug
  Error
  Info
  Warning
}

enum EnumActionStepStatus {
  Failed
  Running
  Success
  Waiting
}

enum EnumAuthProviderType {
  Http
  Jwt
}

enum EnumBlockType {
  PluginInstallation
  PluginOrder
  ProjectConfigurationSettings
  ServiceSettings
  ServiceTopics
  Topic
}

input EnumBlockTypeFilter {
  equals: EnumBlockType
  in: [EnumBlockType!]
  not: EnumBlockType
  notIn: [EnumBlockType!]
}

enum EnumBuildStatus {
  Completed
  Failed
  Invalid
  Running
}

enum EnumDataType {
  Boolean
  CreatedAt
  DateTime
  DecimalNumber
  Email
  GeographicLocation
  Id
  Json
  Lookup
  MultiLineText
  MultiSelectOptionSet
  OptionSet
  Password
  Roles
  SingleLineText
  UpdatedAt
  Username
  WholeNumber
}

input EnumDataTypeFilter {
  equals: EnumDataType
  in: [EnumDataType!]
  not: EnumDataType
  notIn: [EnumDataType!]
}

enum EnumEntityAction {
  Create
  Delete
  Search
  Update
  View
}

enum EnumEntityPermissionType {
  AllRoles
  Disabled
  Granular
  Public
}

enum EnumGitOrganizationType {
  Organization
  User
}

enum EnumGitProvider {
  AwsCodeCommit
  Bitbucket
  Github
}

enum EnumMessagePatternConnectionOptions {
  None
  Receive
  Send
}

<<<<<<< HEAD
input ResourceOrderByInput {
  id: SortOrder
  createdAt: SortOrder
  updatedAt: SortOrder
  name: SortOrder
  description: SortOrder
  resourceType: SortOrder
}

type ServiceSettings implements IBlock {
  id: String!
  createdAt: DateTime!
  resourceId: String
  updatedAt: DateTime!
  parentBlock: Block
  displayName: String!
  description: String
  blockType: EnumBlockType!
  versionNumber: Float!
  inputParameters: [BlockInputOutput!]!
  outputParameters: [BlockInputOutput!]!
  lockedByUserId: String
  lockedAt: DateTime
  authProvider: EnumAuthProviderType!
  adminUISettings: AdminUISettings!
  serverSettings: ServerSettings!
  authEntityName: String
=======
enum EnumPendingChangeAction {
  Create
  Delete
  Update
>>>>>>> f2b55fb2
}

enum EnumPendingChangeOriginType {
  Block
  Entity
}

enum EnumResourceType {
  MessageBroker
  ProjectConfiguration
  Service
}

input EnumResourceTypeFilter {
  equals: EnumResourceType
  in: [EnumResourceType!]
  not: EnumResourceType
  notIn: [EnumResourceType!]
}

enum EnumSubscriptionPlan {
  Enterprise
  Free
  Pro
}

enum EnumSubscriptionStatus {
  Active
  Deleted
  PastDue
  Paused
  Trailing
}

enum EnumWorkspaceMemberType {
  Invitation
  User
}

type Environment {
  address: String!
  createdAt: DateTime!
  description: String
  id: String!
  name: String!
  resource: Resource!
  resourceId: String!
  updatedAt: DateTime!
}

input GitGetInstallationUrlInput {
  gitProvider: EnumGitProvider!
}

"""Group of Repositories"""
type GitGroup {
  displayName: String!
  id: String!
  name: String!
}

input GitGroupInput {
  organizationId: String!
}

input GitOAuth2FlowInput {
  code: String!
  gitProvider: EnumGitProvider!
}

type GitOrganization {
  createdAt: DateTime!
  id: String!
  installationId: String!
  name: String!
  provider: EnumGitProvider!
  type: EnumGitOrganizationType!
  updatedAt: DateTime!

  """Defines if a git organisation needs defined repository groups"""
  useGroupingForRepositories: Boolean!
}

input GitOrganizationCreateInput {
  awsCodeCommitInput: GitOrganizationCreateInputAwsCodeCommit
  gitProvider: EnumGitProvider!
  githubInput: GitOrganizationCreateInputGitHub
}

input GitOrganizationCreateInputAwsCodeCommit {
  """AWS access key ID"""
  accessKeyId: String!

  """AWS secret access key"""
  accessKeySecret: String!

  """HTTPS Git credentials for AWS CodeCommit. Password"""
  gitPassword: String!

  """HTTPS Git credentials for AWS CodeCommit. Username"""
  gitUsername: String!

  """AWS region. Defaults to us-east-1"""
  region: String = "us-east-1"
}

input GitOrganizationCreateInputGitHub {
  installationId: String!
}

input GitOrganizationWhereInput {
  id: String
}

type GitRepository {
  createdAt: DateTime
  gitOrganization: GitOrganization!
  gitOrganizationId: String!
  groupName: String
  id: String!
  name: String!
  updatedAt: DateTime
}

interface IBlock {
  blockType: EnumBlockType!
  createdAt: DateTime!
  description: String
  displayName: String!
  id: String!
  inputParameters: [BlockInputOutput!]!
  lockedAt: DateTime
  lockedByUserId: String
  outputParameters: [BlockInputOutput!]!
  parentBlock: Block
  resourceId: String
  updatedAt: DateTime!
  versionNumber: Float!
}

input IntFilter {
  equals: Int
  gt: Int
  gte: Int
  in: [Int!]
  lt: Int
  lte: Int
  not: Int
  notIn: [Int!]
}

type Invitation {
  createdAt: DateTime!
  email: String!
  id: String!
  invitedByUser: User
  updatedAt: DateTime!
  workspace: Workspace
}

input InviteUserInput {
  email: String!
}

"""
The `JSONObject` scalar type represents JSON objects as specified by [ECMA-404](http://www.ecma-international.org/publications/files/ECMA-ST/ECMA-404.pdf).
"""
scalar JSONObject

input LoginInput {
  email: String!
  password: String!
}

type MessagePattern {
  topicId: String!
  type: EnumMessagePatternConnectionOptions!
}

input MessagePatternCreateInput {
  topicId: String!
  type: EnumMessagePatternConnectionOptions!
}

type Mutation {
  addEntityPermissionField(data: EntityAddPermissionFieldInput!): EntityPermissionField!
  changePassword(data: ChangePasswordInput!): Account!
  commit(data: CommitCreateInput!): Commit
  completeGitOAuth2Flow(data: GitOAuth2FlowInput!): GitOrganization!
  completeInvitation(data: CompleteInvitationInput!): Auth!
  connectGitRepository(data: CreateGitRepositoryInput!): Resource!
  connectResourceGitRepository(data: ConnectGitRepositoryInput!): Resource!
  connectResourceToProjectRepository(resourceId: String!): Resource!
  createApiToken(data: ApiTokenCreateInput!): ApiToken!
  createBuild(data: BuildCreateInput!): Build!
  createDefaultEntities(data: DefaultEntitiesInput!): [Entity!]
  createDefaultRelatedField(relatedFieldAllowMultipleSelection: Boolean, relatedFieldDisplayName: String, relatedFieldName: String, where: WhereUniqueInput!): EntityField!
  createEntitiesFromPrismaSchema(data: CreateEntitiesFromPrismaSchemaInput!, file: Upload!): CreateEntitiesFromPrismaSchemaResponse!
  createEntityField(data: EntityFieldCreateInput!, relatedFieldAllowMultipleSelection: Boolean, relatedFieldDisplayName: String, relatedFieldName: String): EntityField!
  createEntityFieldByDisplayName(data: EntityFieldCreateByDisplayNameInput!): EntityField!
  createMessageBroker(data: ResourceCreateInput!): Resource!
  createOneEntity(data: EntityCreateInput!): Entity!
  createOrganization(data: GitOrganizationCreateInput!): GitOrganization!
  createPluginInstallation(data: PluginInstallationCreateInput!): PluginInstallation!
  createProject(data: ProjectCreateInput!): Project!
  createRemoteGitRepository(data: CreateGitRepositoryBaseInput!): RemoteGitRepository!
  createResourceRole(data: ResourceRoleCreateInput!): ResourceRole!
  createService(data: ResourceCreateInput!): Resource!
  createServiceTopics(data: ServiceTopicsCreateInput!): ServiceTopics!
  createServiceWithEntities(data: ResourceCreateWithEntitiesInput!): ResourceCreateWithEntitiesResult!
  createTopic(data: TopicCreateInput!): Topic!
  createWorkspace(data: WorkspaceCreateInput!): Workspace
  deleteApiToken(where: WhereUniqueInput!): ApiToken!
  deleteEntity(where: WhereUniqueInput!): Entity
  deleteEntityField(where: WhereUniqueInput!): EntityField!
  deleteEntityPermissionField(where: EntityPermissionFieldWhereUniqueInput!): EntityPermissionField!
  deleteGitOrganization(gitOrganizationId: String!, gitProvider: EnumGitProvider!): Boolean!
  deleteGitRepository(gitRepositoryId: String!): Resource!
  deletePluginInstallation(where: WhereUniqueInput!): PluginInstallation!
  deleteProject(where: WhereUniqueInput!): Project
  deleteResource(where: WhereUniqueInput!): Resource
  deleteResourceRole(where: WhereUniqueInput!): ResourceRole
  deleteServiceTopics(where: WhereUniqueInput!): ServiceTopics!
  deleteTopic(where: WhereUniqueInput!): Topic!
  deleteUser(where: WhereUniqueInput!): User
  deleteWorkspace(where: WhereUniqueInput!): Workspace
  discardPendingChanges(data: PendingChangesDiscardInput!): Boolean
  disconnectResourceGitRepository(resourceId: String!): Resource!
  getGitResourceInstallationUrl(data: GitGetInstallationUrlInput!): AuthorizeResourceWithGitResult!
  inviteUser(data: InviteUserInput!): Invitation
  lockEntity(where: WhereUniqueInput!): Entity
  login(data: LoginInput!): Auth!
  provisionSubscription(data: ProvisionSubscriptionInput!): ProvisionSubscriptionResult
  resendInvitation(where: WhereUniqueInput!): Invitation
  revokeInvitation(where: WhereUniqueInput!): Invitation
  setCurrentWorkspace(data: WhereUniqueInput!): Auth!
  setPluginOrder(data: PluginSetOrderInput!, where: WhereUniqueInput!): PluginOrder
  signup(data: SignupInput!): Auth!
  updateAccount(data: UpdateAccountInput!): Account!
  updateEntity(data: EntityUpdateInput!, where: WhereUniqueInput!): Entity
  updateEntityField(data: EntityFieldUpdateInput!, relatedFieldAllowMultipleSelection: Boolean, relatedFieldDisplayName: String, relatedFieldName: String, where: WhereUniqueInput!): EntityField!
  updateEntityPermission(data: EntityUpdatePermissionInput!, where: WhereUniqueInput!): EntityPermission!
  updateEntityPermissionFieldRoles(data: EntityUpdatePermissionFieldRolesInput!): EntityPermissionField!
  updateEntityPermissionRoles(data: EntityUpdatePermissionRolesInput!): EntityPermission!
  updatePluginInstallation(data: PluginInstallationUpdateInput!, where: WhereUniqueInput!): PluginInstallation!
  updateProject(data: ProjectUpdateInput!, where: WhereUniqueInput!): Project!
  updateProjectConfigurationSettings(data: ProjectConfigurationSettingsUpdateInput!, where: WhereUniqueInput!): ProjectConfigurationSettings
  updateResource(data: ResourceUpdateInput!, where: WhereUniqueInput!): Resource
  updateResourceRole(data: ResourceRoleUpdateInput!, where: WhereUniqueInput!): ResourceRole
  updateServiceSettings(data: ServiceSettingsUpdateInput!, where: WhereUniqueInput!): ServiceSettings
  updateServiceTopics(data: ServiceTopicsUpdateInput!, where: WhereUniqueInput!): ServiceTopics!
  updateTopic(data: TopicUpdateInput!, where: WhereUniqueInput!): Topic!
  updateWorkspace(data: WorkspaceUpdateInput!, where: WhereUniqueInput!): Workspace
}

"""Returns a paginated list of repository groups available to select."""
type PaginatedGitGroup {
  groups: [GitGroup!]

  """Page number"""
  page: Float!

  """Number of groups per page"""
  pageSize: Float!

  """Total number of groups"""
  total: Float!
}

type Pagination {
  page: Float!
  perPage: Float!
}

type PendingChange {
  action: EnumPendingChangeAction!
  origin: PendingChangeOrigin!
  originId: String!
  originType: EnumPendingChangeOriginType!
  resource: Resource!
  versionNumber: Int!
}

union PendingChangeOrigin = Block | Entity

input PendingChangesDiscardInput {
  project: WhereParentIdInput!
}

input PendingChangesFindInput {
  project: WhereUniqueInput!
}

type PluginInstallation implements IBlock {
  blockType: EnumBlockType!
  configurations: JSONObject
  createdAt: DateTime!
  description: String
  displayName: String!
  enabled: Boolean!
  id: String!
  inputParameters: [BlockInputOutput!]!
  lockedAt: DateTime
  lockedByUserId: String
  npm: String!
  outputParameters: [BlockInputOutput!]!
  parentBlock: Block
  pluginId: String!
  resourceId: String
  settings: JSONObject
  updatedAt: DateTime!
  version: String!
  versionNumber: Float!
}

input PluginInstallationCreateInput {
  configurations: JSONObject
  description: String
  displayName: String!
  enabled: Boolean!
  inputParameters: [BlockInputOutputInput!]
  npm: String!
  outputParameters: [BlockInputOutputInput!]
  parentBlock: WhereParentIdInput
  pluginId: String!
  resource: WhereParentIdInput!
  settings: JSONObject
  version: String!
}

input PluginInstallationOrderByInput {
  blockType: SortOrder
  createdAt: SortOrder
  description: SortOrder
  displayName: SortOrder
  id: SortOrder
  updatedAt: SortOrder
}

input PluginInstallationUpdateInput {
  configurations: JSONObject
  description: String
  displayName: String
  enabled: Boolean!
  settings: JSONObject
  version: String!
}

input PluginInstallationWhereInput {
  createdAt: DateTimeFilter
  description: StringFilter
  displayName: StringFilter
  id: StringFilter
  parentBlock: WhereUniqueInput
  resource: ResourceWhereInput
  updatedAt: DateTimeFilter
}

input PluginInstallationsCreateInput {
  plugins: [PluginInstallationCreateInput!]
}

type PluginOrder implements IBlock {
  blockType: EnumBlockType!
  createdAt: DateTime!
  description: String
  displayName: String!
  id: String!
  inputParameters: [BlockInputOutput!]!
  lockedAt: DateTime
  lockedByUserId: String
  order: [PluginOrderItem!]!
  outputParameters: [BlockInputOutput!]!
  parentBlock: Block
  resourceId: String
  updatedAt: DateTime!
  versionNumber: Float!
}

type PluginOrderItem {
  order: Int!
  pluginId: String!
}

input PluginSetOrderInput {
  order: Int!
}

type Project {
  createdAt: DateTime!
  demoRepoName: String
  id: String!
  name: String!
  resources: [Resource!]
  updatedAt: DateTime!
  useDemoRepo: Boolean!
}

type ProjectConfigurationSettings implements IBlock {
  baseDirectory: String!
  blockType: EnumBlockType!
  createdAt: DateTime!
  description: String
  displayName: String!
  id: String!
  inputParameters: [BlockInputOutput!]!
  lockedAt: DateTime
  lockedByUserId: String
  outputParameters: [BlockInputOutput!]!
  parentBlock: Block
  resourceId: String
  updatedAt: DateTime!
  versionNumber: Float!
}

input ProjectConfigurationSettingsUpdateInput {
  baseDirectory: String
  description: String
  displayName: String
}

input ProjectCreateInput {
  name: String!
}

input ProjectOrderByInput {
  deletedAt: SortOrder
  id: SortOrder
  name: SortOrder
}

input ProjectUpdateInput {
  name: String
}

input ProjectWhereInput {
  deletedAt: DateTimeFilter
  id: String
  name: StringFilter
  resources: ResourceListRelationFilter
}

type PropertySelector {
  include: Boolean!
  propertyName: String!
}

input PropertySelectorInput {
  include: Boolean!
  propertyName: String!
}

input ProvisionSubscriptionInput {
  billingPeriod: String!
  cancelUrl: String
  intentionType: String!
  planId: String!
  successUrl: String
  workspaceId: String!
}

<<<<<<< HEAD
input ServiceSettingsUpdateInput {
  displayName: String
  description: String
  authProvider: EnumAuthProviderType!
  adminUISettings: AdminUISettingsUpdateInput!
  serverSettings: ServerSettingsUpdateInput!
  authEntityName: String
=======
type ProvisionSubscriptionResult {
  checkoutUrl: String
  provisionStatus: String!
>>>>>>> f2b55fb2
}

type Query {
  PluginInstallation(where: WhereUniqueInput!): PluginInstallation
  PluginInstallations(orderBy: PluginInstallationOrderByInput, skip: Int, take: Int, where: PluginInstallationWhereInput): [PluginInstallation!]!
  ServiceTopics(where: WhereUniqueInput!): ServiceTopics
  ServiceTopicsList(orderBy: ServiceTopicsOrderByInput, skip: Int, take: Int, where: ServiceTopicsWhereInput): [ServiceTopics!]!
  Topic(where: WhereUniqueInput!): Topic
  Topics(orderBy: TopicOrderByInput, skip: Int, take: Int, where: TopicWhereInput): [Topic!]!
  account: Account!
  action(where: WhereUniqueInput!): Action!
  block(where: WhereUniqueInput!): Block!
  blocks(orderBy: BlockOrderByInput, skip: Int, take: Int, where: BlockWhereInput): [Block!]!
  build(where: WhereUniqueInput!): Build!
  builds(orderBy: BuildOrderByInput, skip: Int, take: Int, where: BuildWhereInput): [Build!]!
  commit(where: CommitWhereUniqueInput!): Commit
  commits(cursor: CommitWhereUniqueInput, orderBy: CommitOrderByInput, skip: Int, take: Int, where: CommitWhereInput): [Commit!]
  currentWorkspace: Workspace
  entities(orderBy: EntityOrderByInput, skip: Int, take: Int, where: EntityWhereInput): [Entity!]!
  entity(where: WhereUniqueInput!): Entity
  gitGroups(where: GitGroupInput!): PaginatedGitGroup!
  gitOrganization(where: WhereUniqueInput!): GitOrganization!
  gitOrganizations(skip: Float, take: Float, where: GitOrganizationWhereInput): [GitOrganization!]!
  me: User!
  messageBrokerConnectedServices(where: WhereUniqueInput!): [Resource!]!
  pendingChanges(where: PendingChangesFindInput!): [PendingChange!]!
  pluginOrder(where: WhereUniqueInput!): PluginOrder!
  project(where: WhereUniqueInput!): Project
  projectConfigurationSettings(where: WhereUniqueInput!): ProjectConfigurationSettings!
  projects(orderBy: ProjectOrderByInput, skip: Int, take: Int, where: ProjectWhereInput): [Project!]!
  remoteGitRepositories(where: RemoteGitRepositoriesWhereUniqueInput!): RemoteGitRepos!
  resource(where: WhereUniqueInput!): Resource
  resourceRole(version: Float, where: WhereUniqueInput!): ResourceRole
  resourceRoles(orderBy: ResourceRoleOrderByInput, skip: Int, take: Int, where: ResourceRoleWhereInput): [ResourceRole!]!
  resources(orderBy: [ResourceOrderByInput!], skip: Int, take: Int, where: ResourceWhereInput): [Resource!]!
  serviceSettings(where: WhereUniqueInput!): ServiceSettings!
  userApiTokens: [ApiToken!]!
  workspace(where: WhereUniqueInput!): Workspace
  workspaceMembers: [WorkspaceMember!]
  workspaces: [Workspace!]!
}

enum QueryMode {
  Default
  Insensitive
}

type RemoteGitRepos {
  pagination: Pagination!
  repos: [RemoteGitRepository!]!
  total: Float!
}

input RemoteGitRepositoriesWhereUniqueInput {
  gitOrganizationId: String!
  gitProvider: EnumGitProvider!
  groupName: String

  """The page number. One-based indexing"""
  page: Float! = 1

  """The number of items to return per page"""
  perPage: Float! = 10
}

type RemoteGitRepository {
  admin: Boolean!
  defaultBranch: String!
  fullName: String!
  groupName: String
  name: String!
  private: Boolean!
  url: String!
}

type Resource {
  builds(orderBy: BuildOrderByInput, skip: Int, take: Int, where: BuildWhereInput): [Build!]!
  createdAt: DateTime!
  description: String!
  entities(orderBy: EntityOrderByInput, skip: Int, take: Int, where: EntityWhereInput): [Entity!]!
  environments: [Environment!]!
  gitRepository: GitRepository
  gitRepositoryId: String
  gitRepositoryOverride: Boolean!
  githubLastMessage: String
  githubLastSync: DateTime
  id: String!
  name: String!
  project: Project
  projectId: String
  resourceType: EnumResourceType!
  updatedAt: DateTime!
}

input ResourceCreateInput {
  description: String!
  gitRepository: ConnectGitRepositoryInput
  name: String!
  project: WhereParentIdInput!
  resourceType: EnumResourceType!
  serviceSettings: ServiceSettingsUpdateInput
}

input ResourceCreateWithEntitiesEntityInput {
  fields: [ResourceCreateWithEntitiesFieldInput!]!
  name: String!
  relationsToEntityIndex: [Int!]
}

input ResourceCreateWithEntitiesFieldInput {
  dataType: EnumDataType
  name: String!
}

input ResourceCreateWithEntitiesInput {
  authType: String!
  commitMessage: String!
  connectToDemoRepo: Boolean!
  dbType: String!
  entities: [ResourceCreateWithEntitiesEntityInput!]!
  plugins: PluginInstallationsCreateInput
  repoType: String!
  resource: ResourceCreateInput!
  wizardType: String!
}

type ResourceCreateWithEntitiesResult {
  build: Build
  resource: Resource!
}

input ResourceListRelationFilter {
  every: ResourceWhereInput
  none: ResourceWhereInput
  some: ResourceWhereInput
}

input ResourceOrderByInput {
  createdAt: SortOrder
  description: SortOrder
  id: SortOrder
  name: SortOrder
  resourceType: SortOrder
  updatedAt: SortOrder
}

type ResourceRole {
  createdAt: DateTime!
  description: String
  displayName: String!
  id: String!
  name: String!
  updatedAt: DateTime!
}

input ResourceRoleCreateInput {
  description: String!
  displayName: String!
  name: String!
  resource: WhereParentIdInput!
}

input ResourceRoleOrderByInput {
  createdAt: SortOrder
  description: SortOrder
  displayName: SortOrder
  id: SortOrder
  name: SortOrder
  updatedAt: SortOrder
}

input ResourceRoleUpdateInput {
  description: String
  displayName: String!
  name: String
}

input ResourceRoleWhereInput {
  createdAt: DateTimeFilter
  description: StringFilter
  displayName: StringFilter
  id: String
  name: StringFilter
  resource: WhereUniqueInput
  updatedAt: DateTimeFilter
}

input ResourceUpdateInput {
  description: String
  gitRepositoryOverride: Boolean
  name: String
}

input ResourceWhereInput {
  createdAt: DateTimeFilter
  description: StringFilter
  id: String
  name: StringFilter
  project: ProjectWhereInput
  projectId: String
  resourceType: EnumResourceTypeFilter
  updatedAt: DateTimeFilter
}

enum Role {
  Admin
  OrganizationAdmin
  ProjectAdmin
  User
}

type ServerSettings {
  generateGraphQL: Boolean!
  generateRestApi: Boolean!
  serverPath: String!
}

input ServerSettingsUpdateInput {
  generateGraphQL: Boolean
  generateRestApi: Boolean
  serverPath: String
}

type ServiceSettings implements IBlock {
  adminUISettings: AdminUISettings!
  authProvider: EnumAuthProviderType!
  blockType: EnumBlockType!
  createdAt: DateTime!
  description: String
  displayName: String!
  id: String!
  inputParameters: [BlockInputOutput!]!
  lockedAt: DateTime
  lockedByUserId: String
  outputParameters: [BlockInputOutput!]!
  parentBlock: Block
  resourceId: String
  serverSettings: ServerSettings!
  updatedAt: DateTime!
  versionNumber: Float!
}

input ServiceSettingsUpdateInput {
  adminUISettings: AdminUISettingsUpdateInput!
  authProvider: EnumAuthProviderType!
  description: String
  displayName: String
  serverSettings: ServerSettingsUpdateInput!
}

type ServiceTopics implements IBlock {
  blockType: EnumBlockType!
  createdAt: DateTime!
  description: String
  displayName: String!
  enabled: Boolean!
  id: String!
  inputParameters: [BlockInputOutput!]!
  lockedAt: DateTime
  lockedByUserId: String
  messageBrokerId: String!
  outputParameters: [BlockInputOutput!]!
  parentBlock: Block
  patterns: [MessagePattern!]!
  resourceId: String
  updatedAt: DateTime!
  versionNumber: Float!
}

input ServiceTopicsCreateInput {
  description: String
  displayName: String!
  enabled: Boolean!
  inputParameters: [BlockInputOutputInput!]
  messageBrokerId: String!
  outputParameters: [BlockInputOutputInput!]
  parentBlock: WhereParentIdInput
  patterns: [MessagePatternCreateInput!]
  resource: WhereParentIdInput!
}

input ServiceTopicsOrderByInput {
  blockType: SortOrder
  createdAt: SortOrder
  description: SortOrder
  displayName: SortOrder
  id: SortOrder
  updatedAt: SortOrder
}

input ServiceTopicsUpdateInput {
  description: String
  displayName: String
  enabled: Boolean!
  messageBrokerId: String!
  patterns: [MessagePatternCreateInput!]
}

input ServiceTopicsWhereInput {
  createdAt: DateTimeFilter
  description: StringFilter
  displayName: StringFilter
  id: StringFilter
  parentBlock: WhereUniqueInput
  resource: ResourceWhereInput
  updatedAt: DateTimeFilter
}

input SignupInput {
  email: String!
  firstName: String!
  lastName: String!
  password: String!
  workspaceName: String!
}

enum SortOrder {
  Asc
  Desc
}

input StringFilter {
  contains: String
  endsWith: String
  equals: String
  gt: String
  gte: String
  in: [String!]
  lt: String
  lte: String
  mode: QueryMode
  not: String
  notIn: [String!]
  startsWith: String
}

type Subscription {
  cancelUrl: String
  cancellationEffectiveDate: DateTime
  createdAt: DateTime!
  id: String!
  nextBillDate: DateTime
  price: Float
  status: EnumSubscriptionStatus!
  subscriptionPlan: EnumSubscriptionPlan!
  updateUrl: String
  updatedAt: DateTime!
  workspace: Workspace
  workspaceId: String!
}

type Topic implements IBlock {
  blockType: EnumBlockType!
  createdAt: DateTime!
  description: String
  displayName: String!
  id: String!
  inputParameters: [BlockInputOutput!]!
  lockedAt: DateTime
  lockedByUserId: String
  name: String!
  outputParameters: [BlockInputOutput!]!
  parentBlock: Block
  resourceId: String
  updatedAt: DateTime!
  versionNumber: Float!
}

input TopicCreateInput {
  description: String
  displayName: String!
  inputParameters: [BlockInputOutputInput!]
  name: String
  outputParameters: [BlockInputOutputInput!]
  parentBlock: WhereParentIdInput
  resource: WhereParentIdInput!
}

input TopicOrderByInput {
  blockType: SortOrder
  createdAt: SortOrder
  description: SortOrder
  displayName: SortOrder
  id: SortOrder
  updatedAt: SortOrder
}

input TopicUpdateInput {
  description: String
  displayName: String
  name: String
}

input TopicWhereInput {
  createdAt: DateTimeFilter
  description: StringFilter
  displayName: StringFilter
  id: StringFilter
  parentBlock: WhereUniqueInput
  resource: ResourceWhereInput
  updatedAt: DateTimeFilter
}

input UpdateAccountInput {
  firstName: String
  lastName: String
}

"""The `Upload` scalar type represents a file upload."""
scalar Upload

type User {
  account: Account
  createdAt: DateTime!
  id: String!
  isOwner: Boolean!
  updatedAt: DateTime!
  userRoles: [UserRole!]
  workspace: Workspace
}

type UserRole {
  createdAt: DateTime!
  id: String!
  role: Role!
  updatedAt: DateTime!
}

input WhereParentIdInput {
  connect: WhereUniqueInput!
}

input WhereUniqueInput {
  id: String!
}

type Workspace {
  createdAt: DateTime!
  gitOrganizations: [GitOrganization!]
  id: String!
  name: String!
  projects: [Project!]!
  subscription: Subscription
  updatedAt: DateTime!
  users: [User!]!
}

input WorkspaceCreateInput {
  name: String!
}

type WorkspaceMember {
  member: WorkspaceMemberType!
  type: EnumWorkspaceMemberType!
}

union WorkspaceMemberType = Invitation | User

input WorkspaceUpdateInput {
  name: String
}<|MERGE_RESOLUTION|>--- conflicted
+++ resolved
@@ -671,40 +671,10 @@
   Send
 }
 
-<<<<<<< HEAD
-input ResourceOrderByInput {
-  id: SortOrder
-  createdAt: SortOrder
-  updatedAt: SortOrder
-  name: SortOrder
-  description: SortOrder
-  resourceType: SortOrder
-}
-
-type ServiceSettings implements IBlock {
-  id: String!
-  createdAt: DateTime!
-  resourceId: String
-  updatedAt: DateTime!
-  parentBlock: Block
-  displayName: String!
-  description: String
-  blockType: EnumBlockType!
-  versionNumber: Float!
-  inputParameters: [BlockInputOutput!]!
-  outputParameters: [BlockInputOutput!]!
-  lockedByUserId: String
-  lockedAt: DateTime
-  authProvider: EnumAuthProviderType!
-  adminUISettings: AdminUISettings!
-  serverSettings: ServerSettings!
-  authEntityName: String
-=======
 enum EnumPendingChangeAction {
   Create
   Delete
   Update
->>>>>>> f2b55fb2
 }
 
 enum EnumPendingChangeOriginType {
@@ -1166,19 +1136,9 @@
   workspaceId: String!
 }
 
-<<<<<<< HEAD
-input ServiceSettingsUpdateInput {
-  displayName: String
-  description: String
-  authProvider: EnumAuthProviderType!
-  adminUISettings: AdminUISettingsUpdateInput!
-  serverSettings: ServerSettingsUpdateInput!
-  authEntityName: String
-=======
 type ProvisionSubscriptionResult {
   checkoutUrl: String
   provisionStatus: String!
->>>>>>> f2b55fb2
 }
 
 type Query {
@@ -1419,6 +1379,7 @@
   serverSettings: ServerSettings!
   updatedAt: DateTime!
   versionNumber: Float!
+  authEntityName: String
 }
 
 input ServiceSettingsUpdateInput {
@@ -1427,6 +1388,7 @@
   description: String
   displayName: String
   serverSettings: ServerSettingsUpdateInput!
+  authEntityName: String
 }
 
 type ServiceTopics implements IBlock {
