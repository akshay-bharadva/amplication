# ------------------------------------------------------
# THIS FILE WAS AUTOMATICALLY GENERATED (DO NOT MODIFY)
# ------------------------------------------------------

type Auth {
  """JWT Bearer token"""
  token: String!
}

type ErrorMessage {
  message: ErrorMessages!
  level: ErrorLevel!
  details: String
}

enum ErrorMessages {
  InvalidSchema
  InvalidModelName
  InvalidFieldName
  ReservedWord
  NoModels
  InvalidFKFieldName
}

enum ErrorLevel {
  Error
  Warning
}

type CreateEntitiesFromSchemaResponse {
  entities: [Entity!]!
  errors: [ErrorMessage!]
}

<<<<<<< HEAD
type Entity {
=======
type Query {
  account: Account!
  workspaces: [Workspace!]!
  workspace(where: WhereUniqueInput!): Workspace
  currentWorkspace: Workspace
  workspaceMembers: [WorkspaceMember!]
  projects(where: ProjectWhereInput, orderBy: ProjectOrderByInput, skip: Int, take: Int): [Project!]!
  project(where: WhereUniqueInput!): Project
  pendingChanges(where: PendingChangesFindInput!): [PendingChange!]!
  resource(where: WhereUniqueInput!): Resource
  resources(where: ResourceWhereInput, orderBy: [ResourceOrderByInput!], skip: Int, take: Int): [Resource!]!
  messageBrokerConnectedServices(where: WhereUniqueInput!): [Resource!]!
  entity(where: WhereUniqueInput!): Entity
  entities(where: EntityWhereInput, orderBy: EntityOrderByInput, skip: Int, take: Int): [Entity!]!
  serviceSettings(where: WhereUniqueInput!): ServiceSettings!
  blocks(where: BlockWhereInput, orderBy: BlockOrderByInput, skip: Int, take: Int): [Block!]!
  block(where: WhereUniqueInput!): Block!
  ServiceTopics(where: WhereUniqueInput!): ServiceTopics
  ServiceTopicsList(where: ServiceTopicsWhereInput, orderBy: ServiceTopicsOrderByInput, skip: Int, take: Int): [ServiceTopics!]!
  Topic(where: WhereUniqueInput!): Topic
  Topics(where: TopicWhereInput, orderBy: TopicOrderByInput, skip: Int, take: Int): [Topic!]!
  builds(where: BuildWhereInput, orderBy: BuildOrderByInput, take: Int, skip: Int): [Build!]!
  build(where: WhereUniqueInput!): Build!
  resourceRole(where: WhereUniqueInput!, version: Float): ResourceRole
  resourceRoles(where: ResourceRoleWhereInput, orderBy: ResourceRoleOrderByInput, skip: Int, take: Int): [ResourceRole!]!
  action(where: WhereUniqueInput!): Action!
  commit(where: CommitWhereUniqueInput!): Commit
  commits(where: CommitWhereInput, orderBy: CommitOrderByInput, cursor: CommitWhereUniqueInput, take: Int, skip: Int): [Commit!]
  PluginInstallation(where: WhereUniqueInput!): PluginInstallation
  PluginInstallations(where: PluginInstallationWhereInput, orderBy: PluginInstallationOrderByInput, skip: Int, take: Int): [PluginInstallation!]!
  pluginOrder(where: WhereUniqueInput!): PluginOrder!
  projectConfigurationSettings(where: WhereUniqueInput!): ProjectConfigurationSettings!
  gitOrganization(where: WhereUniqueInput!): GitOrganization!
  gitGroups(where: GitGroupInput!): PaginatedGitGroup!
  remoteGitRepositories(where: RemoteGitRepositoriesWhereUniqueInput!): RemoteGitRepos!
  gitOrganizations(where: GitOrganizationWhereInput, skip: Float, take: Float): [GitOrganization!]!
  me: User!
  userApiTokens: [ApiToken!]!
}

type Account {
>>>>>>> f4fe5206
  id: String!
  createdAt: DateTime!
  updatedAt: DateTime!
  resource: Resource
  resourceId: String!
  name: String!
  displayName: String!
  pluralDisplayName: String!
  customAttributes: String
  description: String
  versions(where: EntityVersionWhereInput, orderBy: EntityVersionOrderByInput, skip: Int, take: Int): [EntityVersion!]
  fields(where: EntityFieldWhereInput, orderBy: EntityFieldOrderByInput, skip: Int, take: Int): [EntityField!]
  permissions: [EntityPermission!]
  lockedByUserId: String
  lockedByUser: User
  lockedAt: DateTime
}

"""
A date-time string at UTC, such as 2019-12-03T09:54:33Z, compliant with the date-time format.
"""
scalar DateTime

<<<<<<< HEAD
=======
type Workspace {
  id: String!
  createdAt: DateTime!
  updatedAt: DateTime!
  name: String!
  projects: [Project!]!
  gitOrganizations: [GitOrganization!]
  users: [User!]!
  subscription: Subscription
}

type Project {
  id: String!
  name: String!
  resources: [Resource!]
  createdAt: DateTime!
  updatedAt: DateTime!
  useDemoRepo: Boolean!
  demoRepoName: String
}

>>>>>>> f4fe5206
type Resource {
  id: String!
  createdAt: DateTime!
  updatedAt: DateTime!
  project: Project
  projectId: String
  gitRepository: GitRepository
  gitRepositoryId: String
  name: String!
  description: String!
  entities(where: EntityWhereInput, orderBy: EntityOrderByInput, skip: Int, take: Int): [Entity!]!
  environments: [Environment!]!
  builds(where: BuildWhereInput, orderBy: BuildOrderByInput, take: Int, skip: Int): [Build!]!
  githubLastMessage: String
  githubLastSync: DateTime
  resourceType: EnumResourceType!
  gitRepositoryOverride: Boolean!
}

type Project {
  id: String!
  name: String!
  resources: [Resource!]
  createdAt: DateTime!
  updatedAt: DateTime!
}

type GitRepository {
  id: String!
  gitOrganizationId: String!
  gitOrganization: GitOrganization!
  name: String!
  groupName: String
  createdAt: DateTime
  updatedAt: DateTime
}

type GitOrganization {
  id: String!
  provider: EnumGitProvider!
  name: String!
  installationId: String!
  createdAt: DateTime!
  updatedAt: DateTime!
  type: EnumGitOrganizationType!

  """Defines if a git organisation needs defined repository groups"""
  useGroupingForRepositories: Boolean!
}

enum EnumGitProvider {
  Github
  Bitbucket
}

enum EnumGitOrganizationType {
  User
  Organization
}

input EntityWhereInput {
  id: StringFilter
  createdAt: DateTimeFilter
  updatedAt: DateTimeFilter
  name: StringFilter
  displayName: StringFilter
  pluralDisplayName: StringFilter
  customAttributes: StringFilter
  description: StringFilter
  fields: EntityFieldFilter
  resource: WhereUniqueInput
}

input StringFilter {
  equals: String
  not: String
  in: [String!]
  notIn: [String!]
  lt: String
  lte: String
  gt: String
  gte: String
  contains: String
  startsWith: String
  endsWith: String
  mode: QueryMode
}

enum QueryMode {
  Default
  Insensitive
}

input DateTimeFilter {
  equals: DateTime
  not: DateTime
  in: [DateTime!]
  notIn: [DateTime!]
  lt: DateTime
  lte: DateTime
  gt: DateTime
  gte: DateTime
}

input EntityFieldFilter {
  every: EntityFieldWhereInput
  some: EntityFieldWhereInput
  none: EntityFieldWhereInput
}

input EntityFieldWhereInput {
  id: StringFilter
  permanentId: StringFilter
  createdAt: DateTimeFilter
  updatedAt: DateTimeFilter
  name: StringFilter
  displayName: StringFilter
  dataType: EnumDataTypeFilter
  required: BooleanFilter
  unique: BooleanFilter
  searchable: BooleanFilter
  customAttributes: StringFilter
  description: StringFilter
}

input EnumDataTypeFilter {
  equals: EnumDataType
  not: EnumDataType
  in: [EnumDataType!]
  notIn: [EnumDataType!]
}

enum EnumDataType {
  SingleLineText
  MultiLineText
  Email
  WholeNumber
  DateTime
  DecimalNumber
  Lookup
  MultiSelectOptionSet
  OptionSet
  Boolean
  GeographicLocation
  Id
  CreatedAt
  UpdatedAt
  Roles
  Username
  Password
  Json
}

input BooleanFilter {
  equals: Boolean
  not: Boolean
}

input WhereUniqueInput {
  id: String!
}

input EntityOrderByInput {
  id: SortOrder
  createdAt: SortOrder
  updatedAt: SortOrder
  name: SortOrder
  displayName: SortOrder
  pluralDisplayName: SortOrder
  customAttributes: SortOrder
  description: SortOrder
}

enum SortOrder {
  Asc
  Desc
}

type Environment {
  id: String!
  createdAt: DateTime!
  updatedAt: DateTime!
  resource: Resource!
  resourceId: String!
  name: String!
  description: String
  address: String!
}

type Build {
  id: String!
  createdAt: DateTime!
  resource: Resource
  resourceId: String!
  createdBy: User!
  userId: String!
  status: EnumBuildStatus
  archiveURI: String!
  version: String!
  message: String!
  actionId: String!
  action: Action
  commit: Commit!
  commitId: String!
}

type User {
  id: String!
  createdAt: DateTime!
  updatedAt: DateTime!
  account: Account
  workspace: Workspace
  userRoles: [UserRole!]
  isOwner: Boolean!
}

type Account {
  id: String!
  createdAt: DateTime!
  updatedAt: DateTime!
  email: String!
  firstName: String!
  lastName: String!
  password: String!
  githubId: String
}

type Workspace {
  id: String!
  createdAt: DateTime!
  updatedAt: DateTime!
  name: String!
  projects: [Project!]!
  gitOrganizations: [GitOrganization!]
  users: [User!]!
  subscription: Subscription
}

type Subscription {
  id: String!
  createdAt: DateTime!
  updatedAt: DateTime!
  workspace: Workspace
  workspaceId: String!
  subscriptionPlan: EnumSubscriptionPlan!
  status: EnumSubscriptionStatus!
  cancellationEffectiveDate: DateTime
  cancelUrl: String
  updateUrl: String
  nextBillDate: DateTime
  price: Float
}

enum EnumSubscriptionPlan {
  Free
  Pro
  Enterprise
}

enum EnumSubscriptionStatus {
  Active
  Trailing
  PastDue
  Paused
  Deleted
}

type UserRole {
  id: String!
  createdAt: DateTime!
  updatedAt: DateTime!
  role: Role!
}

enum Role {
  Admin
  User
  OrganizationAdmin
  ProjectAdmin
}

enum EnumBuildStatus {
  Running
  Completed
  Failed
  Invalid
}

type Action {
  id: String!
  createdAt: DateTime!
  steps: [ActionStep!]
}

type ActionStep {
  id: String!
  createdAt: DateTime!
  name: String!
  message: String!
  status: EnumActionStepStatus!
  completedAt: DateTime
  logs: [ActionLog!]
}

enum EnumActionStepStatus {
  Waiting
  Running
  Failed
  Success
}

type ActionLog {
  id: String!
  createdAt: DateTime!
  message: String!
  meta: JSONObject!
  level: EnumActionLogLevel!
}

"""
The `JSONObject` scalar type represents JSON objects as specified by [ECMA-404](http://www.ecma-international.org/publications/files/ECMA-ST/ECMA-404.pdf).
"""
scalar JSONObject

enum EnumActionLogLevel {
  Error
  Warning
  Info
  Debug
}

type Commit {
  id: String!
  createdAt: DateTime!
  userId: String!
  user: User
  message: String!
  builds(where: BuildWhereInput, orderBy: BuildOrderByInput, take: Int, skip: Int): [Build!]
  changes: [PendingChange!]
}

input BuildWhereInput {
  id: StringFilter
  createdAt: DateTimeFilter
  resource: WhereUniqueInput!
  createdBy: WhereUniqueInput
  version: StringFilter
  message: StringFilter
  commit: WhereUniqueInput
}

input BuildOrderByInput {
  id: SortOrder
  createdAt: SortOrder
  userId: SortOrder
  status: SortOrder
  version: SortOrder
  message: SortOrder
}

type PendingChange {
  action: EnumPendingChangeAction!
  originType: EnumPendingChangeOriginType!
  originId: String!
  origin: PendingChangeOrigin!
  versionNumber: Int!
  resource: Resource!
}

enum EnumPendingChangeAction {
  Create
  Update
  Delete
}

enum EnumPendingChangeOriginType {
  Entity
  Block
}

union PendingChangeOrigin = Entity | Block

type Block {
  id: String!
  createdAt: DateTime!
  updatedAt: DateTime!
  resource: Resource
  parentBlock: Block
  displayName: String!
  description: String
  blockType: EnumBlockType!
  versionNumber: Float
  lockedByUserId: String
  lockedAt: DateTime
  versions(where: BlockVersionWhereInput, orderBy: BlockVersionOrderByInput, skip: Int, take: Int): [BlockVersion!]
  lockedByUser: [User!]!
}

enum EnumBlockType {
  ServiceSettings
  ProjectConfigurationSettings
  Topic
  ServiceTopics
  PluginInstallation
  PluginOrder
}

type BlockVersion {
  id: String!
  createdAt: DateTime!
  updatedAt: DateTime!
  displayName: String!
  description: String
  block: Block!
  versionNumber: Int!
  commit: Commit
  settings: JSONObject
}

input BlockVersionWhereInput {
  id: StringFilter
  createdAt: DateTimeFilter
  updatedAt: DateTimeFilter
  versionNumber: IntFilter
  label: StringFilter
  block: WhereUniqueInput
}

input IntFilter {
  equals: Int
  not: Int
  in: [Int!]
  notIn: [Int!]
  lt: Int
  lte: Int
  gt: Int
  gte: Int
}

input BlockVersionOrderByInput {
  id: SortOrder
  createdAt: SortOrder
  updatedAt: SortOrder
  versionNumber: SortOrder
  label: SortOrder
}

enum EnumResourceType {
  Service
  ProjectConfiguration
  MessageBroker
}

type EntityVersion {
  id: String!
  createdAt: DateTime!
  updatedAt: DateTime!
  entityId: String!
  entity: Entity!
  versionNumber: Int!
  name: String!
  displayName: String!
  pluralDisplayName: String!
  customAttributes: String
  description: String
  commit: Commit
  fields(where: EntityFieldWhereInput, orderBy: EntityFieldOrderByInput, skip: Int, take: Int): [EntityField!]!
  permissions: [EntityPermission!]
}

type EntityField {
  id: String!
  permanentId: String!
  createdAt: DateTime!
  updatedAt: DateTime!
  name: String!
  displayName: String!
  dataType: EnumDataType!
  properties: JSONObject
  required: Boolean!
  unique: Boolean!
  searchable: Boolean!
  description: String
  customAttributes: String
  position: Int
}

input EntityFieldOrderByInput {
  id: SortOrder
  permanentId: SortOrder
  createdAt: SortOrder
  updatedAt: SortOrder
  name: SortOrder
  displayName: SortOrder
  dataType: SortOrder
  required: SortOrder
  unique: SortOrder
  searchable: SortOrder
  customAttributes: SortOrder
  description: SortOrder
  position: SortOrder
}

type EntityPermission {
  id: String!
  entityVersionId: String!
  entityVersion: EntityVersion
  action: EnumEntityAction!
  type: EnumEntityPermissionType!
  permissionRoles: [EntityPermissionRole!]
  permissionFields: [EntityPermissionField!]
}

enum EnumEntityAction {
  View
  Create
  Update
  Delete
  Search
}

enum EnumEntityPermissionType {
  AllRoles
  Granular
  Disabled
  Public
}

type EntityPermissionRole {
  id: String!
  entityVersionId: String!
  action: EnumEntityAction!
  entityPermission: EntityPermission
  resourceRoleId: String!
  resourceRole: ResourceRole!
}

type ResourceRole {
  id: String!
  createdAt: DateTime!
  updatedAt: DateTime!
  name: String!
  displayName: String!
  description: String
}

type EntityPermissionField {
  id: String!
  permissionId: String!
  permission: EntityPermission
  fieldPermanentId: String!
  entityVersionId: String!
  field: EntityField!
  permissionRoles: [EntityPermissionRole!]
}

input EntityVersionWhereInput {
  id: StringFilter
  createdAt: DateTimeFilter
  updatedAt: DateTimeFilter
  versionNumber: IntFilter
  name: StringFilter
  displayName: StringFilter
  pluralDisplayName: StringFilter
  customAttributes: StringFilter
  description: StringFilter
  label: StringFilter
  entity: WhereUniqueInput
}

input EntityVersionOrderByInput {
  id: SortOrder
  createdAt: SortOrder
  updatedAt: SortOrder
  versionNumber: SortOrder
  name: SortOrder
  displayName: SortOrder
  pluralDisplayName: SortOrder
  customAttributes: SortOrder
  description: SortOrder
  label: SortOrder
}

type AdminUISettings {
  generateAdminUI: Boolean!
  adminUIPath: String!
}

type MessagePattern {
  topicId: String!
  type: EnumMessagePatternConnectionOptions!
}

enum EnumMessagePatternConnectionOptions {
  None
  Receive
  Send
}

type PluginOrderItem {
  pluginId: String!
  order: Int!
}

type AuthorizeResourceWithGitResult {
  """"""
  url: String!
}

type Query {
  account: Account!
  workspaces: [Workspace!]!
  workspace(where: WhereUniqueInput!): Workspace
  currentWorkspace: Workspace
  workspaceMembers: [WorkspaceMember!]
  projects(where: ProjectWhereInput, orderBy: ProjectOrderByInput, skip: Int, take: Int): [Project!]!
  project(where: WhereUniqueInput!): Project
  pendingChanges(where: PendingChangesFindInput!): [PendingChange!]!
  resource(where: WhereUniqueInput!): Resource
  resources(where: ResourceWhereInput, orderBy: [ResourceOrderByInput!], skip: Int, take: Int): [Resource!]!
  messageBrokerConnectedServices(where: WhereUniqueInput!): [Resource!]!
  entity(where: WhereUniqueInput!): Entity
  entities(where: EntityWhereInput, orderBy: EntityOrderByInput, skip: Int, take: Int): [Entity!]!
  serviceSettings(where: WhereUniqueInput!): ServiceSettings!
  blocks(where: BlockWhereInput, orderBy: BlockOrderByInput, skip: Int, take: Int): [Block!]!
  block(where: WhereUniqueInput!): Block!
  ServiceTopics(where: WhereUniqueInput!): ServiceTopics
  ServiceTopicsList(where: ServiceTopicsWhereInput, orderBy: ServiceTopicsOrderByInput, skip: Int, take: Int): [ServiceTopics!]!
  Topic(where: WhereUniqueInput!): Topic
  Topics(where: TopicWhereInput, orderBy: TopicOrderByInput, skip: Int, take: Int): [Topic!]!
  builds(where: BuildWhereInput, orderBy: BuildOrderByInput, take: Int, skip: Int): [Build!]!
  build(where: WhereUniqueInput!): Build!
  resourceRole(where: WhereUniqueInput!, version: Float): ResourceRole
  resourceRoles(where: ResourceRoleWhereInput, orderBy: ResourceRoleOrderByInput, skip: Int, take: Int): [ResourceRole!]!
  action(where: WhereUniqueInput!): Action!
  commit(where: CommitWhereUniqueInput!): Commit
  commits(where: CommitWhereInput, orderBy: CommitOrderByInput, cursor: CommitWhereUniqueInput, take: Int, skip: Int): [Commit!]
  PluginInstallation(where: WhereUniqueInput!): PluginInstallation
  PluginInstallations(where: PluginInstallationWhereInput, orderBy: PluginInstallationOrderByInput, skip: Int, take: Int): [PluginInstallation!]!
  pluginOrder(where: WhereUniqueInput!): PluginOrder!
  gitOrganization(where: WhereUniqueInput!): GitOrganization!
  gitGroups(where: GitGroupInput!): PaginatedGitGroup!
  remoteGitRepositories(where: RemoteGitRepositoriesWhereUniqueInput!): RemoteGitRepos!
  gitOrganizations(where: GitOrganizationWhereInput, skip: Float, take: Float): [GitOrganization!]!
  projectConfigurationSettings(where: WhereUniqueInput!): ProjectConfigurationSettings!
  me: User!
  userApiTokens: [ApiToken!]!
}

type WorkspaceMember {
  type: EnumWorkspaceMemberType!
  member: WorkspaceMemberType!
}

enum EnumWorkspaceMemberType {
  User
  Invitation
}

union WorkspaceMemberType = User | Invitation

type Invitation {
  id: String!
  createdAt: DateTime!
  updatedAt: DateTime!
  email: String!
  workspace: Workspace
  invitedByUser: User
}

input ProjectWhereInput {
  id: String
  deletedAt: DateTimeFilter
  name: StringFilter
  resources: ResourceListRelationFilter
}

input ResourceListRelationFilter {
  every: ResourceWhereInput
  some: ResourceWhereInput
  none: ResourceWhereInput
}

input ResourceWhereInput {
  id: String
  createdAt: DateTimeFilter
  updatedAt: DateTimeFilter
  name: StringFilter
  description: StringFilter
  project: ProjectWhereInput
  projectId: String
  resourceType: EnumResourceTypeFilter
}

input EnumResourceTypeFilter {
  equals: EnumResourceType
  not: EnumResourceType
  in: [EnumResourceType!]
  notIn: [EnumResourceType!]
}

input ProjectOrderByInput {
  id: SortOrder
  deletedAt: SortOrder
  name: SortOrder
}

input PendingChangesFindInput {
  project: WhereUniqueInput!
}

input ResourceOrderByInput {
  id: SortOrder
  createdAt: SortOrder
  updatedAt: SortOrder
  name: SortOrder
  description: SortOrder
  resourceType: SortOrder
}

type ServiceSettings implements IBlock {
  id: String!
  createdAt: DateTime!
  resourceId: String
  updatedAt: DateTime!
  parentBlock: Block
  displayName: String!
  description: String
  blockType: EnumBlockType!
  versionNumber: Float!
  inputParameters: [BlockInputOutput!]!
  outputParameters: [BlockInputOutput!]!
  lockedByUserId: String
  lockedAt: DateTime
  authProvider: EnumAuthProviderType!
  adminUISettings: AdminUISettings!
  serverSettings: ServerSettings!
}

interface IBlock {
  id: String!
  createdAt: DateTime!
  resourceId: String
  updatedAt: DateTime!
  parentBlock: Block
  displayName: String!
  description: String
  blockType: EnumBlockType!
  versionNumber: Float!
  inputParameters: [BlockInputOutput!]!
  outputParameters: [BlockInputOutput!]!
  lockedByUserId: String
  lockedAt: DateTime
}

type BlockInputOutput {
  name: String!
  description: String!
  dataType: EnumDataType
  dataTypeEntityName: String
  isList: Boolean
  includeAllPropertiesByDefault: Boolean
  propertyList: [PropertySelector!]
}

type PropertySelector {
  propertyName: String!
  include: Boolean!
}

enum EnumAuthProviderType {
  Http
  Jwt
}

type ServerSettings {
  generateGraphQL: Boolean!
  generateRestApi: Boolean!
  serverPath: String!
}

input BlockWhereInput {
  id: StringFilter
  createdAt: DateTimeFilter
  updatedAt: DateTimeFilter
  resource: ResourceWhereInput
  parentBlock: WhereUniqueInput
  blockType: EnumBlockTypeFilter
  displayName: StringFilter
  description: StringFilter
}

input EnumBlockTypeFilter {
  equals: EnumBlockType
  not: EnumBlockType
  in: [EnumBlockType!]
  notIn: [EnumBlockType!]
}

input BlockOrderByInput {
  id: SortOrder
  createdAt: SortOrder
  updatedAt: SortOrder
  blockType: SortOrder
  displayName: SortOrder
  description: SortOrder
}

type ServiceTopics implements IBlock {
  id: String!
  createdAt: DateTime!
  resourceId: String
  updatedAt: DateTime!
  parentBlock: Block
  displayName: String!
  description: String
  blockType: EnumBlockType!
  versionNumber: Float!
  inputParameters: [BlockInputOutput!]!
  outputParameters: [BlockInputOutput!]!
  lockedByUserId: String
  lockedAt: DateTime
  messageBrokerId: String!
  enabled: Boolean!
  patterns: [MessagePattern!]!
}

input ServiceTopicsWhereInput {
  id: StringFilter
  createdAt: DateTimeFilter
  updatedAt: DateTimeFilter
  resource: ResourceWhereInput
  parentBlock: WhereUniqueInput
  displayName: StringFilter
  description: StringFilter
}

input ServiceTopicsOrderByInput {
  id: SortOrder
  createdAt: SortOrder
  updatedAt: SortOrder
  blockType: SortOrder
  displayName: SortOrder
  description: SortOrder
}

type Topic implements IBlock {
  id: String!
  createdAt: DateTime!
  resourceId: String
  updatedAt: DateTime!
  parentBlock: Block
  displayName: String!
  description: String
  blockType: EnumBlockType!
  versionNumber: Float!
  inputParameters: [BlockInputOutput!]!
  outputParameters: [BlockInputOutput!]!
  lockedByUserId: String
  lockedAt: DateTime
  name: String!
}

input TopicWhereInput {
  id: StringFilter
  createdAt: DateTimeFilter
  updatedAt: DateTimeFilter
  resource: ResourceWhereInput
  parentBlock: WhereUniqueInput
  displayName: StringFilter
  description: StringFilter
}

input TopicOrderByInput {
  id: SortOrder
  createdAt: SortOrder
  updatedAt: SortOrder
  blockType: SortOrder
  displayName: SortOrder
  description: SortOrder
}

input ResourceRoleWhereInput {
  id: String
  createdAt: DateTimeFilter
  updatedAt: DateTimeFilter
  name: StringFilter
  displayName: StringFilter
  description: StringFilter
  resource: WhereUniqueInput
}

input ResourceRoleOrderByInput {
  id: SortOrder
  createdAt: SortOrder
  updatedAt: SortOrder
  name: SortOrder
  displayName: SortOrder
  description: SortOrder
}

input CommitWhereUniqueInput {
  id: String
}

input CommitWhereInput {
  id: StringFilter
  createdAt: DateTimeFilter
  project: WhereUniqueInput!
  user: WhereUniqueInput
  message: StringFilter
}

input CommitOrderByInput {
  id: SortOrder
  createdAt: SortOrder
  message: SortOrder
}

type PluginInstallation implements IBlock {
  id: String!
  createdAt: DateTime!
  resourceId: String
  updatedAt: DateTime!
  parentBlock: Block
  displayName: String!
  description: String
  blockType: EnumBlockType!
  versionNumber: Float!
  inputParameters: [BlockInputOutput!]!
  outputParameters: [BlockInputOutput!]!
  lockedByUserId: String
  lockedAt: DateTime
  pluginId: String!
  enabled: Boolean!
  npm: String!
  settings: JSONObject
  configurations: JSONObject
  version: String!
}

input PluginInstallationWhereInput {
  id: StringFilter
  createdAt: DateTimeFilter
  updatedAt: DateTimeFilter
  resource: ResourceWhereInput
  parentBlock: WhereUniqueInput
  displayName: StringFilter
  description: StringFilter
}

input PluginInstallationOrderByInput {
  id: SortOrder
  createdAt: SortOrder
  updatedAt: SortOrder
  blockType: SortOrder
  displayName: SortOrder
  description: SortOrder
}

type PluginOrder implements IBlock {
  id: String!
  createdAt: DateTime!
  resourceId: String
  updatedAt: DateTime!
  parentBlock: Block
  displayName: String!
  description: String
  blockType: EnumBlockType!
  versionNumber: Float!
  inputParameters: [BlockInputOutput!]!
  outputParameters: [BlockInputOutput!]!
  lockedByUserId: String
  lockedAt: DateTime
  order: [PluginOrderItem!]!
}

type ProjectConfigurationSettings implements IBlock {
  id: String!
  createdAt: DateTime!
  resourceId: String
  updatedAt: DateTime!
  parentBlock: Block
  displayName: String!
  description: String
  blockType: EnumBlockType!
  versionNumber: Float!
  inputParameters: [BlockInputOutput!]!
  outputParameters: [BlockInputOutput!]!
  lockedByUserId: String
  lockedAt: DateTime
  baseDirectory: String!
}

"""Returns a paginated list of repository groups available to select."""
type PaginatedGitGroup {
  """Total number of groups"""
  total: Float!

  """Page number"""
  page: Float!

  """Number of groups per page"""
  pageSize: Float!
  groups: [GitGroup!]
}

"""Group of Repositories"""
type GitGroup {
  id: String!
  displayName: String!
  name: String!
}

input GitGroupInput {
  organizationId: String!
}

type RemoteGitRepos {
  repos: [RemoteGitRepository!]!
  total: Float!
  pagination: Pagination!
}

type RemoteGitRepository {
  name: String!
  url: String!
  private: Boolean!
  fullName: String!
  admin: Boolean!
  defaultBranch: String!
  groupName: String
}

type Pagination {
  page: Float!
  perPage: Float!
}

input RemoteGitRepositoriesWhereUniqueInput {
  gitOrganizationId: String!
  gitProvider: EnumGitProvider!

  """The number of items to return per page"""
  perPage: Float! = 10

  """The page number. One-based indexing"""
  page: Float! = 1
  groupName: String
}

input GitOrganizationWhereInput {
  id: String
}

type ApiToken {
  id: String!
  createdAt: DateTime!
  updatedAt: DateTime!
  name: String!
  userId: String!
  token: String
  previewChars: String!
  lastAccessAt: DateTime!
}

type Mutation {
  updateAccount(data: UpdateAccountInput!): Account!
  deleteWorkspace(where: WhereUniqueInput!): Workspace
  updateWorkspace(data: WorkspaceUpdateInput!, where: WhereUniqueInput!): Workspace
  createWorkspace(data: WorkspaceCreateInput!): Workspace
  inviteUser(data: InviteUserInput!): Invitation
  revokeInvitation(where: WhereUniqueInput!): Invitation
  resendInvitation(where: WhereUniqueInput!): Invitation
  deleteUser(where: WhereUniqueInput!): User
  provisionSubscription(data: ProvisionSubscriptionInput!): ProvisionSubscriptionResult
  createProject(data: ProjectCreateInput!): Project!
  deleteProject(where: WhereUniqueInput!): Project
  updateProject(data: ProjectUpdateInput!, where: WhereUniqueInput!): Project!
  commit(data: CommitCreateInput!): Commit
  discardPendingChanges(data: PendingChangesDiscardInput!): Boolean
  createMessageBroker(data: ResourceCreateInput!): Resource!
  createService(data: ResourceCreateInput!): Resource!
  createServiceWithEntities(data: ResourceCreateWithEntitiesInput!): ResourceCreateWithEntitiesResult!
  deleteResource(where: WhereUniqueInput!): Resource
  updateResource(data: ResourceUpdateInput!, where: WhereUniqueInput!): Resource
  createOneEntity(data: EntityCreateInput!): Entity!
<<<<<<< HEAD
  createEntitiesFromSchema(data: CreateEntitiesFromPrismaSchemaInput!, file: Upload!): CreateEntitiesFromSchemaResponse!
=======
  createDefaultEntities(data: DefaultEntitiesInput!): [Entity!]
>>>>>>> f4fe5206
  deleteEntity(where: WhereUniqueInput!): Entity
  updateEntity(data: EntityUpdateInput!, where: WhereUniqueInput!): Entity
  lockEntity(where: WhereUniqueInput!): Entity
  updateEntityPermission(data: EntityUpdatePermissionInput!, where: WhereUniqueInput!): EntityPermission!
  updateEntityPermissionRoles(data: EntityUpdatePermissionRolesInput!): EntityPermission!
  addEntityPermissionField(data: EntityAddPermissionFieldInput!): EntityPermissionField!
  deleteEntityPermissionField(where: EntityPermissionFieldWhereUniqueInput!): EntityPermissionField!
  updateEntityPermissionFieldRoles(data: EntityUpdatePermissionFieldRolesInput!): EntityPermissionField!
  createEntityField(data: EntityFieldCreateInput!, relatedFieldName: String, relatedFieldDisplayName: String, relatedFieldAllowMultipleSelection: Boolean): EntityField!
  createEntityFieldByDisplayName(data: EntityFieldCreateByDisplayNameInput!): EntityField!
  deleteEntityField(where: WhereUniqueInput!): EntityField!
  updateEntityField(data: EntityFieldUpdateInput!, where: WhereUniqueInput!, relatedFieldName: String, relatedFieldDisplayName: String, relatedFieldAllowMultipleSelection: Boolean): EntityField!
  createDefaultRelatedField(where: WhereUniqueInput!, relatedFieldName: String, relatedFieldDisplayName: String, relatedFieldAllowMultipleSelection: Boolean): EntityField!
  updateServiceSettings(data: ServiceSettingsUpdateInput!, where: WhereUniqueInput!): ServiceSettings
  createServiceTopics(data: ServiceTopicsCreateInput!): ServiceTopics!
  updateServiceTopics(data: ServiceTopicsUpdateInput!, where: WhereUniqueInput!): ServiceTopics!
  deleteServiceTopics(where: WhereUniqueInput!): ServiceTopics!
  createTopic(data: TopicCreateInput!): Topic!
  updateTopic(data: TopicUpdateInput!, where: WhereUniqueInput!): Topic!
  deleteTopic(where: WhereUniqueInput!): Topic!
  createBuild(data: BuildCreateInput!): Build!
  createResourceRole(data: ResourceRoleCreateInput!): ResourceRole!
  deleteResourceRole(where: WhereUniqueInput!): ResourceRole
  updateResourceRole(data: ResourceRoleUpdateInput!, where: WhereUniqueInput!): ResourceRole
  createPluginInstallation(data: PluginInstallationCreateInput!): PluginInstallation!
  updatePluginInstallation(data: PluginInstallationUpdateInput!, where: WhereUniqueInput!): PluginInstallation!
  deletePluginInstallation(where: WhereUniqueInput!): PluginInstallation!
  setPluginOrder(data: PluginSetOrderInput!, where: WhereUniqueInput!): PluginOrder
  connectGitRepository(data: CreateGitRepositoryInput!): Resource!
  createRemoteGitRepository(data: CreateGitRepositoryBaseInput!): RemoteGitRepository!
  connectResourceGitRepository(data: ConnectGitRepositoryInput!): Resource!
  connectResourceToProjectRepository(resourceId: String!): Resource!

  """Only for GitHub integrations"""
  createOrganization(data: GitOrganizationCreateInput!): GitOrganization!
  deleteGitRepository(gitRepositoryId: String!): Resource!
  deleteGitOrganization(gitOrganizationId: String!, gitProvider: EnumGitProvider!): Boolean!
  disconnectResourceGitRepository(resourceId: String!): Resource!
  getGitResourceInstallationUrl(data: GitGetInstallationUrlInput!): AuthorizeResourceWithGitResult!
  completeGitOAuth2Flow(data: GitOAuth2FlowInput!): GitOrganization!
  signup(data: SignupInput!): Auth!
  login(data: LoginInput!): Auth!
  createApiToken(data: ApiTokenCreateInput!): ApiToken!
  changePassword(data: ChangePasswordInput!): Account!
  deleteApiToken(where: WhereUniqueInput!): ApiToken!
  setCurrentWorkspace(data: WhereUniqueInput!): Auth!
  completeInvitation(data: CompleteInvitationInput!): Auth!
}

input UpdateAccountInput {
  firstName: String
  lastName: String
}

input WorkspaceUpdateInput {
  name: String
}

input WorkspaceCreateInput {
  name: String!
}

input InviteUserInput {
  email: String!
}

type ProvisionSubscriptionResult {
  provisionStatus: String!
  checkoutUrl: String
}

input ProvisionSubscriptionInput {
  workspaceId: String!
  planId: String!
  billingPeriod: String!
  intentionType: String!
  successUrl: String
  cancelUrl: String
}

input ProjectCreateInput {
  name: String!
}

input ProjectUpdateInput {
  name: String
}

input CommitCreateInput {
  message: String!
  project: WhereParentIdInput!
}

input WhereParentIdInput {
  connect: WhereUniqueInput!
}

input PendingChangesDiscardInput {
  project: WhereParentIdInput!
}

input ResourceCreateInput {
  name: String!
  description: String!
  resourceType: EnumResourceType!
  project: WhereParentIdInput!
  serviceSettings: ServiceSettingsUpdateInput
  gitRepository: ConnectGitRepositoryInput
}

input ServiceSettingsUpdateInput {
  displayName: String
  description: String
  authProvider: EnumAuthProviderType!
  adminUISettings: AdminUISettingsUpdateInput!
  serverSettings: ServerSettingsUpdateInput!
}

input AdminUISettingsUpdateInput {
  generateAdminUI: Boolean
  adminUIPath: String
}

input ServerSettingsUpdateInput {
  generateGraphQL: Boolean
  generateRestApi: Boolean
  serverPath: String
}

input ConnectGitRepositoryInput {
  name: String!

  """
  Name of the git provider repository group. It is mandatory when GitOrganisation.useGroupingForRepositories is true
  """
  groupName: String
  resourceId: String!
  gitOrganizationId: String!
  isOverrideGitRepository: Boolean
}

type ResourceCreateWithEntitiesResult {
  resource: Resource!
  build: Build
}

input ResourceCreateWithEntitiesInput {
  resource: ResourceCreateInput!
  entities: [ResourceCreateWithEntitiesEntityInput!]!
  commitMessage: String!
  plugins: PluginInstallationsCreateInput
  wizardType: String!
  authType: String!
  dbType: String!
  repoType: String!
  connectToDemoRepo: Boolean!
}

input ResourceCreateWithEntitiesEntityInput {
  name: String!
  fields: [ResourceCreateWithEntitiesFieldInput!]!
  relationsToEntityIndex: [Int!]
}

input ResourceCreateWithEntitiesFieldInput {
  name: String!
  dataType: EnumDataType
}

input PluginInstallationsCreateInput {
  plugins: [PluginInstallationCreateInput!]
}

input PluginInstallationCreateInput {
  displayName: String!
  description: String
  resource: WhereParentIdInput!
  parentBlock: WhereParentIdInput
  inputParameters: [BlockInputOutputInput!]
  outputParameters: [BlockInputOutputInput!]
  pluginId: String!
  enabled: Boolean!
  npm: String!
  settings: JSONObject
  configurations: JSONObject
  version: String!
}

input BlockInputOutputInput {
  name: String!
  description: String!
  dataType: EnumDataType
  dataTypeEntityName: String
  isList: Boolean
  includeAllPropertiesByDefault: Boolean
  propertyList: [PropertySelectorInput!]
}

input PropertySelectorInput {
  propertyName: String!
  include: Boolean!
}

input ResourceUpdateInput {
  name: String
  description: String
  gitRepositoryOverride: Boolean
}

input EntityCreateInput {
  """
  allow creating the id for the entity when using import prisma schema because we need it for the relation
  """
  id: String
  name: String!
  displayName: String!
  pluralDisplayName: String!
  customAttributes: String
  description: String
  resource: WhereParentIdInput!
}

<<<<<<< HEAD
input CreateEntitiesFromPrismaSchemaInput {
  resourceId: String!
}

"""The `Upload` scalar type represents a file upload."""
scalar Upload

=======
input DefaultEntitiesInput {
  resourceId: String!
}

>>>>>>> f4fe5206
input EntityUpdateInput {
  name: String
  displayName: String
  pluralDisplayName: String
  customAttributes: String
  description: String
}

input EntityUpdatePermissionInput {
  action: EnumEntityAction!
  type: EnumEntityPermissionType!
}

input EntityUpdatePermissionRolesInput {
  action: EnumEntityAction!
  entity: WhereParentIdInput!
  deleteRoles: [WhereUniqueInput!]
  addRoles: [WhereUniqueInput!]
}

input EntityAddPermissionFieldInput {
  action: EnumEntityAction!
  fieldName: String!
  entity: WhereParentIdInput!
}

input EntityPermissionFieldWhereUniqueInput {
  entityId: String!
  action: EnumEntityAction!
  fieldPermanentId: String!
}

input EntityUpdatePermissionFieldRolesInput {
  permissionField: WhereParentIdInput!
  deletePermissionRoles: [WhereUniqueInput!]
  addPermissionRoles: [WhereUniqueInput!]
}

input EntityFieldCreateInput {
  name: String!
  displayName: String!
  dataType: EnumDataType!
  properties: JSONObject!
  required: Boolean!
  unique: Boolean!
  searchable: Boolean!
  description: String!
  customAttributes: String
  entity: WhereParentIdInput!
  position: Int
}

input EntityFieldCreateByDisplayNameInput {
  displayName: String!
  dataType: EnumDataType
  entity: WhereParentIdInput!
}

input EntityFieldUpdateInput {
  name: String
  displayName: String
  dataType: EnumDataType
  properties: JSONObject
  required: Boolean
  unique: Boolean
  searchable: Boolean
  description: String
  customAttributes: String
  position: Int
}

input ServiceTopicsCreateInput {
  displayName: String!
  description: String
  resource: WhereParentIdInput!
  parentBlock: WhereParentIdInput
  inputParameters: [BlockInputOutputInput!]
  outputParameters: [BlockInputOutputInput!]
  messageBrokerId: String!
  enabled: Boolean!
  patterns: [MessagePatternCreateInput!]
}

input MessagePatternCreateInput {
  topicId: String!
  type: EnumMessagePatternConnectionOptions!
}

input ServiceTopicsUpdateInput {
  displayName: String
  description: String
  messageBrokerId: String!
  enabled: Boolean!
  patterns: [MessagePatternCreateInput!]
}

input TopicCreateInput {
  displayName: String!
  description: String
  resource: WhereParentIdInput!
  parentBlock: WhereParentIdInput
  inputParameters: [BlockInputOutputInput!]
  outputParameters: [BlockInputOutputInput!]
  name: String
}

input TopicUpdateInput {
  displayName: String
  description: String
  name: String
}

input BuildCreateInput {
  resource: WhereParentIdInput!
  message: String!
  commit: WhereParentIdInput!
}

input ResourceRoleCreateInput {
  name: String!
  description: String!
  displayName: String!
  resource: WhereParentIdInput!
}

input ResourceRoleUpdateInput {
  name: String
  description: String
  displayName: String!
}

input PluginInstallationUpdateInput {
  displayName: String
  description: String
  enabled: Boolean!
  settings: JSONObject
  configurations: JSONObject
  version: String!
}

input PluginSetOrderInput {
  order: Int!
}

input ProjectConfigurationSettingsUpdateInput {
  displayName: String
  description: String
  baseDirectory: String
}

input CreateGitRepositoryInput {
  name: String!

  """
  Name of the git provider repository group. It is mandatory when GitOrganisation.useGroupingForRepositories is true
  """
  groupName: String
  isPublic: Boolean!
  gitOrganizationId: String!
  gitProvider: EnumGitProvider!
  gitOrganizationType: EnumGitOrganizationType!
  resourceId: String!
}

input CreateGitRepositoryBaseInput {
  name: String!

  """
  Name of the git provider repository group. It is mandatory when GitOrganisation.useGroupingForRepositories is true
  """
  groupName: String
  isPublic: Boolean!
  gitOrganizationId: String!
  gitProvider: EnumGitProvider!
  gitOrganizationType: EnumGitOrganizationType!
}

input GitOrganizationCreateInput {
  installationId: String!
  gitProvider: EnumGitProvider!
}

input GitGetInstallationUrlInput {
  gitProvider: EnumGitProvider!
}

input GitOAuth2FlowInput {
  gitProvider: EnumGitProvider!
  code: String!
}

input SignupInput {
  email: String!
  password: String!
  firstName: String!
  lastName: String!
  workspaceName: String!
}

input LoginInput {
  email: String!
  password: String!
}

input ApiTokenCreateInput {
  name: String!
}

input ChangePasswordInput {
  oldPassword: String!
  newPassword: String!
}

input CompleteInvitationInput {
  token: String!
}<|MERGE_RESOLUTION|>--- conflicted
+++ resolved
@@ -32,9 +32,12 @@
   errors: [ErrorMessage!]
 }
 
-<<<<<<< HEAD
 type Entity {
-=======
+type AuthorizeResourceWithGitResult {
+  """"""
+  url: String!
+}
+
 type Query {
   account: Account!
   workspaces: [Workspace!]!
@@ -76,7 +79,6 @@
 }
 
 type Account {
->>>>>>> f4fe5206
   id: String!
   createdAt: DateTime!
   updatedAt: DateTime!
@@ -100,8 +102,6 @@
 """
 scalar DateTime
 
-<<<<<<< HEAD
-=======
 type Workspace {
   id: String!
   createdAt: DateTime!
@@ -123,7 +123,6 @@
   demoRepoName: String
 }
 
->>>>>>> f4fe5206
 type Resource {
   id: String!
   createdAt: DateTime!
@@ -1211,11 +1210,8 @@
   deleteResource(where: WhereUniqueInput!): Resource
   updateResource(data: ResourceUpdateInput!, where: WhereUniqueInput!): Resource
   createOneEntity(data: EntityCreateInput!): Entity!
-<<<<<<< HEAD
   createEntitiesFromSchema(data: CreateEntitiesFromPrismaSchemaInput!, file: Upload!): CreateEntitiesFromSchemaResponse!
-=======
   createDefaultEntities(data: DefaultEntitiesInput!): [Entity!]
->>>>>>> f4fe5206
   deleteEntity(where: WhereUniqueInput!): Entity
   updateEntity(data: EntityUpdateInput!, where: WhereUniqueInput!): Entity
   lockEntity(where: WhereUniqueInput!): Entity
@@ -1438,7 +1434,6 @@
   resource: WhereParentIdInput!
 }
 
-<<<<<<< HEAD
 input CreateEntitiesFromPrismaSchemaInput {
   resourceId: String!
 }
@@ -1446,12 +1441,10 @@
 """The `Upload` scalar type represents a file upload."""
 scalar Upload
 
-=======
 input DefaultEntitiesInput {
   resourceId: String!
 }
 
->>>>>>> f4fe5206
 input EntityUpdateInput {
   name: String
   displayName: String
