--- conflicted
+++ resolved
@@ -964,24 +964,6 @@
   description: SortOrder
 }
 
-type GitOrganization {
-  id: String!
-  provider: EnumSourceControlService!
-  name: String!
-  installationId: Float!
-  createdAt: DateTime!
-  updatedAt: DateTime!
-}
-
-<<<<<<< HEAD
-input GetGitOrganizationsInput {
-  workspaceId: String!
-  sourceControlService: EnumSourceControlService!
-=======
-enum EnumSourceControlService {
-  Github
-}
-
 type GitRepo {
   name: String!
   url: String!
@@ -992,7 +974,6 @@
 
 input GitOrganizationWhereInput {
   id: String
->>>>>>> ccbfbb3a
 }
 
 type Mutation {
