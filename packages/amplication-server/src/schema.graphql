# ------------------------------------------------------
# THIS FILE WAS AUTOMATICALLY GENERATED (DO NOT MODIFY)
# ------------------------------------------------------

type Auth {
  """
  JWT Bearer token
  """
  token: String!
}

type AdminUISettings {
  generateAdminUI: Boolean!
  adminUIPath: String!
}

type MessagePattern {
  topicId: String!
  type: EnumMessagePatternConnectionOptions!
}

enum EnumMessagePatternConnectionOptions {
  None
  Receive
  Send
}

type PluginOrderItem {
  pluginId: String!
  order: Int!
}

type AuthorizeResourceWithGitResult {
  """

  """
  url: String!
}

type Query {
  account: Account!
  workspaces: [Workspace!]!
  workspace(where: WhereUniqueInput!): Workspace
  currentWorkspace: Workspace
  workspaceMembers: [WorkspaceMember!]
  projects(
    where: ProjectWhereInput
    orderBy: ProjectOrderByInput
    skip: Int
    take: Int
  ): [Project!]!
  project(where: WhereUniqueInput!): Project
  pendingChanges(where: PendingChangesFindInput!): [PendingChange!]!
  resource(where: WhereUniqueInput!): Resource
  resources(
    where: ResourceWhereInput
    orderBy: [ResourceOrderByInput!]
    skip: Int
    take: Int
  ): [Resource!]!
  entity(where: WhereUniqueInput!): Entity
  entities(
    where: EntityWhereInput
    orderBy: EntityOrderByInput
    skip: Int
    take: Int
  ): [Entity!]!
  serviceSettings(where: WhereUniqueInput!): ServiceSettings!
  blocks(
    where: BlockWhereInput
    orderBy: BlockOrderByInput
    skip: Int
    take: Int
  ): [Block!]!
  block(where: WhereUniqueInput!): Block!
  builds(
    where: BuildWhereInput
    orderBy: BuildOrderByInput
    take: Int
    skip: Int
  ): [Build!]!
  build(where: WhereUniqueInput!): Build!
  resourceRole(where: WhereUniqueInput!, version: Float): ResourceRole
  resourceRoles(
    where: ResourceRoleWhereInput
    orderBy: ResourceRoleOrderByInput
    skip: Int
    take: Int
  ): [ResourceRole!]!
  action(where: WhereUniqueInput!): Action!
  commit(where: CommitWhereUniqueInput!): Commit
  commits(
    where: CommitWhereInput
    orderBy: CommitOrderByInput
    cursor: CommitWhereUniqueInput
    take: Int
    skip: Int
  ): [Commit!]
  PluginInstallation(where: WhereUniqueInput!): PluginInstallation
  PluginInstallations(
    where: PluginInstallationWhereInput
    orderBy: PluginInstallationOrderByInput
    skip: Int
    take: Int
  ): [PluginInstallation!]!
  pluginOrder(where: WhereUniqueInput!): PluginOrder!
  Topic(where: WhereUniqueInput!): Topic
  Topics(
    where: TopicWhereInput
    orderBy: TopicOrderByInput
    skip: Int
    take: Int
  ): [Topic!]!
  ServiceTopics(where: WhereUniqueInput!): ServiceTopics
  ServiceTopicsList(
    where: ServiceTopicsWhereInput
    orderBy: ServiceTopicsOrderByInput
    skip: Int
    take: Int
  ): [ServiceTopics!]!
  projectConfigurationSettings(
    where: WhereUniqueInput!
  ): ProjectConfigurationSettings!
  me: User!
  userApiTokens: [ApiToken!]!
  gitOrganization(where: WhereUniqueInput!): GitOrganization!
<<<<<<< HEAD
  remoteGitRepositories(where: RemoteGitRepositoriesWhereUniqueInput!): RemoteGitRepos!
  gitOrganizations(where: GitOrganizationWhereInput, skip: Float, take: Float): [GitOrganization!]!
=======
  remoteGitRepositories(
    where: RemoteGitRepositoriesWhereUniqueInput!
  ): [RemoteGitRepository!]!
  gitOrganizations(
    where: GitOrganizationWhereInput
    skip: Float
    take: Float
  ): [GitOrganization!]!
>>>>>>> 81409503
}

type Account {
  id: String!
  createdAt: DateTime!
  updatedAt: DateTime!
  email: String!
  firstName: String!
  lastName: String!
  password: String!
  githubId: String
}

"""
A date-time string at UTC, such as 2019-12-03T09:54:33Z, compliant with the date-time format.
"""
scalar DateTime

type Workspace {
  id: String!
  createdAt: DateTime!
  updatedAt: DateTime!
  name: String!
  projects: [Project!]!
  gitOrganizations: [GitOrganization!]
  users: [User!]!
  subscription: Subscription
}

type Project {
  id: String!
  name: String!
  resources: [Resource!]
  createdAt: DateTime!
  updatedAt: DateTime!
}

type Resource {
  id: String!
  createdAt: DateTime!
  updatedAt: DateTime!
  project: Project
  projectId: String
  gitRepository: GitRepository
  gitRepositoryId: String
  name: String!
  description: String!
  entities(
    where: EntityWhereInput
    orderBy: EntityOrderByInput
    skip: Int
    take: Int
  ): [Entity!]!
  environments: [Environment!]!
  builds(
    where: BuildWhereInput
    orderBy: BuildOrderByInput
    take: Int
    skip: Int
  ): [Build!]!
  githubLastMessage: String
  githubLastSync: DateTime
  resourceType: EnumResourceType!
  gitRepositoryOverride: Boolean!
}

type GitRepository {
  id: String!
  gitOrganizationId: String!
  gitOrganization: GitOrganization!
  name: String!
  createdAt: DateTime
  updatedAt: DateTime
}

type GitOrganization {
  id: String!
  provider: EnumGitProvider!
  name: String!
  installationId: String!
  createdAt: DateTime!
  updatedAt: DateTime!
  type: EnumGitOrganizationType!
}

enum EnumGitProvider {
  Github
}

enum EnumGitOrganizationType {
  User
  Organization
}

type Entity {
  id: String!
  createdAt: DateTime!
  updatedAt: DateTime!
  resource: Resource
  resourceId: String!
  name: String!
  displayName: String!
  pluralDisplayName: String!
  description: String
  versions(
    where: EntityVersionWhereInput
    orderBy: EntityVersionOrderByInput
    skip: Int
    take: Int
  ): [EntityVersion!]
  fields(
    where: EntityFieldWhereInput
    orderBy: EntityFieldOrderByInput
    skip: Int
    take: Int
  ): [EntityField!]
  permissions: [EntityPermission!]
  lockedByUserId: String
  lockedByUser: User
  lockedAt: DateTime
}

type EntityVersion {
  id: String!
  createdAt: DateTime!
  updatedAt: DateTime!
  entityId: String!
  entity: Entity!
  versionNumber: Int!
  name: String!
  displayName: String!
  pluralDisplayName: String!
  description: String
  commit: Commit
  fields(
    where: EntityFieldWhereInput
    orderBy: EntityFieldOrderByInput
    skip: Int
    take: Int
  ): [EntityField!]!
  permissions: [EntityPermission!]
}

type Commit {
  id: String!
  createdAt: DateTime!
  userId: String!
  user: User
  message: String!
  builds(
    where: BuildWhereInput
    orderBy: BuildOrderByInput
    take: Int
    skip: Int
  ): [Build!]
  changes: [PendingChange!]
}

type User {
  id: String!
  createdAt: DateTime!
  updatedAt: DateTime!
  account: Account
  workspace: Workspace
  userRoles: [UserRole!]
  isOwner: Boolean!
}

type UserRole {
  id: String!
  createdAt: DateTime!
  updatedAt: DateTime!
  role: Role!
}

enum Role {
  Admin
  User
  OrganizationAdmin
  ProjectAdmin
}

type Build {
  id: String!
  createdAt: DateTime!
  resource: Resource
  resourceId: String!
  createdBy: User!
  userId: String!
  status: EnumBuildStatus
  archiveURI: String!
  version: String!
  message: String!
  actionId: String!
  action: Action
  commit: Commit!
  commitId: String!
}

enum EnumBuildStatus {
  Running
  Completed
  Failed
  Invalid
}

type Action {
  id: String!
  createdAt: DateTime!
  steps: [ActionStep!]
}

type ActionStep {
  id: String!
  createdAt: DateTime!
  name: String!
  message: String!
  status: EnumActionStepStatus!
  completedAt: DateTime
  logs: [ActionLog!]
}

enum EnumActionStepStatus {
  Waiting
  Running
  Failed
  Success
}

type ActionLog {
  id: String!
  createdAt: DateTime!
  message: String!
  meta: JSONObject!
  level: EnumActionLogLevel!
}

"""
The `JSONObject` scalar type represents JSON objects as specified by [ECMA-404](http://www.ecma-international.org/publications/files/ECMA-ST/ECMA-404.pdf).
"""
scalar JSONObject
  @specifiedBy(
    url: "http://www.ecma-international.org/publications/files/ECMA-ST/ECMA-404.pdf"
  )

enum EnumActionLogLevel {
  Error
  Warning
  Info
  Debug
}

input BuildWhereInput {
  id: StringFilter
  createdAt: DateTimeFilter
  resource: WhereUniqueInput!
  createdBy: WhereUniqueInput
  version: StringFilter
  message: StringFilter
  commit: WhereUniqueInput
}

input StringFilter {
  equals: String
  not: String
  in: [String!]
  notIn: [String!]
  lt: String
  lte: String
  gt: String
  gte: String
  contains: String
  startsWith: String
  endsWith: String
  mode: QueryMode
}

enum QueryMode {
  Default
  Insensitive
}

input DateTimeFilter {
  equals: DateTime
  not: DateTime
  in: [DateTime!]
  notIn: [DateTime!]
  lt: DateTime
  lte: DateTime
  gt: DateTime
  gte: DateTime
}

input WhereUniqueInput {
  id: String!
}

input BuildOrderByInput {
  id: SortOrder
  createdAt: SortOrder
  userId: SortOrder
  status: SortOrder
  version: SortOrder
  message: SortOrder
}

enum SortOrder {
  Asc
  Desc
}

type PendingChange {
  action: EnumPendingChangeAction!
  originType: EnumPendingChangeOriginType!
  originId: String!
  origin: PendingChangeOrigin!
  versionNumber: Int!
  resource: Resource!
}

enum EnumPendingChangeAction {
  Create
  Update
  Delete
}

enum EnumPendingChangeOriginType {
  Entity
  Block
}

union PendingChangeOrigin = Entity | Block

type Block {
  id: String!
  createdAt: DateTime!
  updatedAt: DateTime!
  resource: Resource
  parentBlock: Block
  displayName: String!
  description: String
  blockType: EnumBlockType!
  versionNumber: Float
  lockedByUserId: String
  lockedAt: DateTime
  versions(
    where: BlockVersionWhereInput
    orderBy: BlockVersionOrderByInput
    skip: Int
    take: Int
  ): [BlockVersion!]
  lockedByUser: [User!]!
}

enum EnumBlockType {
  ServiceSettings
  ProjectConfigurationSettings
  Topic
  ServiceTopics
  Flow
  ConnectorRestApi
  ConnectorRestApiCall
  ConnectorSoapApi
  ConnectorFile
  EntityApi
  EntityApiEndpoint
  FlowApi
  Layout
  CanvasPage
  EntityPage
  Document
  PluginInstallation
  PluginOrder
}

type BlockVersion {
  id: String!
  createdAt: DateTime!
  updatedAt: DateTime!
  displayName: String!
  description: String
  block: Block!
  versionNumber: Int!
  commit: Commit
  settings: JSONObject
}

input BlockVersionWhereInput {
  id: StringFilter
  createdAt: DateTimeFilter
  updatedAt: DateTimeFilter
  versionNumber: IntFilter
  label: StringFilter
  block: WhereUniqueInput
}

input IntFilter {
  equals: Int
  not: Int
  in: [Int!]
  notIn: [Int!]
  lt: Int
  lte: Int
  gt: Int
  gte: Int
}

input BlockVersionOrderByInput {
  id: SortOrder
  createdAt: SortOrder
  updatedAt: SortOrder
  versionNumber: SortOrder
  label: SortOrder
}

type EntityField {
  id: String!
  permanentId: String!
  createdAt: DateTime!
  updatedAt: DateTime!
  name: String!
  displayName: String!
  dataType: EnumDataType!
  properties: JSONObject
  required: Boolean!
  unique: Boolean!
  searchable: Boolean!
  description: String
  position: Int
}

enum EnumDataType {
  SingleLineText
  MultiLineText
  Email
  WholeNumber
  DateTime
  DecimalNumber
  Lookup
  MultiSelectOptionSet
  OptionSet
  Boolean
  GeographicLocation
  Id
  CreatedAt
  UpdatedAt
  Roles
  Username
  Password
  Json
}

input EntityFieldWhereInput {
  id: StringFilter
  permanentId: StringFilter
  createdAt: DateTimeFilter
  updatedAt: DateTimeFilter
  name: StringFilter
  displayName: StringFilter
  dataType: EnumDataTypeFilter
  required: BooleanFilter
  unique: BooleanFilter
  searchable: BooleanFilter
  description: StringFilter
}

input EnumDataTypeFilter {
  equals: EnumDataType
  not: EnumDataType
  in: [EnumDataType!]
  notIn: [EnumDataType!]
}

input BooleanFilter {
  equals: Boolean
  not: Boolean
}

input EntityFieldOrderByInput {
  id: SortOrder
  permanentId: SortOrder
  createdAt: SortOrder
  updatedAt: SortOrder
  name: SortOrder
  displayName: SortOrder
  dataType: SortOrder
  required: SortOrder
  unique: SortOrder
  searchable: SortOrder
  description: SortOrder
  position: SortOrder
}

type EntityPermission {
  id: String!
  entityVersionId: String!
  entityVersion: EntityVersion
  action: EnumEntityAction!
  type: EnumEntityPermissionType!
  permissionRoles: [EntityPermissionRole!]
  permissionFields: [EntityPermissionField!]
}

enum EnumEntityAction {
  View
  Create
  Update
  Delete
  Search
}

enum EnumEntityPermissionType {
  AllRoles
  Granular
  Disabled
  Public
}

type EntityPermissionRole {
  id: String!
  entityVersionId: String!
  action: EnumEntityAction!
  entityPermission: EntityPermission
  resourceRoleId: String!
  resourceRole: ResourceRole!
}

type ResourceRole {
  id: String!
  createdAt: DateTime!
  updatedAt: DateTime!
  name: String!
  displayName: String!
  description: String
}

type EntityPermissionField {
  id: String!
  permissionId: String!
  permission: EntityPermission
  fieldPermanentId: String!
  entityVersionId: String!
  field: EntityField!
  permissionRoles: [EntityPermissionRole!]
}

input EntityVersionWhereInput {
  id: StringFilter
  createdAt: DateTimeFilter
  updatedAt: DateTimeFilter
  versionNumber: IntFilter
  name: StringFilter
  displayName: StringFilter
  pluralDisplayName: StringFilter
  description: StringFilter
  label: StringFilter
  entity: WhereUniqueInput
}

input EntityVersionOrderByInput {
  id: SortOrder
  createdAt: SortOrder
  updatedAt: SortOrder
  versionNumber: SortOrder
  name: SortOrder
  displayName: SortOrder
  pluralDisplayName: SortOrder
  description: SortOrder
  label: SortOrder
}

input EntityWhereInput {
  id: StringFilter
  createdAt: DateTimeFilter
  updatedAt: DateTimeFilter
  name: StringFilter
  displayName: StringFilter
  pluralDisplayName: StringFilter
  description: StringFilter
  fields: EntityFieldFilter
  resource: WhereUniqueInput
}

input EntityFieldFilter {
  every: EntityFieldWhereInput
  some: EntityFieldWhereInput
  none: EntityFieldWhereInput
}

input EntityOrderByInput {
  id: SortOrder
  createdAt: SortOrder
  updatedAt: SortOrder
  name: SortOrder
  displayName: SortOrder
  pluralDisplayName: SortOrder
  description: SortOrder
}

type Environment {
  id: String!
  createdAt: DateTime!
  updatedAt: DateTime!
  resource: Resource!
  resourceId: String!
  name: String!
  description: String
  address: String!
}

enum EnumResourceType {
  Service
  ProjectConfiguration
  MessageBroker
}

type Subscription {
  id: String!
  createdAt: DateTime!
  updatedAt: DateTime!
  workspace: Workspace
  workspaceId: String!
  subscriptionPlan: EnumSubscriptionPlan!
  status: EnumSubscriptionStatus!
  cancellationEffectiveDate: DateTime
  cancelUrl: String
  updateUrl: String
  nextBillDate: DateTime
  price: Float
}

enum EnumSubscriptionPlan {
  Pro
  Business
  Enterprise
}

enum EnumSubscriptionStatus {
  Active
  Trailing
  PastDue
  Paused
  Deleted
}

type WorkspaceMember {
  type: EnumWorkspaceMemberType!
  member: WorkspaceMemberType!
}

enum EnumWorkspaceMemberType {
  User
  Invitation
}

union WorkspaceMemberType = User | Invitation

type Invitation {
  id: String!
  createdAt: DateTime!
  updatedAt: DateTime!
  email: String!
  workspace: Workspace
  invitedByUser: User
}

input ProjectWhereInput {
  id: String
  deletedAt: DateTimeFilter
  name: StringFilter
  resources: ResourceListRelationFilter
}

input ResourceListRelationFilter {
  every: ResourceWhereInput
  some: ResourceWhereInput
  none: ResourceWhereInput
}

input ResourceWhereInput {
  id: String
  createdAt: DateTimeFilter
  updatedAt: DateTimeFilter
  name: StringFilter
  description: StringFilter
  project: ProjectWhereInput
  projectId: String
  resourceType: EnumResourceTypeFilter
}

input EnumResourceTypeFilter {
  equals: EnumResourceType
  not: EnumResourceType
  in: [EnumResourceType!]
  notIn: [EnumResourceType!]
}

input ProjectOrderByInput {
  id: SortOrder
  deletedAt: SortOrder
  name: SortOrder
}

input PendingChangesFindInput {
  project: WhereUniqueInput!
}

input ResourceOrderByInput {
  id: SortOrder
  createdAt: SortOrder
  updatedAt: SortOrder
  name: SortOrder
  description: SortOrder
  resourceType: SortOrder
}

type ServiceSettings implements IBlock {
  id: String!
  createdAt: DateTime!
  updatedAt: DateTime!
  parentBlock: Block
  displayName: String!
  description: String
  blockType: EnumBlockType!
  versionNumber: Float!
  inputParameters: [BlockInputOutput!]!
  outputParameters: [BlockInputOutput!]!
  lockedByUserId: String
  lockedAt: DateTime
  dbHost: String!
  dbName: String!
  dbUser: String!
  dbPassword: String!
  dbPort: Int!
  authProvider: EnumAuthProviderType!
  adminUISettings: AdminUISettings!
  serverSettings: ServerSettings!
}

interface IBlock {
  id: String!
  createdAt: DateTime!
  updatedAt: DateTime!
  parentBlock: Block
  displayName: String!
  description: String
  blockType: EnumBlockType!
  versionNumber: Float!
  inputParameters: [BlockInputOutput!]!
  outputParameters: [BlockInputOutput!]!
  lockedByUserId: String
  lockedAt: DateTime
}

type BlockInputOutput {
  name: String!
  description: String!
  dataType: EnumDataType
  dataTypeEntityName: String
  isList: Boolean
  includeAllPropertiesByDefault: Boolean
  propertyList: [PropertySelector!]
}

type PropertySelector {
  propertyName: String!
  include: Boolean!
}

enum EnumAuthProviderType {
  Http
  Jwt
}

type ServerSettings {
  generateGraphQL: Boolean!
  generateRestApi: Boolean!
  serverPath: String!
}

input BlockWhereInput {
  id: StringFilter
  createdAt: DateTimeFilter
  updatedAt: DateTimeFilter
  resource: WhereUniqueInput
  parentBlock: WhereUniqueInput
  blockType: EnumBlockTypeFilter
  displayName: StringFilter
  description: StringFilter
}

input EnumBlockTypeFilter {
  equals: EnumBlockType
  not: EnumBlockType
  in: [EnumBlockType!]
  notIn: [EnumBlockType!]
}

input BlockOrderByInput {
  id: SortOrder
  createdAt: SortOrder
  updatedAt: SortOrder
  blockType: SortOrder
  displayName: SortOrder
  description: SortOrder
}

input ResourceRoleWhereInput {
  id: String
  createdAt: DateTimeFilter
  updatedAt: DateTimeFilter
  name: StringFilter
  displayName: StringFilter
  description: StringFilter
  resource: WhereUniqueInput
}

input ResourceRoleOrderByInput {
  id: SortOrder
  createdAt: SortOrder
  updatedAt: SortOrder
  name: SortOrder
  displayName: SortOrder
  description: SortOrder
}

input CommitWhereUniqueInput {
  id: String
}

input CommitWhereInput {
  id: StringFilter
  createdAt: DateTimeFilter
  project: WhereUniqueInput!
  user: WhereUniqueInput
  message: StringFilter
}

input CommitOrderByInput {
  id: SortOrder
  createdAt: SortOrder
  message: SortOrder
}

type PluginInstallation implements IBlock {
  id: String!
  createdAt: DateTime!
  updatedAt: DateTime!
  parentBlock: Block
  displayName: String!
  description: String
  blockType: EnumBlockType!
  versionNumber: Float!
  inputParameters: [BlockInputOutput!]!
  outputParameters: [BlockInputOutput!]!
  lockedByUserId: String
  lockedAt: DateTime
  pluginId: String!
  enabled: Boolean!
  npm: String!
}

input PluginInstallationWhereInput {
  id: StringFilter
  createdAt: DateTimeFilter
  updatedAt: DateTimeFilter
  resource: WhereUniqueInput
  parentBlock: WhereUniqueInput
  displayName: StringFilter
  description: StringFilter
}

input PluginInstallationOrderByInput {
  id: SortOrder
  createdAt: SortOrder
  updatedAt: SortOrder
  blockType: SortOrder
  displayName: SortOrder
  description: SortOrder
}

type PluginOrder implements IBlock {
  id: String!
  createdAt: DateTime!
  updatedAt: DateTime!
  parentBlock: Block
  displayName: String!
  description: String
  blockType: EnumBlockType!
  versionNumber: Float!
  inputParameters: [BlockInputOutput!]!
  outputParameters: [BlockInputOutput!]!
  lockedByUserId: String
  lockedAt: DateTime
  order: [PluginOrderItem!]!
}

type Topic implements IBlock {
  id: String!
  createdAt: DateTime!
  updatedAt: DateTime!
  parentBlock: Block
  displayName: String!
  description: String
  blockType: EnumBlockType!
  versionNumber: Float!
  inputParameters: [BlockInputOutput!]!
  outputParameters: [BlockInputOutput!]!
  lockedByUserId: String
  lockedAt: DateTime
  name: String!
}

input TopicWhereInput {
  id: StringFilter
  createdAt: DateTimeFilter
  updatedAt: DateTimeFilter
  resource: WhereUniqueInput
  parentBlock: WhereUniqueInput
  displayName: StringFilter
  description: StringFilter
}

input TopicOrderByInput {
  id: SortOrder
  createdAt: SortOrder
  updatedAt: SortOrder
  blockType: SortOrder
  displayName: SortOrder
  description: SortOrder
}

type ServiceTopics implements IBlock {
  id: String!
  createdAt: DateTime!
  updatedAt: DateTime!
  parentBlock: Block
  displayName: String!
  description: String
  blockType: EnumBlockType!
  versionNumber: Float!
  inputParameters: [BlockInputOutput!]!
  outputParameters: [BlockInputOutput!]!
  lockedByUserId: String
  lockedAt: DateTime
  messageBrokerId: String!
  enabled: Boolean!
  patterns: [MessagePattern!]!
}

input ServiceTopicsWhereInput {
  id: StringFilter
  createdAt: DateTimeFilter
  updatedAt: DateTimeFilter
  resource: WhereUniqueInput
  parentBlock: WhereUniqueInput
  displayName: StringFilter
  description: StringFilter
}

input ServiceTopicsOrderByInput {
  id: SortOrder
  createdAt: SortOrder
  updatedAt: SortOrder
  blockType: SortOrder
  displayName: SortOrder
  description: SortOrder
}

type ProjectConfigurationSettings implements IBlock {
  id: String!
  createdAt: DateTime!
  updatedAt: DateTime!
  parentBlock: Block
  displayName: String!
  description: String
  blockType: EnumBlockType!
  versionNumber: Float!
  inputParameters: [BlockInputOutput!]!
  outputParameters: [BlockInputOutput!]!
  lockedByUserId: String
  lockedAt: DateTime
  baseDirectory: String!
}

type ApiToken {
  id: String!
  createdAt: DateTime!
  updatedAt: DateTime!
  name: String!
  userId: String!
  token: String
  previewChars: String!
  lastAccessAt: DateTime!
}

type RemoteGitRepos {
  repos: [RemoteGitRepository!]!
  totalRepos: Float!
  currentPage: Float!
  pageSize: Float!
}

type RemoteGitRepository {
  name: String!
  url: String!
  private: Boolean!
  fullName: String!
  admin: Boolean!
}

input RemoteGitRepositoriesWhereUniqueInput {
  gitOrganizationId: String!
  gitProvider: EnumGitProvider!
  limit: Float!
  page: Float!
}

input GitOrganizationWhereInput {
  id: String
}

type Mutation {
  updateAccount(data: UpdateAccountInput!): Account!
  deleteWorkspace(where: WhereUniqueInput!): Workspace
  updateWorkspace(
    data: WorkspaceUpdateInput!
    where: WhereUniqueInput!
  ): Workspace
  createWorkspace(data: WorkspaceCreateInput!): Workspace
  inviteUser(data: InviteUserInput!): Invitation
  revokeInvitation(where: WhereUniqueInput!): Invitation
  resendInvitation(where: WhereUniqueInput!): Invitation
  deleteUser(where: WhereUniqueInput!): User
  createProject(data: ProjectCreateInput!): Project!
  commit(data: CommitCreateInput!): Commit
  discardPendingChanges(data: PendingChangesDiscardInput!): Boolean
  createMessageBroker(data: ResourceCreateInput!): Resource!
  createService(data: ResourceCreateInput!): Resource!
  createServiceWithEntities(data: ResourceCreateWithEntitiesInput!): Resource!
  deleteResource(where: WhereUniqueInput!): Resource
  updateResource(data: ResourceUpdateInput!, where: WhereUniqueInput!): Resource
  createOneEntity(data: EntityCreateInput!): Entity!
  deleteEntity(where: WhereUniqueInput!): Entity
  updateEntity(data: EntityUpdateInput!, where: WhereUniqueInput!): Entity
  lockEntity(where: WhereUniqueInput!): Entity
  updateEntityPermission(
    data: EntityUpdatePermissionInput!
    where: WhereUniqueInput!
  ): EntityPermission!
  updateEntityPermissionRoles(
    data: EntityUpdatePermissionRolesInput!
  ): EntityPermission!
  addEntityPermissionField(
    data: EntityAddPermissionFieldInput!
  ): EntityPermissionField!
  deleteEntityPermissionField(
    where: EntityPermissionFieldWhereUniqueInput!
  ): EntityPermissionField!
  updateEntityPermissionFieldRoles(
    data: EntityUpdatePermissionFieldRolesInput!
  ): EntityPermissionField!
  createEntityField(
    data: EntityFieldCreateInput!
    relatedFieldName: String
    relatedFieldDisplayName: String
  ): EntityField!
  createEntityFieldByDisplayName(
    data: EntityFieldCreateByDisplayNameInput!
  ): EntityField!
  deleteEntityField(where: WhereUniqueInput!): EntityField!
  updateEntityField(
    data: EntityFieldUpdateInput!
    where: WhereUniqueInput!
    relatedFieldName: String
    relatedFieldDisplayName: String
  ): EntityField!
  createDefaultRelatedField(
    where: WhereUniqueInput!
    relatedFieldName: String
    relatedFieldDisplayName: String
  ): EntityField!
  updateServiceSettings(
    data: ServiceSettingsUpdateInput!
    where: WhereUniqueInput!
  ): ServiceSettings
  createBuild(data: BuildCreateInput!): Build!
  createResourceRole(data: ResourceRoleCreateInput!): ResourceRole!
  deleteResourceRole(where: WhereUniqueInput!): ResourceRole
  updateResourceRole(
    data: ResourceRoleUpdateInput!
    where: WhereUniqueInput!
  ): ResourceRole
  createPluginInstallation(
    data: PluginInstallationCreateInput!
  ): PluginInstallation!
  updatePluginInstallation(
    data: PluginInstallationUpdateInput!
    where: WhereUniqueInput!
  ): PluginInstallation!
  setPluginOrder(
    data: PluginSetOrderInput!
    where: WhereUniqueInput!
  ): PluginOrder
  createTopic(data: TopicCreateInput!): Topic!
  updateTopic(data: TopicUpdateInput!, where: WhereUniqueInput!): Topic!
  createServiceTopics(data: ServiceTopicsCreateInput!): ServiceTopics!
  updateServiceTopics(
    data: ServiceTopicsUpdateInput!
    where: WhereUniqueInput!
  ): ServiceTopics!
  updateProjectConfigurationSettings(
    data: ProjectConfigurationSettingsUpdateInput!
    where: WhereUniqueInput!
  ): ProjectConfigurationSettings
  signup(data: SignupInput!): Auth!
  login(data: LoginInput!): Auth!
  createApiToken(data: ApiTokenCreateInput!): ApiToken!
  changePassword(data: ChangePasswordInput!): Account!
  deleteApiToken(where: WhereUniqueInput!): ApiToken!
  setCurrentWorkspace(data: WhereUniqueInput!): Auth!
  completeInvitation(data: CompleteInvitationInput!): Auth!
  createGitRepository(data: CreateGitRepositoryInput!): Resource!
  connectResourceGitRepository(data: ConnectGitRepositoryInput!): Resource!
  connectResourceToProjectRepository(resourceId: String!): Resource!
  createOrganization(data: GitOrganizationCreateInput!): GitOrganization!
  deleteGitRepository(gitRepositoryId: String!): Resource!
  deleteGitOrganization(
    gitOrganizationId: String!
    gitProvider: EnumGitProvider!
  ): Boolean!
  disconnectResourceGitRepository(resourceId: String!): Resource!
  getGitResourceInstallationUrl(
    data: GitGetInstallationUrlInput!
  ): AuthorizeResourceWithGitResult!
}

input UpdateAccountInput {
  firstName: String
  lastName: String
}

input WorkspaceUpdateInput {
  name: String
}

input WorkspaceCreateInput {
  name: String!
}

input InviteUserInput {
  email: String!
}

input ProjectCreateInput {
  name: String!
}

input CommitCreateInput {
  message: String!
  project: WhereParentIdInput!
}

input WhereParentIdInput {
  connect: WhereUniqueInput!
}

input PendingChangesDiscardInput {
  project: WhereParentIdInput!
}

input ResourceCreateInput {
  name: String!
  description: String!
  resourceType: EnumResourceType!
  project: WhereParentIdInput!
}

input ResourceCreateWithEntitiesInput {
  resource: ResourceCreateInput!
  entities: [ResourceCreateWithEntitiesEntityInput!]!
  generationSettings: ResourceGenSettingsCreateInput!
  commitMessage: String!
}

input ResourceCreateWithEntitiesEntityInput {
  name: String!
  fields: [ResourceCreateWithEntitiesFieldInput!]!
  relationsToEntityIndex: [Int!]
}

input ResourceCreateWithEntitiesFieldInput {
  name: String!
  dataType: EnumDataType
}

input ResourceGenSettingsCreateInput {
  generateAdminUI: Boolean!
  generateGraphQL: Boolean!
  generateRestApi: Boolean!
}

input ResourceUpdateInput {
  name: String
  description: String
  gitRepositoryOverride: Boolean
}

input EntityCreateInput {
  name: String!
  displayName: String!
  pluralDisplayName: String!
  description: String
  resource: WhereParentIdInput!
}

input EntityUpdateInput {
  name: String
  displayName: String
  pluralDisplayName: String
  description: String
}

input EntityUpdatePermissionInput {
  action: EnumEntityAction!
  type: EnumEntityPermissionType!
}

input EntityUpdatePermissionRolesInput {
  action: EnumEntityAction!
  entity: WhereParentIdInput!
  deleteRoles: [WhereUniqueInput!]
  addRoles: [WhereUniqueInput!]
}

input EntityAddPermissionFieldInput {
  action: EnumEntityAction!
  fieldName: String!
  entity: WhereParentIdInput!
}

input EntityPermissionFieldWhereUniqueInput {
  entityId: String!
  action: EnumEntityAction!
  fieldPermanentId: String!
}

input EntityUpdatePermissionFieldRolesInput {
  permissionField: WhereParentIdInput!
  deletePermissionRoles: [WhereUniqueInput!]
  addPermissionRoles: [WhereUniqueInput!]
}

input EntityFieldCreateInput {
  name: String!
  displayName: String!
  dataType: EnumDataType!
  properties: JSONObject!
  required: Boolean!
  unique: Boolean!
  searchable: Boolean!
  description: String!
  entity: WhereParentIdInput!
  position: Int
}

input EntityFieldCreateByDisplayNameInput {
  displayName: String!
  dataType: EnumDataType
  entity: WhereParentIdInput!
}

input EntityFieldUpdateInput {
  name: String
  displayName: String
  dataType: EnumDataType
  properties: JSONObject
  required: Boolean
  unique: Boolean
  searchable: Boolean
  description: String
  position: Int
}

input ServiceSettingsUpdateInput {
  displayName: String
  description: String
  dbHost: String!
  dbName: String!
  dbUser: String!
  dbPassword: String!
  dbPort: Int!
  authProvider: EnumAuthProviderType!
  adminUISettings: AdminUISettingsUpdateInput!
  serverSettings: ServerSettingsUpdateInput!
}

input AdminUISettingsUpdateInput {
  generateAdminUI: Boolean
  adminUIPath: String
}

input ServerSettingsUpdateInput {
  generateGraphQL: Boolean
  generateRestApi: Boolean
  serverPath: String
}

input BuildCreateInput {
  resource: WhereParentIdInput!
  message: String!
  commit: WhereParentIdInput!
}

input ResourceRoleCreateInput {
  name: String!
  description: String!
  displayName: String!
  resource: WhereParentIdInput!
}

input ResourceRoleUpdateInput {
  name: String
  description: String
  displayName: String!
}

input PluginInstallationCreateInput {
  displayName: String!
  description: String
  resource: WhereParentIdInput!
  parentBlock: WhereParentIdInput
  inputParameters: [BlockInputOutputInput!]
  outputParameters: [BlockInputOutputInput!]
  pluginId: String!
  enabled: Boolean!
  npm: String!
}

input BlockInputOutputInput {
  name: String!
  description: String!
  dataType: EnumDataType
  dataTypeEntityName: String
  isList: Boolean
  includeAllPropertiesByDefault: Boolean
  propertyList: [PropertySelectorInput!]
}

input PropertySelectorInput {
  propertyName: String!
  include: Boolean!
}

input PluginInstallationUpdateInput {
  displayName: String
  description: String
  enabled: Boolean!
}

input PluginSetOrderInput {
  order: Int!
}

input TopicCreateInput {
  displayName: String!
  description: String
  resource: WhereParentIdInput!
  parentBlock: WhereParentIdInput
  inputParameters: [BlockInputOutputInput!]
  outputParameters: [BlockInputOutputInput!]
  name: String
}

input TopicUpdateInput {
  displayName: String
  description: String
  name: String
}

input ServiceTopicsCreateInput {
  displayName: String!
  description: String
  resource: WhereParentIdInput!
  parentBlock: WhereParentIdInput
  inputParameters: [BlockInputOutputInput!]
  outputParameters: [BlockInputOutputInput!]
  messageBrokerId: String!
  enabled: Boolean!
  patterns: [MessagePatternCreateInput!]
}

input MessagePatternCreateInput {
  topicId: String!
  type: EnumMessagePatternConnectionOptions!
}

input ServiceTopicsUpdateInput {
  displayName: String
  description: String
  messageBrokerId: String!
  enabled: Boolean!
  patterns: [MessagePatternCreateInput!]
}

input ProjectConfigurationSettingsUpdateInput {
  displayName: String
  description: String
  baseDirectory: String
}

input SignupInput {
  email: String!
  password: String!
  firstName: String!
  lastName: String!
  workspaceName: String!
}

input LoginInput {
  email: String!
  password: String!
}

input ApiTokenCreateInput {
  name: String!
}

input ChangePasswordInput {
  oldPassword: String!
  newPassword: String!
}

input CompleteInvitationInput {
  token: String!
}

input CreateGitRepositoryInput {
  name: String!
  public: Boolean!
  resourceId: String!
  gitOrganizationId: String!
  gitProvider: EnumGitProvider!
  gitOrganizationType: EnumGitOrganizationType!
}

input ConnectGitRepositoryInput {
  name: String!
  resourceId: String!
  gitOrganizationId: String!
}

input GitOrganizationCreateInput {
  installationId: String!
  gitProvider: EnumGitProvider!
}

input GitGetInstallationUrlInput {
  gitProvider: EnumGitProvider!
}<|MERGE_RESOLUTION|>--- conflicted
+++ resolved
@@ -124,10 +124,6 @@
   me: User!
   userApiTokens: [ApiToken!]!
   gitOrganization(where: WhereUniqueInput!): GitOrganization!
-<<<<<<< HEAD
-  remoteGitRepositories(where: RemoteGitRepositoriesWhereUniqueInput!): RemoteGitRepos!
-  gitOrganizations(where: GitOrganizationWhereInput, skip: Float, take: Float): [GitOrganization!]!
-=======
   remoteGitRepositories(
     where: RemoteGitRepositoriesWhereUniqueInput!
   ): [RemoteGitRepository!]!
@@ -136,7 +132,6 @@
     skip: Float
     take: Float
   ): [GitOrganization!]!
->>>>>>> 81409503
 }
 
 type Account {
@@ -1131,13 +1126,6 @@
   token: String
   previewChars: String!
   lastAccessAt: DateTime!
-}
-
-type RemoteGitRepos {
-  repos: [RemoteGitRepository!]!
-  totalRepos: Float!
-  currentPage: Float!
-  pageSize: Float!
 }
 
 type RemoteGitRepository {
