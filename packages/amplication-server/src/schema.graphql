--- conflicted
+++ resolved
@@ -59,15 +59,10 @@
   gitOrganization(where: WhereUniqueInput!): GitOrganization!
   remoteGitRepositories(where: RemoteGitRepositoriesWhereUniqueInput!): [RemoteGitRepository!]!
   gitOrganizations(where: GitOrganizationWhereInput, skip: Float, take: Float): [GitOrganization!]!
-<<<<<<< HEAD
-  PluginInstallation(where: WhereUniqueInput!): PluginInstallation
-  PluginInstallations(where: PluginInstallationWhereInput, orderBy: PluginInstallationOrderByInput, skip: Int, take: Int): [PluginInstallation!]!
-=======
   Topic(where: WhereUniqueInput!): Topic
   Topics(where: TopicWhereInput, orderBy: TopicOrderByInput, skip: Int, take: Int): [Topic!]!
   ServiceTopics(where: WhereUniqueInput!): ServiceTopics
   ServiceTopicsList(where: ServiceTopicsWhereInput, orderBy: ServiceTopicsOrderByInput, skip: Int, take: Int): [ServiceTopics!]!
->>>>>>> 029d0ddb
 }
 
 type Account {
@@ -879,7 +874,7 @@
   updatedAt: DateTime!
   parentBlock: Block
   displayName: String!
-  description: String!
+  description: String
   blockType: EnumBlockType!
   versionNumber: Float!
   inputParameters: [BlockInputOutput!]!
@@ -1026,63 +1021,6 @@
   description: SortOrder
 }
 
-<<<<<<< HEAD
-type RemoteGitRepository {
-  name: String!
-  url: String!
-  private: Boolean!
-  fullName: String!
-  admin: Boolean!
-}
-
-input RemoteGitRepositoriesWhereUniqueInput {
-  gitOrganizationId: String!
-  gitProvider: EnumGitProvider!
-}
-
-input GitOrganizationWhereInput {
-  id: String
-}
-
-type PluginInstallation implements IBlock {
-  id: String!
-  createdAt: DateTime!
-  updatedAt: DateTime!
-  parentBlock: Block
-  displayName: String!
-  description: String!
-  blockType: EnumBlockType!
-  versionNumber: Float!
-  inputParameters: [BlockInputOutput!]!
-  outputParameters: [BlockInputOutput!]!
-  lockedByUserId: String
-  lockedAt: DateTime
-  pluginId: String!
-  enabled: Boolean!
-  order: Int!
-}
-
-input PluginInstallationWhereInput {
-  id: StringFilter
-  createdAt: DateTimeFilter
-  updatedAt: DateTimeFilter
-  resource: WhereUniqueInput
-  parentBlock: WhereUniqueInput
-  displayName: StringFilter
-  description: StringFilter
-}
-
-input PluginInstallationOrderByInput {
-  id: SortOrder
-  createdAt: SortOrder
-  updatedAt: SortOrder
-  blockType: SortOrder
-  displayName: SortOrder
-  description: SortOrder
-}
-
-=======
->>>>>>> 029d0ddb
 type Mutation {
   updateAccount(data: UpdateAccountInput!): Account!
   deleteWorkspace(where: WhereUniqueInput!): Workspace
@@ -1137,15 +1075,10 @@
   deleteGitOrganization(gitOrganizationId: String!, gitProvider: EnumGitProvider!): Boolean!
   disconnectResourceGitRepository(resourceId: String!): Resource!
   getGitResourceInstallationUrl(data: GitGetInstallationUrlInput!): AuthorizeResourceWithGitResult!
-<<<<<<< HEAD
-  createPluginInstallation(data: PluginInstallationCreateInput!): PluginInstallation!
-  updatePluginInstallation(data: PluginInstallationUpdateInput!, where: WhereUniqueInput!): PluginInstallation!
-=======
   createTopic(data: TopicCreateInput!): Topic!
   updateTopic(data: TopicUpdateInput!, where: WhereUniqueInput!): Topic!
   createServiceTopics(data: ServiceTopicsCreateInput!): ServiceTopics!
   updateServiceTopics(data: ServiceTopicsUpdateInput!, where: WhereUniqueInput!): ServiceTopics!
->>>>>>> 029d0ddb
 }
 
 input UpdateAccountInput {
@@ -1436,37 +1369,7 @@
   name: String
 }
 
-<<<<<<< HEAD
-input PrivateKeyAuthenticationSettingsInput {
-  keyName: String!
-  keyValue: String!
-  type: String!
-}
-
-input HttpBasicAuthenticationSettingsInput {
-  username: String!
-  password: String!
-}
-
-input BlockUpdateInput {
-=======
-input BlockInputOutputInput {
-  name: String!
-  description: String!
-  dataType: EnumDataType
-  dataTypeEntityName: String
-  isList: Boolean
-  includeAllPropertiesByDefault: Boolean
-  propertyList: [PropertySelectorInput!]
-}
-
-input PropertySelectorInput {
-  propertyName: String!
-  include: Boolean!
-}
-
 input TopicUpdateInput {
->>>>>>> 029d0ddb
   displayName: String
   description: String
   name: String
@@ -1492,57 +1395,7 @@
 input ServiceTopicsUpdateInput {
   displayName: String
   description: String
-<<<<<<< HEAD
-  entityId: String
-  pageType: EnumEntityPageType!
-  singleRecordSettings: EntityPageSingleRecordSettingsInput
-  listSettings: EntityPageListSettingsInput
-  showAllFields: Boolean!
-  showFieldList: [String!]
-}
-
-input CreateGitRepositoryInput {
-  name: String!
-  public: Boolean!
-  resourceId: String!
-  gitOrganizationId: String!
-  gitProvider: EnumGitProvider!
-  gitOrganizationType: EnumGitOrganizationType!
-}
-
-input ConnectGitRepositoryInput {
-  name: String!
-  resourceId: String!
-  gitOrganizationId: String!
-}
-
-input GitOrganizationCreateInput {
-  installationId: String!
-  gitProvider: EnumGitProvider!
-}
-
-input GitGetInstallationUrlInput {
-  gitProvider: EnumGitProvider!
-}
-
-input PluginInstallationCreateInput {
-  displayName: String!
-  description: String
-  resource: WhereParentIdInput!
-  parentBlock: WhereParentIdInput
-  inputParameters: [BlockInputOutputInput!]
-  outputParameters: [BlockInputOutputInput!]
-  pluginId: String!
-  enabled: Boolean!
-}
-
-input PluginInstallationUpdateInput {
-  displayName: String
-  description: String
-  enabled: Boolean!
-=======
   messageBrokerId: String!
   enabled: Boolean!
   patterns: [MessagePatternCreateInput!]
->>>>>>> 029d0ddb
 }