# ------------------------------------------------------
# THIS FILE WAS AUTOMATICALLY GENERATED (DO NOT MODIFY)
# ------------------------------------------------------

type Account {
  id: String!
  createdAt: Date!
  updatedAt: Date!
  email: String!
  firstName: String!
  lastName: String!
  password: String!
}

type App {
  id: String!
  createdAt: Date!
  updatedAt: Date!
  name: String!
  description: String!
  entities: [Entity!]!
}

input AppCreateInput {
  name: String!
  description: String!
}

input AppOrderByInput {
  id: OrderByArg
  createdAt: OrderByArg
  updatedAt: OrderByArg
  name: OrderByArg
  description: OrderByArg
}

type AppRole {
  id: String!
  createdAt: Date!
  updatedAt: Date!
  name: String!
  displayName: String!
  description: String
}

input AppRoleCreateInput {
  name: String!
  description: String!
  displayName: String!
  app: WhereParentIdInput!
}

input AppRoleOrderByInput {
  id: OrderByArg
  createdAt: OrderByArg
  updatedAt: OrderByArg
  name: OrderByArg
  displayName: OrderByArg
  description: OrderByArg
}

input AppRoleUpdateInput {
  name: String
  description: String
  displayName: String!
}

input AppRoleWhereInput {
  id: String
  createdAt: DateTimeFilter
  updatedAt: DateTimeFilter
  name: StringFilter
  displayName: StringFilter
  description: StringFilter
  app: WhereUniqueInput
}

input AppUpdateInput {
  name: String
  description: String
}

input AppWhereInput {
  id: String
  createdAt: DateTimeFilter
  updatedAt: DateTimeFilter
  name: StringFilter
  description: StringFilter
}

type Auth {
  """JWT Bearer token"""
  token: String!
  account: Account!
}

type Block {
  id: String!
  createdAt: Date!
  updatedAt: Date!
  app: App
  parentBlock: Block
  displayName: String!
  description: String!
  blockType: EnumBlockType!
  versionNumber: Float
}

type BlockInputOutput {
  name: String!
  description: String!
  dataType: EnumDataType
  dataTypeEntityName: String
  isList: Boolean
  includeAllPropertiesByDefault: Boolean
  propertyList: [PropertySelector!]
}

input BlockInputOutputInput {
  name: String!
  description: String!
  dataType: EnumDataType
  dataTypeEntityName: String
  isList: Boolean
  includeAllPropertiesByDefault: Boolean
  propertyList: [PropertySelectorInput!]
}

input BlockOrderByInput {
  id: OrderByArg
  createdAt: OrderByArg
  updatedAt: OrderByArg
  blockType: OrderByArg
  displayName: OrderByArg
  description: OrderByArg
}

input BlockUpdateInput {
  displayName: String
  description: String
}

type BlockVersion {
  id: String!
  createdAt: Date!
  updatedAt: Date!
  block: Block!
  versionNumber: Int!
  label: String!
}

input BlockVersionCreateInput {
  label: String!
  block: WhereParentIdInput!
}

input BlockVersionOrderByInput {
  id: OrderByArg
  createdAt: OrderByArg
  updatedAt: OrderByArg
  versionNumber: OrderByArg
  label: OrderByArg
}

input BlockVersionWhereInput {
  id: StringFilter
  createdAt: DateTimeFilter
  updatedAt: DateTimeFilter
  versionNumber: IntFilter
  label: StringFilter
  block: WhereUniqueInput
}

input BlockWhereInput {
  id: StringFilter
  createdAt: DateTimeFilter
  updatedAt: DateTimeFilter
  app: WhereUniqueInput
  parentBlock: WhereUniqueInput
  blockType: EnumBlockTypeFilter
  displayName: StringFilter
  description: StringFilter
}

input BooleanFilter {
  equals: Boolean
  not: Boolean
}

input ChangePasswordInput {
  oldPassword: String!
  newPassword: String!
}

type Commit {
  id: String!
  createdAt: Date!
  userId: String!
  user: User
  message: String!
}

input CommitCreateInput {
  message: String!
  app: WhereParentIdInput!
}

type ConnectorRestApi implements IBlock {
  id: String!
  createdAt: Date!
  updatedAt: Date!
  parentBlock: Block
  displayName: String!
  description: String!
  blockType: EnumBlockType!
  versionNumber: Float!
  inputParameters: [BlockInputOutput!]!
  outputParameters: [BlockInputOutput!]!
  authenticationType: EnumConnectorRestApiAuthenticationType!
  privateKeyAuthenticationSettings: PrivateKeyAuthenticationSettings
  httpBasicAuthenticationSettings: HttpBasicAuthenticationSettings
}

type ConnectorRestApiCall implements IBlock {
  id: String!
  createdAt: Date!
  updatedAt: Date!
  parentBlock: Block
  displayName: String!
  description: String!
  blockType: EnumBlockType!
  versionNumber: Float!
  inputParameters: [BlockInputOutput!]!
  outputParameters: [BlockInputOutput!]!
  url: String!
}

input ConnectorRestApiCallCreateInput {
  displayName: String!
  description: String
  app: WhereParentIdInput!
  parentBlock: WhereParentIdInput
  inputParameters: [BlockInputOutputInput!]
  outputParameters: [BlockInputOutputInput!]
  url: String!
}

input ConnectorRestApiCallOrderByInput {
  id: OrderByArg
  createdAt: OrderByArg
  updatedAt: OrderByArg
  blockType: OrderByArg
  displayName: OrderByArg
  description: OrderByArg
}

input ConnectorRestApiCallWhereInput {
  id: StringFilter
  createdAt: DateTimeFilter
  updatedAt: DateTimeFilter
  app: WhereUniqueInput
  parentBlock: WhereUniqueInput
  displayName: StringFilter
  description: StringFilter
}

input ConnectorRestApiCreateInput {
  displayName: String!
  description: String
  app: WhereParentIdInput!
  parentBlock: WhereParentIdInput
  inputParameters: [BlockInputOutputInput!]
  outputParameters: [BlockInputOutputInput!]
  authenticationType: EnumConnectorRestApiAuthenticationType!
  privateKeyAuthenticationSettings: PrivateKeyAuthenticationSettingsInput
  httpBasicAuthenticationSettings: HttpBasicAuthenticationSettingsInput
}

input ConnectorRestApiOrderByInput {
  id: OrderByArg
  createdAt: OrderByArg
  updatedAt: OrderByArg
  blockType: OrderByArg
  displayName: OrderByArg
  description: OrderByArg
}

input ConnectorRestApiWhereInput {
  id: StringFilter
  createdAt: DateTimeFilter
  updatedAt: DateTimeFilter
  app: WhereUniqueInput
  parentBlock: WhereUniqueInput
  displayName: StringFilter
  description: StringFilter
}

"""Date custom scalar type"""
scalar Date

input DateTimeFilter {
  equals: Date
  not: Date
  in: [Date!]
  notIn: [Date!]
  lt: Date
  lte: Date
  gt: Date
  gte: Date
}

type Entity {
  id: String!
  createdAt: Date!
  updatedAt: Date!
  app: App
  appId: String!
  name: String!
  displayName: String!
  pluralDisplayName: String!
  description: String
  isPersistent: Boolean!
  allowFeedback: Boolean!
  primaryField: String
<<<<<<< HEAD
  entityVersions(where: EntityVersionWhereInput, orderBy: EntityVersionOrderByInput, skip: Int, take: Int): [EntityVersion!]
  fields(where: EntityFieldWhereInput, orderBy: EntityFieldOrderByInput, skip: Int, take: Int): [EntityField!]
=======
  entityVersions(where: EntityVersionWhereInput, orderBy: EntityVersionOrderByInput, skip: Int, take: Int): [EntityVersion!]!
  fields(where: EntityFieldWhereInput, orderBy: EntityFieldOrderByInput, skip: Int, take: Int): [EntityField!]
  permissions: [EntityPermission!]
>>>>>>> edd4fa16
  lockedByUserId: String
  lockedByUser: User
  lockedAt: Date
}

input EntityCreateInput {
  name: String!
  displayName: String!
  pluralDisplayName: String!
  description: String
  isPersistent: Boolean!
  allowFeedback: Boolean!
  primaryField: String
  app: WhereParentIdInput!
}

type EntityField {
  id: String!
  createdAt: Date!
  updatedAt: Date!
  name: String!
  displayName: String!
  dataType: EnumDataType!
  properties: JSONObject
  required: Boolean!
  searchable: Boolean!
  description: String!
}

input EntityFieldCreateInput {
  name: String!
  displayName: String!
  dataType: EnumDataType!
  properties: JSONObject!
  required: Boolean!
  searchable: Boolean!
  description: String!
  entity: WhereParentIdInput!
}

input EntityFieldFilter {
  every: EntityFieldWhereInput
  some: EntityFieldWhereInput
  none: EntityFieldWhereInput
}

input EntityFieldOrderByInput {
  id: OrderByArg
  createdAt: OrderByArg
  updatedAt: OrderByArg
  name: OrderByArg
  displayName: OrderByArg
  dataType: OrderByArg
  required: OrderByArg
  searchable: OrderByArg
  description: OrderByArg
}

input EntityFieldUpdateInput {
  name: String
  displayName: String
  dataType: EnumDataType
  properties: JSONObject
  required: Boolean
  searchable: Boolean
  description: String
}

input EntityFieldWhereInput {
  id: StringFilter
  createdAt: DateTimeFilter
  updatedAt: DateTimeFilter
  name: StringFilter
  displayName: StringFilter
  dataType: EnumDataTypeFilter
  required: BooleanFilter
  searchable: BooleanFilter
  description: StringFilter
}

input EntityOrderByInput {
  id: OrderByArg
  createdAt: OrderByArg
  updatedAt: OrderByArg
  name: OrderByArg
  displayName: OrderByArg
  pluralDisplayName: OrderByArg
  description: OrderByArg
  isPersistent: OrderByArg
  allowFeedback: OrderByArg
  primaryField: OrderByArg
}

type EntityPage implements IBlock {
  id: String!
  createdAt: Date!
  updatedAt: Date!
  parentBlock: Block
  displayName: String!
  description: String!
  blockType: EnumBlockType!
  versionNumber: Float!
  inputParameters: [BlockInputOutput!]!
  outputParameters: [BlockInputOutput!]!
  entityId: String!
  pageType: EnumEntityPageType!
  singleRecordSettings: EntityPageSingleRecordSettings
  listSettings: EntityPageListSettings
  showAllFields: Boolean!
  showFieldList: [String!]
}

input EntityPageCreateInput {
  displayName: String!
  description: String
  app: WhereParentIdInput!
  parentBlock: WhereParentIdInput
  inputParameters: [BlockInputOutputInput!]
  outputParameters: [BlockInputOutputInput!]
  entityId: String!
  pageType: EnumEntityPageType!
  singleRecordSettings: EntityPageSingleRecordSettingsInput
  listSettings: EntityPageListSettingsInput
  showAllFields: Boolean!
  showFieldList: [String!]
}

type EntityPageListSettings implements IEntityPageSettings {
  allowCreation: Boolean!
  allowDeletion: Boolean!
  enableSearch: Boolean!
  navigateToPageId: String
}

input EntityPageListSettingsInput {
  allowCreation: Boolean!
  allowDeletion: Boolean!
  enableSearch: Boolean!
  navigateToPageId: String
}

input EntityPageOrderByInput {
  id: OrderByArg
  createdAt: OrderByArg
  updatedAt: OrderByArg
  blockType: OrderByArg
  displayName: OrderByArg
  description: OrderByArg
}

type EntityPageSingleRecordSettings implements IEntityPageSettings {
  allowCreation: Boolean!
  allowDeletion: Boolean!
  allowUpdate: Boolean!
}

input EntityPageSingleRecordSettingsInput {
  allowCreation: Boolean!
  allowDeletion: Boolean!
  allowUpdate: Boolean!
}

input EntityPageUpdateInput {
  displayName: String
  description: String
  entityId: String!
  pageType: EnumEntityPageType!
  singleRecordSettings: EntityPageSingleRecordSettingsInput
  listSettings: EntityPageListSettingsInput
  showAllFields: Boolean!
  showFieldList: [String!]
}

input EntityPageWhereInput {
  id: StringFilter
  createdAt: DateTimeFilter
  updatedAt: DateTimeFilter
  app: WhereUniqueInput
  parentBlock: WhereUniqueInput
  displayName: StringFilter
  description: StringFilter
}

type EntityPermission {
  entityVersionId: String!
  entityVersion: EntityVersion
  action: EnumEntityAction!
  appRoleId: String!
  appRole: AppRole
}

input EntityPermissionWhereUniqueInput {
  action: EnumEntityAction!
  appRoleId: String!
}

input EntityUpdateInput {
  name: String
  displayName: String
  pluralDisplayName: String
  description: String
  isPersistent: Boolean
  allowFeedback: Boolean
  primaryField: String
}

input EntityUpdatePermissionsInput {
  remove: [EntityPermissionWhereUniqueInput!]
  add: [EntityPermissionWhereUniqueInput!]
}

type EntityVersion {
  id: String!
  createdAt: Date!
  updatedAt: Date!
  entityId: String!
  entity: Entity!
  versionNumber: Int!
  commit: Commit!
  fields(where: EntityFieldWhereInput, orderBy: EntityFieldOrderByInput, skip: Int, take: Int): [EntityField!]!
}

input EntityVersionOrderByInput {
  id: OrderByArg
  createdAt: OrderByArg
  updatedAt: OrderByArg
  versionNumber: OrderByArg
  label: OrderByArg
}

input EntityVersionWhereInput {
  id: StringFilter
  createdAt: DateTimeFilter
  updatedAt: DateTimeFilter
  versionNumber: IntFilter
  label: StringFilter
  entity: WhereUniqueInput
}

input EntityWhereInput {
  id: StringFilter
  createdAt: DateTimeFilter
  updatedAt: DateTimeFilter
  name: StringFilter
  displayName: StringFilter
  pluralDisplayName: StringFilter
  description: StringFilter
  isPersistent: BooleanFilter
  allowFeedback: BooleanFilter
  primaryField: StringFilter
  fields: EntityFieldFilter
  app: WhereUniqueInput
}

enum EnumBlockType {
  AppSettings
  Flow
  ConnectorRestApi
  ConnectorRestApiCall
  ConnectorSoapApi
  ConnectorFile
  EntityApi
  EntityApiEndpoint
  FlowApi
  Layout
  CanvasPage
  EntityPage
  Document
}

input EnumBlockTypeFilter {
  equals: EnumBlockType
  not: EnumBlockType
  in: [EnumBlockType!]
  notIn: [EnumBlockType!]
}

enum EnumConnectorRestApiAuthenticationType {
  None
  PrivateKey
  HttpBasicAuthentication
  OAuth2PasswordFlow
  OAuth2UserAgentFlow
}

enum EnumDataType {
  SingleLineText
  MultiLineText
  Email
  State
  AutoNumber
  WholeNumber
  DateTime
  DecimalNumber
  File
  Image
  Lookup
  MultiSelectOptionSet
  OptionSet
  TwoOptions
  Boolean
  GeographicAddress
  Id
  CreatedAt
  UpdatedAt
}

input EnumDataTypeFilter {
  equals: EnumDataType
  not: EnumDataType
  in: [EnumDataType!]
  notIn: [EnumDataType!]
}

enum EnumEntityAction {
  View
  Create
  Update
  Delete
  Search
}

enum EnumEntityPageType {
  SingleRecord
  List
  MasterDetails
}

type HttpBasicAuthenticationSettings {
  username: String!
  password: String!
}

input HttpBasicAuthenticationSettingsInput {
  username: String!
  password: String!
}

interface IBlock {
  id: String!
  createdAt: Date!
  updatedAt: Date!
  parentBlock: Block
  displayName: String!
  description: String!
  blockType: EnumBlockType!
  versionNumber: Float!
  inputParameters: [BlockInputOutput!]!
  outputParameters: [BlockInputOutput!]!
}

interface IEntityPageSettings {
  allowCreation: Boolean!
  allowDeletion: Boolean!
}

input IntFilter {
  equals: Int
  not: Int
  in: [Int!]
  notIn: [Int!]
  lt: Int
  lte: Int
  gt: Int
  gte: Int
}

input InviteUserInput {
  email: String!
}

"""
The `JSONObject` scalar type represents JSON objects as specified by [ECMA-404](http://www.ecma-international.org/publications/files/ECMA-ST/ECMA-404.pdf).
"""
scalar JSONObject

input LoginInput {
  email: String!
  password: String!
}

type Mutation {
  updateAccount(data: UpdateAccountInput!): Account!
  deleteOrganization(where: WhereUniqueInput!): Organization
  updateOrganization(data: OrganizationUpdateInput!, where: WhereUniqueInput!): Organization
  inviteUser(data: InviteUserInput!): User
  createApp(data: AppCreateInput!): App!
  deleteApp(where: WhereUniqueInput!): App
  updateApp(data: AppUpdateInput!, where: WhereUniqueInput!): App
  commit(data: CommitCreateInput!): Commit
  assignRoleToUser(data: UserRoleInput!, where: WhereUniqueInput!): User
  removeRoleFromUser(data: UserRoleInput!, where: WhereUniqueInput!): User
  signup(data: SignupInput!): Auth!
  login(data: LoginInput!): Auth!
  changePassword(data: ChangePasswordInput!): Account!
  setCurrentOrganization(data: WhereUniqueInput!): Auth!
  createOneEntity(data: EntityCreateInput!): Entity!
  deleteEntity(where: WhereUniqueInput!): Entity
  updateEntity(data: EntityUpdateInput!, where: WhereUniqueInput!): Entity
  lockEntity(where: WhereUniqueInput!): Entity
  updateEntityPermissions(data: EntityUpdatePermissionsInput!, where: WhereUniqueInput!): [EntityPermission!]
  createEntityField(data: EntityFieldCreateInput!): EntityField
  deleteEntityField(where: WhereUniqueInput!): EntityField
  updateEntityField(data: EntityFieldUpdateInput!, where: WhereUniqueInput!): EntityField
  createConnectorRestApi(data: ConnectorRestApiCreateInput!): ConnectorRestApi!
  updateConnectorRestApi(data: BlockUpdateInput!, where: WhereUniqueInput!): ConnectorRestApi!
  createBlockVersion(data: BlockVersionCreateInput!): Block!
  createConnectorRestApiCall(data: ConnectorRestApiCallCreateInput!): ConnectorRestApiCall!
  updateConnectorRestApiCall(data: BlockUpdateInput!, where: WhereUniqueInput!): ConnectorRestApiCall!
  createEntityPage(data: EntityPageCreateInput!): EntityPage!
  updateEntityPage(data: EntityPageUpdateInput!, where: WhereUniqueInput!): EntityPage!
  createAppRole(data: AppRoleCreateInput!): AppRole!
  deleteAppRole(where: WhereUniqueInput!): AppRole
  updateAppRole(data: AppRoleUpdateInput!, where: WhereUniqueInput!): AppRole
}

enum OrderByArg {
  asc
  desc
}

type Organization {
  id: String!
  createdAt: Date!
  updatedAt: Date!
  name: String!
  defaultTimeZone: String!
  address: String!
  apps: [App!]!
  users: [User!]!
}

input OrganizationOrderByInput {
  id: OrderByArg
  createdAt: OrderByArg
  updatedAt: OrderByArg
  name: OrderByArg
  defaultTimeZone: OrderByArg
  address: OrderByArg
}

input OrganizationUpdateInput {
  name: String
  defaultTimeZone: String
  address: String
}

input OrganizationWhereInput {
  id: String
  createdAt: DateTimeFilter
  updatedAt: DateTimeFilter
  name: StringFilter
  defaultTimeZone: StringFilter
  address: StringFilter
}

type PrivateKeyAuthenticationSettings {
  keyName: String!
  keyValue: String!
  type: String!
}

input PrivateKeyAuthenticationSettingsInput {
  keyName: String!
  keyValue: String!
  type: String!
}

type PropertySelector {
  propertyName: String!
  include: Boolean!
}

input PropertySelectorInput {
  propertyName: String!
  include: Boolean!
}

type Query {
  me: User!
  Organization(where: WhereUniqueInput!): Organization
  Organizations(where: OrganizationWhereInput, orderBy: OrganizationOrderByInput, skip: Int, take: Int): [Organization!]!
  app(where: WhereUniqueInput!): App
  apps(where: AppWhereInput, orderBy: AppOrderByInput, skip: Int, take: Int): [App!]!
  user(where: WhereUniqueInput!): User
  users(where: UserWhereInput, orderBy: UserOrderByInput, skip: Int, take: Int): [User!]!
  entity(where: WhereUniqueInput!): Entity
  entities(where: EntityWhereInput, orderBy: EntityOrderByInput, skip: Int, take: Int): [Entity!]!
  entityVersions(where: EntityVersionWhereInput, orderBy: EntityVersionOrderByInput, skip: Int, take: Int): [EntityVersion!]!
  entityField(where: WhereUniqueInput!): EntityField
  ConnectorRestApi(where: WhereUniqueInput!, version: Float): ConnectorRestApi
  ConnectorRestApis(where: ConnectorRestApiWhereInput, orderBy: ConnectorRestApiOrderByInput, skip: Int, take: Int): [ConnectorRestApi!]!
  blockVersions(where: BlockVersionWhereInput, orderBy: BlockVersionOrderByInput, skip: Int, take: Int): [BlockVersion!]!
  blocks(where: BlockWhereInput, orderBy: BlockOrderByInput, skip: Int, take: Int): [Block!]!
  ConnectorRestApiCall(where: WhereUniqueInput!, version: Float): ConnectorRestApiCall
  ConnectorRestApiCalls(where: ConnectorRestApiCallWhereInput, orderBy: ConnectorRestApiCallOrderByInput, skip: Int, take: Int): [ConnectorRestApiCall!]!
  EntityPage(where: WhereUniqueInput!, version: Float): EntityPage
  EntityPages(where: EntityPageWhereInput, orderBy: EntityPageOrderByInput, skip: Int, take: Int): [EntityPage!]!
  appRole(where: WhereUniqueInput!, version: Float): AppRole
  appRoles(where: AppRoleWhereInput, orderBy: AppRoleOrderByInput, skip: Int, take: Int): [AppRole!]!
}

enum Role {
  ADMIN
  USER
  ORGANIZATION_ADMIN
  PROJECT_ADMIN
}

input SignupInput {
  email: String!
  password: String!
  firstName: String!
  lastName: String!
  organizationName: String!
  defaultTimeZone: String!
  address: String!
}

input StringFilter {
  equals: String
  not: String
  in: [String!]
  notIn: [String!]
  lt: String
  lte: String
  gt: String
  gte: String
  contains: String
  startsWith: String
  endsWith: String
}

input UpdateAccountInput {
  firstName: String
  lastName: String
}

type User {
  id: String!
  createdAt: Date!
  updatedAt: Date!
  account: Account
  organization: Organization
  userRoles: [UserRole!]
}

input UserOrderByInput {
  id: OrderByArg
  createdAt: OrderByArg
  updatedAt: OrderByArg
}

type UserRole {
  id: String!
  createdAt: Date!
  updatedAt: Date!
  role: Role!
}

input UserRoleInput {
  role: Role!
}

input UserWhereInput {
  id: StringFilter
  createdAt: DateTimeFilter
  updatedAt: DateTimeFilter
  AND: [UserWhereInput!]
  OR: [UserWhereInput!]
  NOT: [UserWhereInput!]
  organization: OrganizationWhereInput
}

input WhereParentIdInput {
  connect: WhereUniqueInput!
}

input WhereUniqueInput {
  id: String!
}<|MERGE_RESOLUTION|>--- conflicted
+++ resolved
@@ -322,14 +322,9 @@
   isPersistent: Boolean!
   allowFeedback: Boolean!
   primaryField: String
-<<<<<<< HEAD
-  entityVersions(where: EntityVersionWhereInput, orderBy: EntityVersionOrderByInput, skip: Int, take: Int): [EntityVersion!]
-  fields(where: EntityFieldWhereInput, orderBy: EntityFieldOrderByInput, skip: Int, take: Int): [EntityField!]
-=======
   entityVersions(where: EntityVersionWhereInput, orderBy: EntityVersionOrderByInput, skip: Int, take: Int): [EntityVersion!]!
   fields(where: EntityFieldWhereInput, orderBy: EntityFieldOrderByInput, skip: Int, take: Int): [EntityField!]
   permissions: [EntityPermission!]
->>>>>>> edd4fa16
   lockedByUserId: String
   lockedByUser: User
   lockedAt: Date
