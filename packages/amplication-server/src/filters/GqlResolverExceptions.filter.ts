--- conflicted
+++ resolved
@@ -5,29 +5,17 @@
 // It logs the exception with context information like IP, Host, UserId
 // It uses nest logger module to log
 
-<<<<<<< HEAD
-import { Catch, ArgumentsHost, Inject, HttpException } from '@nestjs/common';
-import { ConfigService } from '@nestjs/config';
-import { GqlExceptionFilter, GqlArgumentsHost } from '@nestjs/graphql';
-import {
-  AmplicationLogger,
-  AMPLICATION_LOGGER_PROVIDER
-} from '@amplication/nest-logger-module';
-import { Prisma } from '@amplication/prisma-db';
-import { ApolloError } from 'apollo-server-express';
-import { Request } from 'express';
-import { AmplicationError } from '../errors/AmplicationError';
-=======
 import { Catch, ArgumentsHost, Inject, HttpException } from "@nestjs/common";
 import { ConfigService } from "@nestjs/config";
 import { GqlExceptionFilter, GqlArgumentsHost } from "@nestjs/graphql";
-import { WINSTON_MODULE_PROVIDER } from "nest-winston";
-import { Logger } from "winston";
 import { Prisma } from "@amplication/prisma-db";
 import { ApolloError } from "apollo-server-express";
 import { Request } from "express";
 import { AmplicationError } from "../errors/AmplicationError";
->>>>>>> f5433013
+import {
+  AmplicationLogger,
+  AMPLICATION_LOGGER_PROVIDER,
+} from "@amplication/nest-logger-module";
 
 export type RequestData = {
   query: string;
