import { UseFilters, UseGuards } from '@nestjs/common';
import { Args, Mutation, Query } from '@nestjs/graphql';
import { AuthorizeContext } from 'src/decorators/authorizeContext.decorator';
import { InjectContextValue } from 'src/decorators/injectContextValue.decorator';
import { FindOneArgs } from 'src/dto';
import { AuthorizableResourceParameter } from 'src/enums/AuthorizableResourceParameter';
import { InjectableResourceParameter } from 'src/enums/InjectableResourceParameter';
import { GitOrganization } from 'src/models/GitOrganization';
import { GqlResolverExceptionsFilter } from '../../filters/GqlResolverExceptions.filter';
import { GqlAuthGuard } from '../../guards/gql-auth.guard';
import { AuthorizeAppWithGithubResult } from '../app/dto/AuthorizeAppWithGithubResult';
import { BaseGitArgs } from './dto/args/BaseGitArgs';
import { CreateGitOrganizationArgs } from './dto/args/CreateGitOrganizationArgs';
import { CreateRepoArgs } from './dto/args/CreateRepoArgs';
import { GitOrganizationFindManyArgs } from './dto/args/GitOrganizationFindManyArgs';
import { GetGitInstallationUrlArgs } from './dto/args/GetGitInstallationUrlArgs';
import { GetReposListArgs } from './dto/args/GetReposListArgs';
import { GitRepo } from './dto/objects/GitRepo';
import { GitService } from './git.service';

@UseFilters(GqlResolverExceptionsFilter)
@UseGuards(GqlAuthGuard)
export class GitResolver {
  constructor(private readonly gitService: GitService) {}
  //#region Mutation
  @Mutation(() => GitRepo)
  @AuthorizeContext(
    AuthorizableResourceParameter.GitOrganizationId,
    'gitOrganizationId'
  )
  async createRepoInOrg(@Args() args: CreateRepoArgs): Promise<GitRepo> {
    return this.gitService.createRepo(args);
  }

  @Query(() => GitOrganization)
  @AuthorizeContext(AuthorizableResourceParameter.GitOrganizationId, 'where.id')
  async gitOrganization(@Args() args: FindOneArgs): Promise<GitOrganization> {
    return this.gitService.getGitOrganization(args);
  }

  @Mutation(() => GitOrganization)
  @InjectContextValue(
    InjectableResourceParameter.WorkspaceId,
    'where.workspaceId'
  )
  async createOrganization(
    @Args() args: CreateGitOrganizationArgs
  ): Promise<GitOrganization> {
    return await this.gitService.createGitOrganization(args);
  }

  @Mutation(() => Boolean)
  @AuthorizeContext(
    AuthorizableResourceParameter.GitOrganizationId,
    'gitOrganizationId'
  )
  async deleteOrganization(@Args() args: BaseGitArgs): Promise<boolean> {
    return this.gitService.deleteGitOrganization(args);
  }

<<<<<<< HEAD
  @Query(() => AuthorizeAppWithGithubResult)
  @InjectContextValue(
    InjectableResourceParameter.WorkspaceId,
    'where.workspaceId'
=======
  @Mutation(() => AuthorizeAppWithGithubResult)
  @InjectContextValue(
    InjectableResourceParameter.WorkspaceId,
    'data.workspaceId'
>>>>>>> cbe60647
  )
  async getGitAppInstallationUrl(
    @Args() args: GetGitInstallationUrlArgs
  ): Promise<AuthorizeAppWithGithubResult> {
    return {
      url: await this.gitService.getGitInstallationUrl(args)
    };
  }

  //#endregion
  //#region Query
  @Query(() => [GitRepo])
  @AuthorizeContext(
    AuthorizableResourceParameter.GitOrganizationId,
    'gitOrganizationId'
  )
  async getReposOfOrganization(
    @Args() args: GetReposListArgs
  ): Promise<GitRepo[]> {
    return this.gitService.getReposOfOrganization(args);
  }

  @Query(() => [GitOrganization])
  @InjectContextValue(
    InjectableResourceParameter.WorkspaceId,
    'where.workspaceId'
  )
  async gitOrganizations(
    @Args() args: GitOrganizationFindManyArgs
  ): Promise<GitOrganization[]> {
    return this.gitService.getGitOrganizations(args);
  }
  //#endregion
}<|MERGE_RESOLUTION|>--- conflicted
+++ resolved
@@ -58,17 +58,10 @@
     return this.gitService.deleteGitOrganization(args);
   }
 
-<<<<<<< HEAD
   @Query(() => AuthorizeAppWithGithubResult)
   @InjectContextValue(
     InjectableResourceParameter.WorkspaceId,
-    'where.workspaceId'
-=======
-  @Mutation(() => AuthorizeAppWithGithubResult)
-  @InjectContextValue(
-    InjectableResourceParameter.WorkspaceId,
     'data.workspaceId'
->>>>>>> cbe60647
   )
   async getGitAppInstallationUrl(
     @Args() args: GetGitInstallationUrlArgs
