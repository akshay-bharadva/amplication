import {
  Args,
  Context,
  Mutation,
  Query,
  Resolver,
<<<<<<< HEAD
  Parent,
  ResolveField
=======
  Parent
>>>>>>> edc8180b
} from '@nestjs/graphql';
import { User, UserRole, Account } from 'src/models';
import { UserService } from '../';
import { UserRoleArgs, FindManyUserArgs } from './dto';
import { FindOneArgs } from 'src/dto';
import { GqlResolverExceptionsFilter } from 'src/filters/GqlResolverExceptions.filter';
import { UseGuards, UseFilters } from '@nestjs/common';
import { GqlAuthGuard } from 'src/guards/gql-auth.guard';

@Resolver(() => User)
@UseFilters(GqlResolverExceptionsFilter)
@UseGuards(GqlAuthGuard)
export class UserResolver {
  constructor(private readonly userService: UserService) {}

  @Query(() => User, {
    nullable: true,
    description: undefined
  })
  async user(
    @Context() ctx: any,
    @Args() args: FindOneArgs
  ): Promise<User | null> {
    return this.userService.user(args);
  }

  @Query(() => [User], {
    nullable: false,
    description: undefined
  })
  async users(
    @Context() ctx: any,
    @Args() args: FindManyUserArgs
  ): Promise<User[]> {
    return this.userService.users(args);
  }

  @Mutation(() => User, {
    nullable: true,
    description: undefined
  })
  async assignRoleToUser(
    @Context() ctx: any,
    @Args() args: UserRoleArgs
  ): Promise<User | null> {
    return this.userService.assignRole(args);
  }

  @Mutation(() => User, {
    nullable: true,
    description: undefined
  })
  async removeRoleFromUser(
    @Context() ctx: any,
    @Args() args: UserRoleArgs
  ): Promise<User | null> {
    return this.userService.removeRole(args);
  }

<<<<<<< HEAD
  @ResolveField(returns => [UserRole])
=======
  @ResolveProperty('userRoles', () => [UserRole])
>>>>>>> edc8180b
  async userRoles(@Parent() user: User) {
    return await this.userService.getRoles(user.id);
  }

<<<<<<< HEAD
  @ResolveField(returns => Account)
=======
  @ResolveProperty('account', () => Account)
>>>>>>> edc8180b
  async account(@Parent() user: User) {
    return await this.userService.getAccount(user.id);
  }
}<|MERGE_RESOLUTION|>--- conflicted
+++ resolved
@@ -4,12 +4,8 @@
   Mutation,
   Query,
   Resolver,
-<<<<<<< HEAD
   Parent,
   ResolveField
-=======
-  Parent
->>>>>>> edc8180b
 } from '@nestjs/graphql';
 import { User, UserRole, Account } from 'src/models';
 import { UserService } from '../';
@@ -69,20 +65,14 @@
     return this.userService.removeRole(args);
   }
 
-<<<<<<< HEAD
+
   @ResolveField(returns => [UserRole])
-=======
-  @ResolveProperty('userRoles', () => [UserRole])
->>>>>>> edc8180b
   async userRoles(@Parent() user: User) {
     return await this.userService.getRoles(user.id);
   }
 
-<<<<<<< HEAD
+
   @ResolveField(returns => Account)
-=======
-  @ResolveProperty('account', () => Account)
->>>>>>> edc8180b
   async account(@Parent() user: User) {
     return await this.userService.getAccount(user.id);
   }
