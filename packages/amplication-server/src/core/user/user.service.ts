--- conflicted
+++ resolved
@@ -1,12 +1,6 @@
-<<<<<<< HEAD
-import { Injectable } from '@nestjs/common';
-import { PrismaService, Prisma } from '@amplication/prisma-db';
-import { User, UserRole, Account } from 'src/models';
-=======
 import { Prisma, PrismaService } from '@amplication/prisma-db';
 import { ConflictException, Injectable } from '@nestjs/common';
 import { Account, User, UserRole } from 'src/models';
->>>>>>> 81a9b7cb
 import { UserRoleArgs } from './dto';
 
 @Injectable()
