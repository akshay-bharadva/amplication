--- conflicted
+++ resolved
@@ -1,11 +1,6 @@
-<<<<<<< HEAD
-import { Injectable } from '@nestjs/common';
-import { PrismaService, Prisma } from '@amplication/prisma-db';
-=======
+import { Prisma, PrismaService } from '@amplication/prisma-db';
 import { ConflictException, Injectable } from '@nestjs/common';
-import { PrismaService } from 'nestjs-prisma';
->>>>>>> b414740f
-import { User, UserRole, Account } from 'src/models';
+import { Account, User, UserRole } from 'src/models';
 import { UserRoleArgs } from './dto';
 
 @Injectable()
