import { Test, TestingModule } from '@nestjs/testing';
import { UserService } from './user.service';
import { PrismaService } from 'src/services/prisma.service';
import { User, UserRole, Account } from 'src/models';
import { Role } from 'src/enums/Role';
import { FindOneArgs } from 'src/dto';
import { FindManyUserRoleArgs, UserRoleCreateArgs } from '@prisma/client';

const EXAMPLE_USER_ID = 'exampleUserId';
const EXAMPLE_ROLE_ID = 'exampleRoleId';
const EXISTING_ROLE = Role.USER;
const NON_EXISTING_ROLE = Role.ADMIN;
const EXAMPLE_USER_ROLE: UserRole = {
  id: EXAMPLE_ROLE_ID,
  createdAt: new Date(),
  updatedAt: new Date(),
  role: Role.USER
};

const EXAMPLE_FIRST_NAME = 'ExampleFirstName';
const EXAMPLE_LAST_NAME = 'ExampleLastName';
const EXAMPLE_PASSWORD = 'ExamplePassword';
const EXAMPLE_EMAIL = 'email@example.com';
<<<<<<< HEAD
const EXAMPLE_ID = 'exampleId';
=======
const EXAMPLE_ID = 'ExampleId';
>>>>>>> 61b2e2e0

const EXAMPLE_ACCOUNT: Account = {
  id: EXAMPLE_ID,
  createdAt: new Date(),
  updatedAt: new Date(),
  email: EXAMPLE_EMAIL,
  firstName: EXAMPLE_FIRST_NAME,
  lastName: EXAMPLE_LAST_NAME,
  password: EXAMPLE_PASSWORD
};

const EXAMPLE_USER: User = {
  id: EXAMPLE_USER_ID,
  createdAt: new Date(),
  updatedAt: new Date(),
  userRoles: [EXAMPLE_USER_ROLE],
  account: EXAMPLE_ACCOUNT
};

const prismaUserFindOneMock = jest.fn(() => ({
  then: resolve => resolve(EXAMPLE_USER),
  account: () => EXAMPLE_ACCOUNT
}));

const prismaUserFindManyMock = jest.fn(() => {
  return [EXAMPLE_USER];
});

const prismaUserRoleFindOneMock = jest.fn(() => {
  return EXAMPLE_USER_ROLE;
});

const prismaUserRoleFindManyMock = jest.fn((args: FindManyUserRoleArgs) => {
  if (args.where.role === EXISTING_ROLE || args.where.role === undefined) {
    return [EXAMPLE_USER_ROLE];
  }
  return [];
});

const prismaUserRoleCreateMock = jest.fn(() => {
  return EXAMPLE_USER_ROLE;
});

const prismaUserRoleDeleteMock = jest.fn(() => {
  return EXAMPLE_USER_ROLE;
});

describe('UserService', () => {
  let service: UserService;

  beforeEach(async () => {
    jest.clearAllMocks();
    const module: TestingModule = await Test.createTestingModule({
      providers: [
        UserService,
        {
          provide: PrismaService,
          useClass: jest.fn().mockImplementation(() => ({
            user: {
              findOne: prismaUserFindOneMock,
              findMany: prismaUserFindManyMock
            },
            userRole: {
              findOne: prismaUserRoleFindOneMock,
              findMany: prismaUserRoleFindManyMock,
              create: prismaUserRoleCreateMock,
              delete: prismaUserRoleDeleteMock
            }
          }))
        }
      ]
    }).compile();

    service = module.get<UserService>(UserService);
  });

  it('should be defined', () => {
    expect(service).toBeDefined();
  });

  it('should find one', async () => {
    const args = { where: { id: EXAMPLE_USER_ID } };
    expect(await service.findUser(args)).toEqual(EXAMPLE_USER);
    expect(prismaUserFindOneMock).toBeCalledTimes(1);
    expect(prismaUserFindOneMock).toBeCalledWith(args);
  });

  it('should find many', async () => {
    const args = { where: {} };
    expect(await service.findUsers(args)).toEqual([EXAMPLE_USER]);
    expect(prismaUserFindManyMock).toBeCalledTimes(1);
    expect(prismaUserFindManyMock).toBeCalledWith(args);
  });

  it('should assign one role to a user', async () => {
    const args = {
      data: { role: NON_EXISTING_ROLE },
      where: { id: EXAMPLE_ROLE_ID }
    };
    const findOneArgs: FindOneArgs = {
      where: {
        id: args.where.id
      }
    };
    const findManyRolesArgs: FindManyUserRoleArgs = {
      where: { user: { id: EXAMPLE_ROLE_ID }, role: args.data.role }
    };
    const roleData: UserRoleCreateArgs = {
      data: {
        role: args.data.role,
        user: { connect: { id: args.where.id } }
      }
    };
    expect(await service.assignRole(args)).toEqual(EXAMPLE_USER);
    expect(prismaUserFindOneMock).toBeCalledTimes(1);
    expect(prismaUserFindOneMock).toBeCalledWith(findOneArgs);
    expect(prismaUserRoleFindManyMock).toBeCalledTimes(1);
    expect(prismaUserRoleFindManyMock).toBeCalledWith(findManyRolesArgs);
    expect(prismaUserRoleCreateMock).toBeCalledTimes(1);
    expect(prismaUserRoleCreateMock).toBeCalledWith(roleData);
  });

  it('should not assign a role to a user with existing role', async () => {
    const args = {
      data: { role: EXISTING_ROLE },
      where: { id: EXAMPLE_USER_ID }
    };
    const findOneArgs: FindOneArgs = {
      where: {
        id: args.where.id
      }
    };
    const findManyRolesArgs: FindManyUserRoleArgs = {
      where: {
        user: { id: EXAMPLE_USER_ID },
        role: args.data.role
      }
    };
    expect(await service.assignRole(args)).toEqual(EXAMPLE_USER);
    expect(prismaUserFindOneMock).toBeCalledTimes(1);
    expect(prismaUserFindOneMock).toBeCalledWith(findOneArgs);
    expect(prismaUserRoleFindManyMock).toBeCalledTimes(1);
    expect(prismaUserRoleFindManyMock).toBeCalledWith(findManyRolesArgs);
    expect(prismaUserRoleCreateMock).toBeCalledTimes(0);
  });

  it('should remove one role from a user', async () => {
    const args = {
      data: { role: EXISTING_ROLE },
      where: { id: EXAMPLE_USER_ID }
    };
    const findOneArgs: FindOneArgs = {
      where: {
        id: args.where.id
      }
    };
    const findManyRolesArgs: FindManyUserRoleArgs = {
      where: {
        user: { id: EXAMPLE_USER_ID },
        role: args.data.role
      }
    };
    expect(await service.removeRole(args)).toEqual(EXAMPLE_USER);
    expect(prismaUserFindOneMock).toBeCalledTimes(1);
    expect(prismaUserFindOneMock).toBeCalledWith(findOneArgs);
    expect(prismaUserRoleFindManyMock).toBeCalledTimes(1);
    expect(prismaUserRoleFindManyMock).toBeCalledWith(findManyRolesArgs);
    expect(prismaUserRoleDeleteMock).toBeCalledTimes(1);
    expect(prismaUserRoleDeleteMock).toBeCalledWith({
      where: { id: EXAMPLE_ROLE_ID }
    });
  });

  it('should not remove an already removed role from a user', async () => {
    const args = {
      data: { role: NON_EXISTING_ROLE },
      where: { id: EXAMPLE_USER_ID }
    };
    const findOneArgs: FindOneArgs = {
      where: {
        id: args.where.id
      }
    };
    const findManyRolesArgs: FindManyUserRoleArgs = {
      where: {
        user: { id: EXAMPLE_USER_ID },
        role: args.data.role
      }
    };
    expect(await service.removeRole(args)).toEqual(EXAMPLE_USER);
    expect(prismaUserFindOneMock).toBeCalledTimes(1);
    expect(prismaUserFindOneMock).toBeCalledWith(findOneArgs);
    expect(prismaUserRoleFindManyMock).toBeCalledTimes(1);
    expect(prismaUserRoleFindManyMock).toBeCalledWith(findManyRolesArgs);
    expect(prismaUserRoleDeleteMock).toBeCalledTimes(0);
  });

  it('should find many roles', async () => {
    const args: FindManyUserRoleArgs = {
      where: { user: { id: EXAMPLE_ROLE_ID } }
    };
    expect(await service.getRoles(EXAMPLE_ROLE_ID)).toEqual([
      EXAMPLE_USER_ROLE
    ]);
    expect(prismaUserRoleFindManyMock).toBeCalledTimes(1);
    expect(prismaUserRoleFindManyMock).toBeCalledWith(args);
  });
});<|MERGE_RESOLUTION|>--- conflicted
+++ resolved
@@ -21,11 +21,7 @@
 const EXAMPLE_LAST_NAME = 'ExampleLastName';
 const EXAMPLE_PASSWORD = 'ExamplePassword';
 const EXAMPLE_EMAIL = 'email@example.com';
-<<<<<<< HEAD
-const EXAMPLE_ID = 'exampleId';
-=======
 const EXAMPLE_ID = 'ExampleId';
->>>>>>> 61b2e2e0
 
 const EXAMPLE_ACCOUNT: Account = {
   id: EXAMPLE_ID,
