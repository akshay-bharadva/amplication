import { Test, TestingModule } from '@nestjs/testing';
import { UserService } from './user.service';
import { PrismaService, Prisma } from '@amplication/prisma-db';
import { User, UserRole, Account } from 'src/models';
import { Role } from 'src/enums/Role';
<<<<<<< HEAD
import { FindOneArgs } from 'src/dto';
=======
import { Prisma } from '@prisma/client';
>>>>>>> b414740f

const EXAMPLE_USER_ID = 'exampleUserId';
const EXAMPLE_ROLE_ID = 'exampleRoleId';
const EXISTING_ROLE = Role.User;
const NON_EXISTING_ROLE = Role.Admin;
const EXAMPLE_USER_ROLE: UserRole = {
  id: EXAMPLE_ROLE_ID,
  createdAt: new Date(),
  updatedAt: new Date(),
  role: Role.User
};

const EXAMPLE_FIRST_NAME = 'ExampleFirstName';
const EXAMPLE_LAST_NAME = 'ExampleLastName';
const EXAMPLE_PASSWORD = 'ExamplePassword';
const EXAMPLE_EMAIL = 'email@example.com';
const EXAMPLE_ID = 'ExampleId';

const EXAMPLE_ACCOUNT: Account = {
  id: EXAMPLE_ID,
  createdAt: new Date(),
  updatedAt: new Date(),
  email: EXAMPLE_EMAIL,
  firstName: EXAMPLE_FIRST_NAME,
  lastName: EXAMPLE_LAST_NAME,
  password: EXAMPLE_PASSWORD,
  githubId: null
};

const EXAMPLE_USER: User = {
  id: EXAMPLE_USER_ID,
  createdAt: new Date(),
  updatedAt: new Date(),
  userRoles: [EXAMPLE_USER_ROLE],
  account: EXAMPLE_ACCOUNT,
  isOwner: true
};

const prismaUserFindOneMock = jest.fn(() => ({
  then: resolve => resolve(EXAMPLE_USER),
  account: () => EXAMPLE_ACCOUNT
}));

const prismaUserFindManyMock = jest.fn(() => {
  return [EXAMPLE_USER];
});

const prismaUserUpdateMock = jest.fn(() => {
  return EXAMPLE_USER;
});

const prismaUserRoleFindOneMock = jest.fn(() => {
  return EXAMPLE_USER_ROLE;
});

const prismaUserRoleFindManyMock = jest.fn(
  (args: Prisma.UserRoleFindManyArgs) => {
    if (args.where.role === EXISTING_ROLE || args.where.role === undefined) {
      return [EXAMPLE_USER_ROLE];
    }
    return [];
  }
);

const prismaUserRoleCreateMock = jest.fn(() => {
  return EXAMPLE_USER_ROLE;
});

const prismaUserRoleDeleteMock = jest.fn(() => {
  return EXAMPLE_USER_ROLE;
});

describe('UserService', () => {
  let service: UserService;

  beforeEach(async () => {
    jest.clearAllMocks();
    const module: TestingModule = await Test.createTestingModule({
      providers: [
        UserService,
        {
          provide: PrismaService,
          useClass: jest.fn(() => ({
            user: {
              findUnique: prismaUserFindOneMock,
              findFirst: prismaUserFindOneMock,
              findMany: prismaUserFindManyMock,
              update: prismaUserUpdateMock
            },
            userRole: {
              findUnique: prismaUserRoleFindOneMock,
              findMany: prismaUserRoleFindManyMock,
              create: prismaUserRoleCreateMock,
              delete: prismaUserRoleDeleteMock
            }
          }))
        }
      ]
    }).compile();

    service = module.get<UserService>(UserService);
  });

  it('should be defined', () => {
    expect(service).toBeDefined();
  });

  it('should find one', async () => {
    const args = { where: { id: EXAMPLE_USER_ID, deletedAt: null } };
    expect(await service.findUser(args)).toEqual(EXAMPLE_USER);
    expect(prismaUserFindOneMock).toBeCalledTimes(1);
    expect(prismaUserFindOneMock).toBeCalledWith(args);
  });

  it('should find many', async () => {
    const args = { where: { deletedAt: null } };
    expect(await service.findUsers(args)).toEqual([EXAMPLE_USER]);
    expect(prismaUserFindManyMock).toBeCalledTimes(1);
    expect(prismaUserFindManyMock).toBeCalledWith(args);
  });

  it('should delete a user', async () => {
    const args = { where: { id: EXAMPLE_USER_ID, deletedAt: null } };
    expect(await service.delete(EXAMPLE_USER_ID)).toEqual(EXAMPLE_USER);
    expect(prismaUserFindOneMock).toBeCalledTimes(1);
    expect(prismaUserFindOneMock).toBeCalledWith(args);
    expect(prismaUserUpdateMock).toBeCalledTimes(1);
    expect(prismaUserUpdateMock).toBeCalledWith({
      where: {
        id: EXAMPLE_USER_ID
      },
      data: {
        deletedAt: expect.any(Date)
      }
    });
  });

  it('should assign one role to a user', async () => {
    const args = {
      data: { role: NON_EXISTING_ROLE },
      where: { id: EXAMPLE_ROLE_ID }
    };
    const findOneArgs = {
      where: {
        id: args.where.id,
        deletedAt: null
      }
    };
    const findManyRolesArgs: Prisma.UserRoleFindManyArgs = {
      where: { user: { id: EXAMPLE_ROLE_ID }, role: args.data.role }
    };
    const roleData: Prisma.UserRoleCreateArgs = {
      data: {
        role: args.data.role,
        user: { connect: { id: args.where.id } }
      }
    };
    expect(await service.assignRole(args)).toEqual(EXAMPLE_USER);
    expect(prismaUserFindOneMock).toBeCalledTimes(1);
    expect(prismaUserFindOneMock).toBeCalledWith(findOneArgs);
    expect(prismaUserRoleFindManyMock).toBeCalledTimes(1);
    expect(prismaUserRoleFindManyMock).toBeCalledWith(findManyRolesArgs);
    expect(prismaUserRoleCreateMock).toBeCalledTimes(1);
    expect(prismaUserRoleCreateMock).toBeCalledWith(roleData);
  });

  it('should not assign a role to a user with existing role', async () => {
    const args = {
      data: { role: EXISTING_ROLE },
      where: { id: EXAMPLE_USER_ID }
    };
    const findOneArgs = {
      where: {
        id: args.where.id,
        deletedAt: null
      }
    };
    const findManyRolesArgs: Prisma.UserRoleFindManyArgs = {
      where: {
        user: { id: EXAMPLE_USER_ID },
        role: args.data.role
      }
    };
    expect(await service.assignRole(args)).toEqual(EXAMPLE_USER);
    expect(prismaUserFindOneMock).toBeCalledTimes(1);
    expect(prismaUserFindOneMock).toBeCalledWith(findOneArgs);
    expect(prismaUserRoleFindManyMock).toBeCalledTimes(1);
    expect(prismaUserRoleFindManyMock).toBeCalledWith(findManyRolesArgs);
    expect(prismaUserRoleCreateMock).toBeCalledTimes(0);
  });

  it('should remove one role from a user', async () => {
    const args = {
      data: { role: EXISTING_ROLE },
      where: { id: EXAMPLE_USER_ID }
    };
    const findOneArgs = {
      where: {
        id: args.where.id,
        deletedAt: null
      }
    };
    const findManyRolesArgs: Prisma.UserRoleFindManyArgs = {
      where: {
        user: { id: EXAMPLE_USER_ID },
        role: args.data.role
      }
    };
    expect(await service.removeRole(args)).toEqual(EXAMPLE_USER);
    expect(prismaUserFindOneMock).toBeCalledTimes(1);
    expect(prismaUserFindOneMock).toBeCalledWith(findOneArgs);
    expect(prismaUserRoleFindManyMock).toBeCalledTimes(1);
    expect(prismaUserRoleFindManyMock).toBeCalledWith(findManyRolesArgs);
    expect(prismaUserRoleDeleteMock).toBeCalledTimes(1);
    expect(prismaUserRoleDeleteMock).toBeCalledWith({
      where: { id: EXAMPLE_ROLE_ID }
    });
  });

  it('should not remove an already removed role from a user', async () => {
    const args = {
      data: { role: NON_EXISTING_ROLE },
      where: { id: EXAMPLE_USER_ID }
    };
    const findOneArgs = {
      where: {
        id: args.where.id,
        deletedAt: null
      }
    };
    const findManyRolesArgs: Prisma.UserRoleFindManyArgs = {
      where: {
        user: { id: EXAMPLE_USER_ID },
        role: args.data.role
      }
    };
    expect(await service.removeRole(args)).toEqual(EXAMPLE_USER);
    expect(prismaUserFindOneMock).toBeCalledTimes(1);
    expect(prismaUserFindOneMock).toBeCalledWith(findOneArgs);
    expect(prismaUserRoleFindManyMock).toBeCalledTimes(1);
    expect(prismaUserRoleFindManyMock).toBeCalledWith(findManyRolesArgs);
    expect(prismaUserRoleDeleteMock).toBeCalledTimes(0);
  });

  it('should find many roles', async () => {
    const args: Prisma.UserRoleFindManyArgs = {
      where: { user: { id: EXAMPLE_ROLE_ID } }
    };
    expect(await service.getRoles(EXAMPLE_ROLE_ID)).toEqual([
      EXAMPLE_USER_ROLE
    ]);
    expect(prismaUserRoleFindManyMock).toBeCalledTimes(1);
    expect(prismaUserRoleFindManyMock).toBeCalledWith(args);
  });
});<|MERGE_RESOLUTION|>--- conflicted
+++ resolved
@@ -1,13 +1,8 @@
+import { Prisma, PrismaService } from '@amplication/prisma-db';
 import { Test, TestingModule } from '@nestjs/testing';
+import { Role } from 'src/enums/Role';
+import { Account, User, UserRole } from 'src/models';
 import { UserService } from './user.service';
-import { PrismaService, Prisma } from '@amplication/prisma-db';
-import { User, UserRole, Account } from 'src/models';
-import { Role } from 'src/enums/Role';
-<<<<<<< HEAD
-import { FindOneArgs } from 'src/dto';
-=======
-import { Prisma } from '@prisma/client';
->>>>>>> b414740f
 
 const EXAMPLE_USER_ID = 'exampleUserId';
 const EXAMPLE_ROLE_ID = 'exampleRoleId';
