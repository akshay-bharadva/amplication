--- conflicted
+++ resolved
@@ -23,9 +23,17 @@
     super();
   }
 
-<<<<<<< HEAD
-  private validateEntityId(args: CreateEntityPageArgs): void {
-=======
+  private async validateEntityInApp(
+    entityId: string,
+    appId: string
+  ): Promise<void> {
+    if (!this.entityService.isPersistentEntityInSameApp(entityId, appId)) {
+      throw new NotFoundException(
+        `Can't find persistent entity with ID ${entityId} in ${appId}`
+      );
+    }
+  }
+
   private async validateEntityFieldNames(
     entityId: string,
     fieldNames: string[]
@@ -39,49 +47,22 @@
     );
   }
 
-  async create(args: CreateEntityPageArgs): Promise<EntityPage> {
->>>>>>> 74b308c2
-    if (
-      !this.entityService.isPersistentEntityInSameApp(
-        args.data.entityId,
-        args.data.app.connect.id
-      )
-    ) {
-      throw new NotFoundException(
-        `Can't find persistent entity with ID ${args.data.EntityId}`
-      );
-    }
-  }
-
   create(): never {
     throw new Error('Not implemented');
   }
 
-<<<<<<< HEAD
   /** @todo: validate NavigateToPageId */
   async createListEntityPage(
     args: CreateListEntityPageArgs
   ): Promise<ListEntityPage> {
-    this.validateEntityId(args);
-    if (
-      !args.data.settings.showFieldList &&
-      !this.entityService.validateAllFieldsExist(
+    this.validateEntityInApp(args.data.entityId, args.data.app.connect.id);
+
+    if (args.data.settings.showFieldList) {
+      await this.validateEntityFieldNames(
         args.data.entityId,
         args.data.settings.showFieldList
-      )
-    ) {
-      throw new NotFoundException(`Invalid fields selected `);
+      );
     }
-=======
-        if (args.data.listSettings.showFieldList) {
-          await this.validateEntityFieldNames(
-            args.data.entityId,
-            args.data.listSettings.showFieldList
-          );
-        }
-
-        break;
->>>>>>> 74b308c2
 
     return super.create({
       ...args,
@@ -89,29 +70,16 @@
     });
   }
 
-<<<<<<< HEAD
   async createSingleRecordEntityPage(
     args: CreateSingleRecordEntityPageArgs
   ): Promise<SingleRecordEntityPage> {
-    this.validateEntityId(args);
-    if (
-      !args.data.settings.showFieldList &&
-      !this.entityService.validateAllFieldsExist(
+    this.validateEntityInApp(args.data.entityId, args.data.app.connect.id);
+
+    if (args.data.settings.showFieldList) {
+      await this.validateEntityFieldNames(
         args.data.entityId,
         args.data.settings.showFieldList
-      )
-    ) {
-      throw new NotFoundException(`Invalid fields selected `);
-=======
-        if (args.data.singleRecordSettings.showFieldList) {
-          await this.validateEntityFieldNames(
-            args.data.entityId,
-            args.data.singleRecordSettings.showFieldList
-          );
-        }
-
-        break;
->>>>>>> 74b308c2
+      );
     }
 
     return super.create({
