import { Test, TestingModule } from "@nestjs/testing";
import { gql } from "apollo-server-express";
import {
  ApolloServerTestClient,
<<<<<<< HEAD
  createTestClient
} from 'apollo-server-testing';
import { GqlAuthGuard } from 'src/guards/gql-auth.guard';
import { mockGqlAuthGuardCanActivate } from '../../../test/gql-auth-mock';
import { EntityResolver } from './entity.resolver';
import { EntityService } from './entity.service';
import { INestApplication } from '@nestjs/common';
import { UserService } from '../user/user.service';
import { GraphQLModule } from '@nestjs/graphql';
import { AMPLICATION_LOGGER_PROVIDER } from '@amplication/nest-logger-module';
import { ConfigService } from '@nestjs/config';
import { Entity } from 'src/models/Entity';
import { User } from 'src/models/User';
import { EntityField } from 'src/models/EntityField';
=======
  createTestClient,
} from "apollo-server-testing";
import { GqlAuthGuard } from "../../guards/gql-auth.guard";
import { mockGqlAuthGuardCanActivate } from "../../../test/gql-auth-mock";
import { EntityResolver } from "./entity.resolver";
import { EntityService } from "./entity.service";
import { INestApplication } from "@nestjs/common";
import { UserService } from "../user/user.service";
import { GraphQLModule } from "@nestjs/graphql";
import { WINSTON_MODULE_PROVIDER } from "nest-winston";
import { ConfigService } from "@nestjs/config";
import { Entity } from "../../models/Entity";
import { User } from "../../models/User";
import { EntityField } from "../../models/EntityField";
>>>>>>> f5433013
import {
  EnumDataType,
  EnumEntityAction,
  EnumEntityPermissionType,
} from "@amplication/prisma-db";
import { EntityPermission } from "../../models/EntityPermission";
import { EntityVersion } from "../../models/EntityVersion";
import { Commit, EntityPermissionField } from "../../models";
import { EntityVersionResolver } from "./entityVersion.resolver";

const EXAMPLE_ID = "exampleId";
const EXAMPLE_USER_ID = "exampleUserId";
const EXAMPLE_ENTITY_FIELD_ID = "exampleEntityFieldId";
const EXAMPLE_PERMISSION_ID = "examplePermissionId";
const EXAMPLE_VERSION_ID = "exampleVersionId";
const EXAMPLE_VERSION_NUMBER = 1;
const EXAMPLE_NAME = "exampleName";
const EXAMPLE_DISPLAY_NAME = "exampleDisplayName";
const EXAMPLE_PLURAL_DISPLAY_NAME = "examplePluralDisplayName";

const EXAMPLE_UNLOCKED_ID = "exampleUnlockedId";

const EXAMPLE_PERMISSION_FIELD_ID = "examplePermissionFieldId";
const EXAMPLE_FIELD_PERMANENT_ID = "exampleFieldPermanentId";

const EXAMPLE_COMMIT_ID = "exampleCommitId";
const EXAMPLE_MESSAGE = "exampleMessage";

const EXAMPLE_ENTITY: Entity = {
  id: EXAMPLE_ID,
  createdAt: new Date(),
  updatedAt: new Date(),
  resourceId: "exampleResourceId",
  name: EXAMPLE_NAME,
  displayName: EXAMPLE_DISPLAY_NAME,
  pluralDisplayName: EXAMPLE_PLURAL_DISPLAY_NAME,
  lockedByUserId: EXAMPLE_USER_ID,
};

const EXAMPLE_UNLOCKED_ENTITY = {
  ...EXAMPLE_ENTITY,
  id: EXAMPLE_UNLOCKED_ID,
  lockedByUserId: null,
};

const EXAMPLE_ENTITY_FIELD: EntityField = {
  id: EXAMPLE_ENTITY_FIELD_ID,
  permanentId: "examplePermanentId",
  createdAt: new Date(),
  updatedAt: new Date(),
  name: EXAMPLE_NAME,
  displayName: EXAMPLE_DISPLAY_NAME,
  dataType: EnumDataType.SingleLineText,
  required: false,
  unique: false,
  searchable: true,
  description: "exampleDescription",
  properties: {},
};

const EXAMPLE_ENTITY_FIELD_WITH_RELATION: EntityField = {
  ...EXAMPLE_ENTITY_FIELD,
  properties: {
    relatedFieldId: "exampleRelatedFieldId",
  },
};

const EXAMPLE_USER: User = {
  id: EXAMPLE_USER_ID,
  createdAt: new Date(),
  updatedAt: new Date(),
  isOwner: true,
};

const EXAMPLE_PERMISSION: EntityPermission = {
  id: EXAMPLE_PERMISSION_ID,
  entityVersionId: EXAMPLE_VERSION_ID,
  action: EnumEntityAction.View,
  type: EnumEntityPermissionType.AllRoles,
};

const EXAMPLE_PERMISSION_FIELD: EntityPermissionField = {
  id: EXAMPLE_PERMISSION_FIELD_ID,
  permissionId: EXAMPLE_PERMISSION_ID,
  fieldPermanentId: EXAMPLE_FIELD_PERMANENT_ID,
  entityVersionId: EXAMPLE_VERSION_ID,
  field: EXAMPLE_ENTITY_FIELD,
};

const EXAMPLE_COMMIT: Commit = {
  id: EXAMPLE_COMMIT_ID,
  userId: EXAMPLE_USER_ID,
  message: EXAMPLE_MESSAGE,
  createdAt: new Date(),
};

const EXAMPLE_VERSION: EntityVersion = {
  id: EXAMPLE_VERSION_ID,
  createdAt: new Date(),
  updatedAt: new Date(),
  entityId: EXAMPLE_ID,
  versionNumber: EXAMPLE_VERSION_NUMBER,
  name: EXAMPLE_NAME,
  displayName: EXAMPLE_DISPLAY_NAME,
  pluralDisplayName: EXAMPLE_PLURAL_DISPLAY_NAME,
  commit: EXAMPLE_COMMIT,
};

const FIND_ONE_QUERY = gql`
  query ($id: String!) {
    entity(where: { id: $id }) {
      id
      createdAt
      updatedAt
      resourceId
      name
      displayName
      pluralDisplayName
      lockedByUserId
    }
  }
`;

const FIND_MANY_QUERY = gql`
  query ($id: String) {
    entities(where: { id: { equals: $id } }) {
      id
      createdAt
      updatedAt
      resourceId
      name
      displayName
      pluralDisplayName
      lockedByUserId
    }
  }
`;

const CREATE_ONE_QUERY = gql`
  mutation (
    $name: String!
    $displayName: String!
    $pluralDisplayName: String!
    $id: String!
  ) {
    createOneEntity(
      data: {
        name: $name
        displayName: $displayName
        pluralDisplayName: $pluralDisplayName
        resource: { connect: { id: $id } }
      }
    ) {
      id
      createdAt
      updatedAt
      resourceId
      name
      displayName
      pluralDisplayName
      lockedByUserId
    }
  }
`;

const FIND_MANY_FIELDS_QUERY = gql`
  query ($entityId: String!, $fieldId: String!) {
    entity(where: { id: $entityId }) {
      fields(where: { id: { equals: $fieldId } }) {
        id
        permanentId
        createdAt
        updatedAt
        name
        displayName
        dataType
        required
        unique
        searchable
        description
        properties
      }
    }
  }
`;
const FIND_MANY_PERMISSIONS_QUERY = gql`
  query ($entityId: String!) {
    entity(where: { id: $entityId }) {
      permissions {
        id
        entityVersionId
        action
        type
      }
    }
  }
`;

const LOCKED_BY_USER_QUERY = gql`
  query ($id: String!) {
    entity(where: { id: $id }) {
      lockedByUser {
        id
        createdAt
        updatedAt
        isOwner
      }
    }
  }
`;

const LOCK_ENTITY_MUTATION = gql`
  mutation ($id: String!) {
    lockEntity(where: { id: $id }) {
      id
      createdAt
      updatedAt
      resourceId
      name
      displayName
      pluralDisplayName
      lockedByUserId
    }
  }
`;

const UPDATE_ENTITY_MUTATION = gql`
  mutation ($id: String!) {
    updateEntity(data: {}, where: { id: $id }) {
      id
      createdAt
      updatedAt
      resourceId
      name
      displayName
      pluralDisplayName
      lockedByUserId
    }
  }
`;

const DELETE_ENTITY_MUTATION = gql`
  mutation ($id: String!) {
    deleteEntity(where: { id: $id }) {
      id
      createdAt
      updatedAt
      resourceId
      name
      displayName
      pluralDisplayName
      lockedByUserId
    }
  }
`;

const UPDATE_ENTITY_PERM_MUTATUION = gql`
  mutation (
    $action: EnumEntityAction!
    $type: EnumEntityPermissionType!
    $id: String!
  ) {
    updateEntityPermission(
      data: { action: $action, type: $type }
      where: { id: $id }
    ) {
      id
      entityVersionId
      action
      type
    }
  }
`;

const UPDATE_ENTITY_PERM_ROLES_MUTATION = gql`
  mutation ($action: EnumEntityAction!, $entityId: String!) {
    updateEntityPermissionRoles(
      data: { action: $action, entity: { connect: { id: $entityId } } }
    ) {
      id
      entityVersionId
      action
      type
    }
  }
`;

const ADD_ENTITY_PERM_FIELD_MUTATION = gql`
  mutation (
    $action: EnumEntityAction!
    $fieldName: String!
    $entityId: String!
  ) {
    addEntityPermissionField(
      data: {
        action: $action
        fieldName: $fieldName
        entity: { connect: { id: $entityId } }
      }
    ) {
      id
      permissionId
      fieldPermanentId
      entityVersionId
      field {
        id
        permanentId
        createdAt
        updatedAt
        name
        displayName
        dataType
        required
        unique
        searchable
        description
        properties
      }
    }
  }
`;

const DELETE_ENTITY_PERM_FIELD_MUTATION = gql`
  mutation (
    $action: EnumEntityAction!
    $fieldPermanentId: String!
    $entityId: String!
  ) {
    deleteEntityPermissionField(
      where: {
        action: $action
        fieldPermanentId: $fieldPermanentId
        entityId: $entityId
      }
    ) {
      id
      permissionId
      fieldPermanentId
      entityVersionId
      field {
        id
        permanentId
        createdAt
        updatedAt
        name
        displayName
        dataType
        required
        unique
        searchable
        description
        properties
      }
    }
  }
`;

const UPDATE_ENTITY_PERM_FIELD_ROLES_MUTATION = gql`
  mutation ($permissionFieldId: String!) {
    updateEntityPermissionFieldRoles(
      data: { permissionField: { connect: { id: $permissionFieldId } } }
    ) {
      id
      permissionId
      fieldPermanentId
      entityVersionId
      field {
        id
        permanentId
        createdAt
        updatedAt
        name
        displayName
        dataType
        required
        unique
        searchable
        description
        properties
      }
    }
  }
`;

const CREATE_ENTITY_FIELD_MUTATION = gql`
  mutation (
    $name: String!
    $displayName: String!
    $dataType: EnumDataType!
    $properties: JSONObject!
    $required: Boolean!
    $unique: Boolean!
    $searchable: Boolean!
    $description: String!
    $entity: String!
  ) {
    createEntityField(
      data: {
        name: $name
        displayName: $displayName
        dataType: $dataType
        properties: $properties
        required: $required
        unique: $unique
        searchable: $searchable
        description: $description
        entity: { connect: { id: $entity } }
      }
    ) {
      id
      permanentId
      createdAt
      updatedAt
      name
      displayName
      dataType
      required
      unique
      searchable
      description
      properties
    }
  }
`;

const CREATE_ENTITY_FIELD_BY_DISPLAY_NAME_MUTATION = gql`
  mutation ($displayName: String!, $entityId: String!) {
    createEntityFieldByDisplayName(
      data: {
        displayName: $displayName
        entity: { connect: { id: $entityId } }
      }
    ) {
      id
      permanentId
      createdAt
      updatedAt
      name
      displayName
      dataType
      required
      unique
      searchable
      description
      properties
    }
  }
`;

const DELETE_ENTITY_FIELD_MUTATION = gql`
  mutation ($fieldId: String!) {
    deleteEntityField(where: { id: $fieldId }) {
      id
      permanentId
      createdAt
      updatedAt
      name
      displayName
      dataType
      required
      unique
      searchable
      description
      properties
    }
  }
`;

const UPDATE_ENTITY_FIELD_MUTATION = gql`
  mutation ($fieldId: String!) {
    updateEntityField(where: { id: $fieldId }, data: {}) {
      id
      permanentId
      createdAt
      updatedAt
      name
      displayName
      dataType
      required
      unique
      searchable
      description
      properties
    }
  }
`;

const CREATE_DEFAULT_RELATED_FIELD_MUTATION = gql`
  mutation ($fieldId: String!) {
    createDefaultRelatedField(where: { id: $fieldId }) {
      id
      permanentId
      createdAt
      updatedAt
      name
      displayName
      dataType
      required
      unique
      searchable
      description
      properties
    }
  }
`;

const GET_VERSION_COMMIT_QUERY = gql`
  query ($entityId: String!) {
    entity(where: { id: $entityId }) {
      versions {
        commit {
          id
          userId
          message
          createdAt
        }
      }
    }
  }
`;

const GET_VERSION_FIELDS_QUERY = gql`
  query ($entityId: String!) {
    entity(where: { id: $entityId }) {
      versions {
        fields {
          id
          permanentId
          createdAt
          updatedAt
          name
          displayName
          dataType
          required
          unique
          searchable
          description
          properties
        }
      }
    }
  }
`;

const GET_VERSION_PERMISSIONS_QUERY = gql`
  query ($entityId: String!) {
    entity(where: { id: $entityId }) {
      versions {
        permissions {
          id
          entityVersionId
          action
          type
        }
      }
    }
  }
`;

const entityMock = jest.fn(() => EXAMPLE_ENTITY);
const entitiesMock = jest.fn(() => [EXAMPLE_ENTITY]);
const entityCreateOneMock = jest.fn(() => EXAMPLE_ENTITY);
const getEntityFieldsMock = jest.fn(() => [EXAMPLE_ENTITY_FIELD]);
const getPermissionsMock = jest.fn(() => [EXAMPLE_PERMISSION]);
const getVersionsMock = jest.fn(() => [EXAMPLE_VERSION]);
const findUserMock = jest.fn(() => EXAMPLE_USER);
const acquireLockMock = jest.fn(() => EXAMPLE_ENTITY);
const updateOneEntityMock = jest.fn(() => EXAMPLE_ENTITY);
const deleteOneEntityMock = jest.fn(() => EXAMPLE_ENTITY);
const updateEntityPermissionMock = jest.fn(() => EXAMPLE_PERMISSION);
const updateEntityPermissionRolesMock = jest.fn(() => EXAMPLE_PERMISSION);
const addEntityPermissionFieldMock = jest.fn(() => EXAMPLE_PERMISSION_FIELD);
const deleteEntityPermissionFieldMock = jest.fn(() => EXAMPLE_PERMISSION_FIELD);
const updateEntityPermissionFieldRolesMock = jest.fn(
  () => EXAMPLE_PERMISSION_FIELD
);
const createFieldMock = jest.fn(() => EXAMPLE_ENTITY_FIELD);
const createFieldByDisplayNameMock = jest.fn(() => EXAMPLE_ENTITY_FIELD);
const deleteFieldMock = jest.fn(() => EXAMPLE_ENTITY_FIELD);
const updateFieldMock = jest.fn(() => EXAMPLE_ENTITY_FIELD);
const createDefaultRelatedFieldMock = jest.fn(
  () => EXAMPLE_ENTITY_FIELD_WITH_RELATION
);
const entityServiceGetVersionMock = jest.fn(() => EXAMPLE_VERSION);
const entityServiceGetVersionCommitMock = jest.fn(() => EXAMPLE_COMMIT);
const entityServiceGetVersionFieldsMock = jest.fn(() => [EXAMPLE_ENTITY_FIELD]);
const entityServiceGetVersionPermissionsMock = jest.fn(() => [
  EXAMPLE_PERMISSION,
]);

const mockCanActivate = jest.fn(mockGqlAuthGuardCanActivate(EXAMPLE_USER));

describe("EntityResolver", () => {
  let app: INestApplication;
  let apolloClient: ApolloServerTestClient;

  beforeEach(async () => {
    jest.clearAllMocks();
    const moduleFixture: TestingModule = await Test.createTestingModule({
      providers: [
        EntityResolver,
        EntityVersionResolver,
        {
          provide: EntityService,
          useClass: jest.fn(() => ({
            entity: entityMock,
            entities: entitiesMock,
            createOneEntity: entityCreateOneMock,
            getFields: getEntityFieldsMock,
            getPermissions: getPermissionsMock,
            getVersions: getVersionsMock,
            acquireLock: acquireLockMock,
            updateOneEntity: updateOneEntityMock,
            deleteOneEntity: deleteOneEntityMock,
            updateEntityPermission: updateEntityPermissionMock,
            updateEntityPermissionRoles: updateEntityPermissionRolesMock,
            addEntityPermissionField: addEntityPermissionFieldMock,
            deleteEntityPermissionField: deleteEntityPermissionFieldMock,
            updateEntityPermissionFieldRoles:
              updateEntityPermissionFieldRolesMock,
            createField: createFieldMock,
            createFieldByDisplayName: createFieldByDisplayNameMock,
            deleteField: deleteFieldMock,
            updateField: updateFieldMock,
            createDefaultRelatedField: createDefaultRelatedFieldMock,
            getVersion: entityServiceGetVersionMock,
            getVersionCommit: entityServiceGetVersionCommitMock,
            getVersionFields: entityServiceGetVersionFieldsMock,
            getVersionPermissions: entityServiceGetVersionPermissionsMock,
          })),
        },
        {
          provide: UserService,
          useClass: jest.fn(() => ({
            findUser: findUserMock,
          })),
        },
        {
          provide: AMPLICATION_LOGGER_PROVIDER,
          useClass: jest.fn(() => ({
            error: jest.fn(),
          })),
        },
        {
          provide: ConfigService,
          useClass: jest.fn(() => ({
            get: jest.fn(),
          })),
        },
      ],
      imports: [GraphQLModule.forRoot({ autoSchemaFile: true })],
    })
      .overrideGuard(GqlAuthGuard)
      .useValue({ canActivate: mockCanActivate })
      .compile();

    app = moduleFixture.createNestApplication();
    await app.init();
    const graphqlModule = moduleFixture.get(GraphQLModule) as any;
    apolloClient = createTestClient(graphqlModule.apolloServer);
  });

  it("should find one entity", async () => {
    const res = await apolloClient.query({
      query: FIND_ONE_QUERY,
      variables: { id: EXAMPLE_ID },
    });
    expect(res.errors).toBeUndefined();
    expect(res.data).toEqual({
      entity: {
        ...EXAMPLE_ENTITY,
        createdAt: EXAMPLE_ENTITY.createdAt.toISOString(),
        updatedAt: EXAMPLE_ENTITY.updatedAt.toISOString(),
      },
    });
    expect(entityMock).toBeCalledTimes(1);
    expect(entityMock).toBeCalledWith({ where: { id: EXAMPLE_ID } });
  });

  it("should find many entities", async () => {
    const res = await apolloClient.query({
      query: FIND_MANY_QUERY,
      variables: { id: EXAMPLE_ID },
    });
    expect(res.errors).toBeUndefined();
    expect(res.data).toEqual({
      entities: [
        {
          ...EXAMPLE_ENTITY,
          createdAt: EXAMPLE_ENTITY.createdAt.toISOString(),
          updatedAt: EXAMPLE_ENTITY.updatedAt.toISOString(),
        },
      ],
    });
    expect(entitiesMock).toBeCalledTimes(1);
    expect(entitiesMock).toBeCalledWith({
      where: { id: { equals: EXAMPLE_ID } },
    });
  });

  it("should create one entity", async () => {
    const res = await apolloClient.query({
      query: CREATE_ONE_QUERY,
      variables: {
        name: EXAMPLE_ENTITY.name,
        displayName: EXAMPLE_ENTITY.displayName,
        pluralDisplayName: EXAMPLE_ENTITY.pluralDisplayName,
        id: EXAMPLE_ID,
      },
    });
    expect(res.errors).toBeUndefined();
    expect(res.data).toEqual({
      createOneEntity: {
        ...EXAMPLE_ENTITY,
        createdAt: EXAMPLE_ENTITY.createdAt.toISOString(),
        updatedAt: EXAMPLE_ENTITY.updatedAt.toISOString(),
      },
    });
    expect(entityCreateOneMock).toBeCalledTimes(1);
    expect(entityCreateOneMock).toBeCalledWith(
      {
        data: {
          name: EXAMPLE_ENTITY.name,
          displayName: EXAMPLE_ENTITY.displayName,
          pluralDisplayName: EXAMPLE_ENTITY.pluralDisplayName,
          resource: { connect: { id: EXAMPLE_ID } },
        },
      },
      EXAMPLE_USER
    );
  });

  it("should get entity fields", async () => {
    const res = await apolloClient.query({
      query: FIND_MANY_FIELDS_QUERY,
      variables: { entityId: EXAMPLE_ID, fieldId: EXAMPLE_ENTITY_FIELD_ID },
    });
    expect(res.errors).toBeUndefined();
    expect(res.data).toEqual({
      entity: {
        fields: [
          {
            ...EXAMPLE_ENTITY_FIELD,
            createdAt: EXAMPLE_ENTITY_FIELD.createdAt.toISOString(),
            updatedAt: EXAMPLE_ENTITY_FIELD.updatedAt.toISOString(),
          },
        ],
      },
    });
    expect(getEntityFieldsMock).toBeCalledTimes(1);
    expect(getEntityFieldsMock).toBeCalledWith(EXAMPLE_ID, {
      where: { id: { equals: EXAMPLE_ENTITY_FIELD_ID } },
    });
  });

  it("should get entity permissions", async () => {
    const res = await apolloClient.query({
      query: FIND_MANY_PERMISSIONS_QUERY,
      variables: { entityId: EXAMPLE_ID },
    });
    expect(res.errors).toBeUndefined();
    expect(res.data).toEqual({
      entity: {
        permissions: [
          {
            ...EXAMPLE_PERMISSION,
          },
        ],
      },
    });
    expect(getPermissionsMock).toBeCalledTimes(1);
    expect(getPermissionsMock).toBeCalledWith(EXAMPLE_ID);
  });

  it("should return locking user", async () => {
    const res = await apolloClient.query({
      query: LOCKED_BY_USER_QUERY,
      variables: { id: EXAMPLE_ID },
    });
    expect(res.errors).toBeUndefined();
    expect(res.data).toEqual({
      entity: {
        lockedByUser: {
          ...EXAMPLE_USER,
          createdAt: EXAMPLE_USER.createdAt.toISOString(),
          updatedAt: EXAMPLE_USER.updatedAt.toISOString(),
          isOwner: true,
        },
      },
    });
    expect(findUserMock).toBeCalledTimes(1);
    expect(findUserMock).toBeCalledWith({ where: { id: EXAMPLE_USER_ID } });
  });

  it("should return null when no locking user", async () => {
    entityMock.mockImplementationOnce(() => EXAMPLE_UNLOCKED_ENTITY);

    const res = await apolloClient.query({
      query: LOCKED_BY_USER_QUERY,
      variables: { id: EXAMPLE_UNLOCKED_ID },
    });
    expect(res.errors).toBeUndefined();
    expect(res.data).toEqual({
      entity: {
        lockedByUser: null,
      },
    });
    expect(findUserMock).toBeCalledTimes(0);
  });

  it("should lock an entity", async () => {
    const res = await apolloClient.query({
      query: LOCK_ENTITY_MUTATION,
      variables: { id: EXAMPLE_ID },
    });
    expect(res.errors).toBeUndefined();
    expect(res.data).toEqual({
      lockEntity: {
        ...EXAMPLE_ENTITY,
        createdAt: EXAMPLE_ENTITY.createdAt.toISOString(),
        updatedAt: EXAMPLE_ENTITY.updatedAt.toISOString(),
      },
    });
    expect(acquireLockMock).toBeCalledTimes(1);
    expect(acquireLockMock).toBeCalledWith(
      { where: { id: EXAMPLE_ID } },
      EXAMPLE_USER
    );
  });

  it("should update one entity", async () => {
    const res = await apolloClient.query({
      query: UPDATE_ENTITY_MUTATION,
      variables: { id: EXAMPLE_ID },
    });
    expect(res.errors).toBeUndefined();
    expect(res.data).toEqual({
      updateEntity: {
        ...EXAMPLE_ENTITY,
        createdAt: EXAMPLE_ENTITY.createdAt.toISOString(),
        updatedAt: EXAMPLE_ENTITY.updatedAt.toISOString(),
      },
    });
    expect(updateOneEntityMock).toBeCalledTimes(1);
    expect(updateOneEntityMock).toBeCalledWith(
      {
        data: {},
        where: { id: EXAMPLE_ID },
      },
      EXAMPLE_USER
    );
  });

  it("should delete one entity", async () => {
    const res = await apolloClient.query({
      query: DELETE_ENTITY_MUTATION,
      variables: { id: EXAMPLE_ID },
    });
    expect(res.errors).toBeUndefined();
    expect(res.data).toEqual({
      deleteEntity: {
        ...EXAMPLE_ENTITY,
        createdAt: EXAMPLE_ENTITY.createdAt.toISOString(),
        updatedAt: EXAMPLE_ENTITY.updatedAt.toISOString(),
      },
    });
    expect(deleteOneEntityMock).toBeCalledTimes(1);
    expect(deleteOneEntityMock).toBeCalledWith(
      { where: { id: EXAMPLE_ID } },
      EXAMPLE_USER
    );
  });

  it("should update an entity permission", async () => {
    const res = await apolloClient.query({
      query: UPDATE_ENTITY_PERM_MUTATUION,
      variables: {
        action: EXAMPLE_PERMISSION.action,
        type: EXAMPLE_PERMISSION.type,
        id: EXAMPLE_PERMISSION_ID,
      },
    });
    expect(res.errors).toBeUndefined();
    expect(res.data).toEqual({
      updateEntityPermission: {
        ...EXAMPLE_PERMISSION,
      },
    });
    expect(updateEntityPermissionMock).toBeCalledTimes(1);
    expect(updateEntityPermissionMock).toBeCalledWith(
      {
        data: {
          action: EXAMPLE_PERMISSION.action,
          type: EXAMPLE_PERMISSION.type,
        },
        where: { id: EXAMPLE_PERMISSION_ID },
      },
      EXAMPLE_USER
    );
  });

  it("should update entity permission roles", async () => {
    const res = await apolloClient.query({
      query: UPDATE_ENTITY_PERM_ROLES_MUTATION,
      variables: { action: EXAMPLE_PERMISSION.action, entityId: EXAMPLE_ID },
    });
    expect(res.errors).toBeUndefined();
    expect(res.data).toEqual({
      updateEntityPermissionRoles: {
        ...EXAMPLE_PERMISSION,
      },
    });
    expect(updateEntityPermissionRolesMock).toBeCalledTimes(1);
    expect(updateEntityPermissionRolesMock).toBeCalledWith(
      {
        data: {
          action: EXAMPLE_PERMISSION.action,
          entity: { connect: { id: EXAMPLE_ID } },
        },
      },
      EXAMPLE_USER
    );
  });

  it("should add an entity permission field", async () => {
    const res = await apolloClient.query({
      query: ADD_ENTITY_PERM_FIELD_MUTATION,
      variables: {
        action: EXAMPLE_PERMISSION.action,
        fieldName: EXAMPLE_NAME,
        entityId: EXAMPLE_ID,
      },
    });
    expect(res.errors).toBeUndefined();
    expect(res.data).toEqual({
      addEntityPermissionField: {
        ...EXAMPLE_PERMISSION_FIELD,
        field: {
          ...EXAMPLE_ENTITY_FIELD,
          createdAt: EXAMPLE_ENTITY_FIELD.createdAt.toISOString(),
          updatedAt: EXAMPLE_ENTITY_FIELD.updatedAt.toISOString(),
        },
      },
    });
    expect(addEntityPermissionFieldMock).toBeCalledTimes(1);
    expect(addEntityPermissionFieldMock).toBeCalledWith(
      {
        data: {
          action: EXAMPLE_PERMISSION.action,
          fieldName: EXAMPLE_NAME,
          entity: { connect: { id: EXAMPLE_ID } },
        },
      },
      EXAMPLE_USER
    );
  });

  it("should delete an entity permission field", async () => {
    const res = await apolloClient.query({
      query: DELETE_ENTITY_PERM_FIELD_MUTATION,
      variables: {
        action: EXAMPLE_PERMISSION.action,
        fieldPermanentId: EXAMPLE_FIELD_PERMANENT_ID,
        entityId: EXAMPLE_ID,
      },
    });
    expect(res.errors).toBeUndefined();
    expect(res.data).toEqual({
      deleteEntityPermissionField: {
        ...EXAMPLE_PERMISSION_FIELD,
        field: {
          ...EXAMPLE_ENTITY_FIELD,
          createdAt: EXAMPLE_ENTITY_FIELD.createdAt.toISOString(),
          updatedAt: EXAMPLE_ENTITY_FIELD.updatedAt.toISOString(),
        },
      },
    });
    expect(deleteEntityPermissionFieldMock).toBeCalledTimes(1);
    expect(deleteEntityPermissionFieldMock).toBeCalledWith(
      {
        where: {
          action: EXAMPLE_PERMISSION.action,
          fieldPermanentId: EXAMPLE_FIELD_PERMANENT_ID,
          entityId: EXAMPLE_ID,
        },
      },
      EXAMPLE_USER
    );
  });

  it("should update entity permission field roles", async () => {
    const res = await apolloClient.query({
      query: UPDATE_ENTITY_PERM_FIELD_ROLES_MUTATION,
      variables: { permissionFieldId: EXAMPLE_PERMISSION_FIELD_ID },
    });
    expect(res.errors).toBeUndefined();
    expect(res.data).toEqual({
      updateEntityPermissionFieldRoles: {
        ...EXAMPLE_PERMISSION_FIELD,
        field: {
          ...EXAMPLE_ENTITY_FIELD,
          createdAt: EXAMPLE_ENTITY_FIELD.createdAt.toISOString(),
          updatedAt: EXAMPLE_ENTITY_FIELD.updatedAt.toISOString(),
        },
      },
    });
    expect(updateEntityPermissionFieldRolesMock).toBeCalledTimes(1);
    expect(updateEntityPermissionFieldRolesMock).toBeCalledWith(
      {
        data: {
          permissionField: { connect: { id: EXAMPLE_PERMISSION_FIELD_ID } },
        },
      },
      EXAMPLE_USER
    );
  });

  it("should create an entity field", async () => {
    const variables = {
      name: EXAMPLE_NAME,
      displayName: EXAMPLE_DISPLAY_NAME,
      dataType: EXAMPLE_ENTITY_FIELD.dataType,
      properties: EXAMPLE_ENTITY_FIELD.properties,
      required: EXAMPLE_ENTITY_FIELD.required,
      unique: EXAMPLE_ENTITY_FIELD.unique,
      searchable: EXAMPLE_ENTITY_FIELD.searchable,
      description: EXAMPLE_ENTITY_FIELD.description,
      entity: EXAMPLE_ID,
    };
    const res = await apolloClient.query({
      query: CREATE_ENTITY_FIELD_MUTATION,
      variables: variables,
    });
    expect(res.errors).toBeUndefined();
    expect(res.data).toEqual({
      createEntityField: {
        ...EXAMPLE_ENTITY_FIELD,
        createdAt: EXAMPLE_ENTITY_FIELD.createdAt.toISOString(),
        updatedAt: EXAMPLE_ENTITY_FIELD.updatedAt.toISOString(),
      },
    });
    expect(createFieldMock).toBeCalledTimes(1);
    expect(createFieldMock).toBeCalledWith(
      { data: { ...variables, entity: { connect: { id: EXAMPLE_ID } } } },
      EXAMPLE_USER
    );
  });

  it("should create entity field by display name", async () => {
    const res = await apolloClient.query({
      query: CREATE_ENTITY_FIELD_BY_DISPLAY_NAME_MUTATION,
      variables: { displayName: EXAMPLE_DISPLAY_NAME, entityId: EXAMPLE_ID },
    });
    expect(res.errors).toBeUndefined();
    expect(res.data).toEqual({
      createEntityFieldByDisplayName: {
        ...EXAMPLE_ENTITY_FIELD,
        createdAt: EXAMPLE_ENTITY_FIELD.createdAt.toISOString(),
        updatedAt: EXAMPLE_ENTITY_FIELD.updatedAt.toISOString(),
      },
    });
    expect(createFieldByDisplayNameMock).toBeCalledTimes(1);
    expect(createFieldByDisplayNameMock).toBeCalledWith(
      {
        data: {
          displayName: EXAMPLE_DISPLAY_NAME,
          entity: { connect: { id: EXAMPLE_ID } },
        },
      },
      EXAMPLE_USER
    );
  });

  it("should delete an entity field", async () => {
    const res = await apolloClient.query({
      query: DELETE_ENTITY_FIELD_MUTATION,
      variables: { fieldId: EXAMPLE_ENTITY_FIELD_ID },
    });
    expect(res.errors).toBeUndefined();
    expect(res.data).toEqual({
      deleteEntityField: {
        ...EXAMPLE_ENTITY_FIELD,
        createdAt: EXAMPLE_ENTITY_FIELD.createdAt.toISOString(),
        updatedAt: EXAMPLE_ENTITY_FIELD.updatedAt.toISOString(),
      },
    });
    expect(deleteFieldMock).toBeCalledTimes(1);
    expect(deleteFieldMock).toBeCalledWith(
      { where: { id: EXAMPLE_ENTITY_FIELD_ID } },
      EXAMPLE_USER
    );
  });

  it("should update an entity field", async () => {
    const res = await apolloClient.query({
      query: UPDATE_ENTITY_FIELD_MUTATION,
      variables: { fieldId: EXAMPLE_ENTITY_FIELD_ID },
    });
    expect(res.errors).toBeUndefined();
    expect(res.data).toEqual({
      updateEntityField: {
        ...EXAMPLE_ENTITY_FIELD,
        createdAt: EXAMPLE_ENTITY_FIELD.createdAt.toISOString(),
        updatedAt: EXAMPLE_ENTITY_FIELD.updatedAt.toISOString(),
      },
    });
    expect(updateFieldMock).toBeCalledTimes(1);
    expect(updateFieldMock).toBeCalledWith(
      { data: {}, where: { id: EXAMPLE_ENTITY_FIELD_ID } },
      EXAMPLE_USER
    );
  });

  it("should create a default related field", async () => {
    const res = await apolloClient.query({
      query: CREATE_DEFAULT_RELATED_FIELD_MUTATION,
      variables: { fieldId: EXAMPLE_ENTITY_FIELD_ID },
    });
    expect(res.errors).toBeUndefined();
    expect(res.data).toEqual({
      createDefaultRelatedField: {
        ...EXAMPLE_ENTITY_FIELD_WITH_RELATION,
        createdAt: EXAMPLE_ENTITY_FIELD.createdAt.toISOString(),
        updatedAt: EXAMPLE_ENTITY_FIELD.updatedAt.toISOString(),
      },
    });
    expect(createDefaultRelatedFieldMock).toBeCalledTimes(1);
    expect(createDefaultRelatedFieldMock).toBeCalledWith(
      { where: { id: EXAMPLE_ENTITY_FIELD_ID } },
      EXAMPLE_USER
    );
  });

  //EntityVersion Resolver tests:

  it("should get a versions commit", async () => {
    const res = await apolloClient.query({
      query: GET_VERSION_COMMIT_QUERY,
      variables: { entityId: EXAMPLE_ID },
    });
    expect(res.errors).toBeUndefined();
    expect(res.data).toEqual({
      entity: {
        versions: [
          {
            commit: {
              ...EXAMPLE_COMMIT,
              createdAt: EXAMPLE_COMMIT.createdAt.toISOString(),
            },
          },
        ],
      },
    });
    expect(entityServiceGetVersionCommitMock).toBeCalledTimes(1);
    expect(entityServiceGetVersionCommitMock).toBeCalledWith(
      EXAMPLE_VERSION_ID
    );
  });

  it("should get entity version fields", async () => {
    const res = await apolloClient.query({
      query: GET_VERSION_FIELDS_QUERY,
      variables: { entityId: EXAMPLE_ID },
    });
    expect(res.errors).toBeUndefined();
    expect(res.data).toEqual({
      entity: {
        versions: [
          {
            fields: [
              {
                ...EXAMPLE_ENTITY_FIELD,
                createdAt: EXAMPLE_ENTITY_FIELD.createdAt.toISOString(),
                updatedAt: EXAMPLE_ENTITY_FIELD.updatedAt.toISOString(),
              },
            ],
          },
        ],
      },
    });
    expect(entityServiceGetVersionFieldsMock).toBeCalledTimes(1);
    expect(entityServiceGetVersionFieldsMock).toBeCalledWith(
      EXAMPLE_ID,
      EXAMPLE_VERSION_NUMBER,
      {}
    );
  });

  it("should get entity version permissions", async () => {
    const res = await apolloClient.query({
      query: GET_VERSION_PERMISSIONS_QUERY,
      variables: { entityId: EXAMPLE_ID },
    });
    expect(res.errors).toBeUndefined();
    expect(res.data).toEqual({
      entity: {
        versions: [
          {
            permissions: [
              {
                ...EXAMPLE_PERMISSION,
              },
            ],
          },
        ],
      },
    });
    expect(entityServiceGetVersionPermissionsMock).toBeCalledTimes(1);
    expect(entityServiceGetVersionPermissionsMock).toBeCalledWith(
      EXAMPLE_ID,
      EXAMPLE_VERSION_NUMBER
    );
  });
});<|MERGE_RESOLUTION|>--- conflicted
+++ resolved
@@ -2,22 +2,6 @@
 import { gql } from "apollo-server-express";
 import {
   ApolloServerTestClient,
-<<<<<<< HEAD
-  createTestClient
-} from 'apollo-server-testing';
-import { GqlAuthGuard } from 'src/guards/gql-auth.guard';
-import { mockGqlAuthGuardCanActivate } from '../../../test/gql-auth-mock';
-import { EntityResolver } from './entity.resolver';
-import { EntityService } from './entity.service';
-import { INestApplication } from '@nestjs/common';
-import { UserService } from '../user/user.service';
-import { GraphQLModule } from '@nestjs/graphql';
-import { AMPLICATION_LOGGER_PROVIDER } from '@amplication/nest-logger-module';
-import { ConfigService } from '@nestjs/config';
-import { Entity } from 'src/models/Entity';
-import { User } from 'src/models/User';
-import { EntityField } from 'src/models/EntityField';
-=======
   createTestClient,
 } from "apollo-server-testing";
 import { GqlAuthGuard } from "../../guards/gql-auth.guard";
@@ -27,12 +11,10 @@
 import { INestApplication } from "@nestjs/common";
 import { UserService } from "../user/user.service";
 import { GraphQLModule } from "@nestjs/graphql";
-import { WINSTON_MODULE_PROVIDER } from "nest-winston";
 import { ConfigService } from "@nestjs/config";
 import { Entity } from "../../models/Entity";
 import { User } from "../../models/User";
 import { EntityField } from "../../models/EntityField";
->>>>>>> f5433013
 import {
   EnumDataType,
   EnumEntityAction,
@@ -42,6 +24,7 @@
 import { EntityVersion } from "../../models/EntityVersion";
 import { Commit, EntityPermissionField } from "../../models";
 import { EntityVersionResolver } from "./entityVersion.resolver";
+import { AMPLICATION_LOGGER_PROVIDER } from "@amplication/nest-logger-module";
 
 const EXAMPLE_ID = "exampleId";
 const EXAMPLE_USER_ID = "exampleUserId";
