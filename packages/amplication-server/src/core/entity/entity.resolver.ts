--- conflicted
+++ resolved
@@ -88,7 +88,20 @@
     return this.entityService.createOneEntity(args, user);
   }
 
-<<<<<<< HEAD
+  @Mutation(() => [Entity], {
+    nullable: true,
+  })
+  @AuthorizeContext(AuthorizableOriginParameter.ResourceId, "data.resourceId")
+  async createDefaultEntities(
+    @UserEntity() user: User,
+    @Args() args: CreateDefaultEntitiesArgs
+  ): Promise<Entity[]> {
+    return await this.entityService.createDefaultEntities(
+      args.data.resourceId,
+      user
+    );
+  }
+
   @Mutation(() => CreateEntitiesFromSchemaResponse, {
     nullable: false,
   })
@@ -110,18 +123,6 @@
     return this.entityService.createEntitiesFromSchema(
       fileContent,
       resourceId,
-=======
-  @Mutation(() => [Entity], {
-    nullable: true,
-  })
-  @AuthorizeContext(AuthorizableOriginParameter.ResourceId, "data.resourceId")
-  async createDefaultEntities(
-    @UserEntity() user: User,
-    @Args() args: CreateDefaultEntitiesArgs
-  ): Promise<Entity[]> {
-    return await this.entityService.createDefaultEntities(
-      args.data.resourceId,
->>>>>>> f4fe5206
       user
     );
   }
