--- conflicted
+++ resolved
@@ -9,11 +9,8 @@
 import { camelCase } from 'camel-case';
 import { pick, omit } from 'lodash';
 import {
-<<<<<<< HEAD
   DELETE_ONE_USER_ENTITY_ERROR_MESSAGE,
-=======
   EntityPendingChange,
->>>>>>> 716d20a5
   EntityService,
   NAME_VALIDATION_ERROR_MESSAGE
 } from './entity.service';
