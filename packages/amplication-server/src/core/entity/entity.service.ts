import { Injectable, NotFoundException } from '@nestjs/common';
import { OrderByArg } from '@prisma/client';
import head from 'lodash.head';
import last from 'lodash.last';
import omit from 'lodash.omit';
import { Entity, EntityField, EntityVersion } from 'src/models';
import { PrismaService } from 'src/services/prisma.service';

import {
  CreateOneEntityArgs,
  FindManyEntityArgs,
  FindOneEntityArgs,
  UpdateOneEntityArgs,
  CreateOneEntityVersionArgs,
  FindManyEntityVersionArgs,
  DeleteOneEntityArgs
} from './dto';

@Injectable()
export class EntityService {
  constructor(private readonly prisma: PrismaService) {}

  async entity(args: FindOneEntityArgs): Promise<Entity | null> {
    // let version, findArgs;
    // ({ version, ...findArgs } = args);
    // // return this.prisma.entity.findOne(findArgs);

    //
    const entityVersion = await this.getEntityVersion(
      args.where.id,
      args.version
    );

    if (!entityVersion) {
      throw new NotFoundException(`Cannot find entity`); //todo: change phrasing
    }

    const entity: Entity = await this.prisma.entity.findOne({
      where: {
        id: args.where.id
      }
    });

    entity.versionNumber = entityVersion.versionNumber;

    entity.fields = await this.getEntityFields(entity);

    return entity;
  }

  async entities(args: FindManyEntityArgs): Promise<Entity[]> {
    return this.prisma.entity.findMany(args);
  }

  async createOneEntity(args: CreateOneEntityArgs): Promise<Entity> {
    const newEntity = await this.prisma.entity.create(args);
    // Creates first entry on EntityVersion by default when new entity is created
    await this.prisma.entityVersion.create({
      data: {
        label: null,
        versionNumber: 0,
        entity: {
          connect: {
            id: newEntity.id
          }
        }
      }
    });
    return newEntity;
  }

  async deleteOneEntity(args: DeleteOneEntityArgs): Promise<Entity | null> {
    return this.prisma.entity.delete(args);
  }

  async updateOneEntity(args: UpdateOneEntityArgs): Promise<Entity | null> {
    return this.prisma.entity.update(args);
  }

  async getEntityFields(entity: Entity): Promise<EntityField[]> {
    //todo: find the fields of the specific version number

    const entityVersion = await this.getEntityVersion(
      entity.id,
      entity.versionNumber
    );

    let latestVersionId = '';
    if (entityVersion) {
      latestVersionId = entityVersion.id;
    }

    const entityFieldsByLastVersion = await this.prisma.entityField.findMany({
      where: {
        entityVersion: { id: latestVersionId }
      },
      orderBy: { createdAt: OrderByArg.asc }
    });

    return entityFieldsByLastVersion;
  }

  async getEntityVersion(
    entityId: string,
    versionNumber: number
  ): Promise<EntityVersion> {
    let entityVersions;
    if (versionNumber) {
      entityVersions = await this.prisma.entityVersion.findMany({
        where: {
          entity: { id: entityId },
          versionNumber: versionNumber
        }
      });
    } else {
      entityVersions = await this.prisma.entityVersion.findMany({
        where: {
          entity: { id: entityId }
        },
        orderBy: { versionNumber: OrderByArg.asc }
      });
    }
    return (
      (entityVersions && entityVersions.length && entityVersions[0]) || null
    );
  }

  async createVersion(
    args: CreateOneEntityVersionArgs
  ): Promise<EntityVersion> {
    const entityId = args.data.entity.connect.id;
    const entityVersions = await this.prisma.entityVersion.findMany({
      where: {
        entity: { id: entityId }
      }
    });
    const firstEntityVersion = head(entityVersions);
    const lastEntityVersion = last(entityVersions);
    if (!firstEntityVersion) {
      throw new Error(`Entity ${entityId} has no versions`);
    }
    const lastVersionNumber = lastEntityVersion.versionNumber;

    // Get entity fields from it's first version
    const firstEntityVersionFields = await this.prisma.entityField.findMany({
      where: {
        entityVersion: { id: firstEntityVersion.id }
      }
    });

    // Duplicate the fields of the first version, omitting entityVersionId and
    // id properties.
<<<<<<< HEAD
    const duplicatedFields = firstEntityVersionFields.map(
      ({ entityVersionId, id, ...keepAttrs }) => keepAttrs
=======
    const duplicatedFields = firstEntityVersionFields.map(field =>
      omit(field, ['entityVersionId', 'id'])
>>>>>>> ef6d4318
    );

    const nextVersionNumber = lastVersionNumber + 1;

    const newEntityVersion = await this.prisma.entityVersion.create({
      data: {
        label: args.data.label,
        versionNumber: nextVersionNumber,
        entity: {
          connect: {
            id: args.data.entity.connect.id
          }
        },
        entityFields: {
          create: duplicatedFields
        }
      }
    });

    return newEntityVersion;
  }

  async getVersions(args: FindManyEntityVersionArgs): Promise<EntityVersion[]> {
    return this.prisma.entityVersion.findMany(args);
  }
}<|MERGE_RESOLUTION|>--- conflicted
+++ resolved
@@ -150,13 +150,8 @@
 
     // Duplicate the fields of the first version, omitting entityVersionId and
     // id properties.
-<<<<<<< HEAD
     const duplicatedFields = firstEntityVersionFields.map(
       ({ entityVersionId, id, ...keepAttrs }) => keepAttrs
-=======
-    const duplicatedFields = firstEntityVersionFields.map(field =>
-      omit(field, ['entityVersionId', 'id'])
->>>>>>> ef6d4318
     );
 
     const nextVersionNumber = lastVersionNumber + 1;
