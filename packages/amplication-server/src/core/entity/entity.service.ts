--- conflicted
+++ resolved
@@ -11,11 +11,8 @@
   EntityVersionInclude,
   FindManyEntityPermissionArgs,
   EntityVersionWhereInput,
-<<<<<<< HEAD
-  FindManyEntityArgs
-=======
+  FindManyEntityArgs,
   QueryMode
->>>>>>> d5adbd84
 } from '@prisma/client';
 import { camelCase } from 'camel-case';
 import head from 'lodash.head';
