--- conflicted
+++ resolved
@@ -98,16 +98,6 @@
   fields: BulkEntityFieldData[];
 };
 
-/**
- * Expect format for entity field name, matches the format of JavaScript variable name
- */
-const NAME_REGEX = /^(?![0-9])[a-zA-Z0-9$_]+$/;
-export const NAME_VALIDATION_ERROR_MESSAGE =
-  'Name must only contain letters, numbers, the dollar sign, or the underscore character and must not start with a number';
-
-<<<<<<< HEAD
-export const DELETE_ONE_USER_ENTITY_ERROR_MESSAGE = `The 'user' entity is a reserved entity and it cannot be deleted`;
-=======
 export type EntityPendingChange = {
   /** The id of the changed entity */
   resourceId: string;
@@ -119,7 +109,15 @@
   /** The entity */
   resource: Entity;
 };
->>>>>>> 716d20a5
+
+/**
+ * Expect format for entity field name, matches the format of JavaScript variable name
+ */
+const NAME_REGEX = /^(?![0-9])[a-zA-Z0-9$_]+$/;
+export const NAME_VALIDATION_ERROR_MESSAGE =
+  'Name must only contain letters, numbers, the dollar sign, or the underscore character and must not start with a number';
+
+export const DELETE_ONE_USER_ENTITY_ERROR_MESSAGE = `The 'user' entity is a reserved entity and it cannot be deleted`;
 
 @Injectable()
 export class EntityService {
