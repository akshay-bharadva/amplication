import { Injectable, NotFoundException } from '@nestjs/common';
import { OrderByArg } from '@prisma/client';
import head from 'lodash.head';
import last from 'lodash.last';
import { Entity, EntityField, EntityVersion } from '../../models';
import { PrismaService } from '../../services/prisma.service';

import {
  CreateOneEntityArgs,
  FindManyEntityArgs,
  FindOneEntityArgs,
  UpdateOneEntityArgs,
  CreateOneEntityVersionArgs,
<<<<<<< HEAD
  DeleteOneEntityArgs
=======
  FindManyEntityVersionArgs
>>>>>>> 768e6bf6
} from '../../dto/args';

@Injectable()
export class EntityService {
  constructor(private readonly prisma: PrismaService) {}

  async entity(args: FindOneEntityArgs): Promise<Entity | null> {
    let version, findArgs;
    ({ version, ...findArgs } = args);
    // return this.prisma.entity.findOne(findArgs);

    //
    let entityVersion = await this.getEntityVersion(
      args.where.id,
      args.version
    );

    if (!entityVersion) {
      throw new NotFoundException(`Cannot find entity`); //todo: change phrasing
    }

    let entity: Entity = await this.prisma.entity.findOne(findArgs);

    entity.versionNumber = entityVersion.versionNumber;

    entity.fields = await this.getEntityFields(entity);

    return entity;
  }

  async entities(args: FindManyEntityArgs): Promise<Entity[]> {
    return this.prisma.entity.findMany(args);
  }

  async createOneEntity(args: CreateOneEntityArgs): Promise<Entity> {
    const newEntity = await this.prisma.entity.create(args);
    // Creates first entry on EntityVersion by default when new entity is created
    const newEntityVersion = await this.prisma.entityVersion.create({
      data: {
        label: args.data.name + ' currant version',
        versionNumber: 0,
        entity: {
          connect: {
            id: newEntity.id
          }
        }
      }
    });
    return newEntity;
  }

  /**
   * Soft deletes an entity, the entity will be marked as deleted though it will
   * be kept in the database
   */
  async deleteOneEntity(args: DeleteOneEntityArgs): Promise<Entity | null> {
    return this.prisma.entity.delete(args);
  }

  async updateOneEntity(args: UpdateOneEntityArgs): Promise<Entity | null> {
    return this.prisma.entity.update(args);
  }

  async getEntityFields(entity: Entity): Promise<EntityField[]> {
    //todo: find the fields of the specific version number

    let entityVersion = await this.getEntityVersion(
      entity.id,
      entity.versionNumber
    );

    let latestVersion = -1,
      latestVersionId = '';
    if (entityVersion) {
      latestVersion = entityVersion.versionNumber;
      latestVersionId = entityVersion.id;
    }

    const entityFieldsByLastVersion = await this.prisma.entityField.findMany({
      where: {
        entityVersion: { id: latestVersionId }
      },
      orderBy: { createdAt: OrderByArg.asc }
    });
    return entityFieldsByLastVersion;
  }

  private async getEntityVersion(
    entityId: string,
    versionNumber: number
  ): Promise<EntityVersion> {
    let entityVersions;
    if (versionNumber) {
      entityVersions = await this.prisma.entityVersion.findMany({
        where: {
          entity: { id: entityId },
          versionNumber: versionNumber
        }
      });
    } else {
      entityVersions = await this.prisma.entityVersion.findMany({
        where: {
          entity: { id: entityId }
        },
        orderBy: { versionNumber: OrderByArg.asc }
      });
    }
    return (
      (entityVersions && entityVersions.length && entityVersions[0]) || null
    );
  }

  async createVersion(
    args: CreateOneEntityVersionArgs
  ): Promise<EntityVersion> {
    const entityId = args.data.entity.connect.id;
    const entityVersions = await this.prisma.entityVersion.findMany({
      where: {
        entity: { id: entityId }
      }
    });
    const firstEntityVersion = head(entityVersions);
    const lastEntityVersion = last(entityVersions);
    if (!firstEntityVersion) {
      throw new Error(`Entity ${entityId} has no versions`);
    }
    let lastVersionNumber = lastEntityVersion.versionNumber;

    // Get entity fields from it's first version
    let firstEntityVersionFields = await this.prisma.entityField.findMany({
      where: {
        entityVersion: { id: firstEntityVersion.id }
      }
    });

    // Duplicate the fields of the first version, omitting entityVersionId and
    // id properties.
    let duplicatedFields = firstEntityVersionFields.map(
      ({ entityVersionId, id, ...keepAttrs }) => keepAttrs
    );

    const nextVersionNumber = lastVersionNumber + 1;

    const newEntityVersion = await this.prisma.entityVersion.create({
      data: {
        label: args.data.label,
        versionNumber: nextVersionNumber,
        entity: {
          connect: {
            id: args.data.entity.connect.id
          }
        },
        entityFields: {
          create: duplicatedFields
        }
      }
    });

    return newEntityVersion;
  }

  async getVersions(args: FindManyEntityVersionArgs): Promise<EntityVersion[]> {
    return this.prisma.entityVersion.findMany(args);
  }
}<|MERGE_RESOLUTION|>--- conflicted
+++ resolved
@@ -11,11 +11,7 @@
   FindOneEntityArgs,
   UpdateOneEntityArgs,
   CreateOneEntityVersionArgs,
-<<<<<<< HEAD
-  DeleteOneEntityArgs
-=======
   FindManyEntityVersionArgs
->>>>>>> 768e6bf6
 } from '../../dto/args';
 
 @Injectable()
