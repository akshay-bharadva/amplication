--- conflicted
+++ resolved
@@ -362,7 +362,6 @@
     return newEntity;
   }
 
-<<<<<<< HEAD
   async createEntitiesFromSchema(
     file: string,
     resourceId: string,
@@ -481,13 +480,10 @@
     return entities;
   }
 
-  async createDefaultEntities(resourceId: string, user: User): Promise<void> {
-=======
   async createDefaultEntities(
     resourceId: string,
     user: User
   ): Promise<Entity[]> {
->>>>>>> f4fe5206
     return this.bulkCreateEntities(resourceId, user, DEFAULT_ENTITIES);
   }
 
