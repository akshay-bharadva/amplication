import {
  Controller,
  UseInterceptors,
  UseGuards,
  Get,
  Res,
  Req,
  UseFilters,
  Inject,
} from "@nestjs/common";
import { MorganInterceptor } from "nest-morgan";
import { Response } from "express";
import { AuthService, AuthUser } from "./auth.service";
import { GithubAuthExceptionFilter } from "../../filters/github-auth-exception.filter";
import { GitHubAuthGuard } from "./github.guard";
import { GitHubRequest } from "./types";
import { stringifyUrl } from "query-string";
<<<<<<< HEAD
import { AmplicationLogger } from "@amplication/nest-logger-module";
=======
import {
  AmplicationLogger,
  AMPLICATION_LOGGER_PROVIDER,
} from "@amplication/nest-logger-module";
import { ConfigService } from "@nestjs/config";
import { Env } from "../../env";
>>>>>>> cc3fcc67

@Controller("/")
export class AuthController {
  private host: string;
  constructor(
    private readonly authService: AuthService,
<<<<<<< HEAD
    @Inject(AmplicationLogger)
    private readonly logger: AmplicationLogger
=======
    @Inject(AMPLICATION_LOGGER_PROVIDER)
    private readonly logger: AmplicationLogger,
    private readonly configService: ConfigService
>>>>>>> cc3fcc67
  ) {
    this.host = configService.get(Env.CLIENT_HOST);
  }

  @UseInterceptors(MorganInterceptor("combined"))
  @Get("/github")
  @UseGuards(GitHubAuthGuard)
  async github() {
    return;
  }

  @UseInterceptors(MorganInterceptor("combined"))
  @UseFilters(GithubAuthExceptionFilter)
  @Get("/github/callback")
  @UseGuards(GitHubAuthGuard)
  async githubCallback(
    @Req() request: GitHubRequest,
    @Res() response: Response
  ): Promise<void> {
    const user: AuthUser = request.user as AuthUser;
    const isNew = request.isNew;

    this.logger.info(
      `receive login callback from github account_id=${user.account.id}`
    );

    const token = await this.authService.prepareToken(user);
    const url = stringifyUrl({
      url: this.host,
      // eslint-disable-next-line @typescript-eslint/naming-convention
      query: { "complete-signup": isNew ? "1" : "0" },
    });
    const clientDomain = new URL(url).hostname;

    const cookieDomainParts = clientDomain.split(".");
    const cookieDomain = cookieDomainParts
      .slice(Math.max(cookieDomainParts.length - 2, 0))
      .join(".");

    response.cookie("AJWT", token, {
      domain: cookieDomain,
      secure: true,
    });
    response.redirect(301, url);
  }
}<|MERGE_RESOLUTION|>--- conflicted
+++ resolved
@@ -15,30 +15,18 @@
 import { GitHubAuthGuard } from "./github.guard";
 import { GitHubRequest } from "./types";
 import { stringifyUrl } from "query-string";
-<<<<<<< HEAD
 import { AmplicationLogger } from "@amplication/nest-logger-module";
-=======
-import {
-  AmplicationLogger,
-  AMPLICATION_LOGGER_PROVIDER,
-} from "@amplication/nest-logger-module";
 import { ConfigService } from "@nestjs/config";
 import { Env } from "../../env";
->>>>>>> cc3fcc67
 
 @Controller("/")
 export class AuthController {
   private host: string;
   constructor(
     private readonly authService: AuthService,
-<<<<<<< HEAD
     @Inject(AmplicationLogger)
-    private readonly logger: AmplicationLogger
-=======
-    @Inject(AMPLICATION_LOGGER_PROVIDER)
     private readonly logger: AmplicationLogger,
     private readonly configService: ConfigService
->>>>>>> cc3fcc67
   ) {
     this.host = configService.get(Env.CLIENT_HOST);
   }
