--- conflicted
+++ resolved
@@ -5,25 +5,14 @@
 import { gql } from "apollo-server-express";
 import {
   ApolloServerTestClient,
-<<<<<<< HEAD
-  createTestClient
-} from 'apollo-server-testing';
-import { AMPLICATION_LOGGER_PROVIDER } from '@amplication/nest-logger-module';
-import { GqlAuthGuard } from 'src/guards/gql-auth.guard';
-import { Account, Auth, User } from 'src/models';
-import { mockGqlAuthGuardCanActivate } from '../../../test/gql-auth-mock';
-import { AuthResolver } from './auth.resolver';
-import { AuthService } from './auth.service';
-=======
   createTestClient,
 } from "apollo-server-testing";
-import { WINSTON_MODULE_PROVIDER } from "nest-winston";
 import { GqlAuthGuard } from "../../guards/gql-auth.guard";
 import { Account, Auth, User } from "../../models";
 import { mockGqlAuthGuardCanActivate } from "../../../test/gql-auth-mock";
 import { AuthResolver } from "./auth.resolver";
 import { AuthService } from "./auth.service";
->>>>>>> f5433013
+import { AMPLICATION_LOGGER_PROVIDER } from "@amplication/nest-logger-module";
 
 const EXAMPLE_USER_ID = "exampleUserId";
 const EXAMPLE_TOKEN = "exampleToken";
