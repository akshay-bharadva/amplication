--- conflicted
+++ resolved
@@ -6,25 +6,6 @@
 import { gql } from "apollo-server-express";
 import {
   ApolloServerTestClient,
-<<<<<<< HEAD
-  createTestClient
-} from 'apollo-server-testing';
-import { GqlAuthGuard } from '../../guards/gql-auth.guard';
-import { ResourceResolver } from './resource.resolver';
-import { INestApplication } from '@nestjs/common';
-import { GraphQLModule } from '@nestjs/graphql';
-import { ResourceService } from './resource.service';
-import { Resource } from '../../models/Resource';
-import { AMPLICATION_LOGGER_PROVIDER } from '@amplication/nest-logger-module';
-import { ConfigService } from '@nestjs/config';
-import { Entity } from '../../models/Entity';
-import { Build } from '../build/dto/Build';
-import { Environment } from '../environment/dto/Environment';
-import { User } from '../../models/User';
-import { mockGqlAuthGuardCanActivate } from '../../../test/gql-auth-mock';
-import { UserService } from '../user/user.service';
-import { ResourceCreateInput } from './dto';
-=======
   createTestClient,
 } from "apollo-server-testing";
 import { GqlAuthGuard } from "../../guards/gql-auth.guard";
@@ -33,7 +14,6 @@
 import { GraphQLModule } from "@nestjs/graphql";
 import { ResourceService } from "./resource.service";
 import { Resource } from "../../models/Resource";
-import { WINSTON_MODULE_PROVIDER } from "nest-winston";
 import { ConfigService } from "@nestjs/config";
 import { Entity } from "../../models/Entity";
 import { Build } from "../build/dto/Build";
@@ -42,7 +22,7 @@
 import { mockGqlAuthGuardCanActivate } from "../../../test/gql-auth-mock";
 import { UserService } from "../user/user.service";
 import { ResourceCreateInput } from "./dto";
->>>>>>> f5433013
+import { AMPLICATION_LOGGER_PROVIDER } from "@amplication/nest-logger-module";
 
 const EXAMPLE_RESOURCE_ID = "exampleResourceId";
 const EXAMPLE_NAME = "exampleName";
