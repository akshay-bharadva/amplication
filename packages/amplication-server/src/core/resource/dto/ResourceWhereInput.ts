import { Field, InputType } from '@nestjs/graphql';
<<<<<<< HEAD
import { ProjectWhereInput } from 'src/core/project/dto/ProjectWhereInput';
import { DateTimeFilter, StringFilter } from 'src/dto';
import { EnumResourceTypeFilter } from './EnumResourceTypeFilter';
=======
import { DateTimeFilter, StringFilter, WhereUniqueInput } from '../../../dto';
>>>>>>> 0eca64ab

@InputType({
  isAbstract: true
})
export class ResourceWhereInput {
  @Field(() => String, {
    nullable: true
  })
  id?: string | null;

  @Field(() => DateTimeFilter, {
    nullable: true
  })
  createdAt?: DateTimeFilter | null;

  @Field(() => DateTimeFilter, {
    nullable: true
  })
  updatedAt?: DateTimeFilter | null;

  @Field(() => StringFilter, {
    nullable: true
  })
  name?: StringFilter | null;

  @Field(() => StringFilter, {
    nullable: true
  })
  description?: StringFilter | null;

  @Field(() => ProjectWhereInput, { nullable: true })
  project?: ProjectWhereInput | null;

  @Field(() => String, { nullable: true })
  projectId?: string | null;

  @Field(() => EnumResourceTypeFilter, {
    nullable: true
  })
  resourceType?: EnumResourceTypeFilter | null;
}<|MERGE_RESOLUTION|>--- conflicted
+++ resolved
@@ -1,11 +1,6 @@
 import { Field, InputType } from '@nestjs/graphql';
-<<<<<<< HEAD
-import { ProjectWhereInput } from 'src/core/project/dto/ProjectWhereInput';
-import { DateTimeFilter, StringFilter } from 'src/dto';
+import { DateTimeFilter, ProjectWhereInput, StringFilter } from '../../../dto';
 import { EnumResourceTypeFilter } from './EnumResourceTypeFilter';
-=======
-import { DateTimeFilter, StringFilter, WhereUniqueInput } from '../../../dto';
->>>>>>> 0eca64ab
 
 @InputType({
   isAbstract: true
