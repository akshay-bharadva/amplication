--- conflicted
+++ resolved
@@ -1,7 +1,6 @@
 import { Test, TestingModule } from '@nestjs/testing';
 import cuid from 'cuid';
 import {
-  DEFAULT_RESOURCE_COLOR,
   DEFAULT_SERVICE_DATA,
   INITIAL_COMMIT_MESSAGE,
   INVALID_RESOURCE_ID,
@@ -45,6 +44,7 @@
 import { ServiceSettings } from '../serviceSettings/dto';
 import { EnumAuthProviderType } from '../serviceSettings/dto/EnumAuthenticationProviderType';
 import { ServiceSettingsService } from '../serviceSettings/serviceSettings.service';
+import { DEFAULT_RESOURCE_COLORS } from './constants';
 
 const EXAMPLE_MESSAGE = 'exampleMessage';
 const EXAMPLE_RESOURCE_ID = 'exampleResourceId';
@@ -404,7 +404,7 @@
         data: {
           name: EXAMPLE_RESOURCE_NAME,
           description: EXAMPLE_RESOURCE_DESCRIPTION,
-          color: DEFAULT_RESOURCE_COLOR,
+          color: DEFAULT_RESOURCE_COLORS.service,
           resourceType: EnumResourceType.Service,
           project: {
             connect: {
@@ -551,25 +551,36 @@
     ).rejects.toThrow(new InvalidColorError(INVALID_COLOR));
   });
 
-<<<<<<< HEAD
-  it('should create a sample resource', async () => {
+  it('should fail to create resource with entities with a reserved name', async () => {
+    await expect(
+      service.createResourceWithEntities(
+        {
+          resource: SAMPLE_SERVICE_DATA,
+          commitMessage: 'commitMessage',
+          entities: [
+            {
+              name: USER_ENTITY_NAME,
+              fields: [
+                {
+                  name: EXAMPLE_ENTITY_FIELD_NAME
+                }
+              ]
+            }
+          ]
+        },
+
+        EXAMPLE_USER
+      )
+    ).rejects.toThrow(new ReservedEntityNameError(USER_ENTITY_NAME));
+  });
+
+  it('should create resource with entities', async () => {
     const prismaResourceCreateResourceArgs = {
       data: {
         ...DEFAULT_SERVICE_DATA,
         ...SAMPLE_SERVICE_DATA,
-        workspace: {
-          connect: {
-            id: EXAMPLE_USER.workspace?.id
-          }
-        },
         roles: {
           create: EXAMPLE_USER_RESOURCE_ROLE
-        },
-        project: {
-          create: {
-            name: `project-${SAMPLE_SERVICE_DATA.name}`,
-            workspaceId: EXAMPLE_USER.workspace?.id
-          }
         }
       }
     };
@@ -580,9 +591,10 @@
         user: { connect: { id: EXAMPLE_USER_ID } }
       }
     };
+    const commitMessage = 'CreateWithEntitiesCommitMessage';
     const createSampleEntitiesCommitArgs = {
       data: {
-        message: CREATE_SAMPLE_ENTITIES_COMMIT_MESSAGE,
+        message: commitMessage,
         resource: { connect: { id: EXAMPLE_RESOURCE_ID } },
         user: { connect: { id: EXAMPLE_USER_ID } }
       }
@@ -591,10 +603,12 @@
       where: {
         deletedAt: null,
         id: EXAMPLE_RESOURCE_ID,
-        workspace: {
-          users: {
-            some: {
-              id: EXAMPLE_USER_ID
+        project: {
+          workspace: {
+            users: {
+              some: {
+                id: EXAMPLE_USER_ID
+              }
             }
           }
         }
@@ -628,37 +642,92 @@
         }
       }
     };
+
+    const createOneEntityArgs = {
+      data: {
+        resource: {
+          connect: {
+            id: EXAMPLE_RESOURCE_ID
+          }
+        },
+        displayName: EXAMPLE_ENTITY_DISPLAY_NAME,
+        name: EXAMPLE_ENTITY_NAME,
+        pluralDisplayName: EXAMPLE_ENTITY_PLURAL_DISPLAY_NAME
+      }
+    };
+
+    const createFieldByDisplayNameArgs = {
+      data: {
+        entity: {
+          connect: {
+            id: EXAMPLE_ENTITY_ID
+          }
+        },
+        displayName: EXAMPLE_ENTITY_FIELD_NAME
+      }
+    };
+
     const changesArgs = {
       resourceId: EXAMPLE_RESOURCE_ID,
       userId: EXAMPLE_USER_ID
     };
-    await expect(service.createSampleResource(EXAMPLE_USER)).resolves.toEqual(
-      EXAMPLE_RESOURCE
-    );
+    await expect(
+      service.createResourceWithEntities(
+        {
+          resource: SAMPLE_SERVICE_DATA,
+          commitMessage: commitMessage,
+          entities: [
+            {
+              name: EXAMPLE_ENTITY_DISPLAY_NAME,
+              fields: [
+                {
+                  name: EXAMPLE_ENTITY_FIELD_NAME
+                }
+              ]
+            }
+          ]
+        },
+
+        EXAMPLE_USER
+      )
+    ).resolves.toEqual(EXAMPLE_RESOURCE);
     expect(prismaResourceCreateMock).toBeCalledTimes(1);
     expect(prismaResourceCreateMock).toBeCalledWith(
       prismaResourceCreateResourceArgs
     );
-    expect(entityServiceFindFirstMock).toBeCalledTimes(1);
-    expect(entityServiceFindFirstMock).toBeCalledWith({
-      where: { name: USER_ENTITY_NAME, resourceId: EXAMPLE_RESOURCE_ID },
-      select: { id: true }
-    });
-    expect(entityServiceBulkCreateEntities).toBeCalledWith(
-      EXAMPLE_RESOURCE_ID,
-      EXAMPLE_USER,
-      createSampleResourceEntities(USER_ENTITY_MOCK.id).entities
-    );
-    expect(entityServiceBulkCreateFields).toBeCalledWith(
-      EXAMPLE_USER,
-      USER_ENTITY_MOCK.id,
-      createSampleResourceEntities(USER_ENTITY_MOCK.id).userEntityFields
-    );
-    expect(prismaResourceFindManyMock).toBeCalledTimes(2);
+
+    expect(prismaResourceFindManyMock).toBeCalledTimes(3);
     expect(prismaResourceFindManyMock.mock.calls).toEqual([
+      [
+        {
+          where: {
+            deletedAt: null,
+            name: {
+              mode: QueryMode.Insensitive,
+              startsWith: SAMPLE_SERVICE_DATA.name
+            },
+            projectId: EXAMPLE_PROJECT_ID
+          },
+          select: {
+            name: true
+          }
+        }
+      ],
       [findManyArgs],
       [findManyArgs]
     ]);
+
+    expect(entityServiceCreateOneEntityMock).toBeCalledTimes(1);
+    expect(entityServiceCreateOneEntityMock).toBeCalledWith(
+      createOneEntityArgs,
+      EXAMPLE_USER
+    );
+
+    expect(entityServiceCreateFieldByDisplayNameMock).toBeCalledTimes(1);
+    expect(entityServiceCreateFieldByDisplayNameMock).toBeCalledWith(
+      createFieldByDisplayNameArgs,
+      EXAMPLE_USER
+    );
 
     expect(prismaCommitCreateMock).toBeCalledTimes(2);
     expect(prismaCommitCreateMock.mock.calls).toEqual([
@@ -697,52 +766,58 @@
     ]);
   });
 
-=======
->>>>>>> 27523f31
-  it('should fail to create resource with entities with a reserved name', async () => {
-    await expect(
-      service.createResourceWithEntities(
-        {
-          resource: SAMPLE_SERVICE_DATA,
-          commitMessage: 'commitMessage',
-          entities: [
-            {
-              name: USER_ENTITY_NAME,
-              fields: [
-                {
-                  name: EXAMPLE_ENTITY_FIELD_NAME
-                }
-              ]
-            }
-          ]
-        },
-
-        EXAMPLE_USER
-      )
-    ).rejects.toThrow(new ReservedEntityNameError(USER_ENTITY_NAME));
-  });
-
-  it('should create resource with entities', async () => {
-    const prismaResourceCreateResourceArgs = {
-      data: {
-        ...DEFAULT_SERVICE_DATA,
-        ...SAMPLE_SERVICE_DATA,
-        roles: {
-          create: EXAMPLE_USER_RESOURCE_ROLE
-        }
-      }
-    };
-    const initialCommitArgs = {
-      data: {
-        message: INITIAL_COMMIT_MESSAGE,
-        resource: { connect: { id: EXAMPLE_RESOURCE_ID } },
-        user: { connect: { id: EXAMPLE_USER_ID } }
-      }
-    };
-    const commitMessage = 'CreateWithEntitiesCommitMessage';
-    const createSampleEntitiesCommitArgs = {
-      data: {
-        message: commitMessage,
+  it('should find a resource', async () => {
+    const args = {
+      where: {
+        deletedAt: null,
+        id: EXAMPLE_RESOURCE_ID
+      }
+    };
+    expect(await service.resource(args)).toEqual(EXAMPLE_RESOURCE);
+    expect(prismaResourceFindOneMock).toBeCalledTimes(1);
+    expect(prismaResourceFindOneMock).toBeCalledWith(args);
+  });
+
+  it('should find many resources', async () => {
+    const args = {
+      where: {
+        deletedAt: null,
+        id: EXAMPLE_RESOURCE_ID
+      }
+    };
+    expect(await service.resources(args)).toEqual([EXAMPLE_RESOURCE]);
+    expect(prismaResourceFindManyMock).toBeCalledTimes(1);
+    expect(prismaResourceFindManyMock).toBeCalledWith(args);
+  });
+
+  it('should delete an resource', async () => {
+    const args = { where: { id: EXAMPLE_RESOURCE_ID } };
+    const dateSpy = jest.spyOn(global, 'Date');
+    expect(await service.deleteResource(args)).toEqual(EXAMPLE_RESOURCE);
+    expect(prismaResourceUpdateMock).toBeCalledTimes(1);
+    expect(prismaResourceUpdateMock).toBeCalledWith({
+      ...args,
+      data: {
+        deletedAt: dateSpy.mock.instances[0],
+        name: prepareDeletedItemName(EXAMPLE_RESOURCE.name, EXAMPLE_RESOURCE.id)
+      }
+    });
+  });
+
+  it('should update an resource', async () => {
+    const args = {
+      data: { name: EXAMPLE_RESOURCE_NAME },
+      where: { id: EXAMPLE_RESOURCE_ID }
+    };
+    expect(await service.updateResource(args)).toEqual(EXAMPLE_RESOURCE);
+    expect(prismaResourceUpdateMock).toBeCalledTimes(1);
+    expect(prismaResourceUpdateMock).toBeCalledWith(args);
+  });
+
+  it('should commit', async () => {
+    const args = {
+      data: {
+        message: EXAMPLE_MESSAGE,
         resource: { connect: { id: EXAMPLE_RESOURCE_ID } },
         user: { connect: { id: EXAMPLE_USER_ID } }
       }
@@ -762,229 +837,6 @@
         }
       }
     };
-    const createVersionArgs = {
-      data: {
-        commit: {
-          connect: {
-            id: EXAMPLE_COMMIT_ID
-          }
-        },
-        entity: {
-          connect: {
-            id: EXAMPLE_ENTITY_ID
-          }
-        }
-      }
-    };
-    const blockCreateVersionArgs = {
-      data: {
-        commit: {
-          connect: {
-            id: EXAMPLE_COMMIT_ID
-          }
-        },
-        block: {
-          connect: {
-            id: EXAMPLE_BLOCK_ID
-          }
-        }
-      }
-    };
-
-    const createOneEntityArgs = {
-      data: {
-        resource: {
-          connect: {
-            id: EXAMPLE_RESOURCE_ID
-          }
-        },
-        displayName: EXAMPLE_ENTITY_DISPLAY_NAME,
-        name: EXAMPLE_ENTITY_NAME,
-        pluralDisplayName: EXAMPLE_ENTITY_PLURAL_DISPLAY_NAME
-      }
-    };
-
-    const createFieldByDisplayNameArgs = {
-      data: {
-        entity: {
-          connect: {
-            id: EXAMPLE_ENTITY_ID
-          }
-        },
-        displayName: EXAMPLE_ENTITY_FIELD_NAME
-      }
-    };
-
-    const changesArgs = {
-      resourceId: EXAMPLE_RESOURCE_ID,
-      userId: EXAMPLE_USER_ID
-    };
-    await expect(
-      service.createResourceWithEntities(
-        {
-          resource: SAMPLE_SERVICE_DATA,
-          commitMessage: commitMessage,
-          entities: [
-            {
-              name: EXAMPLE_ENTITY_DISPLAY_NAME,
-              fields: [
-                {
-                  name: EXAMPLE_ENTITY_FIELD_NAME
-                }
-              ]
-            }
-          ]
-        },
-
-        EXAMPLE_USER
-      )
-    ).resolves.toEqual(EXAMPLE_RESOURCE);
-    expect(prismaResourceCreateMock).toBeCalledTimes(1);
-    expect(prismaResourceCreateMock).toBeCalledWith(
-      prismaResourceCreateResourceArgs
-    );
-
-    expect(prismaResourceFindManyMock).toBeCalledTimes(3);
-    expect(prismaResourceFindManyMock.mock.calls).toEqual([
-      [
-        {
-          where: {
-            deletedAt: null,
-            name: {
-              mode: QueryMode.Insensitive,
-              startsWith: SAMPLE_SERVICE_DATA.name
-            },
-            projectId: EXAMPLE_PROJECT_ID
-          },
-          select: {
-            name: true
-          }
-        }
-      ],
-      [findManyArgs],
-      [findManyArgs]
-    ]);
-
-    expect(entityServiceCreateOneEntityMock).toBeCalledTimes(1);
-    expect(entityServiceCreateOneEntityMock).toBeCalledWith(
-      createOneEntityArgs,
-      EXAMPLE_USER
-    );
-
-    expect(entityServiceCreateFieldByDisplayNameMock).toBeCalledTimes(1);
-    expect(entityServiceCreateFieldByDisplayNameMock).toBeCalledWith(
-      createFieldByDisplayNameArgs,
-      EXAMPLE_USER
-    );
-
-    expect(prismaCommitCreateMock).toBeCalledTimes(2);
-    expect(prismaCommitCreateMock.mock.calls).toEqual([
-      [initialCommitArgs],
-      [createSampleEntitiesCommitArgs]
-    ]);
-    expect(entityServiceCreateVersionMock).toBeCalledTimes(2);
-    expect(entityServiceCreateVersionMock.mock.calls).toEqual([
-      [createVersionArgs],
-      [createVersionArgs]
-    ]);
-    expect(blockServiceCreateVersionMock).toBeCalledTimes(2);
-    expect(blockServiceCreateVersionMock.mock.calls).toEqual([
-      [blockCreateVersionArgs],
-      [blockCreateVersionArgs]
-    ]);
-    expect(entityServiceReleaseLockMock).toBeCalledTimes(2);
-    expect(entityServiceReleaseLockMock.mock.calls).toEqual([
-      [EXAMPLE_ENTITY_ID],
-      [EXAMPLE_ENTITY_ID]
-    ]);
-    expect(blockServiceReleaseLockMock).toBeCalledTimes(2);
-    expect(blockServiceReleaseLockMock.mock.calls).toEqual([
-      [EXAMPLE_BLOCK_ID],
-      [EXAMPLE_BLOCK_ID]
-    ]);
-    expect(entityServiceGetChangedEntitiesMock).toBeCalledTimes(2);
-    expect(entityServiceGetChangedEntitiesMock.mock.calls).toEqual([
-      [changesArgs.resourceId, changesArgs.userId],
-      [changesArgs.resourceId, changesArgs.userId]
-    ]);
-    expect(blockServiceGetChangedBlocksMock).toBeCalledTimes(2);
-    expect(blockServiceGetChangedBlocksMock.mock.calls).toEqual([
-      [changesArgs.resourceId, changesArgs.userId],
-      [changesArgs.resourceId, changesArgs.userId]
-    ]);
-  });
-
-  it('should find a resource', async () => {
-    const args = {
-      where: {
-        deletedAt: null,
-        id: EXAMPLE_RESOURCE_ID
-      }
-    };
-    expect(await service.resource(args)).toEqual(EXAMPLE_RESOURCE);
-    expect(prismaResourceFindOneMock).toBeCalledTimes(1);
-    expect(prismaResourceFindOneMock).toBeCalledWith(args);
-  });
-
-  it('should find many resources', async () => {
-    const args = {
-      where: {
-        deletedAt: null,
-        id: EXAMPLE_RESOURCE_ID
-      }
-    };
-    expect(await service.resources(args)).toEqual([EXAMPLE_RESOURCE]);
-    expect(prismaResourceFindManyMock).toBeCalledTimes(1);
-    expect(prismaResourceFindManyMock).toBeCalledWith(args);
-  });
-
-  it('should delete an resource', async () => {
-    const args = { where: { id: EXAMPLE_RESOURCE_ID } };
-    const dateSpy = jest.spyOn(global, 'Date');
-    expect(await service.deleteResource(args)).toEqual(EXAMPLE_RESOURCE);
-    expect(prismaResourceUpdateMock).toBeCalledTimes(1);
-    expect(prismaResourceUpdateMock).toBeCalledWith({
-      ...args,
-      data: {
-        deletedAt: dateSpy.mock.instances[0],
-        name: prepareDeletedItemName(EXAMPLE_RESOURCE.name, EXAMPLE_RESOURCE.id)
-      }
-    });
-  });
-
-  it('should update an resource', async () => {
-    const args = {
-      data: { name: EXAMPLE_RESOURCE_NAME },
-      where: { id: EXAMPLE_RESOURCE_ID }
-    };
-    expect(await service.updateResource(args)).toEqual(EXAMPLE_RESOURCE);
-    expect(prismaResourceUpdateMock).toBeCalledTimes(1);
-    expect(prismaResourceUpdateMock).toBeCalledWith(args);
-  });
-
-  it('should commit', async () => {
-    const args = {
-      data: {
-        message: EXAMPLE_MESSAGE,
-        resource: { connect: { id: EXAMPLE_RESOURCE_ID } },
-        user: { connect: { id: EXAMPLE_USER_ID } }
-      }
-    };
-    const findManyArgs = {
-      where: {
-        deletedAt: null,
-        id: EXAMPLE_RESOURCE_ID,
-        project: {
-          workspace: {
-            users: {
-              some: {
-                id: EXAMPLE_USER_ID
-              }
-            }
-          }
-        }
-      }
-    };
 
     const createVersionArgs = {
       data: {
