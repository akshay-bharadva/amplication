import {
  PrismaService,
  EnumResourceType,
  GitRepository,
  Prisma,
} from "../../prisma";
import { forwardRef, Inject, Injectable } from "@nestjs/common";
import { isEmpty } from "lodash";
import { pascalCase } from "pascal-case";
import pluralize from "pluralize";
import { FindOneArgs } from "../../dto";
import { EnumDataType } from "../../enums/EnumDataType";
import { QueryMode } from "../../enums/QueryMode";
import { Project, Resource, User, GitOrganization } from "../../models";
import { prepareDeletedItemName } from "../../util/softDelete";
import { ServiceSettingsService } from "../serviceSettings/serviceSettings.service";
import { USER_ENTITY_NAME } from "../entity/constants";
import { EntityService } from "../entity/entity.service";
import { EnvironmentService } from "../environment/environment.service";
import {
  CreateOneResourceArgs,
  FindManyResourceArgs,
  ResourceCreateWithEntitiesInput,
  UpdateOneResourceArgs,
} from "./dto";
import { ReservedEntityNameError } from "./ReservedEntityNameError";
import { ProjectConfigurationExistError } from "./errors/ProjectConfigurationExistError";
import { ProjectConfigurationSettingsService } from "../projectConfigurationSettings/projectConfigurationSettings.service";
import { AmplicationError } from "../../errors/AmplicationError";

const USER_RESOURCE_ROLE = {
  name: "user",
  displayName: "User",
};

export const DEFAULT_ENVIRONMENT_NAME = "Sandbox environment";
export const INITIAL_COMMIT_MESSAGE = "Initial Commit";

export const INVALID_RESOURCE_ID = "Invalid resourceId";
export const INVALID_DELETE_PROJECT_CONFIGURATION =
  "The resource of type `ProjectConfiguration` cannot be deleted";
import { ResourceGenSettingsCreateInput } from "./dto/ResourceGenSettingsCreateInput";
import { ProjectService } from "../project/project.service";
import { ServiceTopicsService } from "../serviceTopics/serviceTopics.service";
import { TopicService } from "../topic/topic.service";
<<<<<<< HEAD
=======
import { BillingService } from "../billing/billing.service";
import { BillingFeature } from "../billing/BillingFeature";
>>>>>>> c55e82bc

const DEFAULT_PROJECT_CONFIGURATION_DESCRIPTION =
  "This resource is used to store project configuration.";

@Injectable()
export class ResourceService {
  constructor(
    private readonly prisma: PrismaService,
    private entityService: EntityService,
    private environmentService: EnvironmentService,
    private serviceSettingsService: ServiceSettingsService,
    private readonly projectConfigurationSettingsService: ProjectConfigurationSettingsService,
    @Inject(forwardRef(() => ProjectService))
    private readonly projectService: ProjectService,
    private readonly serviceTopicsService: ServiceTopicsService,
<<<<<<< HEAD
    private readonly topicService: TopicService
=======
    private readonly topicService: TopicService,
    private readonly billingService: BillingService
>>>>>>> c55e82bc
  ) {}

  async findOne(args: FindOneArgs): Promise<Resource | null> {
    return this.prisma.resource.findUnique(args);
  }

  async createProjectConfiguration(
    projectId: string,
    projectName: string,
    userId: string
  ): Promise<Resource> {
    const existingProjectConfiguration = await this.prisma.resource.findFirst({
      where: { projectId, resourceType: EnumResourceType.ProjectConfiguration },
    });

    if (!isEmpty(existingProjectConfiguration)) {
      throw new ProjectConfigurationExistError();
    }

    const newProjectConfiguration = await this.prisma.resource.create({
      data: {
        resourceType: EnumResourceType.ProjectConfiguration,
        description: DEFAULT_PROJECT_CONFIGURATION_DESCRIPTION,
        name: projectName,
        project: { connect: { id: projectId } },
      },
    });
    await this.projectConfigurationSettingsService.createDefault(
      newProjectConfiguration.id,
      userId
    );
    return newProjectConfiguration;
  }

  /**
   * Create a resource
   * This function should be called from one of the other "Create[ResourceType] functions like CreateService, CreateMessageBroker etc."
   */
  private async createResource(args: CreateOneResourceArgs): Promise<Resource> {
    if (args.data.resourceType === EnumResourceType.ProjectConfiguration) {
      throw new AmplicationError(
        "Resource of type Project Configuration cannot be created manually"
      );
    }

    const projectId = args.data.project.connect.id;

    const projectConfiguration = await this.projectConfiguration(projectId);

    if (isEmpty(projectConfiguration)) {
      throw new AmplicationError("Project configuration missing from project");
    }

    const originalName = args.data.name;
    const existingResources = await this.prisma.resource.findMany({
      where: {
        name: {
          mode: QueryMode.Insensitive,
          startsWith: args.data.name.toLowerCase(),
        },
        projectId: projectId,
        deletedAt: null,
      },
      select: {
        name: true,
      },
    });

    let index = 1;
    while (
      index < 10 &&
      existingResources.find((resource) => {
        return resource.name.toLowerCase() === args.data.name.toLowerCase();
      })
    ) {
      args.data.name = `${originalName}-${index}`;
      index += 1;
    }

    let gitRepository:
      | Prisma.GitRepositoryCreateNestedOneWithoutResourcesInput
      | undefined = undefined;
    if (projectConfiguration.gitRepositoryId) {
      gitRepository = {
        connect: { id: projectConfiguration.gitRepositoryId || "" },
      };
    }

    return this.prisma.resource.create({
      data: {
        ...args.data,
        gitRepository,
      },
    });
  }

  /**
   * Create a resource of type "Message Broker" with a default topic
   */
  async createMessageBroker(
    args: CreateOneResourceArgs,
    user: User
  ): Promise<Resource> {
    const resource = await this.createResource({
      data: {
        ...args.data,
        resourceType: EnumResourceType.MessageBroker,
      },
    });
    await this.topicService.createDefault(resource, user);

    return resource;
  }

  /**
   * Create a resource of type "Service", with the built-in "user" role
   */
  async createService(
    args: CreateOneResourceArgs,
    user: User,
    generationSettings: ResourceGenSettingsCreateInput = null
  ): Promise<Resource> {
    const resource = await this.createResource({
      data: {
        ...args.data,
        resourceType: EnumResourceType.Service,
      },
    });

    await this.prisma.resourceRole.create({
      data: { ...USER_RESOURCE_ROLE, resourceId: resource.id },
    });

    await this.entityService.createDefaultEntities(resource.id, user);

    await this.environmentService.createDefaultEnvironment(resource.id);

    await this.serviceSettingsService.createDefaultServiceSettings(
      resource.id,
      user,
      generationSettings
    );

    const project = await this.projectService.findUnique({
      where: { id: resource.projectId },
    });

    await this.billingService.reportUsage(
      project.workspaceId,
      BillingFeature.Services
    );

    return resource;
  }

  /**
   * Create a resource of type "Service" with entities and fields in one transaction, based only on entities and fields names
   * @param user the user to associate the created resource with
   */
  async createServiceWithEntities(
    data: ResourceCreateWithEntitiesInput,
    user: User
  ): Promise<Resource> {
    if (
      data.entities.find(
        (entity) => entity.name.toLowerCase() === USER_ENTITY_NAME.toLowerCase()
      )
    ) {
      throw new ReservedEntityNameError(USER_ENTITY_NAME);
    }

    const resource = await this.createService(
      {
        data: data.resource,
      },
      user,
      data.generationSettings
    );

    const newEntities: {
      [index: number]: { entityId: string; name: string };
    } = {};

    for (const { entity, index } of data.entities.map((entity, index) => ({
      index,
      entity,
    }))) {
      const displayName = entity.name.trim();

      const pluralDisplayName = pluralize(displayName);
      const singularDisplayName = pluralize.singular(displayName);
      const name = pascalCase(singularDisplayName);

      const newEntity = await this.entityService.createOneEntity(
        {
          data: {
            resource: {
              connect: {
                id: resource.id,
              },
            },
            displayName: displayName,
            name: name,
            pluralDisplayName: pluralDisplayName,
          },
        },
        user
      );

      newEntities[index] = {
        entityId: newEntity.id,
        name: newEntity.name,
      };

      for (const entityField of entity.fields) {
        await this.entityService.createFieldByDisplayName(
          {
            data: {
              entity: {
                connect: {
                  id: newEntity.id,
                },
              },
              displayName: entityField.name,
              dataType: entityField.dataType,
            },
          },
          user
        );
      }
    }

    //after all entities were created, create the relation fields
    for (const { entity, index } of data.entities.map((entity, index) => ({
      index,
      entity,
    }))) {
      if (entity.relationsToEntityIndex) {
        for (const relationToIndex of entity.relationsToEntityIndex) {
          await this.entityService.createFieldByDisplayName(
            {
              data: {
                entity: {
                  connect: {
                    id: newEntities[index].entityId,
                  },
                },
                displayName: newEntities[relationToIndex].name,
                dataType: EnumDataType.Lookup,
              },
            },
            user
          );
        }
      }
    }

    return resource;
  }

  async resource(args: FindOneArgs): Promise<Resource | null> {
    return this.prisma.resource.findFirst({
      where: {
        id: args.where.id,
        deletedAt: null,
      },
    });
  }

  async resources(args: FindManyResourceArgs): Promise<Resource[]> {
    return this.prisma.resource.findMany({
      ...args,
      where: {
        ...args.where,
        deletedAt: null,
      },
    });
  }

  async resourcesByIds(
    args: FindManyResourceArgs,
    ids: string[]
  ): Promise<Resource[]> {
    return this.prisma.resource.findMany({
      ...args,
      where: {
        ...args.where,
        id: { in: ids },
        deletedAt: null,
      },
    });
  }

  async messageBrokerConnectedServices(args: FindOneArgs): Promise<Resource[]> {
    const resource = await this.resource(args);
    const serviceTopicsCollection = await this.serviceTopicsService.findMany({
      where: { resource: { projectId: resource.projectId } },
    });
    const brokerServiceTopics = serviceTopicsCollection.filter(
      (x) => x.messageBrokerId === resource.id && x.enabled
    );

    const resources = this.resourcesByIds(
      {},
      brokerServiceTopics.map((x) => x.resourceId)
    );

    return resources;
  }

  async deleteResource(args: FindOneArgs): Promise<Resource | null> {
    const resource = await this.prisma.resource.findUnique({
      where: {
        id: args.where.id,
      },
      include: {
        gitRepository: true,
      },
    });

    if (isEmpty(resource)) {
      throw new Error(INVALID_RESOURCE_ID);
    }

    if (resource.resourceType === EnumResourceType.ProjectConfiguration) {
      throw new Error(INVALID_DELETE_PROJECT_CONFIGURATION);
    }

    await this.prisma.resource.update({
      where: args.where,
      data: {
        name: prepareDeletedItemName(resource.name, resource.id),
        deletedAt: new Date(),
        gitRepository: {
          disconnect: true,
        },
      },
    });

    if (resource.resourceType === EnumResourceType.Service) {
      const project = await this.projectService.findUnique({
        where: { id: resource.projectId },
      });
      await this.billingService.reportUsage(
        project.workspaceId,
        BillingFeature.Services,
        -1
      );
    }

    if (!resource.gitRepositoryOverride) {
      return resource;
    }

    await this.deleteResourceGitRepository(resource);
  }

  async deleteResourceGitRepository(resource: Resource): Promise<Resource> {
    const gitRepo = await this.prisma.gitRepository.findFirst({
      where: {
        resources: { every: { id: resource.id } },
      },
    });

    if (!gitRepo) {
      await this.prisma.gitRepository.delete({
        where: {
          id: resource.gitRepositoryId,
        },
      });
    }

    return resource;
  }

  async updateResource(args: UpdateOneResourceArgs): Promise<Resource | null> {
    const resource = await this.resource({
      where: {
        id: args.where.id,
      },
    });

    if (isEmpty(resource)) {
      throw new Error(INVALID_RESOURCE_ID);
    }

    if (resource.resourceType === EnumResourceType.ProjectConfiguration) {
      await this.projectService.updateProject({
        data: { name: args.data.name },
        where: { id: resource.projectId },
      });
    }

    return this.prisma.resource.update(args);
  }

  async reportSyncMessage(
    resourceId: string,
    message: string
  ): Promise<Resource> {
    const resource = await this.resource({
      where: {
        id: resourceId,
      },
    });

    if (isEmpty(resource)) {
      throw new Error(INVALID_RESOURCE_ID);
    }

    //directly update with prisma since we don't want to expose these fields for regular updates
    return this.prisma.resource.update({
      where: {
        id: resourceId,
      },
      data: {
        githubLastMessage: message,
        githubLastSync: new Date(),
      },
    });
  }

  async gitRepository(resourceId: string): Promise<GitRepository | null> {
    return (
      await this.prisma.resource.findUnique({
        where: { id: resourceId },
        include: { gitRepository: { include: { gitOrganization: true } } },
      })
    ).gitRepository;
  }

  async gitOrganizationByResource(
    args: FindOneArgs
  ): Promise<GitOrganization | null> {
    return (
      await this.prisma.resource.findUnique({
        ...args,
        include: { gitRepository: { include: { gitOrganization: true } } },
      })
    ).gitRepository.gitOrganization;
  }

  async project(resourceId: string): Promise<Project> {
    return this.projectService.findFirst({
      where: { resources: { some: { id: resourceId } } },
    });
  }

  async projectConfiguration(projectId: string): Promise<Resource | null> {
    return await this.prisma.resource.findFirst({
      where: {
        resourceType: EnumResourceType.ProjectConfiguration,
        project: { id: projectId },
      },
    });
  }

  async getResourceWorkspace(resourceId: string) {
    const resource = await this.prisma.resource.findUnique({
      where: {
        id: resourceId,
      },
      include: {
        project: {
          include: {
            workspace: true,
          },
        },
      },
    });
    return resource.project.workspace;
  }
}<|MERGE_RESOLUTION|>--- conflicted
+++ resolved
@@ -43,11 +43,8 @@
 import { ProjectService } from "../project/project.service";
 import { ServiceTopicsService } from "../serviceTopics/serviceTopics.service";
 import { TopicService } from "../topic/topic.service";
-<<<<<<< HEAD
-=======
 import { BillingService } from "../billing/billing.service";
 import { BillingFeature } from "../billing/BillingFeature";
->>>>>>> c55e82bc
 
 const DEFAULT_PROJECT_CONFIGURATION_DESCRIPTION =
   "This resource is used to store project configuration.";
@@ -63,12 +60,8 @@
     @Inject(forwardRef(() => ProjectService))
     private readonly projectService: ProjectService,
     private readonly serviceTopicsService: ServiceTopicsService,
-<<<<<<< HEAD
-    private readonly topicService: TopicService
-=======
     private readonly topicService: TopicService,
     private readonly billingService: BillingService
->>>>>>> c55e82bc
   ) {}
 
   async findOne(args: FindOneArgs): Promise<Resource | null> {
