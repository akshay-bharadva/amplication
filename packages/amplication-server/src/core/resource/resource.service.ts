import {
  PrismaService,
  EnumResourceType,
  GitRepository,
  Prisma,
} from "../../prisma";
import { forwardRef, Inject, Injectable } from "@nestjs/common";
import { isEmpty } from "lodash";
import { pascalCase } from "pascal-case";
import pluralize from "pluralize";
import { FindOneArgs } from "../../dto";
import { EnumDataType } from "../../enums/EnumDataType";
import { QueryMode } from "../../enums/QueryMode";
import { Project, Resource, User, GitOrganization } from "../../models";
import { prepareDeletedItemName } from "../../util/softDelete";
import { ServiceSettingsService } from "../serviceSettings/serviceSettings.service";
import { USER_ENTITY_NAME } from "../entity/constants";
import { EntityService } from "../entity/entity.service";
import { EnvironmentService } from "../environment/environment.service";
import {
  CreateOneResourceArgs,
  FindManyResourceArgs,
  ResourceCreateWithEntitiesInput,
  UpdateOneResourceArgs,
} from "./dto";
import { ReservedEntityNameError } from "./ReservedEntityNameError";
import { ProjectConfigurationExistError } from "./errors/ProjectConfigurationExistError";
import { ProjectConfigurationSettingsService } from "../projectConfigurationSettings/projectConfigurationSettings.service";
import { AmplicationError } from "../../errors/AmplicationError";

const USER_RESOURCE_ROLE = {
  name: "user",
  displayName: "User",
};

export const DEFAULT_ENVIRONMENT_NAME = "Sandbox environment";
export const INITIAL_COMMIT_MESSAGE = "Initial Commit";

export const INVALID_RESOURCE_ID = "Invalid resourceId";
export const INVALID_DELETE_PROJECT_CONFIGURATION =
  "The resource of type `ProjectConfiguration` cannot be deleted";
import { ResourceGenSettingsCreateInput } from "./dto/ResourceGenSettingsCreateInput";
import { ProjectService } from "../project/project.service";
import { ServiceTopicsService } from "../serviceTopics/serviceTopics.service";
<<<<<<< HEAD
import { TopicService } from "../topic/topic.service";
=======
import { ConfigService } from "@nestjs/config";
import { Env } from "../../env";
import { BillingService } from "../billing/billing.service";
import { BillingFeature } from "../billing/BillingFeature";
>>>>>>> bbe2fa6d

const DEFAULT_PROJECT_CONFIGURATION_DESCRIPTION =
  "This resource is used to store project configuration.";

@Injectable()
export class ResourceService {
  constructor(
    private readonly prisma: PrismaService,
    private entityService: EntityService,
    private environmentService: EnvironmentService,
    private serviceSettingsService: ServiceSettingsService,
    private readonly projectConfigurationSettingsService: ProjectConfigurationSettingsService,
    @Inject(forwardRef(() => ProjectService))
    private readonly projectService: ProjectService,
    private readonly serviceTopicsService: ServiceTopicsService,
<<<<<<< HEAD
    private readonly topicService: TopicService
=======
    private readonly configService: ConfigService,
    private readonly billingService: BillingService
>>>>>>> bbe2fa6d
  ) {}

  async findOne(args: FindOneArgs): Promise<Resource | null> {
    return this.prisma.resource.findUnique(args);
  }

  async createProjectConfiguration(
    projectId: string,
    projectName: string,
    userId: string
  ): Promise<Resource> {
    const existingProjectConfiguration = await this.prisma.resource.findFirst({
      where: { projectId, resourceType: EnumResourceType.ProjectConfiguration },
    });

    if (!isEmpty(existingProjectConfiguration)) {
      throw new ProjectConfigurationExistError();
    }

    const newProjectConfiguration = await this.prisma.resource.create({
      data: {
        resourceType: EnumResourceType.ProjectConfiguration,
        description: DEFAULT_PROJECT_CONFIGURATION_DESCRIPTION,
        name: projectName,
        project: { connect: { id: projectId } },
      },
    });
    await this.projectConfigurationSettingsService.createDefault(
      newProjectConfiguration.id,
      userId
    );
    return newProjectConfiguration;
  }

  /**
   * Create a resource
   * This function should be called from one of the other "Create[ResourceType] functions like CreateService, CreateMessageBroker etc."
   */
  private async createResource(args: CreateOneResourceArgs): Promise<Resource> {
    if (args.data.resourceType === EnumResourceType.ProjectConfiguration) {
      throw new AmplicationError(
        "Resource of type Project Configuration cannot be created manually"
      );
    }

    const projectId = args.data.project.connect.id;

    const projectConfiguration = await this.projectConfiguration(projectId);

    if (isEmpty(projectConfiguration)) {
      throw new AmplicationError("Project configuration missing from project");
    }

    const originalName = args.data.name;
    const existingResources = await this.prisma.resource.findMany({
      where: {
        name: {
          mode: QueryMode.Insensitive,
          startsWith: args.data.name.toLowerCase(),
        },
        projectId: projectId,
        deletedAt: null,
      },
      select: {
        name: true,
      },
    });

    let index = 1;
    while (
      index < 10 &&
      existingResources.find((resource) => {
        return resource.name.toLowerCase() === args.data.name.toLowerCase();
      })
    ) {
      args.data.name = `${originalName}-${index}`;
      index += 1;
    }

    let gitRepository:
      | Prisma.GitRepositoryCreateNestedOneWithoutResourcesInput
      | undefined = undefined;
    if (projectConfiguration.gitRepositoryId) {
      gitRepository = {
        connect: { id: projectConfiguration.gitRepositoryId || "" },
      };
    }

    return this.prisma.resource.create({
      data: {
        ...args.data,
        gitRepository,
      },
    });
  }

  /**
   * Create a resource of type "Message Broker" with a default topic
   */
  async createMessageBroker(
    args: CreateOneResourceArgs,
    user: User
  ): Promise<Resource> {
    const resource = await this.createResource({
      data: {
        ...args.data,
        resourceType: EnumResourceType.MessageBroker,
      },
    });
    await this.topicService.createDefault(resource, user);

    return resource;
  }

  /**
   * Create a resource of type "Service", with the built-in "user" role
   */
  async createService(
    args: CreateOneResourceArgs,
    user: User,
    generationSettings: ResourceGenSettingsCreateInput = null
  ): Promise<Resource> {
    const resource = await this.createResource({
      data: {
        ...args.data,
        resourceType: EnumResourceType.Service,
      },
    });

    await this.prisma.resourceRole.create({
      data: { ...USER_RESOURCE_ROLE, resourceId: resource.id },
    });

    await this.entityService.createDefaultEntities(resource.id, user);

    await this.environmentService.createDefaultEnvironment(resource.id);

    await this.serviceSettingsService.createDefaultServiceSettings(
      resource.id,
      user,
      generationSettings
    );

    if (this.configService.get(Env.BILLING_ENABLED)) {
      const workspace = await this.getResourceWorkspace(resource.id);
      await this.billingService.reportUsage(
        workspace.id,
        BillingFeature.Services
      );
    }

    return resource;
  }

  /**
   * Create a resource of type "Service" with entities and fields in one transaction, based only on entities and fields names
   * @param user the user to associate the created resource with
   */
  async createServiceWithEntities(
    data: ResourceCreateWithEntitiesInput,
    user: User
  ): Promise<Resource> {
    if (
      data.entities.find(
        (entity) => entity.name.toLowerCase() === USER_ENTITY_NAME.toLowerCase()
      )
    ) {
      throw new ReservedEntityNameError(USER_ENTITY_NAME);
    }

    const resource = await this.createService(
      {
        data: data.resource,
      },
      user,
      data.generationSettings
    );

    const newEntities: {
      [index: number]: { entityId: string; name: string };
    } = {};

    for (const { entity, index } of data.entities.map((entity, index) => ({
      index,
      entity,
    }))) {
      const displayName = entity.name.trim();

      const pluralDisplayName = pluralize(displayName);
      const singularDisplayName = pluralize.singular(displayName);
      const name = pascalCase(singularDisplayName);

      const newEntity = await this.entityService.createOneEntity(
        {
          data: {
            resource: {
              connect: {
                id: resource.id,
              },
            },
            displayName: displayName,
            name: name,
            pluralDisplayName: pluralDisplayName,
          },
        },
        user
      );

      newEntities[index] = {
        entityId: newEntity.id,
        name: newEntity.name,
      };

      for (const entityField of entity.fields) {
        await this.entityService.createFieldByDisplayName(
          {
            data: {
              entity: {
                connect: {
                  id: newEntity.id,
                },
              },
              displayName: entityField.name,
              dataType: entityField.dataType,
            },
          },
          user
        );
      }
    }

    //after all entities were created, create the relation fields
    for (const { entity, index } of data.entities.map((entity, index) => ({
      index,
      entity,
    }))) {
      if (entity.relationsToEntityIndex) {
        for (const relationToIndex of entity.relationsToEntityIndex) {
          await this.entityService.createFieldByDisplayName(
            {
              data: {
                entity: {
                  connect: {
                    id: newEntities[index].entityId,
                  },
                },
                displayName: newEntities[relationToIndex].name,
                dataType: EnumDataType.Lookup,
              },
            },
            user
          );
        }
      }
    }

    return resource;
  }

  async resource(args: FindOneArgs): Promise<Resource | null> {
    return this.prisma.resource.findFirst({
      where: {
        id: args.where.id,
        deletedAt: null,
      },
    });
  }

  async resources(args: FindManyResourceArgs): Promise<Resource[]> {
    return this.prisma.resource.findMany({
      ...args,
      where: {
        ...args.where,
        deletedAt: null,
      },
    });
  }

  async resourcesByIds(
    args: FindManyResourceArgs,
    ids: string[]
  ): Promise<Resource[]> {
    return this.prisma.resource.findMany({
      ...args,
      where: {
        ...args.where,
        id: { in: ids },
        deletedAt: null,
      },
    });
  }

  async messageBrokerConnectedServices(args: FindOneArgs): Promise<Resource[]> {
    const resource = await this.resource(args);
    const serviceTopicsCollection = await this.serviceTopicsService.findMany({
      where: { resource: { projectId: resource.projectId } },
    });
    const brokerServiceTopics = serviceTopicsCollection.filter(
      (x) => x.messageBrokerId === resource.id && x.enabled
    );

    const resources = this.resourcesByIds(
      {},
      brokerServiceTopics.map((x) => x.resourceId)
    );

    return resources;
  }

  async deleteResource(args: FindOneArgs): Promise<Resource | null> {
    const resource = await this.prisma.resource.findUnique({
      where: {
        id: args.where.id,
      },
      include: {
        gitRepository: true,
      },
    });

    if (isEmpty(resource)) {
      throw new Error(INVALID_RESOURCE_ID);
    }

    if (resource.resourceType === EnumResourceType.ProjectConfiguration) {
      throw new Error(INVALID_DELETE_PROJECT_CONFIGURATION);
    }

    await this.prisma.resource.update({
      where: args.where,
      data: {
        name: prepareDeletedItemName(resource.name, resource.id),
        deletedAt: new Date(),
        gitRepository: {
          disconnect: true,
        },
      },
    });

    if (
      this.configService.get(Env.BILLING_ENABLED) &&
      resource.resourceType === EnumResourceType.Service
    ) {
      const workspace = await this.getResourceWorkspace(resource.id);
      await this.billingService.reportUsage(
        workspace.id,
        BillingFeature.Services,
        -1
      );
    }

    if (!resource.gitRepositoryOverride) {
      return resource;
    }

    await this.deleteResourceGitRepository(resource);
  }

  async deleteResourceGitRepository(resource: Resource): Promise<Resource> {
    const gitRepo = await this.prisma.gitRepository.findFirst({
      where: {
        resources: { every: { id: resource.id } },
      },
    });

    if (!gitRepo) {
      await this.prisma.gitRepository.delete({
        where: {
          id: resource.gitRepositoryId,
        },
      });
    }

    return resource;
  }

  async updateResource(args: UpdateOneResourceArgs): Promise<Resource | null> {
    const resource = await this.resource({
      where: {
        id: args.where.id,
      },
    });

    if (isEmpty(resource)) {
      throw new Error(INVALID_RESOURCE_ID);
    }

    if (resource.resourceType === EnumResourceType.ProjectConfiguration) {
      await this.projectService.updateProject({
        data: { name: args.data.name },
        where: { id: resource.projectId },
      });
    }

    return this.prisma.resource.update(args);
  }

  async reportSyncMessage(
    resourceId: string,
    message: string
  ): Promise<Resource> {
    const resource = await this.resource({
      where: {
        id: resourceId,
      },
    });

    if (isEmpty(resource)) {
      throw new Error(INVALID_RESOURCE_ID);
    }

    //directly update with prisma since we don't want to expose these fields for regular updates
    return this.prisma.resource.update({
      where: {
        id: resourceId,
      },
      data: {
        githubLastMessage: message,
        githubLastSync: new Date(),
      },
    });
  }

  async gitRepository(resourceId: string): Promise<GitRepository | null> {
    return (
      await this.prisma.resource.findUnique({
        where: { id: resourceId },
        include: { gitRepository: { include: { gitOrganization: true } } },
      })
    ).gitRepository;
  }

  async gitOrganizationByResource(
    args: FindOneArgs
  ): Promise<GitOrganization | null> {
    return (
      await this.prisma.resource.findUnique({
        ...args,
        include: { gitRepository: { include: { gitOrganization: true } } },
      })
    ).gitRepository.gitOrganization;
  }

  async project(resourceId: string): Promise<Project> {
    return this.projectService.findFirst({
      where: { resources: { some: { id: resourceId } } },
    });
  }

  async projectConfiguration(projectId: string): Promise<Resource | null> {
    return await this.prisma.resource.findFirst({
      where: {
        resourceType: EnumResourceType.ProjectConfiguration,
        project: { id: projectId },
      },
    });
  }

  async getResourceWorkspace(resourceId: string) {
    const resource = await this.prisma.resource.findUnique({
      where: {
        id: resourceId,
      },
      include: {
        project: {
          include: {
            workspace: true,
          },
        },
      },
    });
    return resource.project.workspace;
  }
}<|MERGE_RESOLUTION|>--- conflicted
+++ resolved
@@ -42,14 +42,11 @@
 import { ResourceGenSettingsCreateInput } from "./dto/ResourceGenSettingsCreateInput";
 import { ProjectService } from "../project/project.service";
 import { ServiceTopicsService } from "../serviceTopics/serviceTopics.service";
-<<<<<<< HEAD
 import { TopicService } from "../topic/topic.service";
-=======
 import { ConfigService } from "@nestjs/config";
 import { Env } from "../../env";
 import { BillingService } from "../billing/billing.service";
 import { BillingFeature } from "../billing/BillingFeature";
->>>>>>> bbe2fa6d
 
 const DEFAULT_PROJECT_CONFIGURATION_DESCRIPTION =
   "This resource is used to store project configuration.";
@@ -65,12 +62,9 @@
     @Inject(forwardRef(() => ProjectService))
     private readonly projectService: ProjectService,
     private readonly serviceTopicsService: ServiceTopicsService,
-<<<<<<< HEAD
-    private readonly topicService: TopicService
-=======
+    private readonly topicService: TopicService,
     private readonly configService: ConfigService,
     private readonly billingService: BillingService
->>>>>>> bbe2fa6d
   ) {}
 
   async findOne(args: FindOneArgs): Promise<Resource | null> {
