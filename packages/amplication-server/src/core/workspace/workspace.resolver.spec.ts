import { Test, TestingModule } from "@nestjs/testing";
import { gql } from "apollo-server-express";
import {
  ApolloServerTestClient,
<<<<<<< HEAD
  createTestClient
} from 'apollo-server-testing';
import { GqlAuthGuard } from 'src/guards/gql-auth.guard';
import { INestApplication } from '@nestjs/common';
import { GraphQLModule } from '@nestjs/graphql';
import { AMPLICATION_LOGGER_PROVIDER } from '@amplication/nest-logger-module';
import { ConfigService } from '@nestjs/config';
import { mockGqlAuthGuardCanActivate } from '../../../test/gql-auth-mock';
import { WorkspaceService } from './workspace.service';
import { WorkspaceResolver } from './workspace.resolver';
import { Resource, Workspace, User, Project } from 'src/models';
import { Invitation } from './dto/Invitation';
import { ResourceService } from '../resource/resource.service';
import { EnumResourceType } from '@amplication/prisma-db';
import { ProjectService } from '../project/project.service';
=======
  createTestClient,
} from "apollo-server-testing";
import { GqlAuthGuard } from "../../guards/gql-auth.guard";
import { INestApplication } from "@nestjs/common";
import { GraphQLModule } from "@nestjs/graphql";
import { WINSTON_MODULE_PROVIDER } from "nest-winston";
import { ConfigService } from "@nestjs/config";
import { mockGqlAuthGuardCanActivate } from "../../../test/gql-auth-mock";
import { WorkspaceService } from "./workspace.service";
import { WorkspaceResolver } from "./workspace.resolver";
import { Resource, Workspace, User, Project } from "../../models";
import { Invitation } from "./dto/Invitation";
import { ResourceService } from "../resource/resource.service";
import { EnumResourceType } from "@amplication/prisma-db";
import { ProjectService } from "../project/project.service";
>>>>>>> f5433013

const EXAMPLE_USER_ID = "exampleUserId";
const EXAMPLE_WORKSPACE_ID = "exampleWorkspaceId";
const EXAMPLE_WORKSPACE_NAME = "exampleWorkspaceName";

const EXAMPLE_RESOURCE_ID = "exampleResourceId";
const EXAMPLE_RESOURCE_NAME = "exampleResourceName";
const EXAMPLE_RESOURCE_DESCRIPTION = "exampleResourceDescription";

const EXAMPLE_EMAIL = "exampleEmail";
const timeNow = new Date();

const EXAMPLE_USER: User = {
  id: EXAMPLE_USER_ID,
  createdAt: timeNow,
  updatedAt: timeNow,
  isOwner: true,
};

const EXAMPLE_WORKSPACE: Workspace = {
  id: EXAMPLE_WORKSPACE_ID,
  name: EXAMPLE_WORKSPACE_NAME,
  createdAt: timeNow,
  updatedAt: timeNow,
};

const EXAMPLE_INVITATION: Invitation = {
  id: EXAMPLE_RESOURCE_ID,
  email: "example@email.com",
  createdAt: timeNow,
  updatedAt: timeNow,
};

const EXAMPLE_RESOURCE: Resource = {
  id: EXAMPLE_RESOURCE_ID,
  resourceType: EnumResourceType.Service,
  name: EXAMPLE_RESOURCE_NAME,
  description: EXAMPLE_RESOURCE_DESCRIPTION,
  createdAt: timeNow,
  updatedAt: timeNow,
  gitRepositoryOverride: false,
};

const EXAMPLE_PROJECT: Project = {
  id: EXAMPLE_RESOURCE_ID,
  name: EXAMPLE_RESOURCE_NAME,
  createdAt: timeNow,
  updatedAt: timeNow,
};

const GET_WORKSPACE_QUERY = gql`
  query ($id: String!) {
    workspace(where: { id: $id }) {
      id
      name
      createdAt
      updatedAt
    }
  }
`;

const GET_PROJECT_QUERY = gql`
  query ($id: String!) {
    workspace(where: { id: $id }) {
      projects {
        id
        name
        createdAt
        updatedAt
      }
    }
  }
`;

const DELETE_WORKSPACE_MUTATION = gql`
  mutation ($id: String!) {
    deleteWorkspace(where: { id: $id }) {
      id
      name
      createdAt
      updatedAt
    }
  }
`;

const UPDATE_WORKSPACE_MUTATION = gql`
  mutation ($id: String!) {
    updateWorkspace(data: {}, where: { id: $id }) {
      id
      name
      createdAt
      updatedAt
    }
  }
`;

const INVITE_USER_MUTATION = gql`
  mutation ($email: String!) {
    inviteUser(data: { email: $email }) {
      id
      email
      createdAt
      updatedAt
    }
  }
`;

const workspaceServiceGetWorkspaceMock = jest.fn(() => EXAMPLE_WORKSPACE);
const workspaceServiceDeleteWorkspaceMock = jest.fn(() => EXAMPLE_WORKSPACE);
const workspaceServiceUpdateWorkspaceMock = jest.fn(() => EXAMPLE_WORKSPACE);
const workspaceServiceInviteUserMock = jest.fn(() => EXAMPLE_INVITATION);
const resourceServiceResourcesMock = jest.fn(() => [EXAMPLE_RESOURCE]);
const projectServiceProjectsMock = jest.fn(() => [EXAMPLE_PROJECT]);

const mockCanActivate = jest.fn(mockGqlAuthGuardCanActivate(EXAMPLE_USER));

describe("WorkspaceResolver", () => {
  let app: INestApplication;
  let apolloClient: ApolloServerTestClient;

  beforeEach(async () => {
    jest.clearAllMocks();
    const moduleFixture: TestingModule = await Test.createTestingModule({
      providers: [
        WorkspaceResolver,
        {
          provide: WorkspaceService,
          useClass: jest.fn(() => ({
            getWorkspace: workspaceServiceGetWorkspaceMock,
            deleteWorkspace: workspaceServiceDeleteWorkspaceMock,
            updateWorkspace: workspaceServiceUpdateWorkspaceMock,
            inviteUser: workspaceServiceInviteUserMock,
          })),
        },
        {
          provide: ResourceService,
          useClass: jest.fn(() => ({
            resources: resourceServiceResourcesMock,
          })),
        },
        {
          provide: ProjectService,
          useClass: jest.fn(() => ({
            findProjects: projectServiceProjectsMock,
          })),
        },
        {
          provide: AMPLICATION_LOGGER_PROVIDER,
          useClass: jest.fn(() => ({
            error: jest.fn(),
          })),
        },
        {
          provide: ConfigService,
          useClass: jest.fn(() => ({
            get: jest.fn(),
          })),
        },
      ],
      imports: [GraphQLModule.forRoot({ autoSchemaFile: true })],
    })
      .overrideGuard(GqlAuthGuard)
      .useValue({ canActivate: mockCanActivate })
      .compile();

    app = moduleFixture.createNestApplication();
    await app.init();
    const graphqlModule = moduleFixture.get(GraphQLModule) as any;
    apolloClient = createTestClient(graphqlModule.apolloServer);
  });

  it("should get an workspace", async () => {
    const res = await apolloClient.query({
      query: GET_WORKSPACE_QUERY,
      variables: { id: EXAMPLE_WORKSPACE_ID },
    });
    expect(res.errors).toBeUndefined();
    expect(res.data.workspace.id).toEqual(EXAMPLE_WORKSPACE.id);
    expect(res.data.workspace.name).toEqual(EXAMPLE_WORKSPACE.name);
    expect(workspaceServiceGetWorkspaceMock).toBeCalledTimes(1);
    expect(workspaceServiceGetWorkspaceMock).toBeCalledWith({
      where: { id: EXAMPLE_WORKSPACE_ID },
    });
  });

  it("should get workspace's projects", async () => {
    const res = await apolloClient.query({
      query: GET_PROJECT_QUERY,
      variables: { id: EXAMPLE_WORKSPACE_ID },
    });
    expect(res.errors).toBeUndefined();
    expect(res.data).toEqual({
      workspace: {
        projects: [
          {
            ...EXAMPLE_PROJECT,
            createdAt: EXAMPLE_RESOURCE.createdAt.toISOString(),
            updatedAt: EXAMPLE_RESOURCE.updatedAt.toISOString(),
          },
        ],
      },
    });
    expect(projectServiceProjectsMock).toBeCalledTimes(1);
    expect(projectServiceProjectsMock).toBeCalledWith({
      where: { workspace: { id: EXAMPLE_WORKSPACE_ID } },
    });
  });

  it("should delete an workspace", async () => {
    const res = await apolloClient.mutate({
      mutation: DELETE_WORKSPACE_MUTATION,
      variables: { id: EXAMPLE_WORKSPACE_ID },
    });
    expect(res.errors).toBeUndefined();
    expect(res.data).toEqual({
      deleteWorkspace: {
        ...EXAMPLE_WORKSPACE,
        createdAt: EXAMPLE_WORKSPACE.createdAt.toISOString(),
        updatedAt: EXAMPLE_WORKSPACE.updatedAt.toISOString(),
      },
    });
    expect(workspaceServiceDeleteWorkspaceMock).toBeCalledTimes(1);
    expect(workspaceServiceDeleteWorkspaceMock).toBeCalledWith({
      where: { id: EXAMPLE_WORKSPACE_ID },
    });
  });

  it("should update an workspace", async () => {
    const res = await apolloClient.mutate({
      mutation: UPDATE_WORKSPACE_MUTATION,
      variables: { id: EXAMPLE_WORKSPACE_ID },
    });
    expect(res.errors).toBeUndefined();
    expect(res.data).toEqual({
      updateWorkspace: {
        ...EXAMPLE_WORKSPACE,
        createdAt: EXAMPLE_WORKSPACE.createdAt.toISOString(),
        updatedAt: EXAMPLE_WORKSPACE.updatedAt.toISOString(),
      },
    });
    expect(workspaceServiceUpdateWorkspaceMock).toBeCalledTimes(1);
    expect(workspaceServiceUpdateWorkspaceMock).toBeCalledWith({
      data: {},
      where: { id: EXAMPLE_WORKSPACE_ID },
    });
  });

  it("should invite a user", async () => {
    const res = await apolloClient.mutate({
      mutation: INVITE_USER_MUTATION,
      variables: { email: EXAMPLE_EMAIL },
    });
    expect(res.errors).toBeUndefined();
    expect(res.data).toEqual({
      inviteUser: {
        ...EXAMPLE_INVITATION,
        createdAt: EXAMPLE_USER.createdAt.toISOString(),
        updatedAt: EXAMPLE_USER.updatedAt.toISOString(),
      },
    });
    expect(workspaceServiceInviteUserMock).toBeCalledTimes(1);
    expect(workspaceServiceInviteUserMock).toBeCalledWith(EXAMPLE_USER, {
      data: { email: EXAMPLE_EMAIL },
    });
  });
});<|MERGE_RESOLUTION|>--- conflicted
+++ resolved
@@ -2,29 +2,11 @@
 import { gql } from "apollo-server-express";
 import {
   ApolloServerTestClient,
-<<<<<<< HEAD
-  createTestClient
-} from 'apollo-server-testing';
-import { GqlAuthGuard } from 'src/guards/gql-auth.guard';
-import { INestApplication } from '@nestjs/common';
-import { GraphQLModule } from '@nestjs/graphql';
-import { AMPLICATION_LOGGER_PROVIDER } from '@amplication/nest-logger-module';
-import { ConfigService } from '@nestjs/config';
-import { mockGqlAuthGuardCanActivate } from '../../../test/gql-auth-mock';
-import { WorkspaceService } from './workspace.service';
-import { WorkspaceResolver } from './workspace.resolver';
-import { Resource, Workspace, User, Project } from 'src/models';
-import { Invitation } from './dto/Invitation';
-import { ResourceService } from '../resource/resource.service';
-import { EnumResourceType } from '@amplication/prisma-db';
-import { ProjectService } from '../project/project.service';
-=======
   createTestClient,
 } from "apollo-server-testing";
 import { GqlAuthGuard } from "../../guards/gql-auth.guard";
 import { INestApplication } from "@nestjs/common";
 import { GraphQLModule } from "@nestjs/graphql";
-import { WINSTON_MODULE_PROVIDER } from "nest-winston";
 import { ConfigService } from "@nestjs/config";
 import { mockGqlAuthGuardCanActivate } from "../../../test/gql-auth-mock";
 import { WorkspaceService } from "./workspace.service";
@@ -34,7 +16,7 @@
 import { ResourceService } from "../resource/resource.service";
 import { EnumResourceType } from "@amplication/prisma-db";
 import { ProjectService } from "../project/project.service";
->>>>>>> f5433013
+import { AMPLICATION_LOGGER_PROVIDER } from "@amplication/nest-logger-module";
 
 const EXAMPLE_USER_ID = "exampleUserId";
 const EXAMPLE_WORKSPACE_ID = "exampleWorkspaceId";
