--- conflicted
+++ resolved
@@ -1,10 +1,7 @@
 import { Injectable, ConflictException } from '@nestjs/common';
 import { Workspace, User } from 'src/models';
 import { PrismaService, Prisma } from '@amplication/prisma-db';
-<<<<<<< HEAD
-=======
 import { Invitation } from './dto/Invitation';
->>>>>>> 81a9b7cb
 import {
   FindManyWorkspaceArgs,
   UpdateOneWorkspaceArgs,
