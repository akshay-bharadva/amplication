import { AmplicationLogger } from "@amplication/util/nestjs/logging";
import { Inject, Injectable } from "@nestjs/common";
import { ConfigService } from "@nestjs/config";
import Stigg, {
  BooleanEntitlement,
  MeteredEntitlement,
  NumericEntitlement,
  ReportUsageAck,
} from "@stigg/node-server-sdk";
import { SubscriptionStatus } from "@stigg/node-server-sdk/dist/api/generated/types";
import { Env } from "../../env";
import { EnumSubscriptionPlan, SubscriptionData } from "../subscription/dto";
import { EnumSubscriptionStatus } from "../subscription/dto/EnumSubscriptionStatus";
import { Subscription } from "../subscription/dto/Subscription";
import { BillingFeature, BillingPlan } from "./billing.types";
import {
  EnumEventType,
  SegmentAnalyticsService,
} from "../../services/segmentAnalytics/segmentAnalytics.service";
import { ProvisionSubscriptionResult } from "../workspace/dto/ProvisionSubscriptionResult";
import { FeatureUsageReport } from "../project/FeatureUsageReport";
import { ProvisionSubscriptionInput } from "../workspace/dto/ProvisionSubscriptionInput";
import { User } from "../../models";

@Injectable()
export class BillingService {
  private readonly stiggClient: Stigg;
  private readonly clientHost: string;
  private billingEnabled: boolean;

  get isBillingEnabled(): boolean {
    return this.billingEnabled;
  }

  constructor(
    @Inject(AmplicationLogger)
    private readonly logger: AmplicationLogger,
    private readonly analytics: SegmentAnalyticsService,
    configService: ConfigService
  ) {
    try {
      this.logger.info("starting billing service");

      this.billingEnabled = Boolean(
        configService.get<string>(Env.BILLING_ENABLED) === "true"
      );

      if (this.isBillingEnabled) {
        const stiggApiKey = configService.get(Env.BILLING_API_KEY);

        this.stiggClient = Stigg.initialize({ apiKey: stiggApiKey });
        this.clientHost = configService.get(Env.CLIENT_HOST);
        this.stiggClient
          .waitForInitialization()
          .then(() => {
            this.logger.info("Successfully initialized Stigg provider");
          })
          .catch((reason) => {
            this.logger.error(
              "Failed to initialize Stigg. Disabling billing module",
              reason
            );
            this.stiggClient.close();
            this.billingEnabled = false;
          });
      } else {
        this.logger.info(
          "Billing is disabled. Skipping initialization for Stigg Provider."
        );
      }
    } catch (error) {
      this.logger.error(
        "Failed to initialize Stigg. Disabling billing module",
        error
      );
      this.billingEnabled = false;
    }
  }

  async getStiggClient(): Promise<Stigg | null> {
    try {
      if (this.isBillingEnabled) {
        return this.stiggClient;
      }
    } catch (error) {
      this.logger.error(error.message, error);
    }
  }

  async reportUsage(
    workspaceId: string,
    feature: BillingFeature,
    value = 1
  ): Promise<ReportUsageAck> {
    try {
      if (this.isBillingEnabled) {
        const stiggClient = await this.getStiggClient();
        return await stiggClient.reportUsage({
          customerId: workspaceId,
          featureId: feature,
          value: value,
        });
      }
    } catch (error) {
      this.logger.error(error.message, error);
    }
  }

  async setUsage(
    workspaceId: string,
    feature: BillingFeature,
    value: number
  ): Promise<ReportUsageAck> {
    try {
      if (this.isBillingEnabled) {
        const stiggClient = await this.getStiggClient();

        const entitlement = await stiggClient.getMeteredEntitlement({
          customerId: workspaceId,
          featureId: feature,
        });

        const result = value - entitlement.currentUsage;

        return await stiggClient.reportUsage({
          customerId: workspaceId,
          featureId: feature,
          value: result,
        });
      }
    } catch (error) {
      this.logger.error(error.message, error);
    }
  }

  async getMeteredEntitlement(
    workspaceId: string,
    feature: BillingFeature
  ): Promise<MeteredEntitlement> {
    try {
      if (this.isBillingEnabled) {
        const stiggClient = await this.getStiggClient();
        return await stiggClient.getMeteredEntitlement({
          customerId: workspaceId,
          featureId: feature,
        });
      }
    } catch (error) {
      this.logger.error(error.message, error);
    }
  }

  async getNumericEntitlement(
    workspaceId: string,
    feature: BillingFeature
  ): Promise<NumericEntitlement> {
    try {
      if (this.isBillingEnabled) {
        const stiggClient = await this.getStiggClient();
        return await stiggClient.getNumericEntitlement({
          customerId: workspaceId,
          featureId: feature,
        });
      }
    } catch (error) {
      this.logger.error(error.message, error);
    }
  }

  async getBooleanEntitlement(
    workspaceId: string,
    feature: BillingFeature
  ): Promise<BooleanEntitlement> {
    try {
      if (this.isBillingEnabled) {
        const stiggClient = await this.getStiggClient();
        return await stiggClient.getBooleanEntitlement({
          customerId: workspaceId,
          featureId: feature,
        });
      }
    } catch (error) {
      this.logger.error(error.message, error);
    }
  }

  async provisionSubscription({
    workspaceId,
    planId,
    billingPeriod,
    intentionType,
    cancelUrl,
    successUrl,
    userId,
  }: ProvisionSubscriptionInput & {
    userId: string;
  }): Promise<ProvisionSubscriptionResult> {
    const stiggClient = await this.getStiggClient();
    const stiggResponse = await stiggClient.provisionSubscription({
      customerId: workspaceId,
      planId: planId,
      billingPeriod: billingPeriod,
      awaitPaymentConfirmation: true,
      checkoutOptions: {
        allowPromoCodes: true,
        cancelUrl: new URL(successUrl, this.clientHost).href,
        successUrl: new URL(cancelUrl, this.clientHost).href,
      },
      metadata: {
        userId: userId,
      },
    });
    await this.analytics.track({
      userId,
      properties: {
        workspaceId,
      },
      event:
        intentionType === "DOWNGRADE_PLAN"
          ? EnumEventType.WorkspacePlanDowngradeRequest
          : EnumEventType.WorkspacePlanUpgradeRequest,
    });

    return {
      provisionStatus: stiggResponse.provisionStatus,
      checkoutUrl: stiggResponse.checkoutUrl,
    };
  }

  async getSubscription(workspaceId: string): Promise<Subscription | null> {
    try {
      if (this.billingEnabled) {
        const stiggClient = await this.getStiggClient();
        const workspace = await stiggClient.getCustomer(workspaceId);

        const activeSub = await workspace.subscriptions.find((subscription) => {
          return subscription.status === SubscriptionStatus.Active;
        });

        const amplicationSub = {
          id: activeSub.id,
          status: this.mapSubscriptionStatus(activeSub.status),
          workspaceId: workspaceId,
          subscriptionPlan: this.mapSubscriptionPlan(
            activeSub.plan.id as BillingPlan
          ),
          createdAt: new Date(),
          updatedAt: new Date(),
          subscriptionData: new SubscriptionData(),
        };

        return amplicationSub;
      } else {
        return null;
      }
    } catch (error) {
      this.logger.error(error.message, error);
      return null; //on any exception, use free plan
    }
  }

  async provisionCustomer(
    workspaceId: string,
    plan: BillingPlan
  ): Promise<null> {
    if (this.isBillingEnabled) {
      const stiggClient = await this.getStiggClient();
      await stiggClient.provisionCustomer({
        customerId: workspaceId,
        shouldSyncFree: false,
        subscriptionParams: {
          planId: plan,
        },
      });
    }
    return;
  }

  //todo: wrap with a try catch and return an object with the details about the limitations
  async validateSubscriptionPlanLimitationsForWorkspace(
    workspaceId: string,
    currentUser: User
  ): Promise<void> {
    if (this.isBillingEnabled) {
      const isIgnoreValidationCodeGeneration = await this.getBooleanEntitlement(
        workspaceId,
        BillingFeature.IgnoreValidationCodeGeneration
      );

      //check whether the workspace has entitlement to bypass code generation limitation
      if (!isIgnoreValidationCodeGeneration.hasAccess) {
        const servicesEntitlement = await this.getMeteredEntitlement(
          workspaceId,
          BillingFeature.Services
        );

        if (!servicesEntitlement.hasAccess) {
<<<<<<< HEAD
          this.logger.info(
            `LimitationError: Allowed services per workspace: ${servicesEntitlement.usageLimit}`
          );
=======
          const message = `Allowed services per workspace: ${servicesEntitlement.usageLimit}`;

          await this.analytics.track({
            userId: currentUser.account.id,
            properties: {
              workspaceId,
              reason: message,
            },
            event: EnumEventType.SubscriptionLimitPassed,
          });

          throw new ValidationError(`LimitationError: ${message}`);
>>>>>>> 2841ac62
        }

        const servicesAboveEntitiesPerServiceLimitEntitlement =
          await this.getMeteredEntitlement(
            workspaceId,
            BillingFeature.ServicesAboveEntitiesPerServiceLimit
          );

        if (!servicesAboveEntitiesPerServiceLimitEntitlement.hasAccess) {
          const entitiesPerServiceEntitlement =
            await this.getNumericEntitlement(
              workspaceId,
              BillingFeature.EntitiesPerService
            );

          const entitiesPerServiceLimit = entitiesPerServiceEntitlement.value;

<<<<<<< HEAD
          this.logger.info(
            `LimitationError: Allowed entities per service: ${entitiesPerServiceLimit}`
          );
=======
          const message = `Allowed entities per service: ${entitiesPerServiceLimit}`;

          await this.analytics.track({
            userId: currentUser.account.id,
            properties: {
              workspaceId,
              reason: message,
            },
            event: EnumEventType.SubscriptionLimitPassed,
          });

          throw new ValidationError(`LimitationError: ${message}`);
>>>>>>> 2841ac62
        }
      }
    }
  }

  async resetUsage(workspaceId: string, currentUsage: FeatureUsageReport) {
    if (this.isBillingEnabled) {
      await this.setUsage(
        workspaceId,
        BillingFeature.Services,
        currentUsage.services
      );

      await this.setUsage(
        workspaceId,
        BillingFeature.ServicesAboveEntitiesPerServiceLimit,
        currentUsage.servicesAboveEntityPerServiceLimit
      );
    }
  }

  mapSubscriptionStatus(status: SubscriptionStatus): EnumSubscriptionStatus {
    switch (status) {
      case SubscriptionStatus.Active:
        return EnumSubscriptionStatus.Active;
      case SubscriptionStatus.Canceled:
        return EnumSubscriptionStatus.Deleted;
      case SubscriptionStatus.Expired:
        return EnumSubscriptionStatus.PastDue;
      case SubscriptionStatus.InTrial:
        return EnumSubscriptionStatus.Trailing;
      case SubscriptionStatus.NotStarted:
        return EnumSubscriptionStatus.Paused;
      case SubscriptionStatus.PaymentPending:
        return EnumSubscriptionStatus.Paused;
      default:
        throw new Error(`Unknown subscription status: ${status}`);
    }
  }

  mapSubscriptionPlan(planId: BillingPlan): EnumSubscriptionPlan {
    switch (planId) {
      case BillingPlan.Free:
        return EnumSubscriptionPlan.Free;
      case BillingPlan.Pro:
        return EnumSubscriptionPlan.Pro;
      case BillingPlan.Enterprise:
        return EnumSubscriptionPlan.Enterprise;
      default:
        throw new Error(`Unknown plan id: ${planId}`);
    }
  }
}<|MERGE_RESOLUTION|>--- conflicted
+++ resolved
@@ -295,13 +295,10 @@
         );
 
         if (!servicesEntitlement.hasAccess) {
-<<<<<<< HEAD
-          this.logger.info(
-            `LimitationError: Allowed services per workspace: ${servicesEntitlement.usageLimit}`
-          );
-=======
           const message = `Allowed services per workspace: ${servicesEntitlement.usageLimit}`;
 
+          this.logger.info(`LimitationError: ${message}`);
+          
           await this.analytics.track({
             userId: currentUser.account.id,
             properties: {
@@ -310,9 +307,6 @@
             },
             event: EnumEventType.SubscriptionLimitPassed,
           });
-
-          throw new ValidationError(`LimitationError: ${message}`);
->>>>>>> 2841ac62
         }
 
         const servicesAboveEntitiesPerServiceLimitEntitlement =
@@ -330,13 +324,10 @@
 
           const entitiesPerServiceLimit = entitiesPerServiceEntitlement.value;
 
-<<<<<<< HEAD
-          this.logger.info(
-            `LimitationError: Allowed entities per service: ${entitiesPerServiceLimit}`
-          );
-=======
           const message = `Allowed entities per service: ${entitiesPerServiceLimit}`;
 
+          this.logger.info(`LimitationError: ${message}`);
+          
           await this.analytics.track({
             userId: currentUser.account.id,
             properties: {
@@ -345,9 +336,6 @@
             },
             event: EnumEventType.SubscriptionLimitPassed,
           });
-
-          throw new ValidationError(`LimitationError: ${message}`);
->>>>>>> 2841ac62
         }
       }
     }
