export enum BillingPlan {
  Free = "plan-amplication-free",
  Pro = "plan-amplication-pro",
  Enterprise = "plan-amplication-enterprise",
}

export enum BillingFeature {
  CodeGenerationBuilds = "feature-code-generation-builds",
  CodePushToGit = "feature-code-push-to-git",
  EntitiesPerService = "feature-entities-per-service",
  HideNotifications = "feature-ignore-validation-code-generation-hide-notifications",
  IgnoreValidationCodeGeneration = "feature-ignore-validation-code-generation",
  Services = "feature-services",
  ServicesAboveEntitiesPerServiceLimit = "feature-services-above-entities-per-service-limit",
  ServicesWithManyEntities = "feature-services-wth-many-entities",
  SmartGitSync = "feature-smart-git-sync",
  TeamMembers = "feature-team-members",
  AwsCodeCommit = "feature-awscodecommit",
  Bitbucket = "feature-bitbucket",
  ImportDBSchema = "feature-import-db-schema",
  ChangeGitBaseBranch = "feature-change-git-base-branch",
<<<<<<< HEAD
  Notification = "feature-notifications",
=======
  BranchPerResource = "feature-branch-per-resource",
>>>>>>> 98c6c60c
}<|MERGE_RESOLUTION|>--- conflicted
+++ resolved
@@ -19,9 +19,6 @@
   Bitbucket = "feature-bitbucket",
   ImportDBSchema = "feature-import-db-schema",
   ChangeGitBaseBranch = "feature-change-git-base-branch",
-<<<<<<< HEAD
   Notification = "feature-notifications",
-=======
   BranchPerResource = "feature-branch-per-resource",
->>>>>>> 98c6c60c
 }