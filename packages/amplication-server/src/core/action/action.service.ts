--- conflicted
+++ resolved
@@ -102,11 +102,7 @@
     status: EnumActionStepStatus
   ): Promise<void> {
     const step = await this.prisma.actionStep.findUnique({
-<<<<<<< HEAD
-      where: { id: actionStepId }
-=======
       where: { id: actionStepId },
->>>>>>> 97a396ca
     });
     switch (status) {
       case EnumActionStepStatus.Success:
