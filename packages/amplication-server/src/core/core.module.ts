--- conflicted
+++ resolved
@@ -19,12 +19,9 @@
 import { GitProviderModule } from './git/git.provider.module';
 import { ProjectModule } from './project/project.module';
 import { HealthModule } from './health/health.module';
-<<<<<<< HEAD
 import { PluginInstallationModule } from './pluginInstallation/pluginInstallation.module';
-=======
 import { TopicModule } from './topic/topic.module';
 import { ServiceTopicsModule } from './serviceTopics/serviceTopics.module';
->>>>>>> 029d0ddb
 
 @Module({
   imports: [
@@ -49,12 +46,9 @@
     SubscriptionModule,
     ProjectModule,
     HealthModule,
-<<<<<<< HEAD
-    PluginInstallationModule
-=======
+    PluginInstallationModule,
     TopicModule,
     ServiceTopicsModule
->>>>>>> 029d0ddb
   ],
   exports: [
     AccountModule,
@@ -77,12 +71,9 @@
     MailModule,
     SubscriptionModule,
     ProjectModule,
-<<<<<<< HEAD
-    PluginInstallationModule
-=======
+    PluginInstallationModule,
     TopicModule,
     ServiceTopicsModule
->>>>>>> 029d0ddb
   ]
 })
 export class CoreModule {}