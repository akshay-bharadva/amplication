--- conflicted
+++ resolved
@@ -24,14 +24,10 @@
   DEPLOY_STEP_NAME,
   DEPLOY_DEPLOYMENT_INCLUDE,
   GCP_APPS_DOMAIN_VAR,
-<<<<<<< HEAD
   ACTION_INCLUDE,
   DEPLOY_STEP_FINISH_LOG,
   DEPLOY_STEP_FAILED_LOG,
   DEPLOY_STEP_RUNNING_LOG
-=======
-  ACTION_INCLUDE
->>>>>>> f8a4a4f1
 } from './deployment.service';
 import * as domain from './domain.util';
 import { FindOneDeploymentArgs } from './dto/FindOneDeploymentArgs';
@@ -61,10 +57,6 @@
 
 const AUTO_DEPLOY_MESSAGE = 'Auto deploy to sandbox environment';
 
-<<<<<<< HEAD
-=======
-const EXAMPLE_NAME = 'exampleName';
->>>>>>> f8a4a4f1
 const EXAMPLE_MESSAGE = 'exampleMessage';
 
 const EXAMPLE_URL = 'exampleUrl';
@@ -132,11 +124,7 @@
 const EXAMPLE_ACTION_STEP: ActionStep = {
   id: EXAMPLE_ACTION_ID,
   createdAt: new Date(),
-<<<<<<< HEAD
   name: DEPLOY_STEP_NAME,
-=======
-  name: EXAMPLE_NAME,
->>>>>>> f8a4a4f1
   message: EXAMPLE_MESSAGE,
   status: EnumActionStepStatus.Running
 };
@@ -183,7 +171,6 @@
   status: EnumDeployStatus.Completed,
   url: EXAMPLE_URL
 };
-<<<<<<< HEAD
 const EXAMPLE_FAILED_DEPLOY_RESULT: DeployResult = {
   statusQuery: {},
   status: EnumDeployStatus.Failed,
@@ -198,8 +185,6 @@
   statusQuery: {},
   status: EnumDeployStatus.Completed
 };
-=======
->>>>>>> f8a4a4f1
 
 const configServiceGetMock = jest.fn(name => {
   switch (name) {
@@ -230,14 +215,6 @@
   () => EXAMPLE_COMPLETED_DEPLOY_RESULT
 );
 const environmentServiceUpdateMock = jest.fn(() => ({}));
-
-const loggerInfoMock = jest.fn(() => ({}));
-
-const actionServiceGetStepsMock = jest.fn(() => [EXAMPLE_ACTION_STEP]);
-const actionServiceCompleteMock = jest.fn(() => ({}));
-const deployerServiceGetStatusMock = jest.fn(
-  () => EXAMPLE_COMPLETED_DEPLOY_RESULT
-);
 
 const loggerInfoMock = jest.fn(() => ({}));
 
@@ -497,7 +474,6 @@
     };
     const loggerMessage = `Deployment ${EXAMPLE_DEPLOYMENT_ID}: current status ${EXAMPLE_COMPLETED_DEPLOY_RESULT.status}`;
     expect(await service.updateRunningDeploymentsStatus()).toEqual(undefined);
-<<<<<<< HEAD
     expect(prismaDeploymentFindManyMock).toBeCalledTimes(2);
     expect(prismaDeploymentFindManyMock).toBeCalledWith(findManyArgs);
     expect(prismaDeploymentFindManyMock).toBeCalledWith({
@@ -545,8 +521,6 @@
     };
     const loggerMessage = `Deployment ${EXAMPLE_DEPLOYMENT_ID}: current status ${EXAMPLE_COMPLETED_DEPLOY_RESULT.status}`;
     expect(await service.updateRunningDeploymentsStatus()).toEqual(undefined);
-=======
->>>>>>> f8a4a4f1
     expect(prismaDeploymentFindManyMock).toBeCalledTimes(1);
     expect(prismaDeploymentFindManyMock).toBeCalledWith(findManyArgs);
     expect(actionServiceGetStepsMock).toBeCalledTimes(1);
@@ -557,7 +531,6 @@
     );
     expect(loggerInfoMock).toBeCalledTimes(1);
     expect(loggerInfoMock).toBeCalledWith(loggerMessage);
-<<<<<<< HEAD
     expect(actionServiceLogInfoMock).toBeCalledTimes(1);
     expect(actionServiceLogInfoMock).toBeCalledWith(
       EXAMPLE_ACTION_STEP,
@@ -860,7 +833,5 @@
     );
     expect(configServiceGetMock).toBeCalledTimes(1);
     expect(configServiceGetMock).toBeCalledWith(DEPLOYER_DEFAULT_VAR);
-=======
->>>>>>> f8a4a4f1
   });
 });