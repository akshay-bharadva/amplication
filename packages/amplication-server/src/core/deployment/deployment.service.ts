import { Inject, Injectable } from '@nestjs/common';
import { ConfigService } from '@nestjs/config';
import { PrismaService } from 'nestjs-prisma';
import { WINSTON_MODULE_PROVIDER } from 'nest-winston';
import { differenceInSeconds } from 'date-fns';
import * as winston from 'winston';
import { DeploymentUpdateArgs } from '@prisma/client';
import { DeployResult, EnumDeployStatus } from 'amplication-deployer';
import { DeployerService } from 'amplication-deployer/dist/nestjs';
import { BackgroundService } from '../background/background.service';
import { EnumActionStepStatus } from '../action/dto/EnumActionStepStatus';
import { DeployerProvider } from '../deployer/deployerOptions.service';
import { EnumActionLogLevel } from '../action/dto/EnumActionLogLevel';
import { ActionService } from '../action/action.service';
import { ActionStep } from '../action/dto';
import * as domain from './domain.util';
import { Deployment } from './dto/Deployment';
import { CreateDeploymentArgs } from './dto/CreateDeploymentArgs';
import { FindManyDeploymentArgs } from './dto/FindManyDeploymentArgs';
import { EnumDeploymentStatus } from './dto/EnumDeploymentStatus';
import { FindOneDeploymentArgs } from './dto/FindOneDeploymentArgs';
import { CreateDeploymentDTO } from './dto/CreateDeploymentDTO';
import gcpDeployConfiguration from './gcp.deploy-configuration.json';
import { Build } from '../build/dto/Build';
import { Environment } from '../environment/dto';

export const PUBLISH_APPS_PATH = '/deployments/';
export const DEPLOY_STEP_NAME = 'Deploy app';
export const DEPLOY_STEP_MESSAGE = 'Deploy app';

export const DEPLOYER_DEFAULT_VAR = 'DEPLOYER_DEFAULT';

export const GCP_APPS_PROJECT_ID_VAR = 'GCP_APPS_PROJECT_ID';
export const GCP_APPS_REGION_VAR = 'GCP_APPS_REGION';
export const GCP_APPS_TERRAFORM_STATE_BUCKET_VAR =
  'GCP_APPS_TERRAFORM_STATE_BUCKET';
export const GCP_APPS_DATABASE_INSTANCE_VAR = 'GCP_APPS_DATABASE_INSTANCE';
export const GCP_APPS_DOMAIN_VAR = 'GCP_APPS_DOMAIN';
export const GCP_APPS_DNS_ZONE_VAR = 'GCP_APPS_DNS_ZONE';

export const TERRAFORM_APP_ID_VARIABLE = 'app_id';
export const TERRAFORM_IMAGE_ID_VARIABLE = 'image_id';

export const GCP_TERRAFORM_PROJECT_VARIABLE = 'project';
export const GCP_TERRAFORM_REGION_VARIABLE = 'region';
export const GCP_TERRAFORM_DATABASE_INSTANCE_NAME_VARIABLE =
  'database_instance';
export const GCP_TERRAFORM_DOMAIN_VARIABLE = 'domain';
export const GCP_TERRAFORM_DNS_ZONE_VARIABLE = 'dns_zone';
export const DEPLOY_DEPLOYMENT_INCLUDE = { build: true, environment: true };

export const DEPLOY_STEP_FINISH_LOG = 'The deployment completed successfully';
export const DEPLOY_STEP_FAILED_LOG = 'The deployment failed';
export const DEPLOY_STEP_RUNNING_LOG = 'Waiting for deployment to complete...';
export const DEPLOY_STEP_START_LOG =
  'Starting deployment. It may take a few minutes.';

const DEPLOY_STATUS_FETCH_INTERVAL_SEC = 10;
const DEPLOY_STATUS_UPDATE_INTERVAL_SEC = 30;

export function createInitialStepData(
  version: string,
  message: string,
  environment: string
) {
  return {
    message: 'Adding task to queue',
    status: EnumActionStepStatus.Success,
    completedAt: new Date(),
    logs: {
      create: [
        {
          level: EnumActionLogLevel.Info,
          message: 'Create deployment task',
          meta: {}
        },
        {
          level: EnumActionLogLevel.Info,
          message: `Deploy to environment: ${environment}`,
          meta: {}
        },
        {
          level: EnumActionLogLevel.Info,
          message: `version: ${version}`,
          meta: {}
        },
        {
          level: EnumActionLogLevel.Info,
          message: `message: ${message}`,
          meta: {}
        }
      ]
    }
  };
}

@Injectable()
export class DeploymentService {
  constructor(
    private readonly configService: ConfigService,
    private readonly prisma: PrismaService,
    private readonly deployerService: DeployerService,
    private readonly backgroundService: BackgroundService,
    private readonly actionService: ActionService,
    @Inject(WINSTON_MODULE_PROVIDER) private readonly logger: winston.Logger
  ) {}

  async create(args: CreateDeploymentArgs): Promise<Deployment> {
    /**@todo: add validations */
    const deployment = (await this.prisma.deployment.create({
      data: {
        ...args.data,
        status: EnumDeploymentStatus.Waiting,
        createdAt: new Date(),
        // Create action record
        action: {
          create: {
            steps: {
              create: createInitialStepData(
                /** @todo replace with version number */
                args.data.build.connect.id,
                args.data.message,
                /** @todo replace with environment name */
                args.data.environment.connect.id
              )
            }
          }
        }
      }
    })) as Deployment;

    const createDeploymentDTO: CreateDeploymentDTO = {
      deploymentId: deployment.id
    };

    // Queue background task and don't wait
    this.backgroundService
      .queue(PUBLISH_APPS_PATH, createDeploymentDTO)
      .catch(this.logger.error);

    return deployment;
  }

  async findMany(args: FindManyDeploymentArgs): Promise<Deployment[]> {
    return this.prisma.deployment.findMany(args) as Promise<Deployment[]>;
  }

  async findOne(args: FindOneDeploymentArgs): Promise<Deployment | null> {
    return this.prisma.deployment.findOne(args) as Promise<Deployment>;
  }

  async getUpdatedStatus(
    deployment: Deployment
  ): Promise<EnumDeploymentStatus> {
    if (
      deployment.status === EnumDeploymentStatus.Waiting &&
      deployment.statusQuery &&
      differenceInSeconds(new Date(), deployment.statusUpdatedAt) >
        DEPLOY_STATUS_FETCH_INTERVAL_SEC
    ) {
      const steps = await this.actionService.getSteps(deployment.actionId);
      const step = steps.find(s => s.name === DEPLOY_STEP_NAME);

      try {
        const result = await this.deployerService.getStatus(
          deployment.statusQuery
        );
        //To avoid too many messages in the log, if the status is still "running" handle the results only if the bigger interval passed
        if (
          result.status !== EnumDeployStatus.Running ||
          differenceInSeconds(new Date(), deployment.statusUpdatedAt) >
            DEPLOY_STATUS_UPDATE_INTERVAL_SEC
        ) {
          const updatedDeployment = await this.handleDeployResult(
            deployment,
            step,
            result
          );
          return updatedDeployment.status;
        } else {
          return deployment.status;
        }
      } catch (error) {
        await this.actionService.logInfo(step, error);
        await this.actionService.complete(step, EnumActionStepStatus.Failed);
        const status = EnumDeploymentStatus.Failed;
        await this.updateStatus(deployment.id, status);
        return status;
      }
    }
    return deployment.status; //return the deployment as is
  }

  async deploy(deploymentId: string): Promise<void> {
    const deployment = (await this.prisma.deployment.findOne({
      where: { id: deploymentId },
      include: DEPLOY_DEPLOYMENT_INCLUDE
    })) as Deployment & { build: Build; environment: Environment };
    await this.actionService.run(
      deployment.actionId,
      DEPLOY_STEP_NAME,
      DEPLOY_STEP_MESSAGE,
      async step => {
        const { build, environment } = deployment;
        const { appId } = build;
        const [imageId] = build.images;
        const deployerDefault = this.configService.get(DEPLOYER_DEFAULT_VAR);
        switch (deployerDefault) {
          case DeployerProvider.Docker: {
            throw new Error('Not implemented');
          }
          case DeployerProvider.GCP: {
            const result = await this.deployToGCP(
              appId,
              imageId,
              environment.address
            );
            await this.handleDeployResult(deployment, step, result);
            return;
          }
          default: {
            throw new Error(`Unknown deployment provider ${deployerDefault}`);
          }
        }
      },
      true
    );
  }

  private async handleDeployResult(
    deployment: Deployment,
    step: ActionStep,
    result: DeployResult
  ): Promise<Deployment> {
    switch (result.status) {
      case EnumDeployStatus.Completed:
        await this.actionService.logInfo(step, DEPLOY_STEP_FINISH_LOG);
        await this.actionService.complete(step, EnumActionStepStatus.Success);

        //mark previous deployments as removed
        const [prevDeployment] = await this.prisma.deployment.findMany({
          where: {
            environmentId: deployment.environmentId
          }
        });

        if (prevDeployment) {
          await this.updateStatus(
            prevDeployment.id,
            EnumDeploymentStatus.Removed
          );
          return;
        }
        return this.updateStatus(deployment.id, EnumDeploymentStatus.Completed);

<<<<<<< HEAD
      if (prevDeployment) {
        await this.updateStatus(
          prevDeployment.id,
          EnumDeploymentStatus.Removed
        );
        return;
      }
      await this.updateStatus(deploymentId, EnumDeploymentStatus.Completed);
    } catch (error) {
      await this.updateStatus(deploymentId, EnumDeploymentStatus.Failed);
      throw error;
=======
      case EnumDeployStatus.Failed:
        await this.actionService.logInfo(step, DEPLOY_STEP_FAILED_LOG);
        await this.actionService.complete(step, EnumActionStepStatus.Failed);
        return this.updateStatus(deployment.id, EnumDeploymentStatus.Failed);
      default:
        await this.actionService.logInfo(step, DEPLOY_STEP_RUNNING_LOG);
        return this.update({
          where: { id: deployment.id },
          data: {
            statusQuery: result.statusQuery,
            statusUpdatedAt: new Date(),
            status: EnumDeploymentStatus.Waiting
          }
        });
>>>>>>> 8856d530
    }
  }

  private async update(args: DeploymentUpdateArgs): Promise<Deployment> {
    return this.prisma.deployment.update(args) as Promise<Deployment>;
  }

  private async updateStatus(
    deploymentId: string,
    status: EnumDeploymentStatus
  ): Promise<Deployment> {
    return this.update({
      where: { id: deploymentId },
      data: { status }
    });
  }

  async deployToGCP(
    appId: string,
    imageId: string,
    subdomain: string
  ): Promise<DeployResult> {
    const projectId = this.configService.get(GCP_APPS_PROJECT_ID_VAR);
    const terraformStateBucket = this.configService.get(
      GCP_APPS_TERRAFORM_STATE_BUCKET_VAR
    );
    const region = this.configService.get(GCP_APPS_REGION_VAR);
    const databaseInstance = this.configService.get(
      GCP_APPS_DATABASE_INSTANCE_VAR
    );
    const appsDomain = this.configService.get(GCP_APPS_DOMAIN_VAR);
    const dnsZone = this.configService.get(GCP_APPS_DNS_ZONE_VAR);
    const deploymentDomain = domain.join([subdomain, appsDomain]);

    const backendConfiguration = {
      bucket: terraformStateBucket,
      prefix: appId
    };
    const variables = {
      [TERRAFORM_APP_ID_VARIABLE]: appId,
      [TERRAFORM_IMAGE_ID_VARIABLE]: imageId,
      [GCP_TERRAFORM_PROJECT_VARIABLE]: projectId,
      [GCP_TERRAFORM_REGION_VARIABLE]: region,
      [GCP_TERRAFORM_DATABASE_INSTANCE_NAME_VARIABLE]: databaseInstance,
      [GCP_TERRAFORM_DOMAIN_VARIABLE]: deploymentDomain,
      [GCP_TERRAFORM_DNS_ZONE_VARIABLE]: dnsZone
    };
    return this.deployerService.deploy(
      gcpDeployConfiguration,
      variables,
      backendConfiguration,
      DeployerProvider.GCP
    );
  }
}<|MERGE_RESOLUTION|>--- conflicted
+++ resolved
@@ -253,19 +253,6 @@
         }
         return this.updateStatus(deployment.id, EnumDeploymentStatus.Completed);
 
-<<<<<<< HEAD
-      if (prevDeployment) {
-        await this.updateStatus(
-          prevDeployment.id,
-          EnumDeploymentStatus.Removed
-        );
-        return;
-      }
-      await this.updateStatus(deploymentId, EnumDeploymentStatus.Completed);
-    } catch (error) {
-      await this.updateStatus(deploymentId, EnumDeploymentStatus.Failed);
-      throw error;
-=======
       case EnumDeployStatus.Failed:
         await this.actionService.logInfo(step, DEPLOY_STEP_FAILED_LOG);
         await this.actionService.complete(step, EnumActionStepStatus.Failed);
@@ -280,7 +267,6 @@
             status: EnumDeploymentStatus.Waiting
           }
         });
->>>>>>> 8856d530
     }
   }
 
