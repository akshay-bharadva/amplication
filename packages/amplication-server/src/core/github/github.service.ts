--- conflicted
+++ resolved
@@ -83,24 +83,6 @@
     return gitInstallationUrl;
   }
 
-  async getGitOrganization(
-    gitOrganizationId: string
-  ): Promise<GitOrganization> {
-    const gitOrganization = new GitOrganization();
-    const res = await this.prisma.gitOrganization
-      .findFirst({ //todo: select field from query
-        where: {
-          id: gitOrganizationId
-        },
-      });
-
-      gitOrganization.installationId = res.installationId,
-      gitOrganization.name = res.name,
-      gitOrganization.id = res.id;
-
-    return gitOrganization;
-  }
-
   async createGitOrganization(
     args: CreateGitOrganizationArgs
   ): Promise<GitOrganization> {
@@ -212,20 +194,9 @@
     });
   }
 
-<<<<<<< HEAD
   async getOrganizationReposWithOctokit(octokit: Octokit): Promise<GitRepo[]> {   
     const results = await octokit.request('GET /installation/repositories');
     return results.data.repositories.map(repo => ({
-=======
-  async getOrganizationReposWithOctokit(octokit: Octokit): Promise<GitRepo[]> {
-    const results = await octokit.rest.repos.listForAuthenticatedUser({
-      type: 'all',
-      sort: 'updated',
-      direction: 'desc'
-    });
-
-    return results.data.map(repo => ({
->>>>>>> 34a0b943
       name: repo.name,
       url: repo.html_url,
       private: repo.private,
@@ -305,7 +276,6 @@
     commitDescription: string,
     baseBranchName: string,
     installationId: string
-<<<<<<< HEAD
   ): Promise<string> {    
 
     const auth = createAppAuth({
@@ -323,14 +293,6 @@
 
     const myOctokit = Octokit.plugin(createPullRequest);
 
-=======
-  ): Promise<string> {
-    
-    //const octokit = await this.getInstallationOctokit(parseInt(installationId));
-    const myOctokit = Octokit.plugin(createPullRequest);
-
-    const TOKEN = installationId;
->>>>>>> 34a0b943
     const octokit = new myOctokit({
       auth: installationAuthentication.token
     });
