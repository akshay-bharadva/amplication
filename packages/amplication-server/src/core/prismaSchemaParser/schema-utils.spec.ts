import {
  findFkFieldNameOnAnnotatedField,
  handleModelNamesCollision,
  createOneEntityFieldCommonProperties,
  prepareModelAttributes,
  prepareFieldAttributes,
  handleEnumMapAttribute,
} from "./schema-utils";
import { ARG_KEY_FIELD_NAME, RELATION_ATTRIBUTE_NAME } from "./constants";
import {
  Attribute,
  BlockAttribute,
  Enum,
  Field,
  Model,
} from "@mrleebo/prisma-ast";
import { Mapper } from "./types";
import { EnumDataType } from "../../enums/EnumDataType";
import { EnumActionLogLevel } from "../action/dto";
import { ActionContext } from "../userAction/types";
import { CreateBulkFieldsInput } from "../entity/entity.service";

describe("schema-utils", () => {
  beforeEach(() => {
    jest.clearAllMocks();
  });

  describe("createOneEntityFieldCommonProperties", () => {
    const mockAttributes = [
      {
        type: "attribute",
        name: "map",
        kind: "field",
        args: [
          {
            type: "attributeArgument",
            value: '"mock_field"',
          },
        ],
      },
    ] as unknown as Attribute[];

    beforeEach(() => {
      jest.clearAllMocks();
    });
    it("should create properties for a standard field", () => {
      const field = {
        name: "testField",
        optional: false,
        attributes: mockAttributes,
      } as unknown as Field;
      const dataType = EnumDataType.SingleLineText;

<<<<<<< HEAD
      const result: CreateBulkFieldsInput =
        createOneEntityFieldCommonProperties(
          mockField,
          EnumDataType.SingleLineText
        );

      expect(result).toEqual({
        permanentId: expect.any(String),
        name: "mockField",
        displayName: "Mock Field",
        dataType: EnumDataType.SingleLineText,
=======
      const result = createOneEntityFieldCommonProperties(field, dataType);

      expect(result).toEqual({
        name: "testField",
        displayName: "Test Field",
        dataType: dataType,
>>>>>>> 36155f5f
        required: true,
        unique: false,
        searchable: false,
        description: "",
        properties: {},
        customAttributes: '@map("mock_field")',
      });
    });

    it("should handle unique attribute", () => {
      const field = {
        name: "testField",
        optional: false,
        attributes: [{ name: "unique" }],
      } as unknown as Field;
      const dataType = EnumDataType.SingleLineText;

      const result = createOneEntityFieldCommonProperties(field, dataType);

      expect(result.unique).toEqual(true);
    });

    it("should handle optional field", () => {
      const field = {
        name: "testField",
        optional: true,
        attributes: [],
      } as unknown as Field;
      const dataType = EnumDataType.SingleLineText;

      const result = createOneEntityFieldCommonProperties(field, dataType);

      expect(result.required).toEqual(false);
    });

    it("should mark Lookup field as searchable", () => {
      const field = {
        name: "testField",
        optional: false,
        attributes: [],
      } as unknown as Field;
      const dataType = EnumDataType.Lookup;

      const result = createOneEntityFieldCommonProperties(field, dataType);

      expect(result.searchable).toEqual(true);
    });

    it("should throw error if Lookup field has custom attributes", () => {
      const field = {
        name: "testField",
        optional: false,
        attributes: mockAttributes,
      } as unknown as Field;
      const dataType = EnumDataType.Lookup;

      expect(() =>
        createOneEntityFieldCommonProperties(field, dataType)
      ).toThrowError(
        "Custom attributes are not allowed on relation fields. Only @relation attribute is allowed"
      );
    });

    it("should add custom attributes for non-Lookup field", () => {
      const field = {
        name: "testField",
        optional: false,
        attributes: mockAttributes,
      } as unknown as Field;
      const dataType = EnumDataType.SingleLineText;

      const result = createOneEntityFieldCommonProperties(field, dataType);

      expect(result.customAttributes).toEqual('@map("mock_field")');
    });
  });

  describe("prepareModelAttributes", () => {
    it("should return an array of model attributes as strings", () => {
      const mockAttributes = [
        { name: "mockModelAttribute1", args: [] },
        { name: "mockModelAttribute2", args: [] },
      ] as unknown as BlockAttribute[];

      const result = prepareModelAttributes(mockAttributes);

      expect(result).toEqual([
        "@@mockModelAttribute1()",
        "@@mockModelAttribute2()",
      ]);
    });

    it("should return an array of model attributes as strings with args", () => {
      const mockAttributes = [
        {
          type: "attribute",
          name: "mockModelAttribute1",
          kind: "object",
          args: [
            {
              type: "attributeArgument",
              value: {
                type: "array",
                args: ["mockArg"],
              },
            },
            {
              type: "attributeArgument",
              value: {
                type: "keyValue",
                key: "map",
                value: '"mockArg"',
              },
            },
          ],
        },
        { name: "mockModelAttribute2", args: [] },
      ] as unknown as BlockAttribute[];

      const result = prepareModelAttributes(mockAttributes);

      expect(result).toEqual([
        '@@mockModelAttribute1([mockArg], map: "mockArg")',
        "@@mockModelAttribute2()",
      ]);
    });
  });

  describe("prepareFieldAttributes", () => {
    it("should return an array of field attributes as strings", () => {
      const mockAttributes = [
        { name: "mockFieldAttribute1", args: [] },
        { name: "mockFieldAttribute2", args: [] },
      ] as unknown as Attribute[];

      const result = prepareFieldAttributes(mockAttributes);

      expect(result).toEqual([
        "@mockFieldAttribute1()",
        "@mockFieldAttribute2()",
      ]);
    });

    it("should return a proper default field attribute with a default value as a function", () => {
      const mockAttributes = [
        {
          type: "attribute",
          name: "default",
          kind: "field",
          args: [
            {
              type: "attributeArgument",
              value: {
                type: "function",
                name: "now",
              },
            },
          ],
        },
      ] as unknown as Attribute[];

      const result = prepareFieldAttributes(mockAttributes);

      expect(result).toEqual(["@default(now())"]);
    });

    it("should return a proper default field attribute with a default value", () => {
      const mockAttributes = [
        {
          type: "attribute",
          name: "default",
          kind: "field",
          args: [
            {
              type: "attributeArgument",
              value: "false",
            },
          ],
        },
      ] as unknown as Attribute[];

      const result = prepareFieldAttributes(mockAttributes);

      expect(result).toEqual(["@default(false)"]);
    });

    it("should return an array of relation field attribute", () => {
      const mockAttributes = [
        {
          type: "attribute",
          name: "relation",
          kind: "field",
          args: [
            {
              type: "attributeArgument",
              value: {
                type: "keyValue",
                key: "fields",
                value: {
                  type: "array",
                  args: ["user_id"],
                },
              },
            },
            {
              type: "attributeArgument",
              value: {
                type: "keyValue",
                key: "references",
                value: {
                  type: "array",
                  args: ["id"],
                },
              },
            },
            {
              type: "attributeArgument",
              value: {
                type: "keyValue",
                key: "onDelete",
                value: "Cascade",
              },
            },
            {
              type: "attributeArgument",
              value: {
                type: "keyValue",
                key: "map",
                value: '"mockRelationValue"',
              },
            },
          ],
        },
        { name: "mockFieldAttribute2", args: [] },
      ] as unknown as Attribute[];

      const result = prepareFieldAttributes(mockAttributes);

      expect(result).toEqual([
        '@relation(fields: [user_id], references: [id], onDelete: Cascade, map: "mockRelationValue")',
        "@mockFieldAttribute2()",
      ]);
    });
  });

  describe("findFkFieldNameOnAnnotatedField", () => {
    it("should throw error if no relation attribute is found", () => {
      const field = {
        type: "field",
        name: "testField",
        attributes: [
          {
            type: "attribute-type",
            kind: "kind",
            name: "attribute",
            args: [],
          },
        ],
      } as unknown as Field;

      expect(() => {
        findFkFieldNameOnAnnotatedField(field);
      }).toThrow(`Missing relation attribute on field ${field.name}`);
    });

    it("should throw error if no fields attribute is found on relation attribute", () => {
      const field = {
        name: "testField",
        attributes: [
          {
            name: RELATION_ATTRIBUTE_NAME,
            args: [],
          },
        ],
      } as unknown as Field;

      expect(() => {
        findFkFieldNameOnAnnotatedField(field);
      }).toThrow(
        `Missing fields attribute on relation attribute on field ${field.name}`
      );
    });

    it("should throw error if relation attribute has more than one field", () => {
      const field = {
        name: "testField",
        attributes: [
          {
            name: RELATION_ATTRIBUTE_NAME,
            args: [
              {
                value: {
                  key: ARG_KEY_FIELD_NAME,
                  value: { args: ["field1", "field2"] },
                },
              },
            ],
          },
        ],
      } as unknown as Field;

      expect(() => {
        findFkFieldNameOnAnnotatedField(field);
      }).toThrow(
        `Relation attribute on field ${field.name} has more than one field, which is not supported`
      );
    });

    it("should return the field name when everything is correct", () => {
      const field = {
        name: "testField",
        attributes: [
          {
            name: RELATION_ATTRIBUTE_NAME,
            args: [
              {
                value: {
                  key: ARG_KEY_FIELD_NAME,
                  value: { args: ["correctField"] },
                },
              },
            ],
          },
        ],
      } as unknown as Field;

      const result = findFkFieldNameOnAnnotatedField(field);
      expect(result).toBe("correctField");
    });
  });

  describe("handleModelNamesCollision", () => {
    const modelList = [
      { name: "Model1" },
      { name: "Model2" },
    ] as unknown as Model[];
    const existingEntities = [{ name: "Entity1" }, { name: "Entity2" }];
    const mapper = {
      modelNames: {
        name1: { newName: "NewName1" },
        name2: { newName: "NewName2" },
      },
    } as unknown as Mapper;

    it("should return the original name if there is no collision", () => {
      const result = handleModelNamesCollision(
        modelList,
        existingEntities,
        mapper,
        "OriginalName"
      );
      expect(result).toBe("OriginalName");
    });

    it("should return the name with suffix if the original name collides with model names", () => {
      const result = handleModelNamesCollision(
        modelList,
        existingEntities,
        mapper,
        "Model1"
      );
      expect(result).toBe("Model1Model");
    });

    it("should return the name with suffix if the original name collides with existing entities", () => {
      const result = handleModelNamesCollision(
        modelList,
        existingEntities,
        mapper,
        "Entity1"
      );
      expect(result).toBe("Entity1Model");
    });

    it("should return the name with suffix if the original name collides with names in the mapper", () => {
      const result = handleModelNamesCollision(
        modelList,
        existingEntities,
        mapper,
        "NewName1"
      );
      expect(result).toBe("NewName1Model");
    });
  });

  describe("handleEnumMapAttribute", () => {
    jest.clearAllMocks();

    let actionContext: ActionContext;

    beforeEach(() => {
      actionContext = {
        onEmitUserActionLog: jest.fn(),
      };
    });

    it("should return array of options and log info message when only enumerators are present", () => {
      const enumOfTheField = {
        name: "TestEnum",
        enumerators: [
          {
            type: "enumerator",
            name: "enumerator1",
          },
          {
            type: "enumerator",
            name: "enumerator2",
          },
        ],
      } as unknown as Enum;

      const result = handleEnumMapAttribute(enumOfTheField, actionContext);

      expect(result).toEqual([
        { label: "enumerator1", value: "enumerator1" },
        { label: "enumerator2", value: "enumerator2" },
      ]);

      expect(actionContext.onEmitUserActionLog).toHaveBeenCalledTimes(2);
      expect(actionContext.onEmitUserActionLog).toHaveBeenNthCalledWith(
        1,
        "The option 'enumerator1' has been created in the enum 'TestEnum'",
        EnumActionLogLevel.Info
      );
      expect(actionContext.onEmitUserActionLog).toHaveBeenNthCalledWith(
        2,
        "The option 'enumerator2' has been created in the enum 'TestEnum'",
        EnumActionLogLevel.Info
      );
    });

    it("should log a warning and skip when the enumerator is an attribute name map and kind object", () => {
      const enumOfTheField = {
        name: "TestEnum",
        enumerators: [
          {
            type: "attribute",
            name: "map",
            kind: "object",
          },
        ],
      } as unknown as Enum;

      const result = handleEnumMapAttribute(enumOfTheField, actionContext);

      expect(result).toEqual([]);

      expect(actionContext.onEmitUserActionLog).toHaveBeenCalledTimes(1);
      expect(actionContext.onEmitUserActionLog).toHaveBeenNthCalledWith(
        1,
        "The enum 'TestEnum' has been created, but it has not been mapped. Mapping an enum name is not supported.",
        EnumActionLogLevel.Warning
      );
    });

    it("should NOT log a warning, and skip when the enumerator is an attribute name map and kind field", () => {
      const enumOfTheField = {
        name: "TestEnum",
        enumerators: [
          {
            type: "attribute",
            name: "map",
            kind: "field",
          },
        ],
      } as unknown as Enum;

      const result = handleEnumMapAttribute(enumOfTheField, actionContext);

      expect(result).toEqual([]);
      expect(actionContext.onEmitUserActionLog).toHaveBeenCalledTimes(0);
    });
  });
});<|MERGE_RESOLUTION|>--- conflicted
+++ resolved
@@ -18,7 +18,6 @@
 import { EnumDataType } from "../../enums/EnumDataType";
 import { EnumActionLogLevel } from "../action/dto";
 import { ActionContext } from "../userAction/types";
-import { CreateBulkFieldsInput } from "../entity/entity.service";
 
 describe("schema-utils", () => {
   beforeEach(() => {
@@ -43,6 +42,7 @@
     beforeEach(() => {
       jest.clearAllMocks();
     });
+
     it("should create properties for a standard field", () => {
       const field = {
         name: "testField",
@@ -51,26 +51,13 @@
       } as unknown as Field;
       const dataType = EnumDataType.SingleLineText;
 
-<<<<<<< HEAD
-      const result: CreateBulkFieldsInput =
-        createOneEntityFieldCommonProperties(
-          mockField,
-          EnumDataType.SingleLineText
-        );
+      const result = createOneEntityFieldCommonProperties(field, dataType);
 
       expect(result).toEqual({
         permanentId: expect.any(String),
-        name: "mockField",
-        displayName: "Mock Field",
-        dataType: EnumDataType.SingleLineText,
-=======
-      const result = createOneEntityFieldCommonProperties(field, dataType);
-
-      expect(result).toEqual({
         name: "testField",
         displayName: "Test Field",
         dataType: dataType,
->>>>>>> 36155f5f
         required: true,
         unique: false,
         searchable: false,
