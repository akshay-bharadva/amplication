--- conflicted
+++ resolved
@@ -306,102 +306,6 @@
         );
       });
 
-<<<<<<< HEAD
-      it("should return object with entities and fields with the right relations and a log", async () => {
-        // arrange
-        const prismaSchema = `datasource db {
-          provider = "postgresql"
-          url      = env("DB_URL")
-        }
-        
-        generator client {
-          provider = "prisma-client-js"
-        }
-        
-        model Order {
-          id         String    @id @default(cuid())
-          customer   Customer? @relation(fields: [customerId], references: [id])
-          customerId String?
-        }
-        
-        model Customer {
-          id          String     @id @default(cuid())
-          orders      Order[]
-        }`;
-        const existingEntities: ExistingEntitySelect[] = [];
-        const customerFieldPermanentId = expect.any(String);
-        // act
-        const result = await service.convertPrismaSchemaForImportObjects(
-          prismaSchema,
-          existingEntities,
-          actionContext
-        );
-        // assert
-        const expectedEntitiesWithFields: CreateBulkEntitiesInput[] = [
-          {
-            id: expect.any(String),
-            name: "Order",
-            displayName: "Order",
-            pluralDisplayName: "Orders",
-            description: "",
-            customAttributes: "",
-            fields: [
-              {
-                permanentId: expect.any(String),
-                name: "id",
-                displayName: "Id",
-                dataType: EnumDataType.Id,
-                required: true,
-                unique: false,
-                searchable: false,
-                description: "",
-                properties: {
-                  idType: "CUID",
-                },
-                customAttributes: "",
-              },
-              {
-                permanentId: customerFieldPermanentId,
-                name: "customer",
-                displayName: "Customer",
-                dataType: EnumDataType.Lookup,
-                required: false,
-                unique: false,
-                searchable: true,
-                description: "",
-                properties: {
-                  relatedEntityId: expect.any(String),
-                  allowMultipleSelection: false,
-                  fkHolder: customerFieldPermanentId,
-                  fkFieldName: "customerId",
-                },
-                customAttributes: "",
-                relatedFieldAllowMultipleSelection: true,
-                relatedFieldDisplayName: "Orders",
-                relatedFieldName: "orders",
-              },
-            ],
-          },
-          {
-            id: expect.any(String),
-            name: "Customer",
-            displayName: "Customer",
-            pluralDisplayName: "Customers",
-            description: "",
-            customAttributes: "",
-            fields: [
-              {
-                permanentId: expect.any(String),
-                name: "id",
-                displayName: "Id",
-                dataType: EnumDataType.Id,
-                required: true,
-                unique: false,
-                searchable: false,
-                description: "",
-                properties: {
-                  idType: "CUID",
-=======
       describe("when we handle a relation field", () => {
         it("should return object with entities and fields with the right relations and a log", async () => {
           const prismaSchema = `datasource db {
@@ -424,6 +328,7 @@
             orders      Order[]
           }`;
           const existingEntities: ExistingEntitySelect[] = [];
+          const customerFieldPermanentId = expect.any(String);
           const result = await service.convertPrismaSchemaForImportObjects(
             prismaSchema,
             existingEntities,
@@ -440,6 +345,7 @@
               customAttributes: "",
               fields: [
                 {
+                  permanentId: expect.any(String),
                   name: "id",
                   displayName: "Id",
                   dataType: EnumDataType.Id,
@@ -453,6 +359,7 @@
                   customAttributes: "",
                 },
                 {
+                  permanentId: customerFieldPermanentId,
                   name: "customer",
                   displayName: "Customer",
                   dataType: EnumDataType.Lookup,
@@ -463,7 +370,7 @@
                   properties: {
                     relatedEntityId: expect.any(String),
                     allowMultipleSelection: false,
-                    fkHolder: null,
+                    fkHolder: customerFieldPermanentId,
                     fkFieldName: "customerId",
                   },
                   customAttributes: "",
@@ -482,6 +389,7 @@
               customAttributes: "",
               fields: [
                 {
+                  permanentId: expect.any(String),
                   name: "id",
                   displayName: "Id",
                   dataType: EnumDataType.Id,
@@ -493,7 +401,6 @@
                     idType: "CUID",
                   },
                   customAttributes: "",
->>>>>>> 36155f5f
                 },
               ],
             },
@@ -553,6 +460,7 @@
             orders      Order[]
           }`;
           const existingEntities: ExistingEntitySelect[] = [];
+          const customerFieldPermanentId = expect.any(String);
           const result = await service.convertPrismaSchemaForImportObjects(
             prismaSchema,
             existingEntities,
@@ -569,6 +477,7 @@
               customAttributes: "",
               fields: [
                 {
+                  permanentId: expect.any(String),
                   name: "id",
                   displayName: "Id",
                   dataType: EnumDataType.Id,
@@ -582,6 +491,7 @@
                   customAttributes: "",
                 },
                 {
+                  permanentId: customerFieldPermanentId,
                   name: "the_customer", // should not be formatted to theCustomer because it is a relation field
                   displayName: "The Customer",
                   dataType: EnumDataType.Lookup,
@@ -592,7 +502,7 @@
                   properties: {
                     relatedEntityId: expect.any(String),
                     allowMultipleSelection: false,
-                    fkHolder: null,
+                    fkHolder: customerFieldPermanentId,
                     fkFieldName: "customerId",
                   },
                   customAttributes: "",
@@ -611,6 +521,7 @@
               customAttributes: "",
               fields: [
                 {
+                  permanentId: expect.any(String),
                   name: "id",
                   displayName: "Id",
                   dataType: EnumDataType.Id,
