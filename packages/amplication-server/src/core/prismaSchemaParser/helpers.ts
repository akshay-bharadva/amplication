--- conflicted
+++ resolved
@@ -13,12 +13,8 @@
 } from "./constants";
 import { EnumDataType } from "../../prisma";
 import { ScalarType } from "prisma-schema-dsl-types";
-<<<<<<< HEAD
-import { camelCase } from "lodash";
+import { camelCase, upperFirst } from "lodash";
 import { Mapper } from "./types";
-=======
-import { camelCase, upperFirst } from "lodash";
->>>>>>> 83d4025d
 
 export function capitalizeFirstLetter(string): string {
   return string.charAt(0).toUpperCase() + string.slice(1);
