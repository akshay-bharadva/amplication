--- conflicted
+++ resolved
@@ -1,9 +1,5 @@
 import { Injectable } from '@nestjs/common';
-<<<<<<< HEAD
-import { App, User, Commit } from 'src/models';
-=======
-import cuid from 'cuid';
->>>>>>> 8cd060bc
+
 import { PrismaService } from 'nestjs-prisma';
 import { isEmpty } from 'lodash';
 import { validateHTMLColorHex } from 'validate-color';
@@ -26,27 +22,18 @@
   PendingChange,
   FindManyCommitsArgs
 } from './dto';
-<<<<<<< HEAD
-import { FindOneArgs } from 'src/dto';
-import { EntityService } from '../entity/entity.service';
+
 import { EnvironmentService } from '../environment/environment.service';
-import { isEmpty } from 'lodash';
-=======
 import { InvalidColorError } from './InvalidColorError';
->>>>>>> 8cd060bc
 
 const USER_APP_ROLE = {
   name: 'user',
   displayName: 'User'
 };
 
-<<<<<<< HEAD
-const INITIAL_COMMIT_MESSAGE = 'Initial Commit';
-=======
 export const DEFAULT_ENVIRONMENT_NAME = 'Sandbox environment';
 export const INITIAL_COMMIT_MESSAGE = 'Initial Commit';
 
->>>>>>> 8cd060bc
 export const DEFAULT_APP_COLOR = '#20A4F3';
 export const DEFAULT_APP_DATA = {
   color: DEFAULT_APP_COLOR
