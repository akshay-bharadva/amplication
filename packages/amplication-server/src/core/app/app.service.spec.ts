--- conflicted
+++ resolved
@@ -391,11 +391,7 @@
         },
         project: {
           create: {
-<<<<<<< HEAD
-            name: `project-${cuid()}`,
-=======
             name: `project-${EXAMPLE_APP_NAME}`,
->>>>>>> 019f698e
             workspaceId: EXAMPLE_USER.workspace?.id
           }
         }
@@ -527,11 +523,7 @@
         },
         project: {
           create: {
-<<<<<<< HEAD
-            name: `project-${cuid()}`,
-=======
             name: `project-${SAMPLE_APP_DATA.name}`,
->>>>>>> 019f698e
             workspaceId: EXAMPLE_USER.workspace?.id
           }
         }
@@ -697,11 +689,7 @@
         },
         project: {
           create: {
-<<<<<<< HEAD
-            name: `project-${cuid()}`,
-=======
             name: `project-${SAMPLE_APP_DATA.name}`,
->>>>>>> 019f698e
             workspaceId: EXAMPLE_USER.workspace?.id
           }
         }
