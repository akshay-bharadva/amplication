<<<<<<< HEAD
import { Module } from '@amplication/data-service-generator';
import { Inject, Injectable } from '@nestjs/common';
import { ConfigService } from '@nestjs/config';
import { outputFile, remove } from 'fs-extra';
import {
  AmplicationLogger,
  AMPLICATION_LOGGER_PROVIDER
} from '@amplication/nest-logger-module';
import { join, normalize } from 'path';
import {
  BASE_BUILDS_FOLDER,
  DEFAULT_BUILDS_FOLDER
} from '../../../../constants';
import { AmplicationError } from 'src/errors/AmplicationError';
=======
import { Module } from "@amplication/code-gen-types";
import { Inject, Injectable } from "@nestjs/common";
import { ConfigService } from "@nestjs/config";
import { outputFile, remove } from "fs-extra";
import { WINSTON_MODULE_PROVIDER } from "nest-winston";
import { join, normalize } from "path";
import {
  BASE_BUILDS_FOLDER,
  DEFAULT_BUILDS_FOLDER,
} from "../../../../constants";
import { AmplicationError } from "../../../../errors/AmplicationError";
import { Logger } from "winston";
>>>>>>> f5433013
@Injectable()
export class BuildFilesSaver {
  private baseBuildsPath: string;
  constructor(
    configService: ConfigService,
    @Inject(AMPLICATION_LOGGER_PROVIDER)
    private readonly logger: AmplicationLogger
  ) {
    const envFilePath = configService.get<string>(BASE_BUILDS_FOLDER);

    this.baseBuildsPath = envFilePath
      ? normalize(envFilePath)
      : DEFAULT_BUILDS_FOLDER;
  }
  async saveFiles(relativePath: string, modules: Module[]): Promise<void> {
    this.logger.info(
      `Got a request for saving ${modules.length} files in ${relativePath} path`
    );
    try {
      const filesPromises = modules.map(async (module, i) => {
        const filePath = join(this.baseBuildsPath, relativePath, module.path);
        return outputFile(filePath, module.code);
      });
      await Promise.all(filesPromises);
    } catch (error) {
      await remove(join(this.baseBuildsPath, relativePath));
      throw new AmplicationError(
        "There was a error in saving the generated files to the amplication file system"
      );
    }
  }
}<|MERGE_RESOLUTION|>--- conflicted
+++ resolved
@@ -1,32 +1,17 @@
-<<<<<<< HEAD
-import { Module } from '@amplication/data-service-generator';
-import { Inject, Injectable } from '@nestjs/common';
-import { ConfigService } from '@nestjs/config';
-import { outputFile, remove } from 'fs-extra';
+import { Module } from "@amplication/code-gen-types";
 import {
   AmplicationLogger,
-  AMPLICATION_LOGGER_PROVIDER
-} from '@amplication/nest-logger-module';
-import { join, normalize } from 'path';
-import {
-  BASE_BUILDS_FOLDER,
-  DEFAULT_BUILDS_FOLDER
-} from '../../../../constants';
-import { AmplicationError } from 'src/errors/AmplicationError';
-=======
-import { Module } from "@amplication/code-gen-types";
+  AMPLICATION_LOGGER_PROVIDER,
+} from "@amplication/nest-logger-module";
 import { Inject, Injectable } from "@nestjs/common";
 import { ConfigService } from "@nestjs/config";
 import { outputFile, remove } from "fs-extra";
-import { WINSTON_MODULE_PROVIDER } from "nest-winston";
 import { join, normalize } from "path";
 import {
   BASE_BUILDS_FOLDER,
   DEFAULT_BUILDS_FOLDER,
 } from "../../../../constants";
 import { AmplicationError } from "../../../../errors/AmplicationError";
-import { Logger } from "winston";
->>>>>>> f5433013
 @Injectable()
 export class BuildFilesSaver {
   private baseBuildsPath: string;
