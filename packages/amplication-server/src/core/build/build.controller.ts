--- conflicted
+++ resolved
@@ -6,14 +6,12 @@
   UseInterceptors,
   NotFoundException,
   BadRequestException,
-  Body,
-  Put,
 } from '@nestjs/common';
 import { Response } from 'express';
 import { MorganInterceptor } from 'nest-morgan';
 import {
   BuildService,
-  WINSTON_LEVEL_TO_ACTION_LOG_LEVEL
+  WINSTON_LEVEL_TO_ACTION_LOG_LEVEL,
 } from './build.service';
 import { BuildResultNotFound } from './errors/BuildResultNotFound';
 import { BuildNotFoundError } from './errors/BuildNotFoundError';
@@ -26,7 +24,6 @@
 import { ResultMessage } from '../queue/dto/ResultMessage';
 import { StatusEnum } from '../queue/dto/StatusEnum';
 import { EnvironmentVariables } from '@amplication/kafka';
-<<<<<<< HEAD
 import { SendPullRequestResponse } from './dto/sendPullRequestResponse';
 import { CodeGenerationSuccess } from './dto/CodeGenerationSuccess';
 import { Env } from '../../env';
@@ -34,11 +31,6 @@
 import { CHECK_USER_ACCESS_TOPIC } from '../../constants';
 import { ActionService } from '../action/action.service';
 import { LogEntryDto } from './dto/LogEntryDto';
-=======
-import { ActionService } from '../action/action.service';
-import { UpdateActionStepStatus } from './dto/UpdateActionStepStatus';
-import { CompleteCodeGenerationStep } from './dto/CompleteCodeGenerationStep';
->>>>>>> 97a396ca
 
 const ZIP_MIME = 'application/zip';
 @Controller('generated-apps')
@@ -93,7 +85,6 @@
     };
   }
 
-<<<<<<< HEAD
   @EventPattern(
     EnvironmentVariables.instance.get(Env.CODE_GENERATION_SUCCESS_TOPIC, true)
   )
@@ -146,19 +137,5 @@
       WINSTON_LEVEL_TO_ACTION_LOG_LEVEL[logEntry.level],
       logEntry.message
     );
-=======
-  //Authorization
-  @Put('update-action-step-status')
-  async updateStatus(@Body() dto: UpdateActionStepStatus): Promise<void> {
-    await this.actionService.updateActionStepStatus(dto.id, dto.status);
-  }
-
-  //Authorization
-  @Put('complete-code-generation-step')
-  async completeCodeGenerationStep(
-    @Body() dto: CompleteCodeGenerationStep
-  ): Promise<void> {
-    await this.buildService.completeCodeGenerationStep(dto.buildId, dto.status);
->>>>>>> 97a396ca
   }
 }