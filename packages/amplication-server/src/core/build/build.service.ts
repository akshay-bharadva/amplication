--- conflicted
+++ resolved
@@ -1,42 +1,9 @@
-<<<<<<< HEAD
-import { Inject, Injectable, forwardRef } from '@nestjs/common';
-import { ConfigService } from '@nestjs/config';
-import { Storage, MethodNotSupported } from '@slynova/flydrive';
-import { GoogleCloudStorage } from '@slynova/flydrive-gcs';
-import { StorageService } from '@codebrew/nestjs-storage';
-import { Prisma, PrismaService } from '@amplication/prisma-db';
-import {
-  AmplicationLogger,
-  AMPLICATION_LOGGER_PROVIDER,
-  CreateLogger,
-  Transports
-} from '@amplication/nest-logger-module';
-import { LEVEL, MESSAGE, SPLAT } from 'triple-beam';
-import { omit, orderBy } from 'lodash';
-import path, { join } from 'path';
-import * as DataServiceGenerator from '@amplication/data-service-generator';
-import { ResourceRole, User } from 'src/models';
-import { Build } from './dto/Build';
-import { CreateBuildArgs } from './dto/CreateBuildArgs';
-import { FindManyBuildArgs } from './dto/FindManyBuildArgs';
-import { getBuildZipFilePath, getBuildTarGzFilePath } from './storage';
-import { EnumBuildStatus } from './dto/EnumBuildStatus';
-import { FindOneBuildArgs } from './dto/FindOneBuildArgs';
-import { BuildNotFoundError } from './errors/BuildNotFoundError';
-import { EntityService } from '../entity/entity.service';
-import { StepNotCompleteError } from './errors/StepNotCompleteError';
-import { BuildResultNotFound } from './errors/BuildResultNotFound';
-import { ResourceRoleService } from '../resourceRole/resourceRole.service';
-import { ResourceService } from '../resource/resource.service'; // eslint-disable-line import/no-cycle
-=======
 import { Inject, Injectable, forwardRef } from "@nestjs/common";
 import { ConfigService } from "@nestjs/config";
 import { Storage, MethodNotSupported } from "@slynova/flydrive";
 import { GoogleCloudStorage } from "@slynova/flydrive-gcs";
 import { StorageService } from "@codebrew/nestjs-storage";
 import { Prisma, PrismaService } from "@amplication/prisma-db";
-import { WINSTON_MODULE_PROVIDER } from "nest-winston";
-import * as winston from "winston";
 import { LEVEL, MESSAGE, SPLAT } from "triple-beam";
 import { omit, orderBy } from "lodash";
 import path from "path";
@@ -50,7 +17,6 @@
 import { EntityService } from "../entity/entity.service";
 import { ResourceRoleService } from "../resourceRole/resourceRole.service";
 import { ResourceService } from "../resource/resource.service";
->>>>>>> f5433013
 import {
   EnumActionStepStatus,
   EnumActionLogLevel,
@@ -72,6 +38,12 @@
 import { CreatePRSuccess } from "./dto/CreatePRSuccess";
 import { CreatePRFailure } from "./dto/CreatePRFailure";
 import { Env } from "../../env";
+import {
+  AmplicationLogger,
+  AMPLICATION_LOGGER_PROVIDER,
+  CreateLogger,
+  Transports,
+} from "@amplication/nest-logger-module";
 
 export const HOST_VAR = "HOST";
 export const CLIENT_HOST_VAR = "CLIENT_HOST";
@@ -129,11 +101,7 @@
   },
 };
 
-<<<<<<< HEAD
-const ACTION_LOG_LEVEL: {
-=======
-export const WINSTON_LEVEL_TO_ACTION_LOG_LEVEL: {
->>>>>>> f5433013
+export const ACTION_LOG_LEVEL: {
   [level: string]: EnumActionLogLevel;
 } = {
   error: EnumActionLogLevel.Error,
@@ -142,11 +110,7 @@
   debug: EnumActionLogLevel.Debug,
 };
 
-<<<<<<< HEAD
-const META_KEYS_TO_OMIT = [LEVEL, MESSAGE, SPLAT, 'level'];
-=======
-const WINSTON_META_KEYS_TO_OMIT = [LEVEL, MESSAGE, SPLAT, "level"];
->>>>>>> f5433013
+const META_KEYS_TO_OMIT = [LEVEL, MESSAGE, SPLAT, "level"];
 
 export function createInitialStepData(
   version: string,
