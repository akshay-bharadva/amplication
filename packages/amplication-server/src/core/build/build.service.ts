import { Inject, Injectable, forwardRef } from '@nestjs/common';
import { ConfigService } from '@nestjs/config';
import { Storage, MethodNotSupported } from '@slynova/flydrive';
import { GoogleCloudStorage } from '@slynova/flydrive-gcs';
import { StorageService } from '@codebrew/nestjs-storage';
import { subSeconds } from 'date-fns';
import { Prisma, PrismaService } from '@amplication/prisma-db';
import { WINSTON_MODULE_PROVIDER } from 'nest-winston';
import * as winston from 'winston';
import { LEVEL, MESSAGE, SPLAT } from 'triple-beam';
import { groupBy, omit, orderBy } from 'lodash';
import path, { join } from 'path';
import * as DataServiceGenerator from '@amplication/data-service-generator';
import { ContainerBuilderService } from '@amplication/container-builder/dist/nestjs';
import {
  BuildResult,
  EnumBuildStatus as ContainerBuildStatus
} from '@amplication/container-builder/dist/';
import { ResourceRole, User } from 'src/models';
import { Build } from './dto/Build';
import { CreateBuildArgs } from './dto/CreateBuildArgs';
import { FindManyBuildArgs } from './dto/FindManyBuildArgs';
import { getBuildZipFilePath, getBuildTarGzFilePath } from './storage';
import { EnumBuildStatus } from './dto/EnumBuildStatus';
import { FindOneBuildArgs } from './dto/FindOneBuildArgs';
import { BuildNotFoundError } from './errors/BuildNotFoundError';
import { EntityService } from '..';
import { StepNotCompleteError } from './errors/StepNotCompleteError';
import { BuildResultNotFound } from './errors/BuildResultNotFound';
import { EnumActionStepStatus } from '../action/dto/EnumActionStepStatus';
import { EnumActionLogLevel } from '../action/dto/EnumActionLogLevel';
import { ResourceRoleService } from '../resourceRole/resourceRole.service';
import { ResourceService } from '../resource/resource.service'; // eslint-disable-line import/no-cycle
import { UserService } from '../user/user.service'; // eslint-disable-line import/no-cycle
import { AppSettingsService } from '../appSettings/appSettings.service'; // eslint-disable-line import/no-cycle
import { ActionService } from '../action/action.service';
import { ActionStep } from '../action/dto';
import { createZipFileFromModules } from './zip';
import { LocalDiskService } from '../storage/local.disk.service';
import { createTarGzFileFromModules } from './tar';
import { Deployment } from '../deployment/dto/Deployment';
import { DeploymentService } from '../deployment/deployment.service';
import { FindManyDeploymentArgs } from '../deployment/dto/FindManyDeploymentArgs';
import { StepNotFoundError } from './errors/StepNotFoundError';
import { QueueService } from '../queue/queue.service';
import { previousBuild, BuildFilesSaver } from './utils';
import { EnumGitProvider } from '../git/dto/enums/EnumGitProvider';
import { CanUserAccessArgs } from './dto/CanUserAccessArgs';

export const HOST_VAR = 'HOST';
export const GENERATE_STEP_MESSAGE = 'Generating Application';
export const GENERATE_STEP_NAME = 'GENERATE_APPLICATION';
export const BUILD_DOCKER_IMAGE_STEP_MESSAGE = 'Building Docker image';
export const BUILD_DOCKER_IMAGE_STEP_NAME = 'BUILD_DOCKER';
export const BUILD_DOCKER_IMAGE_STEP_FINISH_LOG =
  'Built Docker image successfully';
export const BUILD_DOCKER_IMAGE_STEP_FAILED_LOG = 'Build Docker failed';
export const BUILD_DOCKER_IMAGE_STEP_RUNNING_LOG =
  'Waiting for Docker image...';
export const BUILD_DOCKER_IMAGE_STEP_START_LOG =
  'Starting to build Docker image. It should take a few minutes.';

export const PUSH_TO_GITHUB_STEP_NAME = 'PUSH_TO_GITHUB';
export const PUSH_TO_GITHUB_STEP_MESSAGE = 'Push changes to GitHub';
export const PUSH_TO_GITHUB_STEP_START_LOG =
  'Starting to push changes to GitHub.';
export const PUSH_TO_GITHUB_STEP_FINISH_LOG =
  'Successfully pushed changes to GitHub';
export const PUSH_TO_GITHUB_STEP_FAILED_LOG = 'Push changes to GitHub failed';

export const ACTION_ZIP_LOG = 'Creating ZIP file';
export const ACTION_JOB_DONE_LOG = 'Build job done';
export const JOB_STARTED_LOG = 'Build job started';
export const JOB_DONE_LOG = 'Build job done';
export const ENTITIES_INCLUDE = {
  fields: true,
  permissions: {
    include: {
      permissionRoles: {
        include: {
          resourceRole: true
        }
      },
      permissionFields: {
        include: {
          field: true,
          permissionRoles: {
            include: {
              resourceRole: true
            }
          }
        }
      }
    }
  }
};
export const ACTION_INCLUDE = {
  action: {
    include: {
      steps: true
    }
  }
};

const WINSTON_LEVEL_TO_ACTION_LOG_LEVEL: {
  [level: string]: EnumActionLogLevel;
} = {
  error: EnumActionLogLevel.Error,
  warn: EnumActionLogLevel.Warning,
  info: EnumActionLogLevel.Info,
  debug: EnumActionLogLevel.Debug
};

const WINSTON_META_KEYS_TO_OMIT = [LEVEL, MESSAGE, SPLAT, 'level'];

export function createInitialStepData(
  version: string,
  message: string
): Prisma.ActionStepCreateWithoutActionInput {
  return {
    message: 'Adding task to queue',
    name: 'ADD_TO_QUEUE',
    status: EnumActionStepStatus.Success,
    completedAt: new Date(),
    logs: {
      create: [
        {
          level: EnumActionLogLevel.Info,
          message: 'create build generation task',
          meta: {}
        },
        {
          level: EnumActionLogLevel.Info,
          message: `Build Version: ${version}`,
          meta: {}
        },
        {
          level: EnumActionLogLevel.Info,
          message: `Build message: ${message}`,
          meta: {}
        }
      ]
    }
  };
}

const CONTAINER_STATUS_UPDATE_INTERVAL_SEC = 10;

@Injectable()
export class BuildService {
  constructor(
    private readonly configService: ConfigService,
    private readonly prisma: PrismaService,
    private readonly storageService: StorageService,
    private readonly entityService: EntityService,
    private readonly resourceRoleService: ResourceRoleService,
    private readonly actionService: ActionService,
    private readonly containerBuilderService: ContainerBuilderService,
    private readonly localDiskService: LocalDiskService,
    private readonly deploymentService: DeploymentService,
    @Inject(forwardRef(() => ResourceService))
    private readonly resourceService: ResourceService,
    private readonly appSettingsService: AppSettingsService,
    private readonly userService: UserService,
    private readonly buildFilesSaver: BuildFilesSaver,
    private readonly queueService: QueueService,

    @Inject(WINSTON_MODULE_PROVIDER) private readonly logger: winston.Logger
  ) {
    /** @todo move this to storageService config once possible */
    this.storageService.registerDriver('gcs', GoogleCloudStorage);
  }

  /**
   * create function creates a new build for given resource in the DB
   * @returns the build object that return after prisma.build.create
   */
  async create(args: CreateBuildArgs, skipPublish?: boolean): Promise<Build> {
    const resourceId = args.data.resource.connect.id;
    const user = await this.userService.findUser({
      where: {
        id: args.data.createdBy.connect.id
      }
    });

    //TODO
    /**@todo: set version based on release when applicable */
    const commitId = args.data.commit.connect.id;
    const version = commitId.slice(commitId.length - 8);

    const latestEntityVersions = await this.entityService.getLatestVersions({
      where: { resource: { id: resourceId } }
    });

    const build = await this.prisma.build.create({
      ...args,
      data: {
        ...args.data,
        version,
        createdAt: new Date(),
        blockVersions: {
          connect: []
        },
        entityVersions: {
          connect: latestEntityVersions.map(version => ({ id: version.id }))
        },
        action: {
          create: {
            steps: {
              create: createInitialStepData(version, args.data.message)
            }
          } //create action record
        }
      },
      include: {
        commit: true,
        resource: true
      }
    });

    const oldBuild = await previousBuild(
      this.prisma,
      resourceId,
      build.id,
      build.createdAt
    );

    const logger = this.logger.child({
      buildId: build.id
    });

    logger.info(JOB_STARTED_LOG);
    const tarballURL = await this.generate(build, user, oldBuild?.id);
    if (!skipPublish) {
      await this.buildDockerImage(build, tarballURL);
    }
    logger.info(JOB_DONE_LOG);

    return build;
  }

  async findMany(args: FindManyBuildArgs): Promise<Build[]> {
    return this.prisma.build.findMany(args);
  }

  async findOne(args: FindOneBuildArgs): Promise<Build | null> {
    return this.prisma.build.findUnique(args);
  }

  /**
   * Gets the updated status of running "build container" tasks from
   * containerBuilderService, and updates the step status. This function should
   * be called periodically from an external scheduler
   */
  async updateRunningBuildsStatus(): Promise<void> {
    const lastUpdateThreshold = subSeconds(
      new Date(),
      CONTAINER_STATUS_UPDATE_INTERVAL_SEC
    );

    // find all builds that have a running "build docker" step
    const builds = await this.prisma.build.findMany({
      where: {
        containerStatusUpdatedAt: {
          lt: lastUpdateThreshold
        },
        action: {
          steps: {
            some: {
              status: {
                equals: EnumActionStepStatus.Running
              },
              name: {
                equals: BUILD_DOCKER_IMAGE_STEP_NAME
              }
            }
          }
        }
      },
      orderBy: {
        createdAt: Prisma.SortOrder.asc
      },
      include: ACTION_INCLUDE
    });

    const groups = groupBy(builds, build => build.resourceId);

    //In case we have multiple builds for the same resource run them one after the other based on creation time
    await Promise.all(
      Object.entries(groups).map(async ([resourceId, groupBuilds]) => {
        for (const build of groupBuilds) {
          const stepBuildDocker = build.action.steps.find(
            step => step.name === BUILD_DOCKER_IMAGE_STEP_NAME
          );
          try {
            const result = await this.containerBuilderService.getStatus(
              build.containerStatusQuery
            );
            await this.handleContainerBuilderResult(
              build,
              stepBuildDocker,
              result
            );
          } catch (error) {
            await this.actionService.logInfo(stepBuildDocker, error);
            await this.actionService.complete(
              stepBuildDocker,
              EnumActionStepStatus.Failed
            );
          }
        }
      })
    );
  }

  private async getGenerateCodeStepStatus(
    buildId: string
  ): Promise<ActionStep | undefined> {
    const [generateStep] = await this.prisma.build
      .findUnique({
        where: {
          id: buildId
        }
      })
      .action()
      .steps({
        where: {
          name: GENERATE_STEP_NAME
        }
      });

    return generateStep;
  }

  async calcBuildStatus(buildId): Promise<EnumBuildStatus> {
    const build = await this.prisma.build.findUnique({
      where: {
        id: buildId
      },
      include: ACTION_INCLUDE
    });

    if (!build.action?.steps?.length) return EnumBuildStatus.Invalid;
    const steps = build.action.steps;

    if (steps.every(step => step.status === EnumActionStepStatus.Success))
      return EnumBuildStatus.Completed;

    if (steps.some(step => step.status === EnumActionStepStatus.Failed))
      return EnumBuildStatus.Failed;

    return EnumBuildStatus.Running;
  }
  /**
   *
   * Give the ReadableStream of the build zip file
   * @returns the zip file of the build
   */
  async download(args: FindOneBuildArgs): Promise<NodeJS.ReadableStream> {
    const build = await this.findOne(args);
    const { id } = args.where;
    if (build === null) {
      throw new BuildNotFoundError(id);
    }

    const generatedCodeStep = await this.getGenerateCodeStepStatus(id);
    if (!generatedCodeStep) {
      throw new StepNotFoundError(GENERATE_STEP_NAME);
    }
    if (generatedCodeStep.status !== EnumActionStepStatus.Success) {
      throw new StepNotCompleteError(
        GENERATE_STEP_NAME,
        EnumActionStepStatus[generatedCodeStep.status]
      );
    }
    const filePath = getBuildZipFilePath(id);
    const disk = this.storageService.getDisk();
    const { exists } = await disk.exists(filePath);
    if (!exists) {
      throw new BuildResultNotFound(build.id);
    }
    return disk.getStream(filePath);
  }

  /**
   * Generates code for given build and saves it to storage
   * @DSG The connection between the server and the DSG (Data Service Generator)
   * @param build the build object to generate code for
   */
  private async generate(
    build: Build,
    user: User,
    oldBuildId: string
  ): Promise<string> {
    return this.actionService.run(
      build.actionId,
      GENERATE_STEP_NAME,
      GENERATE_STEP_MESSAGE,
      async step => {
        //#region getting all the resource data
        const entities = await this.getOrderedEntities(build.id);
        const roles = await this.getResourceRoles(build);
        const resource = await this.resourceService.resource({
          where: { id: build.resourceId }
        });
        const appSettings = await this.appSettingsService.getAppSettingsValues(
          {
            where: { id: build.resourceId }
          },
          user
        );
        //#endregion
        const [
          dataServiceGeneratorLogger,
          logPromises
        ] = this.createDataServiceLogger(build, step);

        const host = this.configService.get(HOST_VAR);

        const url = `${host}/${build.resourceId}`;

        const modules = await DataServiceGenerator.createDataService(
          entities,
          roles,
          {
            name: resource.name,
            description: resource.description,
            version: build.version,
            id: build.resourceId,
            url,
            settings: appSettings
          },
          dataServiceGeneratorLogger
        );

        await Promise.all(logPromises);

        dataServiceGeneratorLogger.destroy();

        await this.actionService.logInfo(step, ACTION_ZIP_LOG);

        // the path to the tar.gz artifact
        const tarballURL = await this.save(build, modules);

        await this.buildFilesSaver.saveFiles(
          join(resource.id, build.id),
          modules
        );

        await this.saveToGitHub(build, oldBuildId);

        await this.actionService.logInfo(step, ACTION_JOB_DONE_LOG);

        return tarballURL;
      }
    );
  }

  /**
   * Builds Docker image for given build
   * Assuming build code was generated
   * @param build build to build docker image for
   */
  private async buildDockerImage(
    build: Build,
    tarballURL: string
  ): Promise<void> {
    return this.actionService.run(
      build.actionId,
      BUILD_DOCKER_IMAGE_STEP_NAME,
      BUILD_DOCKER_IMAGE_STEP_MESSAGE,
      async step => {
        await this.actionService.logInfo(
          step,
          BUILD_DOCKER_IMAGE_STEP_START_LOG
        );
        const tag = `${build.resourceId}:${build.id}`;
        const latestTag = `${build.resourceId}:latest`;
        const latestImageId = await this.containerBuilderService.createImageId(
          latestTag
        );
        const result = await this.containerBuilderService.build({
          tags: [tag, latestTag],
          cacheFrom: [latestImageId],
          url: tarballURL
        });
        await this.handleContainerBuilderResult(build, step, result);
      },
      true
    );
  }

  async handleContainerBuilderResult(
    build: Build,
    step: ActionStep,
    result: BuildResult
  ) {
    switch (result.status) {
      case ContainerBuildStatus.Completed:
        await this.actionService.logInfo(
          step,
          BUILD_DOCKER_IMAGE_STEP_FINISH_LOG,
          {
            images: result.images
          }
        );
        await this.actionService.complete(step, EnumActionStepStatus.Success);

        await this.prisma.build.update({
          where: { id: build.id },
          data: {
            images: {
              set: result.images
            }
          }
        });
        if (this.deploymentService.canDeploy) {
          await this.deploymentService.autoDeployToSandbox(build);
        }
        break;
      case ContainerBuildStatus.Failed:
        await this.actionService.logInfo(
          step,
          BUILD_DOCKER_IMAGE_STEP_FAILED_LOG
        );
        await this.actionService.complete(step, EnumActionStepStatus.Failed);
        break;
      default:
        await this.actionService.logInfo(
          step,
          BUILD_DOCKER_IMAGE_STEP_RUNNING_LOG
        );
        await this.prisma.build.update({
          where: { id: build.id },
          data: {
            containerStatusQuery: result.statusQuery,
            containerStatusUpdatedAt: new Date()
          }
        });
        break;
    }
  }

  async getDeployments(
    buildId: string,
    args: FindManyDeploymentArgs
  ): Promise<Deployment[]> {
    return this.deploymentService.findMany({
      ...args,
      where: { ...args?.where, build: { id: buildId } }
    });
  }

  private async getResourceRoles(build: Build): Promise<ResourceRole[]> {
    return this.resourceRoleService.getResourceRoles({
      where: {
        resource: {
          id: build.resourceId
        }
      }
    });
  }

  private createDataServiceLogger(
    build: Build,
    step: ActionStep
  ): [winston.Logger, Array<Promise<void>>] {
    const transport = new winston.transports.Console();
    const logPromises: Array<Promise<void>> = [];
    transport.on('logged', info => {
      logPromises.push(this.createLog(step, info));
    });
    return [
      winston.createLogger({
        format: this.logger.format,
        transports: [transport],
        defaultMeta: {
          buildId: build.id
        }
      }),
      logPromises
    ];
  }

  /**
   * Saves given modules for given build as a Zip archive and tarball.
   * @param build the build to save the modules for
   * @param modules the modules to save
   * @returns created tarball URL
   */
  private async save(
    build: Build,
    modules: DataServiceGenerator.Module[]
  ): Promise<string> {
    const zipFilePath = getBuildZipFilePath(build.id);
    const tarFilePath = getBuildTarGzFilePath(build.id);
    const disk = this.storageService.getDisk();
    await Promise.all([
      createZipFileFromModules(modules).then(zip => disk.put(zipFilePath, zip)),
      createTarGzFileFromModules(modules).then(tar =>
        disk.put(tarFilePath, tar)
      )
    ]);
    return this.getFileURL(disk, tarFilePath);
  }

<<<<<<< HEAD
  private async saveToGitHub(build: Build, oldBuildId: string) {
    const resource = build.resource;
=======
  private async saveToGitHub(build: Build, oldBuildId: string): Promise<void> {
    const app = build.app;
>>>>>>> 9b306026

    const resourceRepository = await this.prisma.gitRepository.findUnique({
      where: {
        resourceId: resource.id
      },
      include: {
        gitOrganization: true
      }
    });

    const commit = build.commit;
    const truncateBuildId = build.id.slice(build.id.length - 8);

    const commitMessage =
      (commit.message &&
        `${commit.message} (Amplication build ${truncateBuildId})`) ||
      `Amplication build ${truncateBuildId}`;

    const host = this.configService.get(HOST_VAR);

    const url = `${host}/${build.resourceId}/builds/${build.id}`;

    if (resourceRepository) {
      return this.actionService.run(
        build.actionId,
        PUSH_TO_GITHUB_STEP_NAME,
        PUSH_TO_GITHUB_STEP_MESSAGE,
        async step => {
          await this.actionService.logInfo(step, PUSH_TO_GITHUB_STEP_START_LOG);
          try {
<<<<<<< HEAD
            const response = await this.queueService.sendCreateGitPullRequest({
              gitOrganizationName: resourceRepository.gitOrganization.name,
              gitRepositoryName: resourceRepository.name,
              resourceId: resource.id,
              gitProvider: EnumGitProvider.Github,
              installationId: resourceRepository.gitOrganization.installationId,
              newBuildId: build.id,
              oldBuildId,
              commit: {
                base: 'main',
                head: `amplication-build-${build.id}`,
                body: `Amplication build # ${build.id}.
=======
            const pullRequestResponse = await this.queueService.sendCreateGitPullRequest(
              {
                gitOrganizationName: appRepository.gitOrganization.name,
                gitRepositoryName: appRepository.name,
                amplicationAppId: app.id,
                gitProvider: EnumGitProvider.Github,
                installationId: appRepository.gitOrganization.installationId,
                newBuildId: build.id,
                oldBuildId,
                commit: {
                  base: 'main',
                  head: `amplication-build-${build.id}`,
                  body: `Amplication build # ${build.id}.
>>>>>>> 9b306026
                Commit message: ${commit.message}
                
                ${url}
                `,
                  title: commitMessage
                }
              }
            );

            await this.resourceService.reportSyncMessage(
              build.resourceId,
              'Sync Completed Successfully'
            );
            await this.actionService.logInfo(step, pullRequestResponse.url, {
              githubUrl: pullRequestResponse.url
            });
            await this.actionService.logInfo(
              step,
              PUSH_TO_GITHUB_STEP_FINISH_LOG
            );

            await this.actionService.complete(
              step,
              EnumActionStepStatus.Success
            );
          } catch (error) {
            await this.actionService.logInfo(
              step,
              PUSH_TO_GITHUB_STEP_FAILED_LOG
            );
            await this.actionService.logInfo(step, error);
            await this.actionService.complete(
              step,
              EnumActionStepStatus.Failed
            );
            await this.resourceService.reportSyncMessage(
              build.resourceId,
              `Error: ${error}`
            );
          }
        },
        true
      );
    }
  }

  /** @todo move */
  private getFileURL(disk: Storage, filePath: string) {
    try {
      return disk.getUrl(filePath);
    } catch (error) {
      if (error instanceof MethodNotSupported) {
        const root = this.localDiskService.getDisk().config.root;
        return path.join(root, filePath);
      }
      throw error;
    }
  }

  private async createLog(
    step: ActionStep,
    info: { message: string }
  ): Promise<void> {
    const { message, ...winstonMeta } = info;
    const level = WINSTON_LEVEL_TO_ACTION_LOG_LEVEL[info[LEVEL]];
    const meta = omit(winstonMeta, WINSTON_META_KEYS_TO_OMIT);

    await this.actionService.log(step, level, message, meta);
  }

  /**
   *
   * @info this function must always return the entities in the same order to prevent unintended code changes
   * @returns all the entities for build order by date of creation
   */
  private async getOrderedEntities(
    buildId: string
  ): Promise<DataServiceGenerator.Entity[]> {
    const entities = await this.entityService.getEntitiesByVersions({
      where: {
        builds: {
          some: {
            id: buildId
          }
        }
      },
      include: ENTITIES_INCLUDE
    });
    return (orderBy(
      entities,
      entity => entity.createdAt
    ) as unknown) as DataServiceGenerator.Entity[];
  }
  async canUserAccess({
    userId,
    buildId
  }: CanUserAccessArgs): Promise<boolean> {
    const build = this.prisma.build.findFirst({
      // eslint-disable-next-line @typescript-eslint/naming-convention
      where: { id: buildId, AND: { userId } }
    });
    return Boolean(build);
  }
}<|MERGE_RESOLUTION|>--- conflicted
+++ resolved
@@ -604,13 +604,8 @@
     return this.getFileURL(disk, tarFilePath);
   }
 
-<<<<<<< HEAD
-  private async saveToGitHub(build: Build, oldBuildId: string) {
+  private async saveToGitHub(build: Build, oldBuildId: string): Promise<void> {
     const resource = build.resource;
-=======
-  private async saveToGitHub(build: Build, oldBuildId: string): Promise<void> {
-    const app = build.app;
->>>>>>> 9b306026
 
     const resourceRepository = await this.prisma.gitRepository.findUnique({
       where: {
@@ -641,34 +636,20 @@
         async step => {
           await this.actionService.logInfo(step, PUSH_TO_GITHUB_STEP_START_LOG);
           try {
-<<<<<<< HEAD
-            const response = await this.queueService.sendCreateGitPullRequest({
-              gitOrganizationName: resourceRepository.gitOrganization.name,
-              gitRepositoryName: resourceRepository.name,
-              resourceId: resource.id,
-              gitProvider: EnumGitProvider.Github,
-              installationId: resourceRepository.gitOrganization.installationId,
-              newBuildId: build.id,
-              oldBuildId,
-              commit: {
-                base: 'main',
-                head: `amplication-build-${build.id}`,
-                body: `Amplication build # ${build.id}.
-=======
             const pullRequestResponse = await this.queueService.sendCreateGitPullRequest(
               {
-                gitOrganizationName: appRepository.gitOrganization.name,
-                gitRepositoryName: appRepository.name,
-                amplicationAppId: app.id,
+                gitOrganizationName: resourceRepository.gitOrganization.name,
+                gitRepositoryName: resourceRepository.name,
+                resourceId: resource.id,
                 gitProvider: EnumGitProvider.Github,
-                installationId: appRepository.gitOrganization.installationId,
+                installationId:
+                  resourceRepository.gitOrganization.installationId,
                 newBuildId: build.id,
                 oldBuildId,
                 commit: {
                   base: 'main',
                   head: `amplication-build-${build.id}`,
                   body: `Amplication build # ${build.id}.
->>>>>>> 9b306026
                 Commit message: ${commit.message}
                 
                 ${url}
