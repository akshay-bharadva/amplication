import { Inject, Injectable, forwardRef } from '@nestjs/common';
import { ConfigService } from '@nestjs/config';
import { Storage, MethodNotSupported } from '@slynova/flydrive';
import { GoogleCloudStorage } from '@slynova/flydrive-gcs';
import { StorageService } from '@codebrew/nestjs-storage';
import { Prisma, PrismaService } from '@amplication/prisma-db';
import { WINSTON_MODULE_PROVIDER } from 'nest-winston';
import * as winston from 'winston';
import { LEVEL, MESSAGE, SPLAT } from 'triple-beam';
import { omit, orderBy } from 'lodash';
import path from 'path';
import * as DataServiceGenerator from '@amplication/data-service-generator';
import { Entity, ResourceRole, User } from 'src/models';
import { Build } from './dto/Build';
import { CreateBuildArgs } from './dto/CreateBuildArgs';
import { FindManyBuildArgs } from './dto/FindManyBuildArgs';
import { getBuildZipFilePath, getBuildTarGzFilePath } from './storage';
import {
  BuildStatus,
  GenerateResource,
  StorageTypeEnum
} from '@amplication/build-types';
import { BuildStatus as BuildStatusDto } from './dto/BuildStatus';
import { FindOneBuildArgs } from './dto/FindOneBuildArgs';
import { BuildNotFoundError } from './errors/BuildNotFoundError';
import { EntityService } from '../entity/entity.service';
import { StepNotCompleteError } from './errors/StepNotCompleteError';
import { BuildResultNotFound } from './errors/BuildResultNotFound';
import { ResourceRoleService } from '../resourceRole/resourceRole.service';
import { ResourceService } from '../resource/resource.service'; // eslint-disable-line import/no-cycle
import {
  EnumActionStepStatus,
  EnumActionLogLevel,
  ActionStep
} from '../action/dto';
import { UserService } from '../user/user.service'; // eslint-disable-line import/no-cycle
import { ServiceSettingsService } from '../serviceSettings/serviceSettings.service'; // eslint-disable-line import/no-cycle
import { ActionService } from '../action/action.service';

import { createZipFileFromModules } from './zip';
import { LocalDiskService } from '../storage/local.disk.service';
import { createTarGzFileFromModules } from './tar';
import { StepNotFoundError } from './errors/StepNotFoundError';
import { QueueService } from '../queue/queue.service';
import { BuildFilesSaver } from './utils';
import { EnumGitProvider } from '../git/dto/enums/EnumGitProvider';
import { CanUserAccessArgs } from './dto/CanUserAccessArgs';
import { BuildContext } from './dto/BuildContext';
import { BuildContextData } from './dto/BuildContextData';
import { BuildContextStorageService } from './buildContextStorage.service';


export enum StepName {
  Generate = 'GENERATE_APPLICATION',
  PushToGitHub = 'PUSH_TO_GITHUB',
  BuildDockerImage = 'BUILD_DOCKER',
}

export enum StepMessage {
  Generate = 'Generating Application',
  PushToGitHub = 'Push changes to GitHub',
  BuildDockerImage = 'Building Docker image',
}

export const HOST_VAR = 'HOST';
export const CLIENT_HOST_VAR = 'CLIENT_HOST';
export const BUILD_DOCKER_IMAGE_STEP_FINISH_LOG =
  'Built Docker image successfully';
export const BUILD_DOCKER_IMAGE_STEP_FAILED_LOG = 'Build Docker failed';
export const BUILD_DOCKER_IMAGE_STEP_RUNNING_LOG =
  'Waiting for Docker image...';
export const BUILD_DOCKER_IMAGE_STEP_START_LOG =
  'Starting to build Docker image. It should take a few minutes.';

export const PUSH_TO_GITHUB_STEP_START_LOG =
  'Starting to push changes to GitHub.';
export const PUSH_TO_GITHUB_STEP_FINISH_LOG =
  'Successfully pushed changes to GitHub';
export const PUSH_TO_GITHUB_STEP_FAILED_LOG = 'Push changes to GitHub failed';

export const ACTION_ZIP_LOG = 'Creating ZIP file';
export const ACTION_JOB_DONE_LOG = 'Build job done';
export const JOB_STARTED_LOG = 'Build job started';
export const JOB_DONE_LOG = 'Build job done';
export const ENTITIES_INCLUDE = {
  fields: true,
  permissions: {
    include: {
      permissionRoles: {
        include: {
          resourceRole: true
        }
      },
      permissionFields: {
        include: {
          field: true,
          permissionRoles: {
            include: {
              resourceRole: true
            }
          }
        }
      }
    }
  }
};
export const ACTION_INCLUDE = {
  action: {
    include: {
      steps: true
    }
  }
};

const WINSTON_LEVEL_TO_ACTION_LOG_LEVEL: {
  [level: string]: EnumActionLogLevel;
} = {
  error: EnumActionLogLevel.Error,
  warn: EnumActionLogLevel.Warning,
  info: EnumActionLogLevel.Info,
  debug: EnumActionLogLevel.Debug
};

const WINSTON_META_KEYS_TO_OMIT = [LEVEL, MESSAGE, SPLAT, 'level'];

export function createInitialStepData(
  version: string,
  message: string
): Prisma.ActionStepCreateWithoutActionInput {
  return {
    message: 'Adding task to queue',
    name: 'ADD_TO_QUEUE',
    status: EnumActionStepStatus.Success,
    completedAt: new Date(),
    logs: {
      create: [
        {
          level: EnumActionLogLevel.Info,
          message: 'create build generation task',
          meta: {}
        },
        {
          level: EnumActionLogLevel.Info,
          message: `Build Version: ${version}`,
          meta: {}
        },
        {
          level: EnumActionLogLevel.Info,
          message: `Build message: ${message}`,
          meta: {}
        }
      ]
    }
  };
}
@Injectable()
export class BuildService {
  private readonly genResourceTopic: string;

  constructor(
    private readonly configService: ConfigService,
    private readonly prisma: PrismaService,
    private readonly storageService: StorageService,
    private readonly entityService: EntityService,
    private readonly resourceRoleService: ResourceRoleService,
    private readonly actionService: ActionService,
    private readonly localDiskService: LocalDiskService,
    @Inject(forwardRef(() => ResourceService))
    private readonly resourceService: ResourceService,
    private readonly serviceSettingsService: ServiceSettingsService,
    private readonly userService: UserService,
    private readonly buildFilesSaver: BuildFilesSaver,
    private readonly queueService: QueueService,
    private readonly buildContextStorageService: BuildContextStorageService,

    @Inject(WINSTON_MODULE_PROVIDER) private readonly logger: winston.Logger
  ) {
    /** @todo move this to storageService config once possible */
    this.storageService.registerDriver('gcs', GoogleCloudStorage);

    this.genResourceTopic = this.configService.get('GENERATE_RESOURCE_TOPIC');
  }

  /**
   * create function creates a new build for given resource in the DB
   * @returns the build object that return after prisma.build.create
   */
  async create(args: CreateBuildArgs, skipPublish?: boolean): Promise<Build> {
    const resourceId = args.data.resource.connect.id;
    const user = await this.userService.findUser({
      where: {
        id: args.data.createdBy.connect.id
      }
    });

    //TODO
    /**@todo: set version based on release when applicable */
    const commitId = args.data.commit.connect.id;
    const version = commitId.slice(commitId.length - 8);

    const latestEntityVersions = await this.entityService.getLatestVersions({
      where: { resource: { id: resourceId } }
    });

    const build = await this.prisma.build.create({
      ...args,
      data: {
        ...args.data,
        version,
        createdAt: new Date(),
        blockVersions: {
          connect: []
        },
        entityVersions: {
          connect: latestEntityVersions.map(version => ({ id: version.id }))
        },
        action: {
          create: {
            steps: {
              create: createInitialStepData(version, args.data.message)
            }
          } //create action record
        }
      },
      include: {
        commit: true,
        resource: true
      }
    });

    const logger = this.logger.child({
      buildId: build.id
    });

    logger.info(JOB_STARTED_LOG);
    await this.generate(build, user);
    logger.info(JOB_DONE_LOG);

    return build;
  }

  async findMany(args: FindManyBuildArgs): Promise<Build[]> {
    return this.prisma.build.findMany(args);
  }

  async findOne(args: FindOneBuildArgs): Promise<Build | null> {
    return this.prisma.build.findUnique(args);
  }

  async findByRunId(runId: string): Promise<Build | null> {
    return this.prisma.build.findFirst({
      where: {
        runId
      }
    });
  }

  async logGenerateStatusByRunId(
    runId: string,
    status: BuildStatus
  ): Promise<void> {
    const build = await this.findByRunId(runId);
    const steps = await this.actionService.getSteps(build.actionId);
    const generateStep = steps.find(step => step.name === StepName.Generate);
    await this.actionService.logInfo(
      generateStep,
      `Build with id:${build.id} and runId: ${runId} status changed to ${status}`
    );
  }

  private async getGenerateCodeStepStatus(
    buildId: string
  ): Promise<ActionStep | undefined> {
    const [generateStep] = await this.prisma.build
      .findUnique({
        where: {
          id: buildId
        }
      })
      .action()
      .steps({
        where: {
          name: StepName.Generate
        }
      });

    return generateStep;
  }

<<<<<<< HEAD
  async calcBuildStatus(buildId): Promise<BuildStatusDto> {
=======
  async calcBuildStatus(buildId: string): Promise<EnumBuildStatus> {
>>>>>>> a5f12a57
    const build = await this.prisma.build.findUnique({
      where: {
        id: buildId
      },
      include: ACTION_INCLUDE
    });

    if (!build.action?.steps?.length) return BuildStatusDto.Invalid;
    const steps = build.action.steps;

    if (steps.every(step => step.status === EnumActionStepStatus.Success))
      return BuildStatusDto.Completed;

    if (steps.some(step => step.status === EnumActionStepStatus.Failed))
      return BuildStatusDto.Failed;

    return BuildStatusDto.Running;
  }

  async updateRunId(buildId: string, runId: string): Promise<void> {
    await this.prisma.build.update({
      where: { id: buildId },
      data: {
        runId: runId
      }
    });
  }

  async updateStateByRunId(runId: string, status: BuildStatus): Promise<void> {
    const build = await this.findByRunId(runId);
    await this.prisma.actionStep.updateMany({
      where: {
        actionId: build.actionId,
        name: StepName.Generate
      },
      data: {
        status: this.mapBuildStatusToActionStepStatus(status)
      }
    });
  }

  private mapBuildStatusToActionStepStatus(status: BuildStatus): EnumActionStepStatus {
    switch (status) {
      case BuildStatus.Init:
        return EnumActionStepStatus.Running;
      case BuildStatus.InProgress:
        return EnumActionStepStatus.Running;
      case BuildStatus.Succeeded:
        return EnumActionStepStatus.Running;
      case BuildStatus.Failed:
        return EnumActionStepStatus.Failed;
      case BuildStatus.Stopped:
        return EnumActionStepStatus.Failed;
      case BuildStatus.Ready:
        return EnumActionStepStatus.Success;
    }
  }
  /**
   *
   * Give the ReadableStream of the build zip file
   * @returns the zip file of the build
   */
  async download(args: FindOneBuildArgs): Promise<NodeJS.ReadableStream> {
    const build = await this.findOne(args);
    const { id } = args.where;
    if (build === null) {
      throw new BuildNotFoundError(id);
    }

    const generatedCodeStep = await this.getGenerateCodeStepStatus(id);
    if (!generatedCodeStep) {
      throw new StepNotFoundError(StepName.Generate);
    }
    if (generatedCodeStep.status !== EnumActionStepStatus.Success) {
      throw new StepNotCompleteError(
        StepName.Generate,
        EnumActionStepStatus[generatedCodeStep.status]
      );
    }
    const filePath = getBuildZipFilePath(id);
    const disk = this.storageService.getDisk();
    const { exists } = await disk.exists(filePath);
    if (!exists) {
      throw new BuildResultNotFound(build.id);
    }
    return disk.getStream(filePath);
  }

  /**
   * Generates code for given build and saves it to storage
   * @DSG The connection between the server and the DSG (Data Service Generator)
   * @param build the build object to generate code for
   * @param user
   * @param oldBuildId
   */
  private async generate(build: Build, user: User): Promise<void> {
    return this.actionService.run(
      build.actionId,
      StepName.Generate,
      StepMessage.Generate,
      async step => {
        //#region getting all the resource data
        const entities = await this.getOrderedEntities(build.id);
        const roles = await this.getResourceRoles(build);
        const resource = await this.resourceService.resource({
          where: { id: build.resourceId }
        });
        const serviceSettings = await this.serviceSettingsService.getServiceSettingsValues(
          {
            where: { id: build.resourceId }
          },
          user
        );
        //#endregion
        const [
          dataServiceGeneratorLogger,
          logPromises
        ] = this.createDataServiceLogger(build, step);

        const host = this.configService.get(HOST_VAR);

        const url = `${host}/${build.resourceId}`;

        const buildContextData: BuildContextData = {
          entities,
          roles,
          serviceInfo: {
            name: resource.name,
            description: resource.description,
            version: build.version,
            id: build.resourceId,
            url,
            settings: serviceSettings
          }
        };

        const buildContext: BuildContext = {
          buildId: build.id,
          resourceId: build.resourceId,
          projectId: '',
          data: buildContextData
        };

        const path = await this.buildContextStorageService.saveBuildContext(
          buildContext
        );

        const generateResource: GenerateResource = {
          buildId: build.id,
          resourceId: build.resourceId,
          contextFileLocation: {
            storageType: StorageTypeEnum.FS,
            path: path
          }
        };

        this.queueService.emitMessage(
          this.genResourceTopic,
          JSON.stringify(generateResource)
        );

        await Promise.all(logPromises);

        dataServiceGeneratorLogger.destroy();
      }
    );
  }

  private async getResourceRoles(build: Build): Promise<ResourceRole[]> {
    return this.resourceRoleService.getResourceRoles({
      where: {
        resource: {
          id: build.resourceId
        }
      }
    });
  }

  private createDataServiceLogger(
    build: Build,
    step: ActionStep
  ): [winston.Logger, Array<Promise<void>>] {
    const transport = new winston.transports.Console();
    const logPromises: Array<Promise<void>> = [];
    transport.on('logged', info => {
      logPromises.push(this.createLog(step, info));
    });
    return [
      winston.createLogger({
        format: this.logger.format,
        transports: [transport],
        defaultMeta: {
          buildId: build.id
        }
      }),
      logPromises
    ];
  }

  /**
   * Saves given modules for given build as a Zip archive and tarball.
   * @param build the build to save the modules for
   * @param modules the modules to save
   * @returns created tarball URL
   */
  private async save(
    build: Build,
    modules: DataServiceGenerator.Module[]
  ): Promise<string> {
    const zipFilePath = getBuildZipFilePath(build.id);
    const tarFilePath = getBuildTarGzFilePath(build.id);
    const disk = this.storageService.getDisk();
    await Promise.all([
      createZipFileFromModules(modules).then(zip => disk.put(zipFilePath, zip)),
      createTarGzFileFromModules(modules).then(tar =>
        disk.put(tarFilePath, tar)
      )
    ]);
    return this.getFileURL(disk, tarFilePath);
  }

  private async saveToGitHub(build: Build, oldBuildId: string): Promise<void> {
    const resource = build.resource;

    const resourceRepository = await this.prisma.gitRepository.findUnique({
      where: {
        resourceId: resource.id
      },
      include: {
        gitOrganization: true
      }
    });

    const commit = build.commit;
    const truncateBuildId = build.id.slice(build.id.length - 8);

    const commitMessage =
      (commit.message &&
        `${commit.message} (Amplication build ${truncateBuildId})`) ||
      `Amplication build ${truncateBuildId}`;

    const clientHost = this.configService.get(CLIENT_HOST_VAR);
    const url = `${clientHost}/${build.resourceId}/builds/${build.id}`;

    if (resourceRepository) {
      return this.actionService.run(
        build.actionId,
        StepName.PushToGitHub,
        StepMessage.PushToGitHub,
        async step => {
          await this.actionService.logInfo(step, PUSH_TO_GITHUB_STEP_START_LOG);
          try {
            const pullRequestResponse = await this.queueService.sendCreateGitPullRequest(
              {
                gitOrganizationName: resourceRepository.gitOrganization.name,
                gitRepositoryName: resourceRepository.name,
                resourceId: resource.id,
                gitProvider: EnumGitProvider.Github,
                installationId:
                  resourceRepository.gitOrganization.installationId,
                newBuildId: build.id,
                oldBuildId,
                commit: {
                  head: `amplication-build-${build.id}`,
                  title: commitMessage,
                  body: `Amplication build # ${build.id}.
                Commit message: ${commit.message}
                
                ${url}
                `
                }
              }
            );

            await this.resourceService.reportSyncMessage(
              build.resourceId,
              'Sync Completed Successfully'
            );
            await this.actionService.logInfo(step, pullRequestResponse.url, {
              githubUrl: pullRequestResponse.url
            });
            await this.actionService.logInfo(
              step,
              PUSH_TO_GITHUB_STEP_FINISH_LOG
            );

            await this.actionService.complete(
              step,
              EnumActionStepStatus.Success
            );
          } catch (error) {
            await this.actionService.logInfo(
              step,
              PUSH_TO_GITHUB_STEP_FAILED_LOG
            );
            await this.actionService.logInfo(step, error);
            await this.actionService.complete(
              step,
              EnumActionStepStatus.Failed
            );
            await this.resourceService.reportSyncMessage(
              build.resourceId,
              `Error: ${error}`
            );
          }
        },
        true
      );
    }
  }

  /** @todo move */
  private getFileURL(disk: Storage, filePath: string) {
    try {
      return disk.getUrl(filePath);
    } catch (error) {
      if (error instanceof MethodNotSupported) {
        const root = this.localDiskService.getDisk().config.root;
        return path.join(root, filePath);
      }
      throw error;
    }
  }

  private async createLog(
    step: ActionStep,
    info: { message: string }
  ): Promise<void> {
    const { message, ...winstonMeta } = info;
    const level = WINSTON_LEVEL_TO_ACTION_LOG_LEVEL[info[LEVEL]];
    const meta = omit(winstonMeta, WINSTON_META_KEYS_TO_OMIT);

    await this.actionService.log(step, level, message, meta);
  }

  /**
   *
   * @info this function must always return the entities in the same order to prevent unintended code changes
   * @returns all the entities for build order by date of creation
   */
  private async getOrderedEntities(buildId: string): Promise<Entity[]> {
    const entities = await this.entityService.getEntitiesByVersions({
      where: {
        builds: {
          some: {
            id: buildId
          }
        }
      },
      include: ENTITIES_INCLUDE
    });

    return orderBy(entities, entity => entity.createdAt);
  }
  async canUserAccess({
    userId,
    buildId
  }: CanUserAccessArgs): Promise<boolean> {
    const build = this.prisma.build.findFirst({
      // eslint-disable-next-line @typescript-eslint/naming-convention
      where: { id: buildId, AND: { userId } }
    });
    return Boolean(build);
  }
}<|MERGE_RESOLUTION|>--- conflicted
+++ resolved
@@ -287,11 +287,7 @@
     return generateStep;
   }
 
-<<<<<<< HEAD
-  async calcBuildStatus(buildId): Promise<BuildStatusDto> {
-=======
-  async calcBuildStatus(buildId: string): Promise<EnumBuildStatus> {
->>>>>>> a5f12a57
+  async calcBuildStatus(buildId: string): Promise<BuildStatusDto> {
     const build = await this.prisma.build.findUnique({
       where: {
         id: buildId
