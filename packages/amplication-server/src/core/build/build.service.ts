--- conflicted
+++ resolved
@@ -369,12 +369,8 @@
             buildId,
             dsgResourceData,
             codeGeneratorVersionOptions: {
-<<<<<<< HEAD
               version: build.codeGeneratorVersion,
-              selectionStrategy: CodeGeneratorVersionStrategy.LATEST_MAJOR,
-=======
               selectionStrategy: CodeGeneratorVersionStrategy.LatestMajor,
->>>>>>> 68231b24
             },
           },
         };
