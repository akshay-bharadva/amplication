--- conflicted
+++ resolved
@@ -39,13 +39,10 @@
   CreateLogger,
   Transports,
 } from "@amplication/nest-logger-module";
-<<<<<<< HEAD
 import { BillingService } from "../billing/billing.service";
 import { BillingFeature } from "../billing/BillingFeature";
-=======
 import { EnumPullRequestMode } from "@amplication/git-utils";
 import { SendPullRequestArgs } from "./dto/sendPullRequest";
->>>>>>> 745aca85
 
 export const HOST_VAR = "HOST";
 export const CLIENT_HOST_VAR = "CLIENT_HOST";
