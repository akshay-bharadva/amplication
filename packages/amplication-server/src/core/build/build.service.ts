--- conflicted
+++ resolved
@@ -42,7 +42,7 @@
 import { BuildFilesSaver, previousBuild } from './utils';
 import { EnumGitProvider } from '../git/dto/enums/EnumGitProvider';
 import { CanUserAccessArgs } from './dto/CanUserAccessArgs';
-<<<<<<< HEAD
+import { GitResourceMeta } from './dto/GitResourceMeta';
 import { BuildContext } from './dto/BuildContext';
 import { BuildContextData } from './dto/BuildContextData';
 import { BuildContextStorageService } from './buildContextStorage.service';
@@ -58,9 +58,6 @@
   PushToGitHub = 'Push changes to GitHub',
   BuildDockerImage = 'Building Docker image'
 }
-=======
-import { GitResourceMeta } from './dto/GitResourceMeta';
->>>>>>> b2204d83
 
 export const HOST_VAR = 'HOST';
 export const CLIENT_HOST_VAR = 'CLIENT_HOST';
@@ -385,15 +382,7 @@
    * @param user
    * @param oldBuildId
    */
-<<<<<<< HEAD
   private async generate(build: Build, user: User): Promise<void> {
-=======
-  private async generate(
-    build: Build,
-    user: User,
-    oldBuildId: string | undefined
-  ): Promise<string> {
->>>>>>> b2204d83
     return this.actionService.run(
       build.actionId,
       StepName.Generate,
@@ -459,14 +448,7 @@
           JSON.stringify(generateResource)
         );
 
-<<<<<<< HEAD
         await Promise.all(logPromises);
-=======
-        await this.saveToGitHub(build, oldBuildId, {
-          adminUIPath: serviceSettings.adminUISettings.adminUIPath,
-          serverPath: serviceSettings.serverSettings.serverPath
-        });
->>>>>>> b2204d83
 
         dataServiceGeneratorLogger.destroy();
 
@@ -519,17 +501,12 @@
     await this.saveToGitHub(build, oldBuild.id);
   }
 
-<<<<<<< HEAD
-  private async saveToGitHub(build: Build, oldBuildId: string): Promise<void> {
-
-=======
   private async saveToGitHub(
     build: Build,
     oldBuildId: string,
     gitResourceMeta: GitResourceMeta
   ): Promise<void> {
     const resource = build.resource;
->>>>>>> b2204d83
     const resourceRepository = await this.resourceService.gitRepository(
       build.resourceId
     );
