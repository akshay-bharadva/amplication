import { Inject, Injectable, forwardRef } from '@nestjs/common';
import { ConfigService } from '@nestjs/config';
import { Storage, MethodNotSupported } from '@slynova/flydrive';
import { GoogleCloudStorage } from '@slynova/flydrive-gcs';
import { StorageService } from '@codebrew/nestjs-storage';
import { Prisma, PrismaService } from '@amplication/prisma-db';
import { WINSTON_MODULE_PROVIDER } from 'nest-winston';
import * as winston from 'winston';
import { LEVEL, MESSAGE, SPLAT } from 'triple-beam';
import { omit, orderBy } from 'lodash';
import path, { join } from 'path';
import * as DataServiceGenerator from '@amplication/data-service-generator';
import { ResourceRole, User } from 'src/models';
import { Build } from './dto/Build';
import { CreateBuildArgs } from './dto/CreateBuildArgs';
import { FindManyBuildArgs } from './dto/FindManyBuildArgs';
import { getBuildZipFilePath, getBuildTarGzFilePath } from './storage';
import { EnumBuildStatus } from './dto/EnumBuildStatus';
import { FindOneBuildArgs } from './dto/FindOneBuildArgs';
import { BuildNotFoundError } from './errors/BuildNotFoundError';
import { EntityService } from '../entity/entity.service';
import { StepNotCompleteError } from './errors/StepNotCompleteError';
import { BuildResultNotFound } from './errors/BuildResultNotFound';
import { ResourceRoleService } from '../resourceRole/resourceRole.service';
import { ResourceService } from '../resource/resource.service'; // eslint-disable-line import/no-cycle
import {
  EnumActionStepStatus,
  EnumActionLogLevel,
  ActionStep
} from '../action/dto';
import { UserService } from '../user/user.service'; // eslint-disable-line import/no-cycle
import { ServiceSettingsService } from '../serviceSettings/serviceSettings.service'; // eslint-disable-line import/no-cycle
import { ActionService } from '../action/action.service';

import { createZipFileFromModules } from './zip';
import { LocalDiskService } from '../storage/local.disk.service';
import { createTarGzFileFromModules } from './tar';
import { StepNotFoundError } from './errors/StepNotFoundError';
import { QueueService } from '../queue/queue.service';
import { previousBuild, BuildFilesSaver } from './utils';
import { EnumGitProvider } from '../git/dto/enums/EnumGitProvider';
import { CanUserAccessArgs } from './dto/CanUserAccessArgs';
import { GitResourceMeta } from './dto/GitResourceMeta';
<<<<<<< HEAD
import { ExternalApis, MessagePattern } from '@amplication/code-gen-types';
import { ServiceTopics } from '../serviceTopics/dto/ServiceTopics';
import { MessagePattern as MessagePatternWithTopicId } from '../serviceTopics/dto/messagePattern/MessagePattern';
import { TopicService } from '../topic/topic.service';
import { ServiceTopicsService } from '../serviceTopics/serviceTopics.service';
=======
import { PluginInstallationService } from '../pluginInstallation/pluginInstallation.service';
>>>>>>> 9f0b7d3c

export const HOST_VAR = 'HOST';
export const CLIENT_HOST_VAR = 'CLIENT_HOST';
export const GENERATE_STEP_MESSAGE = 'Generating Application';
export const GENERATE_STEP_NAME = 'GENERATE_APPLICATION';
export const BUILD_DOCKER_IMAGE_STEP_MESSAGE = 'Building Docker image';
export const BUILD_DOCKER_IMAGE_STEP_NAME = 'BUILD_DOCKER';
export const BUILD_DOCKER_IMAGE_STEP_FINISH_LOG =
  'Built Docker image successfully';
export const BUILD_DOCKER_IMAGE_STEP_FAILED_LOG = 'Build Docker failed';
export const BUILD_DOCKER_IMAGE_STEP_RUNNING_LOG =
  'Waiting for Docker image...';
export const BUILD_DOCKER_IMAGE_STEP_START_LOG =
  'Starting to build Docker image. It should take a few minutes.';

export const PUSH_TO_GITHUB_STEP_NAME = 'PUSH_TO_GITHUB';
export const PUSH_TO_GITHUB_STEP_MESSAGE = 'Push changes to GitHub';
export const PUSH_TO_GITHUB_STEP_START_LOG =
  'Starting to push changes to GitHub.';
export const PUSH_TO_GITHUB_STEP_FINISH_LOG =
  'Successfully pushed changes to GitHub';
export const PUSH_TO_GITHUB_STEP_FAILED_LOG = 'Push changes to GitHub failed';

export const ACTION_ZIP_LOG = 'Creating ZIP file';
export const ACTION_JOB_DONE_LOG = 'Build job done';
export const JOB_STARTED_LOG = 'Build job started';
export const JOB_DONE_LOG = 'Build job done';
export const ENTITIES_INCLUDE = {
  fields: true,
  permissions: {
    include: {
      permissionRoles: {
        include: {
          resourceRole: true
        }
      },
      permissionFields: {
        include: {
          field: true,
          permissionRoles: {
            include: {
              resourceRole: true
            }
          }
        }
      }
    }
  }
};
export const ACTION_INCLUDE = {
  action: {
    include: {
      steps: true
    }
  }
};

const WINSTON_LEVEL_TO_ACTION_LOG_LEVEL: {
  [level: string]: EnumActionLogLevel;
} = {
  error: EnumActionLogLevel.Error,
  warn: EnumActionLogLevel.Warning,
  info: EnumActionLogLevel.Info,
  debug: EnumActionLogLevel.Debug
};

const WINSTON_META_KEYS_TO_OMIT = [LEVEL, MESSAGE, SPLAT, 'level'];

export function createInitialStepData(
  version: string,
  message: string
): Prisma.ActionStepCreateWithoutActionInput {
  return {
    message: 'Adding task to queue',
    name: 'ADD_TO_QUEUE',
    status: EnumActionStepStatus.Success,
    completedAt: new Date(),
    logs: {
      create: [
        {
          level: EnumActionLogLevel.Info,
          message: 'create build generation task',
          meta: {}
        },
        {
          level: EnumActionLogLevel.Info,
          message: `Build Version: ${version}`,
          meta: {}
        },
        {
          level: EnumActionLogLevel.Info,
          message: `Build message: ${message}`,
          meta: {}
        }
      ]
    }
  };
}
@Injectable()
export class BuildService {
  constructor(
    private readonly configService: ConfigService,
    private readonly prisma: PrismaService,
    private readonly storageService: StorageService,
    private readonly entityService: EntityService,
    private readonly resourceRoleService: ResourceRoleService,
    private readonly actionService: ActionService,
    private readonly localDiskService: LocalDiskService,
    @Inject(forwardRef(() => ResourceService))
    private readonly resourceService: ResourceService,
    private readonly serviceSettingsService: ServiceSettingsService,
    private readonly userService: UserService,
    private readonly buildFilesSaver: BuildFilesSaver,
    private readonly queueService: QueueService,
<<<<<<< HEAD
    private readonly topicService: TopicService,
    private readonly serviceTopicsService: ServiceTopicsService,
=======
    private readonly pluginInstallationService: PluginInstallationService,
>>>>>>> 9f0b7d3c

    @Inject(WINSTON_MODULE_PROVIDER) private readonly logger: winston.Logger
  ) {
    /** @todo move this to storageService config once possible */
    this.storageService.registerDriver('gcs', GoogleCloudStorage);
  }

  /**
   * create function creates a new build for given resource in the DB
   * @returns the build object that return after prisma.build.create
   */
  async create(args: CreateBuildArgs, skipPublish?: boolean): Promise<Build> {
    const resourceId = args.data.resource.connect.id;
    const user = await this.userService.findUser({
      where: {
        id: args.data.createdBy.connect.id
      }
    });

    //TODO
    /**@todo: set version based on release when applicable */
    const commitId = args.data.commit.connect.id;
    const version = commitId.slice(commitId.length - 8);

    const latestEntityVersions = await this.entityService.getLatestVersions({
      where: { resource: { id: resourceId } }
    });

    const build = await this.prisma.build.create({
      ...args,
      data: {
        ...args.data,
        version,
        createdAt: new Date(),
        blockVersions: {
          connect: []
        },
        entityVersions: {
          connect: latestEntityVersions.map(version => ({ id: version.id }))
        },
        action: {
          create: {
            steps: {
              create: createInitialStepData(version, args.data.message)
            }
          } //create action record
        }
      },
      include: {
        commit: true,
        resource: true
      }
    });

    const oldBuild = await previousBuild(
      this.prisma,
      resourceId,
      build.id,
      build.createdAt
    );

    const logger = this.logger.child({
      buildId: build.id
    });

    logger.info(JOB_STARTED_LOG);
    await this.generate(build, user, oldBuild?.id);
    logger.info(JOB_DONE_LOG);

    return build;
  }

  async findMany(args: FindManyBuildArgs): Promise<Build[]> {
    return this.prisma.build.findMany(args);
  }

  async findOne(args: FindOneBuildArgs): Promise<Build | null> {
    return this.prisma.build.findUnique(args);
  }

  private async getGenerateCodeStepStatus(
    buildId: string
  ): Promise<ActionStep | undefined> {
    const [generateStep] = await this.prisma.build
      .findUnique({
        where: {
          id: buildId
        }
      })
      .action()
      .steps({
        where: {
          name: GENERATE_STEP_NAME
        }
      });

    return generateStep;
  }

  async calcBuildStatus(buildId: string): Promise<EnumBuildStatus> {
    const build = await this.prisma.build.findUnique({
      where: {
        id: buildId
      },
      include: ACTION_INCLUDE
    });

    if (!build.action?.steps?.length) return EnumBuildStatus.Invalid;
    const steps = build.action.steps;

    if (steps.every(step => step.status === EnumActionStepStatus.Success))
      return EnumBuildStatus.Completed;

    if (steps.some(step => step.status === EnumActionStepStatus.Failed))
      return EnumBuildStatus.Failed;

    return EnumBuildStatus.Running;
  }
  /**
   *
   * Give the ReadableStream of the build zip file
   * @returns the zip file of the build
   */
  async download(args: FindOneBuildArgs): Promise<NodeJS.ReadableStream> {
    const build = await this.findOne(args);
    const { id } = args.where;
    if (build === null) {
      throw new BuildNotFoundError(id);
    }

    const generatedCodeStep = await this.getGenerateCodeStepStatus(id);
    if (!generatedCodeStep) {
      throw new StepNotFoundError(GENERATE_STEP_NAME);
    }
    if (generatedCodeStep.status !== EnumActionStepStatus.Success) {
      throw new StepNotCompleteError(
        GENERATE_STEP_NAME,
        EnumActionStepStatus[generatedCodeStep.status]
      );
    }
    const filePath = getBuildZipFilePath(id);
    const disk = this.storageService.getDisk();
    const { exists } = await disk.exists(filePath);
    if (!exists) {
      throw new BuildResultNotFound(build.id);
    }
    return disk.getStream(filePath);
  }

  /**
   * Generates code for given build and saves it to storage
   * @DSG The connection between the server and the DSG (Data Service Generator)
   * @param build the build object to generate code for
   * @param user
   * @param oldBuildId
   */
  private async generate(
    build: Build,
    user: User,
    oldBuildId: string | undefined
  ): Promise<string> {
    return this.actionService.run(
      build.actionId,
      GENERATE_STEP_NAME,
      GENERATE_STEP_MESSAGE,
      async step => {
        //#region getting all the resource data
        const entities = await this.getOrderedEntities(build.id);
        const roles = await this.getResourceRoles(build);
        const allPlugins = await this.pluginInstallationService.findMany({
          where: { resource: { id: build.resourceId } }
        });
        const plugins = allPlugins.filter(plugin => plugin.enabled);

        const resource = await this.resourceService.resource({
          where: { id: build.resourceId }
        });
        const messageBrokers = await this.getMessageBrokers(resource.id);
        const apis: ExternalApis = { messageBrokers };
        const serviceSettings = await this.serviceSettingsService.getServiceSettingsValues(
          {
            where: { id: build.resourceId }
          },
          user
        );
        //#endregion
        const [
          dataServiceGeneratorLogger,
          logPromises
        ] = this.createDataServiceLogger(build, step);

        const host = this.configService.get(HOST_VAR);

        const url = `${host}/${build.resourceId}`;

        const modules = await DataServiceGenerator.createDataService(
          entities,
          roles,
          {
            name: resource.name,
            description: resource.description,
            version: build.version,
            id: build.resourceId,
            url,
            settings: serviceSettings
          },
<<<<<<< HEAD
          apis,
          dataServiceGeneratorLogger
=======
          dataServiceGeneratorLogger,
          plugins
>>>>>>> 9f0b7d3c
        );

        await Promise.all(logPromises);

        dataServiceGeneratorLogger.destroy();

        await this.actionService.logInfo(step, ACTION_ZIP_LOG);

        // the path to the tar.gz artifact
        const tarballURL = await this.save(build, modules);

        await this.buildFilesSaver.saveFiles(
          join(resource.id, build.id),
          modules
        );

        await this.saveToGitHub(build, oldBuildId, {
          adminUIPath: serviceSettings.adminUISettings.adminUIPath,
          serverPath: serviceSettings.serverSettings.serverPath
        });

        await this.actionService.logInfo(step, ACTION_JOB_DONE_LOG);

        return tarballURL;
      }
    );
  }

  private async getResourceRoles(build: Build): Promise<ResourceRole[]> {
    return this.resourceRoleService.getResourceRoles({
      where: {
        resource: {
          id: build.resourceId
        }
      }
    });
  }

  private createDataServiceLogger(
    build: Build,
    step: ActionStep
  ): [winston.Logger, Array<Promise<void>>] {
    const transport = new winston.transports.Console();
    const logPromises: Array<Promise<void>> = [];
    transport.on('logged', info => {
      logPromises.push(this.createLog(step, info));
    });
    return [
      winston.createLogger({
        format: this.logger.format,
        transports: [transport],
        defaultMeta: {
          buildId: build.id
        }
      }),
      logPromises
    ];
  }

  /**
   * Saves given modules for given build as a Zip archive and tarball.
   * @param build the build to save the modules for
   * @param modules the modules to save
   * @returns created tarball URL
   */
  private async save(
    build: Build,
    modules: DataServiceGenerator.Module[]
  ): Promise<string> {
    const zipFilePath = getBuildZipFilePath(build.id);
    const tarFilePath = getBuildTarGzFilePath(build.id);
    const disk = this.storageService.getDisk();
    await Promise.all([
      createZipFileFromModules(modules).then(zip => disk.put(zipFilePath, zip)),
      createTarGzFileFromModules(modules).then(tar =>
        disk.put(tarFilePath, tar)
      )
    ]);
    return this.getFileURL(disk, tarFilePath);
  }

  private async saveToGitHub(
    build: Build,
    oldBuildId: string,
    gitResourceMeta: GitResourceMeta
  ): Promise<void> {
    const resource = build.resource;
    const resourceRepository = await this.resourceService.gitRepository(
      resource.id
    );

    if (!resourceRepository) {
      return;
    }

    const gitOrganization = await this.resourceService.gitOrganizationByResource(
      {
        where: { id: resource.id }
      }
    );

    const commit = build.commit;
    const truncateBuildId = build.id.slice(build.id.length - 8);

    const commitMessage =
      (commit.message &&
        `${commit.message} (Amplication build ${truncateBuildId})`) ||
      `Amplication build ${truncateBuildId}`;

    const clientHost = this.configService.get(CLIENT_HOST_VAR);

    const project = await this.prisma.project.findUnique({
      where: {
        id: build.resource.projectId
      }
    });

    const url = `${clientHost}/${project.workspaceId}/${build.resource.projectId}/${build.resourceId}/builds/${build.id}`;

    return this.actionService.run(
      build.actionId,
      PUSH_TO_GITHUB_STEP_NAME,
      PUSH_TO_GITHUB_STEP_MESSAGE,
      async step => {
        await this.actionService.logInfo(step, PUSH_TO_GITHUB_STEP_START_LOG);
        try {
          const pullRequestResponse = await this.queueService.sendCreateGitPullRequest(
            {
              gitOrganizationName: gitOrganization.name,
              gitRepositoryName: resourceRepository.name,
              resourceId: resource.id,
              gitProvider: EnumGitProvider.Github,
              installationId: gitOrganization.installationId,
              newBuildId: build.id,
              oldBuildId,
              commit: {
                head: `amplication-build-${build.id}`,
                title: commitMessage,
                body: `Amplication build # ${build.id}.
                Commit message: ${commit.message}
                
                ${url}
                `
              },
              gitResourceMeta
            }
          );

          await this.resourceService.reportSyncMessage(
            build.resourceId,
            'Sync Completed Successfully'
          );
          await this.actionService.logInfo(step, pullRequestResponse.url, {
            githubUrl: pullRequestResponse.url
          });
          await this.actionService.logInfo(
            step,
            PUSH_TO_GITHUB_STEP_FINISH_LOG
          );

          await this.actionService.complete(step, EnumActionStepStatus.Success);
        } catch (error) {
          await this.actionService.logInfo(
            step,
            PUSH_TO_GITHUB_STEP_FAILED_LOG
          );
          await this.actionService.logInfo(step, error);
          await this.actionService.complete(step, EnumActionStepStatus.Failed);
          await this.resourceService.reportSyncMessage(
            build.resourceId,
            `Error: ${error}`
          );
        }
      },
      true
    );
  }

  /** @todo move */
  private getFileURL(disk: Storage, filePath: string) {
    try {
      return disk.getUrl(filePath);
    } catch (error) {
      if (error instanceof MethodNotSupported) {
        const root = this.localDiskService.getDisk().config.root;
        return path.join(root, filePath);
      }
      throw error;
    }
  }

  private async createLog(
    step: ActionStep,
    info: { message: string }
  ): Promise<void> {
    const { message, ...winstonMeta } = info;
    const level = WINSTON_LEVEL_TO_ACTION_LOG_LEVEL[info[LEVEL]];
    const meta = omit(winstonMeta, WINSTON_META_KEYS_TO_OMIT);

    await this.actionService.log(step, level, message, meta);
  }

  /**
   *
   * @info this function must always return the entities in the same order to prevent unintended code changes
   * @returns all the entities for build order by date of creation
   */
  private async getOrderedEntities(
    buildId: string
  ): Promise<DataServiceGenerator.Entity[]> {
    const entities = await this.entityService.getEntitiesByVersions({
      where: {
        builds: {
          some: {
            id: buildId
          }
        }
      },
      include: ENTITIES_INCLUDE
    });
    return (orderBy(
      entities,
      entity => entity.createdAt
    ) as unknown) as DataServiceGenerator.Entity[];
  }
  async canUserAccess({
    userId,
    buildId
  }: CanUserAccessArgs): Promise<boolean> {
    const build = this.prisma.build.findFirst({
      // eslint-disable-next-line @typescript-eslint/naming-convention
      where: { id: buildId, AND: { userId } }
    });
    return Boolean(build);
  }

  private async getMessageBrokers(
    resourceId: string
  ): Promise<
    {
      patterns: MessagePattern[];
    }[]
  > {
    const serviceTopics = await this.serviceTopicsService.findMany({
      where: { resource: { id: resourceId } }
    });
    const populatedServiceTopics = await this.populateServiceTopicsWithName(
      serviceTopics
    );
    return populatedServiceTopics;
  }

  async fromTopicIdToName(
    serviceTopicPattern: MessagePatternWithTopicId
  ): Promise<MessagePattern> {
    const serviceTopic = await this.topicService.findOne({
      where: { id: serviceTopicPattern.topicId }
    });
    if (!serviceTopic) {
      throw new Error(`Topic not found: ${serviceTopicPattern.topicId}`);
    }

    return {
      name: serviceTopic.name,
      type: serviceTopicPattern.type
    };
  }

  async populateServiceTopicsWithName(
    serviceTopics: ServiceTopics[]
  ): Promise<
    {
      patterns: MessagePattern[];
    }[]
  > {
    return await Promise.all(
      serviceTopics.map(async serviceTopic => {
        const patterns = await Promise.all(
          (serviceTopic.patterns || []).map(pattern => {
            return this.fromTopicIdToName(pattern);
          })
        );
        return {
          patterns
        };
      })
    );
  }
}<|MERGE_RESOLUTION|>--- conflicted
+++ resolved
@@ -41,15 +41,12 @@
 import { EnumGitProvider } from '../git/dto/enums/EnumGitProvider';
 import { CanUserAccessArgs } from './dto/CanUserAccessArgs';
 import { GitResourceMeta } from './dto/GitResourceMeta';
-<<<<<<< HEAD
 import { ExternalApis, MessagePattern } from '@amplication/code-gen-types';
 import { ServiceTopics } from '../serviceTopics/dto/ServiceTopics';
 import { MessagePattern as MessagePatternWithTopicId } from '../serviceTopics/dto/messagePattern/MessagePattern';
 import { TopicService } from '../topic/topic.service';
 import { ServiceTopicsService } from '../serviceTopics/serviceTopics.service';
-=======
 import { PluginInstallationService } from '../pluginInstallation/pluginInstallation.service';
->>>>>>> 9f0b7d3c
 
 export const HOST_VAR = 'HOST';
 export const CLIENT_HOST_VAR = 'CLIENT_HOST';
@@ -164,12 +161,9 @@
     private readonly userService: UserService,
     private readonly buildFilesSaver: BuildFilesSaver,
     private readonly queueService: QueueService,
-<<<<<<< HEAD
     private readonly topicService: TopicService,
     private readonly serviceTopicsService: ServiceTopicsService,
-=======
     private readonly pluginInstallationService: PluginInstallationService,
->>>>>>> 9f0b7d3c
 
     @Inject(WINSTON_MODULE_PROVIDER) private readonly logger: winston.Logger
   ) {
@@ -376,13 +370,9 @@
             url,
             settings: serviceSettings
           },
-<<<<<<< HEAD
           apis,
-          dataServiceGeneratorLogger
-=======
           dataServiceGeneratorLogger,
           plugins
->>>>>>> 9f0b7d3c
         );
 
         await Promise.all(logPromises);
