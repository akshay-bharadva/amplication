--- conflicted
+++ resolved
@@ -271,11 +271,6 @@
     try {
       const tarballURL = await this.generate(build);
       await this.buildDockerImage(build, tarballURL);
-<<<<<<< HEAD
-      /** @todo save image to build */
-      await this.updateStatus(buildId, EnumBuildStatus.Completed);
-=======
->>>>>>> 602e9f98
     } catch (error) {
       logger.error(error);
     }
