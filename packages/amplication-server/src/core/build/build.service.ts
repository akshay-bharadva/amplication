import { Inject, Injectable, forwardRef } from "@nestjs/common";
import { ConfigService } from "@nestjs/config";
import { Prisma, PrismaService } from "../../prisma";
import { LEVEL, MESSAGE, SPLAT } from "triple-beam";
import { omit, orderBy } from "lodash";
import * as CodeGenTypes from "@amplication/code-gen-types";
import { ResourceRole, User } from "../../models";
import { Build } from "./dto/Build";
import { CreateBuildArgs } from "./dto/CreateBuildArgs";
import { FindManyBuildArgs } from "./dto/FindManyBuildArgs";
import { EnumBuildStatus } from "./dto/EnumBuildStatus";
import { FindOneBuildArgs } from "./dto/FindOneBuildArgs";
import { EntityService } from "../entity/entity.service";
import { ResourceRoleService } from "../resourceRole/resourceRole.service";
import { ResourceService } from "../resource/resource.service";
import {
  EnumActionStepStatus,
  EnumActionLogLevel,
  ActionStep,
} from "../action/dto";
import { UserService } from "../user/user.service";
import { ServiceSettingsService } from "../serviceSettings/serviceSettings.service";
import { ActionService } from "../action/action.service";
import { CommitService } from "../commit/commit.service";
import { previousBuild } from "./utils";
import { TopicService } from "../topic/topic.service";
import { ServiceTopicsService } from "../serviceTopics/serviceTopics.service";
import { PluginInstallationService } from "../pluginInstallation/pluginInstallation.service";
import { EnumResourceType } from "../resource/dto/EnumResourceType";
import { Env } from "../../env";
import { AmplicationLogger } from "@amplication/util/nestjs/logging";
import { BillingService } from "../billing/billing.service";
import { EnumPullRequestMode } from "@amplication/git-utils";
import { BillingFeature } from "../billing/billing.types";
<<<<<<< HEAD
import { ILogger } from "@amplication/util/logging";
=======
import {
  CanUserAccessBuild,
  CodeGenerationRequest,
  CreatePrFailure,
  CreatePrRequest,
  CreatePrSuccess,
} from "@amplication/schema-registry";
import { KafkaProducerService } from "@amplication/util/nestjs/kafka";
import { GitProviderService } from "../git/git.provider.service";
>>>>>>> a27d52a0

export const HOST_VAR = "HOST";
export const CLIENT_HOST_VAR = "CLIENT_HOST";
export const GENERATE_STEP_MESSAGE = "Generating Application";
export const GENERATE_STEP_NAME = "GENERATE_APPLICATION";
export const BUILD_DOCKER_IMAGE_STEP_MESSAGE = "Building Docker image";
export const BUILD_DOCKER_IMAGE_STEP_NAME = "BUILD_DOCKER";
export const BUILD_DOCKER_IMAGE_STEP_FINISH_LOG =
  "Built Docker image successfully";
export const BUILD_DOCKER_IMAGE_STEP_FAILED_LOG = "Build Docker failed";
export const BUILD_DOCKER_IMAGE_STEP_RUNNING_LOG =
  "Waiting for Docker image...";
export const BUILD_DOCKER_IMAGE_STEP_START_LOG =
  "Starting to build Docker image. It should take a few minutes.";

export const PUSH_TO_GITHUB_STEP_NAME = "PUSH_TO_GITHUB";
export const PUSH_TO_GITHUB_STEP_MESSAGE = "Push changes to GitHub";
export const PUSH_TO_GITHUB_STEP_START_LOG =
  "Starting to push changes to GitHub";
export const PUSH_TO_GITHUB_STEP_FINISH_LOG =
  "Successfully pushed changes to GitHub";
export const PUSH_TO_GITHUB_STEP_FAILED_LOG = "Push changes to GitHub failed";

export const ACTION_ZIP_LOG = "Creating ZIP file";
export const ACTION_JOB_DONE_LOG = "Build job done";
export const JOB_STARTED_LOG = "Build job started";
export const JOB_DONE_LOG = "Build job done";
export const ENTITIES_INCLUDE = {
  fields: true,
  permissions: {
    include: {
      permissionRoles: {
        include: {
          resourceRole: true,
        },
      },
      permissionFields: {
        include: {
          field: true,
          permissionRoles: {
            include: {
              resourceRole: true,
            },
          },
        },
      },
    },
  },
};
export const ACTION_INCLUDE = {
  action: {
    include: {
      steps: true,
    },
  },
};

export const ACTION_LOG_LEVEL: {
  [level: string]: EnumActionLogLevel;
} = {
  error: EnumActionLogLevel.Error,
  warn: EnumActionLogLevel.Warning,
  info: EnumActionLogLevel.Info,
  debug: EnumActionLogLevel.Debug,
};

const META_KEYS_TO_OMIT = [LEVEL, MESSAGE, SPLAT, "level"];

export function createInitialStepData(
  version: string,
  message: string
): Prisma.ActionStepCreateWithoutActionInput {
  return {
    message: "Adding task to queue",
    name: "ADD_TO_QUEUE",
    status: EnumActionStepStatus.Success,
    completedAt: new Date(),
    logs: {
      create: [
        {
          level: EnumActionLogLevel.Info,
          message: "create build generation task",
          meta: {},
        },
        {
          level: EnumActionLogLevel.Info,
          message: `Build Version: ${version}`,
          meta: {},
        },
        {
          level: EnumActionLogLevel.Info,
          message: `Build message: ${message}`,
          meta: {},
        },
      ],
    },
  };
}
@Injectable()
export class BuildService {
  constructor(
    private readonly configService: ConfigService,
    private readonly prisma: PrismaService,
    private readonly entityService: EntityService,
    private readonly resourceRoleService: ResourceRoleService,
    private readonly actionService: ActionService,
    @Inject(forwardRef(() => ResourceService))
    private readonly resourceService: ResourceService,
    private readonly commitService: CommitService,
    private readonly serviceSettingsService: ServiceSettingsService,
    private readonly userService: UserService,
    private readonly kafkaProducerService: KafkaProducerService,
    private readonly topicService: TopicService,
    private readonly serviceTopicsService: ServiceTopicsService,
    private readonly pluginInstallationService: PluginInstallationService,
    private readonly billingService: BillingService,
    private readonly gitProviderService: GitProviderService,
    @Inject(AmplicationLogger)
    private readonly logger: AmplicationLogger
  ) {
    this.host = this.configService.get(HOST_VAR);
    if (!this.host) {
      throw new Error("Missing HOST_VAR in env");
    }
  }
  host: string;

  /**
   * create function creates a new build for given resource in the DB
   * @returns the build object that return after prisma.build.create
   */
  async create(args: CreateBuildArgs): Promise<Build> {
    const resourceId = args.data.resource.connect.id;
    const user = await this.userService.findUser({
      where: {
        id: args.data.createdBy.connect.id,
      },
    });

    //TODO
    /**@todo: set version based on release when applicable */
    const commitId = args.data.commit.connect.id;
    const version = commitId.slice(commitId.length - 8);

    const latestEntityVersions = await this.entityService.getLatestVersions({
      where: { resource: { id: resourceId } },
    });

    const build = await this.prisma.build.create({
      ...args,
      data: {
        ...args.data,
        version,
        createdAt: new Date(),
        blockVersions: {
          connect: [],
        },
        entityVersions: {
          connect: latestEntityVersions.map((version) => ({ id: version.id })),
        },
        action: {
          create: {
            steps: {
              create: createInitialStepData(version, args.data.message),
            },
          }, //create action record
        },
      },
      include: {
        commit: true,
        resource: true,
      },
    });

    const logger = this.logger.child({
      buildId: build.id,
      resourceId: build.resourceId,
      userId: build.userId,
      user,
    });

    const resource = await this.resourceService.findOne({
      where: { id: resourceId },
    });
    if (resource.resourceType !== EnumResourceType.Service) {
      logger.info("Code generation is supported only for services");
      return;
    }

    logger.info(JOB_STARTED_LOG);
    await this.generate(logger, build, user);

    return build;
  }

  async findMany(args: FindManyBuildArgs): Promise<Build[]> {
    return this.prisma.build.findMany(args);
  }

  async findOne(args: FindOneBuildArgs): Promise<Build | null> {
    return this.prisma.build.findUnique(args);
  }

  async getGenerateCodeStep(buildId: string): Promise<ActionStep | undefined> {
    const [generateStep] = await this.prisma.build
      .findUnique({
        where: {
          id: buildId,
        },
      })
      .action()
      .steps({
        where: {
          name: GENERATE_STEP_NAME,
        },
      });

    return generateStep;
  }

  async calcBuildStatus(buildId: string): Promise<EnumBuildStatus> {
    const build = await this.prisma.build.findUnique({
      where: {
        id: buildId,
      },
      include: ACTION_INCLUDE,
    });

    if (!build.action?.steps?.length) return EnumBuildStatus.Invalid;
    const steps = build.action.steps;

    if (steps.every((step) => step.status === EnumActionStepStatus.Success))
      return EnumBuildStatus.Completed;

    if (steps.some((step) => step.status === EnumActionStepStatus.Failed))
      return EnumBuildStatus.Failed;

    return EnumBuildStatus.Running;
  }

  async completeCodeGenerationStep(
    buildId: string,
    status: EnumActionStepStatus.Success | EnumActionStepStatus.Failed
  ): Promise<void> {
    const step = await this.getGenerateCodeStep(buildId);
    if (!step) {
      throw new Error("Could not find generate code step");
    }
    await this.actionService.complete(step, status);
  }

  /**
   * Generates code for given build and saves it to storage
   * @DSG The connection between the server and the DSG (Data Service Generator)
   * @param build the build object to generate code for
   * @param user the user that triggered the build
   */
  private async generate(
    logger: ILogger,
    build: Build,
    user: User
  ): Promise<string> {
    return this.actionService.run(
      build.actionId,
      GENERATE_STEP_NAME,
      GENERATE_STEP_MESSAGE,
      async (step) => {
        const { resourceId, id: buildId, version: buildVersion } = build;

        logger.info("Preparing build generation message");

        const dsgResourceData = await this.getDSGResourceData(
          resourceId,
          buildId,
          buildVersion,
          user
        );

        logger.info("Writing build generation message to queue");

        const codeGenerationEvent: CodeGenerationRequest.KafkaEvent = {
          key: null,
          value: {
            resourceId,
            buildId,
            dsgResourceData,
          },
        };

        await this.kafkaProducerService.emitMessage(
          this.configService.get(Env.CODE_GENERATION_REQUEST_TOPIC),
          codeGenerationEvent
        );

        logger.info("Build generation message sent");

        return null;
      },
      true
    );
  }

  private async getResourceRoles(resourceId: string): Promise<ResourceRole[]> {
    return this.resourceRoleService.getResourceRoles({
      where: {
        resource: {
          id: resourceId,
        },
      },
    });
  }

  public async onCreatePRSuccess(
    response: CreatePrSuccess.Value
  ): Promise<void> {
    const build = await this.findOne({ where: { id: response.buildId } });
    const steps = await this.actionService.getSteps(build.actionId);
    const step = steps.find((step) => step.name === PUSH_TO_GITHUB_STEP_NAME);

    try {
      await this.resourceService.reportSyncMessage(
        build.resourceId,
        "Sync Completed Successfully"
      );

      await this.actionService.logInfo(step, response.url, {
        githubUrl: response.url,
      });
      await this.actionService.logInfo(step, PUSH_TO_GITHUB_STEP_FINISH_LOG);
      await this.actionService.complete(step, EnumActionStepStatus.Success);

      const workspace = await this.resourceService.getResourceWorkspace(
        build.resourceId
      );
      await this.billingService.reportUsage(
        workspace.id,
        BillingFeature.CodePushToGit
      );
    } catch (error) {
      await this.actionService.logInfo(step, PUSH_TO_GITHUB_STEP_FAILED_LOG);
      await this.actionService.logInfo(step, error);
      await this.actionService.complete(step, EnumActionStepStatus.Failed);
      await this.resourceService.reportSyncMessage(
        build.resourceId,
        `Error: ${error}`
      );
    }
  }

  public async onCreatePRFailure(
    response: CreatePrFailure.Value
  ): Promise<void> {
    const build = await this.findOne({ where: { id: response.buildId } });
    const steps = await this.actionService.getSteps(build.actionId);
    const step = steps.find((step) => step.name === PUSH_TO_GITHUB_STEP_NAME);

    await this.resourceService.reportSyncMessage(
      build.resourceId,
      `Error: ${response.errorMessage}`
    );

    await this.actionService.logInfo(step, PUSH_TO_GITHUB_STEP_FAILED_LOG);
    await this.actionService.logInfo(step, response.errorMessage);
    await this.actionService.complete(step, EnumActionStepStatus.Failed);
  }

  public async saveToGitProvider(buildId: string): Promise<void> {
    const build = await this.findOne({ where: { id: buildId } });

    const oldBuild = await previousBuild(
      this.prisma,
      build.resourceId,
      build.id,
      build.createdAt
    );

    const user = await this.userService.findUser({
      where: { id: build.userId },
    });

    const logger = this.logger.child({
      buildId: build.id,
      resourceId: build.resourceId,
      userId: build.userId,
      user,
    });

    const resource = await this.resourceService.resource({
      where: { id: build.resourceId },
    });

    if (!resource) {
      logger.warn("Resource was not found during pushing code to git");
      return;
    }

    const dSGResourceData = await this.getDSGResourceData(
      build.resourceId,
      build.id,
      build.version,
      user
    );
    const { resourceInfo } = dSGResourceData;

    const resourceRepository = await this.resourceService.gitRepository(
      build.resourceId
    );

    if (!resourceRepository) {
      return;
    }

    const gitOrganization =
      await this.resourceService.gitOrganizationByResource({
        where: { id: resource.id },
      });

    const commit = await this.commitService.findOne({
      where: { id: build.commitId },
    });

    const truncateBuildId = build.id.slice(build.id.length - 8);

    const commitTitle =
      (commit.message &&
        `${commit.message} (Amplication build ${truncateBuildId})`) ||
      `Amplication build ${truncateBuildId}`;

    const clientHost = this.configService.get(CLIENT_HOST_VAR);

    const project = await this.prisma.project.findUnique({
      where: {
        id: resource.projectId,
      },
    });

    const url = `${clientHost}/${project.workspaceId}/${project.id}/${resource.id}/builds/${build.id}`;

    return this.actionService.run(
      build.actionId,
      PUSH_TO_GITHUB_STEP_NAME,
      PUSH_TO_GITHUB_STEP_MESSAGE,
      async (step) => {
        try {
          await this.actionService.logInfo(step, PUSH_TO_GITHUB_STEP_START_LOG);

          const smartGitSyncEntitlement = this.billingService.isBillingEnabled
            ? await this.billingService.getBooleanEntitlement(
                project.workspaceId,
                BillingFeature.SmartGitSync
              )
            : false;

          const gitProviderArgs =
            await this.gitProviderService.getGitProviderProperties(
              gitOrganization
            );

          const createPullRequestMessage: CreatePrRequest.Value = {
            gitOrganizationName: gitOrganization.name,
            gitRepositoryName: resourceRepository.name,
            repositoryGroupName: resourceRepository.groupName,
            resourceId: resource.id,
            gitProvider: gitProviderArgs.provider,
            gitProviderProperties:
              gitProviderArgs.providerOrganizationProperties,
            newBuildId: build.id,
            oldBuildId: oldBuild?.id,
            commit: {
              title: commitTitle,
              body: `Amplication build # ${build.id}.
              Commit message: ${commit.message}
              
              ${url}
              `,
            },
            gitResourceMeta: {
              adminUIPath: resourceInfo.settings.adminUISettings.adminUIPath,
              serverPath: resourceInfo.settings.serverSettings.serverPath,
            },
            pullRequestMode:
              smartGitSyncEntitlement && smartGitSyncEntitlement.hasAccess
                ? EnumPullRequestMode.Accumulative
                : EnumPullRequestMode.Basic,
          };

          const createPullRequestEvent: CreatePrRequest.KafkaEvent = {
            key: {
              resourceRepositoryId: resourceRepository.id,
              resourceId: resource.id,
            },
            value: createPullRequestMessage,
          };
          await this.kafkaProducerService.emitMessage(
            this.configService.get(Env.CREATE_PR_REQUEST_TOPIC),
            createPullRequestEvent
          );
        } catch (error) {
          logger.error("Failed to emit Create Pull Request Message.", error);
        }
      },
      true
    );
  }

  private async createLog(
    step: ActionStep,
    info: { message: string }
  ): Promise<void> {
    const { message, ...metaInfo } = info;
    const level = ACTION_LOG_LEVEL[info[LEVEL]];
    const meta = omit(metaInfo, META_KEYS_TO_OMIT);

    await this.actionService.log(step, level, message, meta);
  }

  /**
   *
   * @info this function must always return the entities in the same order to prevent unintended code changes
   * @returns all the entities for build order by date of creation
   */
  private async getOrderedEntities(
    buildId: string
  ): Promise<CodeGenTypes.Entity[]> {
    const entities = await this.entityService.getEntitiesByVersions({
      where: {
        builds: {
          some: {
            id: buildId,
          },
        },
      },
      include: ENTITIES_INCLUDE,
    });
    return orderBy(
      entities,
      (entity) => entity.createdAt
    ) as unknown as CodeGenTypes.Entity[];
  }

  async canUserAccess({
    userId,
    buildId,
  }: CanUserAccessBuild.Value): Promise<boolean> {
    const build = this.prisma.build.findFirst({
      // eslint-disable-next-line @typescript-eslint/naming-convention
      where: { id: buildId, AND: { userId } },
    });
    return Boolean(build);
  }

  async getDSGResourceData(
    resourceId: string,
    buildId: string,
    buildVersion: string,
    user: User,
    rootGeneration = true
  ): Promise<CodeGenTypes.DSGResourceData> {
    const resources = await this.resourceService.resources({
      where: {
        project: { resources: { some: { id: resourceId } } },
      },
    });

    const resource = resources.find(({ id }) => id === resourceId);

    const allPlugins = await this.pluginInstallationService.findMany({
      where: { resource: { id: resourceId } },
    });
    const plugins = allPlugins.filter((plugin) => plugin.enabled);
    const url = `${this.host}/${resourceId}`;

    const serviceSettings =
      resource.resourceType === EnumResourceType.Service
        ? await this.serviceSettingsService.getServiceSettingsValues(
            {
              where: { id: resourceId },
            },
            user
          )
        : undefined;

    const otherResources = rootGeneration
      ? await Promise.all(
          resources
            .filter(({ id }) => id !== resourceId)
            .map((resource) =>
              this.getDSGResourceData(
                resource.id,
                buildId,
                buildVersion,
                user,
                false
              )
            )
        )
      : undefined;

    return {
      entities: await this.getOrderedEntities(buildId),
      roles: await this.getResourceRoles(resourceId),
      pluginInstallations: plugins,
      resourceType: resource.resourceType,
      topics: await this.topicService.findMany({
        where: { resource: { id: resourceId } },
      }),
      serviceTopics: await this.serviceTopicsService.findMany({
        where: { resource: { id: resourceId } },
      }),
      buildId: buildId,
      resourceInfo: {
        name: resource.name,
        description: resource.description,
        version: buildVersion,
        id: resourceId,
        url,
        settings: serviceSettings,
      },
      otherResources,
    };
  }
}<|MERGE_RESOLUTION|>--- conflicted
+++ resolved
@@ -32,9 +32,7 @@
 import { BillingService } from "../billing/billing.service";
 import { EnumPullRequestMode } from "@amplication/git-utils";
 import { BillingFeature } from "../billing/billing.types";
-<<<<<<< HEAD
 import { ILogger } from "@amplication/util/logging";
-=======
 import {
   CanUserAccessBuild,
   CodeGenerationRequest,
@@ -44,7 +42,6 @@
 } from "@amplication/schema-registry";
 import { KafkaProducerService } from "@amplication/util/nestjs/kafka";
 import { GitProviderService } from "../git/git.provider.service";
->>>>>>> a27d52a0
 
 export const HOST_VAR = "HOST";
 export const CLIENT_HOST_VAR = "CLIENT_HOST";
