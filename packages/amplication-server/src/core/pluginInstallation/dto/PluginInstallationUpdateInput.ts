<<<<<<< HEAD
import { Field, InputType } from '@nestjs/graphql';
import { GraphQLJSONObject } from 'graphql-type-json';
import { JsonValue } from 'type-fest';
import { BlockUpdateInput } from '../../block/dto/BlockUpdateInput';
=======
import { Field, InputType } from "@nestjs/graphql";
import { BlockUpdateInput } from "../../block/dto/BlockUpdateInput";
>>>>>>> 838df329

@InputType({
  isAbstract: true,
})
export class PluginInstallationUpdateInput extends BlockUpdateInput {
  @Field(() => Boolean, {
    nullable: false,
  })
  enabled!: boolean;

  @Field(() => GraphQLJSONObject, {
    nullable: true
  })
  settings?: JsonValue;

  @Field(() => String, {
    nullable: false
  })
  version!: string;

  pluginId!: string; //This field is set by the service, do not expose to the API

  npm!: string;
}<|MERGE_RESOLUTION|>--- conflicted
+++ resolved
@@ -1,12 +1,7 @@
-<<<<<<< HEAD
 import { Field, InputType } from '@nestjs/graphql';
 import { GraphQLJSONObject } from 'graphql-type-json';
 import { JsonValue } from 'type-fest';
 import { BlockUpdateInput } from '../../block/dto/BlockUpdateInput';
-=======
-import { Field, InputType } from "@nestjs/graphql";
-import { BlockUpdateInput } from "../../block/dto/BlockUpdateInput";
->>>>>>> 838df329
 
 @InputType({
   isAbstract: true,
