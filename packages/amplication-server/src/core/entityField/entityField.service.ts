import {
  Injectable,
  ConflictException,
  NotFoundException
} from '@nestjs/common';
import { EntityField } from '../../models';
import { PrismaService } from '../../services/prisma.service';
<<<<<<< HEAD
import { FindOneArgs } from '../../dto';

import { CreateOneEntityFieldArgs } from './dto';
=======
import { JsonSchemaValidationService } from '../../services/jsonSchemaValidation.service';
import { FindOneArgs } from '../../dto/args';
import { EnumDataType } from '../../enums/EnumDataType';
import {
  CreateOneEntityFieldArgs,
  UpdateOneEntityFieldArgs
} from '../../dto/args';
import { SchemaValidationResult } from '../../dto/schemaValidationResult';
import { entityFieldPropertiesValidationSchemaFactory as schemaFactory } from './entityFieldPropertiesValidationSchemaFactory';
>>>>>>> 617d5e34

const INITIAL_VERSION_NUMBER = 0;

@Injectable()
export class EntityFieldService {
  constructor(
    private readonly prisma: PrismaService,
    private schemaValidation: JsonSchemaValidationService
  ) {}

  async entityField(args: FindOneArgs): Promise<EntityField | null> {
    return this.prisma.entityField.findOne(args);
  }

  // async entityFields(@Context() ctx: any, @Args() args: FindManyEntityFieldArgs): Promise<EntityField[]> {
  //   return ctx.prisma.entityField.findMany(args);
  // }

  private async validateFieldProperties(
    dataType: EnumDataType,
    properties: string
  ): Promise<SchemaValidationResult> {
    try {
      const data = JSON.parse(properties);
      let schema = schemaFactory.getSchema(dataType);
      let schemaValidation = await this.schemaValidation.validateSchema(
        schema,
        data
      );

      //if schema is not valid - return false, otherwise continue with ret of the checks
      if (!schemaValidation.isValid) {
        return schemaValidation;
      }

      switch (dataType) {
        case EnumDataType.lookup:
          //check if the actual selected entity exist and can be referenced by this field
          break;

        case (EnumDataType.optionSet, EnumDataType.multiSelectOptionSet):
          //check if the actual selected option set exist and can be referenced by this field
          break;

        //todo: add other data type specific checks
        default:
          break;
      }
    } catch (error) {
      return new SchemaValidationResult(false, error);
    }
  }

  async createEntityField(
    args: CreateOneEntityFieldArgs
  ): Promise<EntityField> {
    // Set initial field version
    const entityVersions = await this.prisma.entityVersion.findMany({
      where: {
        entity: { id: args.data.entity.connect.id },
        versionNumber: INITIAL_VERSION_NUMBER
      }
    });

    let currentVersionId = '';
    if (entityVersions.length > 0) {
      currentVersionId = entityVersions[0].id;
    } else {
      throw new ConflictException(
        "Can't find the current version for the requested entity"
      );
    }

    //validate the properties
    let validationResults = await this.validateFieldProperties(
      EnumDataType[args.data.dataType],
      args.data.properties
    );
    if (!validationResults.isValid) {
      throw new ConflictException(
        `Cannot validate the Entity Field Properties. ${validationResults.errorText}`
      );
    }

    args.data.entityVersion = {
      connect: {
        id: currentVersionId
      }
    };
    let entity, data;

    ({ entity, ...data } = args.data);

    return this.prisma.entityField.create({ data: data });
  }

  async updateEntityField(
    args: UpdateOneEntityFieldArgs
  ): Promise<EntityField> {
    //Validate the field is linked to current version (other versions cannot be updated)
    const entityField = await this.prisma.entityField.findOne({
      where: { id: args.where.id },
      include: {
        entityVersion: true
      }
    });

    if (!entityField) {
      throw new NotFoundException(`Cannot find entity field ${args.where.id}`);
    }

    if (entityField.entityVersion.versionNumber !== 0) {
      throw new ConflictException(
        `Cannot update fields of previous versions (version ${entityField.entityVersion.versionNumber}) `
      );
    }

    //todo: validate the field was not published -
    //only specific properties of fields that were already published can be updated

    return this.prisma.entityField.update(args);
  }
}<|MERGE_RESOLUTION|>--- conflicted
+++ resolved
@@ -3,23 +3,14 @@
   ConflictException,
   NotFoundException
 } from '@nestjs/common';
-import { EntityField } from '../../models';
-import { PrismaService } from '../../services/prisma.service';
-<<<<<<< HEAD
-import { FindOneArgs } from '../../dto';
-
-import { CreateOneEntityFieldArgs } from './dto';
-=======
-import { JsonSchemaValidationService } from '../../services/jsonSchemaValidation.service';
-import { FindOneArgs } from '../../dto/args';
-import { EnumDataType } from '../../enums/EnumDataType';
-import {
-  CreateOneEntityFieldArgs,
-  UpdateOneEntityFieldArgs
-} from '../../dto/args';
-import { SchemaValidationResult } from '../../dto/schemaValidationResult';
+import { EntityField } from 'src/models';
+import { PrismaService } from 'src/services/prisma.service';
+import { JsonSchemaValidationService } from 'src/services/jsonSchemaValidation.service';
+import { FindOneArgs } from 'src/dto';
+import { EnumDataType } from 'src/enums/EnumDataType';
+import { CreateOneEntityFieldArgs, UpdateOneEntityFieldArgs } from './dto';
+import { SchemaValidationResult } from 'src/dto/schemaValidationResult';
 import { entityFieldPropertiesValidationSchemaFactory as schemaFactory } from './entityFieldPropertiesValidationSchemaFactory';
->>>>>>> 617d5e34
 
 const INITIAL_VERSION_NUMBER = 0;
 
