import { PrismaService, EnumResourceType } from "../../prisma";
import { Injectable } from "@nestjs/common";
import { FindOneArgs } from "../../dto";
import { Commit, Project, Resource, User } from "../../models";
import { prepareDeletedItemName } from "../../util/softDelete";
import { ResourceService, EntityService } from "../";
import { BlockService } from "../block/block.service";
import { BuildService } from "../build/build.service";
import {
  CreateCommitArgs,
  DiscardPendingChangesArgs,
  FindPendingChangesArgs,
  PendingChange,
} from "../resource/dto";
import { ProjectCreateArgs } from "./dto/ProjectCreateArgs";
import { ProjectFindFirstArgs } from "./dto/ProjectFindFirstArgs";
import { ProjectFindManyArgs } from "./dto/ProjectFindManyArgs";
import { isEmpty } from "lodash";
import { UpdateProjectArgs } from "./dto/UpdateProjectArgs";
import { BillingService } from "../billing/billing.service";
import { FeatureUsageReport } from "./FeatureUsageReport";
import { BillingFeature } from "../billing/billing.types";

export const INVALID_PROJECT_ID = "Invalid projectId";
import {
  EnumEventType,
  SegmentAnalyticsService,
} from "../../services/segmentAnalytics/segmentAnalytics.service";

@Injectable()
export class ProjectService {
  constructor(
    private readonly prisma: PrismaService,
    private readonly resourceService: ResourceService,
    private readonly blockService: BlockService,
    private readonly buildService: BuildService,
    private readonly entityService: EntityService,
    private readonly billingService: BillingService,
    private readonly analytics: SegmentAnalyticsService
  ) {}

  async findProjects(args: ProjectFindManyArgs): Promise<Project[]> {
    return this.prisma.project.findMany({
      ...args,
      where: {
        ...args.where,
        deletedAt: null,
      },
    });
  }

  async findUnique(args: FindOneArgs): Promise<Project> {
    return this.prisma.project.findUnique(args);
  }

  async findFirst(args: ProjectFindFirstArgs): Promise<Project> {
    return this.prisma.project.findFirst(args);
  }

  async createProject(
    args: ProjectCreateArgs,
    userId: string
  ): Promise<Project> {
    const project = await this.prisma.project.create({
      data: {
        ...args.data,
        workspace: {
          connect: {
            id: args.data.workspace.connect.id,
          },
        },
      },
    });
    await this.resourceService.createProjectConfiguration(
      project.id,
      project?.name,
      userId
    );

    return project;
  }

  async deleteProject(args: FindOneArgs): Promise<Project> {
    const project = await this.findFirst({
      where: { id: args.where.id, deletedAt: null },
      include: { workspace: true },
    } as ProjectFindFirstArgs);

    if (isEmpty(project)) {
      throw new Error(INVALID_PROJECT_ID);
    }

    const archivedResources =
      await this.resourceService.archiveProjectResources(project.id);
    const archivedServiceCount = archivedResources.filter(
      (r) => r.resourceType === EnumResourceType.Service
    ).length;

    await this.billingService.reportUsage(
      project.workspace.id,
      BillingFeature.Services,
      -archivedServiceCount
    );

    return this.prisma.project.update({
      where: args.where,
      data: {
        name: prepareDeletedItemName(project.name, project.id),
        deletedAt: new Date(),
      },
    });
  }

  async updateProject(args: UpdateProjectArgs): Promise<Project> {
    return this.prisma.project.update({
      where: { ...args.where },
      data: {
        ...args.data,
      },
    });
  }

  /**
   * Gets all the origins changed since the last commit in the resource
   */
  async getPendingChanges(
    args: FindPendingChangesArgs,
    user: User
  ): Promise<PendingChange[]> {
    const projectId = args.where.project.id;

    const resource = await this.prisma.resource.findMany({
      where: {
        projectId: projectId,
        deletedAt: null,
        archived: { not: true },
        project: {
          workspace: {
            users: {
              some: {
                id: user.id,
              },
            },
          },
        },
      },
    });

    if (isEmpty(resource)) {
      throw new Error(`Invalid userId or projectId`);
    }

    const [changedEntities, changedBlocks] = await Promise.all([
      this.entityService.getChangedEntities(projectId, user.id),
      this.blockService.getChangedBlocks(projectId, user.id),
    ]);

    return [...changedEntities, ...changedBlocks];
  }

  async calculateMeteredUsage(
    workspaceId: string
  ): Promise<FeatureUsageReport> {
    const entitiesPerServiceEntitlement =
      await this.billingService.getNumericEntitlement(
        workspaceId,
        BillingFeature.EntitiesPerService
      );

    const entitiesPerService = entitiesPerServiceEntitlement.value;

    const workspace = await this.prisma.workspace.findUnique({
      where: {
        id: workspaceId,
      },
      include: {
        subscriptions: true,
        projects: {
          include: {
            resources: {
              include: {
                entities: {
                  where: {
                    deletedAt: null,
                  },
                },
              },
              where: {
                resourceType: EnumResourceType.Service,
                deletedAt: null,
                archived: { not: true },
              },
            },
          },
          where: {
            deletedAt: null,
          },
        },
      },
    });

    const workspaceServices = workspace.projects.flatMap(
      (project) => project.resources
    );

    let servicesAboveEntityPerServiceLimitCount = 0;
    if (entitiesPerService) {
      const servicesAboveEntityPerServiceLimit = workspaceServices.filter(
        (service) => service.entities.length > entitiesPerService
      );
      servicesAboveEntityPerServiceLimitCount =
        servicesAboveEntityPerServiceLimit.length;
    }

    return {
      services: workspaceServices.length,
      servicesAboveEntityPerServiceLimit:
        servicesAboveEntityPerServiceLimitCount,
    };
  }

  async commit(
    args: CreateCommitArgs,
    currentUser: User
  ): Promise<Commit | null> {
    const userId = args.data.user.connect.id;
    const projectId = args.data.project.connect.id;

    const resources = await this.prisma.resource.findMany({
      where: {
        projectId: projectId,
        deletedAt: null,
        archived: { not: true },
        project: {
          workspace: {
            users: {
              some: {
                id: userId,
              },
            },
          },
        },
      },
    });
    const project = await this.findFirst({ where: { id: projectId } });

    //check if billing enabled first to skip calculation
    if (this.billingService.isBillingEnabled) {
      const usageReport = await this.calculateMeteredUsage(project.workspaceId);
      await this.billingService.resetUsage(project.workspaceId, usageReport);

      await this.billingService.validateSubscriptionPlanLimitationsForWorkspace(
        project.workspaceId
      );
    }

    if (isEmpty(resources)) {
      throw new Error(`Invalid userId or resourceId`);
    }

    const [changedEntities, changedBlocks] = await Promise.all([
      this.entityService.getChangedEntities(projectId, userId),
      this.blockService.getChangedBlocks(projectId, userId),
    ]);

    /**@todo: consider discarding locked objects that have no actual changes */

    const commit = await this.prisma.commit.create(args);

    await this.billingService.reportUsage(
      project.workspaceId,
      BillingFeature.CodeGenerationBuilds
    );

    await Promise.all(
      changedEntities.flatMap((change) => {
        const versionPromise = this.entityService.createVersion({
          data: {
            commit: {
              connect: {
                id: commit.id,
              },
            },
            entity: {
              connect: {
                id: change.originId,
              },
            },
          },
        });

        const releasePromise = this.entityService.releaseLock(change.originId);

        return [
          versionPromise.then(() => null),
          releasePromise.then(() => null),
        ];
      })
    );

    await Promise.all(
      changedBlocks.flatMap((change) => {
        const versionPromise = this.blockService.createVersion({
          data: {
            commit: {
              connect: {
                id: commit.id,
              },
            },
            block: {
              connect: {
                id: change.originId,
              },
            },
          },
        });

        const releasePromise = this.blockService.releaseLock(change.originId);

        return [
          versionPromise.then(() => null),
          releasePromise.then(() => null),
        ];
      })
    );

    /**@todo: use a transaction for all data updates  */
    //await this.prisma.$transaction(allPromises);

    const promises = resources
      .filter(
        (res) => res.resourceType !== EnumResourceType.ProjectConfiguration
      )
<<<<<<< HEAD
      .map((resource: Resource) => {
        return this.buildService.create({
=======
      .forEach((resource: Resource) =>
        this.buildService.create({
>>>>>>> 5f28f193
          data: {
            resource: {
              connect: { id: resource.id },
            },
            commit: {
              connect: {
                id: commit.id,
              },
            },
            createdBy: {
              connect: {
                id: userId,
              },
            },
            message: args.data.message,
          },
<<<<<<< HEAD
        });
      });

    await Promise.all(promises);

    await this.analytics.track({
      userId: currentUser.account.id,
      properties: {
        workspaceId: project.workspaceId,
        projectId: project.id,
      },
      event: EnumEventType.CommitCreate,
    });
=======
        })
      );
>>>>>>> 5f28f193

    await this.analytics.track({
      userId: currentUser.account.id,
      properties: {
        workspaceId: project.workspaceId,
        projectId: project.id,
      },
      event: EnumEventType.CommitCreate,
    });

    return commit;
  }

  async discardPendingChanges(
    args: DiscardPendingChangesArgs
  ): Promise<boolean | null> {
    const userId = args.data.user.connect.id;
    const projectId = args.data.project.connect.id;

    const resource = await this.prisma.resource.findMany({
      where: {
        projectId: projectId,
        deletedAt: null,
        archived: { not: true },
        project: {
          workspace: {
            users: {
              some: {
                id: userId,
              },
            },
          },
        },
      },
    });

    if (isEmpty(resource)) {
      throw new Error(`Invalid userId or resourceId`);
    }

    const [changedEntities, changedBlocks] = await Promise.all([
      this.entityService.getChangedEntities(projectId, userId),
      this.blockService.getChangedBlocks(projectId, userId),
    ]);

    if (isEmpty(changedEntities) && isEmpty(changedBlocks)) {
      throw new Error(
        `There are no pending changes for user ${userId} in resource ${projectId}`
      );
    }

    const currentUser = await this.prisma.user.findUnique({
      where: {
        id: userId,
      },
    });

    const entityPromises = changedEntities.map((change) => {
      return this.entityService.discardPendingChanges(change, currentUser);
    });

    const blockPromises = changedBlocks.map((change) => {
      return this.blockService.discardPendingChanges(change, currentUser);
    });

    await Promise.all(blockPromises);
    await Promise.all(entityPromises);

    /**@todo: use a transaction for all data updates  */
    //await this.prisma.$transaction(allPromises);

    return true;
  }
}<|MERGE_RESOLUTION|>--- conflicted
+++ resolved
@@ -331,13 +331,8 @@
       .filter(
         (res) => res.resourceType !== EnumResourceType.ProjectConfiguration
       )
-<<<<<<< HEAD
       .map((resource: Resource) => {
         return this.buildService.create({
-=======
-      .forEach((resource: Resource) =>
-        this.buildService.create({
->>>>>>> 5f28f193
           data: {
             resource: {
               connect: { id: resource.id },
@@ -354,7 +349,6 @@
             },
             message: args.data.message,
           },
-<<<<<<< HEAD
         });
       });
 
@@ -368,10 +362,6 @@
       },
       event: EnumEventType.CommitCreate,
     });
-=======
-        })
-      );
->>>>>>> 5f28f193
 
     await this.analytics.track({
       userId: currentUser.account.id,
