--- conflicted
+++ resolved
@@ -6,9 +6,58 @@
 
 import { DEFAULT_RESOURCE_COLORS } from '../src/core/resource/constants';
 
-const DEFAULT_PROJECT_CONFIGURATION_NAME = 'Project Configuration';
-const DEFAULT_PROJECT_CONFIGURATION_DESCRIPTION =
-  'This resource is used to store project configuration.';
+  const projects = await client.project.findMany({
+    where: {
+      resources: {
+        none: {
+          resourceType: EnumResourceType.ProjectConfiguration
+        }
+      }
+    },
+    include: {
+      resources: true
+    }
+  });
+
+  console.log(projects.length);
+  let index = 1;
+
+  const chunks = chunkArrayInGroups(projects, 500);
+
+  for (let chunk of chunks) {
+    console.log(index++);
+    await migrateChunk(chunk);
+  }
+
+  async function migrateChunk(chunk) {
+    const promises = chunk.map(async project => {
+      return client.blockVersion.create({
+        data: {
+          versionNumber: 0,
+          displayName: DEFAULT_PROJECT_CONFIGURATION_SETTINGS_NAME,
+          description: DEFAULT_PROJECT_CONFIGURATION_SETTINGS_DESCRIPTION,
+          inputParameters: {},
+          outputParameters: {},
+          settings: blockVersionSettings,
+          block: {
+            create: {
+              blockType: EnumBlockType.ProjectConfigurationSettings,
+              description: DEFAULT_PROJECT_CONFIGURATION_SETTINGS_DESCRIPTION,
+              displayName: DEFAULT_PROJECT_CONFIGURATION_SETTINGS_NAME,
+              resource: {
+                create: {
+                  color: DEFAULT_RESOURCE_COLORS.projectConfiguration,
+                  resourceType: EnumResourceType.ProjectConfiguration,
+                  description: DEFAULT_PROJECT_CONFIGURATION_DESCRIPTION,
+                  name: DEFAULT_PROJECT_CONFIGURATION_NAME,
+                  project: { connect: { id: project.id } }
+                }
+              }
+            }
+          }
+        }
+      });
+    });
 
 const DEFAULT_PROJECT_CONFIGURATION_SETTINGS_NAME =
   'Project Configuration Settings';
@@ -24,64 +73,6 @@
   for (var i = 0; i < arr.length; i += size) {
     myArray.push(arr.slice(i, i + size));
   }
-<<<<<<< HEAD
-
-  const newProjectConfiguration = await this.prisma.resource.create({
-    data: {
-      color: DEFAULT_RESOURCE_COLORS.projectConfiguration,
-      resourceType: EnumResourceType.ProjectConfiguration,
-      description: DEFAULT_PROJECT_CONFIGURATION_DESCRIPTION,
-      name: DEFAULT_PROJECT_CONFIGURATION_NAME,
-      project: { connect: { id: projectId } }
-    }
-  });
-
-  await createDefaultProjectConfigurationSettings(
-    newProjectConfiguration.id,
-    userId
-  );
-  return newProjectConfiguration;
-}
-
-async function createDefaultProjectConfigurationSettings(
-  resourceId: string,
-  userId: string
-): Promise<ProjectConfigurationSettings> {
-  const existingProjectConfigurationSettings = findOneProjectConfigurationSettings(
-    {
-      where: { id: resourceId }
-    }
-  );
-
-  if (!isEmpty(existingProjectConfigurationSettings)) {
-    throw new ProjectConfigurationSettingsExistError();
-  }
-
-  const projectConfigurationSettings = await createBlock(
-    {
-      data: {
-        resource: {
-          connect: {
-            id: resourceId
-          }
-        },
-        ...DEFAULT_PROJECT_CONFIGURATION_SETTINGS
-      }
-    },
-    userId
-  );
-  return projectConfigurationSettings;
-}
-
-async function findOneProjectConfigurationSettings(
-  args: FindOneArgs
-): Promise<ProjectConfigurationSettings> {
-  const [projectConfigurationSettings] = await findManyBlocksByBlockType(
-    {
-      where: {
-        resource: {
-          id: args.where.id
-=======
   return myArray;
 }
 
@@ -93,7 +84,6 @@
       resources: {
         none: {
           resourceType: EnumResourceType.ProjectConfiguration
->>>>>>> 04ef78a1
         }
       }
     },
