{
  "name": "@amplication/server",
  "version": "0.14.12",
  "private": true,
  "scripts": {
    "prebuild": "rimraf dist",
    "build": "nest build",
    "check-format": "prettier --check \"**/*.{js,ts,json,gql,md,yaml}\"",
    "format": "prettier --write \"**/*.{js,ts,json,gql,md,yaml}\"",
    "start": "nest start",
    "start:watch": "nest start --watch",
    "start:debug": "nest start --debug --watch",
    "lint": "eslint --cache .",
    "lint:fix": "npm run lint -- --fix",
    "test": "jest",
    "test:watch": "jest --watch",
    "test:cov": "jest --coverage",
    "test:debug": "node --inspect-brk -r tsconfig-paths/register -r ts-node/register node_modules/.bin/jest --runInBand",
    "test:e2e": "jest --config ./test/jest-e2e.json --runInBand",
    "docker": "docker-compose up -d",
    "docker:down": "docker-compose down --volumes",
    "generate-graphql-schema": "ts-node -r tsconfig-paths/register scripts/generate-graphql-schema",
    "check-graphql-schema": "ts-node -r tsconfig-paths/register scripts/check-graphql-schema",
    "migrate:up": "cd ../amplication-prisma-db && npm run migrate:up"
  },
  "dependencies": {
<<<<<<< HEAD
    "@amplication/build-types": "^0.14.11",
    "@amplication/code-gen-types": "^0.14.11",
    "@amplication/data-service-generator": "^0.14.11",
    "@amplication/git-service": "^0.14.11",
    "@amplication/kafka": "^0.14.11",
    "@amplication/prisma-db": "^0.14.11",
=======
    "@amplication/code-gen-types": "^0.14.12",
    "@amplication/data-service-generator": "^0.14.12",
    "@amplication/git-service": "^0.14.12",
    "@amplication/kafka": "^0.14.12",
    "@amplication/prisma-db": "^0.14.12",
>>>>>>> 7ba7e789
    "@apollo/gateway": "0.42.3",
    "@codebrew/nestjs-storage": "0.1.6",
    "@extra-set/difference": "2.2.3",
    "@google-cloud/cloudbuild": "2.0.3",
    "@google-cloud/secret-manager": "3.10.1",
    "@google-cloud/storage": "5.17.0",
    "@google-cloud/trace-agent": "5.1.3",
    "@nestjs/common": "8.4.3",
    "@nestjs/config": "1.1.5",
    "@nestjs/core": "8.2.3",
    "@nestjs/graphql": "9.1.2",
    "@nestjs/jwt": "8.0.0",
    "@nestjs/microservices": "8.4.3",
    "@nestjs/passport": "8.2.2",
    "@nestjs/platform-express": "8.2.3",
    "@nestjs/serve-static": "2.2.2",
    "@ntegral/nestjs-sendgrid": "1.0.0",
    "@octokit/app": "12.0.5",
    "@octokit/auth-app": "3.6.1",
    "@octokit/core": "3.5.1",
    "@octokit/oauth-app": "2.0.3",
    "@octokit/oauth-authorization-url": "4.1.1",
    "@octokit/openapi-types": "2.3.1",
    "@octokit/rest": "18.12.0",
    "@sendgrid/mail": "7.4.5",
    "@slynova/flydrive": "1.0.3",
    "@slynova/flydrive-gcs": "1.0.3",
    "adm-zip": "0.5.9",
    "ajv": "6.12.6",
    "analytics-node": "4.0.1",
    "apollo-server-express": "3.6.1",
    "bcrypt": "5.0.1",
    "class-transformer": "0.5.1",
    "class-validator": "0.13.2",
    "cuid": "2.1.8",
    "date-fns": "2.22.1",
    "dockerode": "3.2.1",
    "fs-extra": "10.0.1",
    "get-stream": "6.0.1",
    "graphql": "15.7.2",
    "graphql-type-json": "0.3.2",
    "kafkajs": "1.16.0",
    "lodash": "4.17.21",
    "nest-morgan": "1.0.1",
    "nest-winston": "1.6.2",
    "node-fetch": "2.6.7",
    "node-jose": "2.0.0",
    "octokit": "1.7.1",
    "octokit-plugin-create-pull-request": "3.9.3",
    "passport": "0.5.2",
    "passport-github2": "0.1.12",
    "passport-jwt": "4.0.0",
    "php-serialize": "4.0.2",
    "pluralize": "8.0.0",
    "reflect-metadata": "0.1.13",
    "rxjs": "7.4.0",
    "semver": "7.3.5",
    "tar-stream": "2.2.0",
    "ts-morph": "^13.0.2",
    "uuid": "8.3.2",
    "validate-color": "2.2.1",
    "winston": "3.3.4",
    "winston-cloud-logging": "1.0.2",
    "zlib": "1.0.5"
  },
  "devDependencies": {
    "@nestjs/cli": "7.6.0",
    "@nestjs/testing": "8.2.4",
    "@types/adm-zip": "0.4.34",
    "@types/bcrypt": "5.0.0",
    "@types/dockerode": "2.5.34",
    "@types/express": "4.17.2",
    "@types/fs-extra": "9.0.13",
    "@types/graphql-type-json": "0.3.2",
    "@types/jest": "25.2.3",
    "@types/lodash": "4.14.182",
    "@types/node": "16.3.0",
    "@types/node-fetch": "2.6.1",
    "@types/passport": "1.0.7",
    "@types/passport-github": "1.1.7",
    "@types/passport-jwt": "3.0.6",
    "@types/pluralize": "0.0.29",
    "@types/semver": "7.3.9",
    "@types/supertest": "2.0.11",
    "@types/tar-stream": "2.2.2",
    "@types/triple-beam": "1.3.2",
    "@typescript-eslint/eslint-plugin": "4.28.3",
    "@typescript-eslint/parser": "4.28.3",
    "apollo-server-testing": "2.16.1",
    "eslint": "7.23.0",
    "eslint-import-resolver-lerna": "2.0.0",
    "eslint-plugin-import": "2.23.4",
    "google-libphonenumber": "3.2.26",
    "jest": "27.0.6",
    "jest-mock-extended": "2.0.4",
    "prettier": "1.19.1",
    "rimraf": "3.0.2",
    "supertest": "4.0.2",
    "ts-jest": "27.0.3",
    "ts-loader": "6.2.2",
    "ts-node": "9.1.1",
    "tsconfig-paths": "3.12.0",
    "type-fest": "0.15.1",
    "typescript": "4.2.3"
  },
  "jest": {
    "moduleFileExtensions": [
      "js",
      "json",
      "ts"
    ],
    "roots": [
      "<rootDir>/src"
    ],
    "transform": {
      "^.+\\.ts$": "ts-jest"
    },
    "testRegex": ".spec.ts$",
    "testEnvironment": "node",
    "moduleNameMapper": {
      "^src/(.*)": "<rootDir>/src/$1"
    }
  }
}<|MERGE_RESOLUTION|>--- conflicted
+++ resolved
@@ -24,20 +24,12 @@
     "migrate:up": "cd ../amplication-prisma-db && npm run migrate:up"
   },
   "dependencies": {
-<<<<<<< HEAD
-    "@amplication/build-types": "^0.14.11",
-    "@amplication/code-gen-types": "^0.14.11",
-    "@amplication/data-service-generator": "^0.14.11",
-    "@amplication/git-service": "^0.14.11",
-    "@amplication/kafka": "^0.14.11",
-    "@amplication/prisma-db": "^0.14.11",
-=======
+    "@amplication/build-types": "^0.14.12",
     "@amplication/code-gen-types": "^0.14.12",
     "@amplication/data-service-generator": "^0.14.12",
     "@amplication/git-service": "^0.14.12",
     "@amplication/kafka": "^0.14.12",
     "@amplication/prisma-db": "^0.14.12",
->>>>>>> 7ba7e789
     "@apollo/gateway": "0.42.3",
     "@codebrew/nestjs-storage": "0.1.6",
     "@extra-set/difference": "2.2.3",
