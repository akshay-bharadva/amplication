--- conflicted
+++ resolved
@@ -72,10 +72,6 @@
     "apollo-server-express": "^2.15.1",
     "axios": "^0.20.0",
     "bcrypt": "^5.0.0",
-<<<<<<< HEAD
-    "bull": "^3.16.0",
-=======
->>>>>>> 14ce412b
     "class-transformer": "0.3.1",
     "class-validator": "^0.12.2",
     "graphql": "14.6.0",
