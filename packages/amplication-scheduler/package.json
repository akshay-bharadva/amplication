{
  "name": "@amplication/scheduler",
  "version": "0.11.1",
  "description": "Simple HTTP cron job scheduler",
  "main": "./dist/index.js",
  "bin": {
    "scheduler": "dist/index.js"
  },
  "scripts": {
    "start": "node dist/index.js",
    "build": "run-s build:generate-help build:generate-types build:compile",
    "build:generate-help": "ts-node scripts/generate-help",
    "build:generate-types": "json2ts -i src/config.schema.json -o src/config.ts",
    "build:compile": "tsc"
  },
  "dependencies": {
    "ajv": "6.12.6",
    "cron": "1.8.2",
    "cronstrue": "1.122.0",
    "node-fetch": "2.6.6",
    "rc": "1.2.8",
    "typescript": "4.1.2"
  },
  "devDependencies": {
    "@types/cron": "^1.7.3",
<<<<<<< HEAD
    "@types/node-fetch": "2.5.12",
=======
>>>>>>> c3761797
    "@types/rc": "1.2.0",
    "json-schema-to-typescript": "10.1.5",
    "npm-run-all": "4.1.5",
    "ts-node": "9.1.1"
  }
}<|MERGE_RESOLUTION|>--- conflicted
+++ resolved
@@ -23,10 +23,7 @@
   },
   "devDependencies": {
     "@types/cron": "^1.7.3",
-<<<<<<< HEAD
     "@types/node-fetch": "2.5.12",
-=======
->>>>>>> c3761797
     "@types/rc": "1.2.0",
     "json-schema-to-typescript": "10.1.5",
     "npm-run-all": "4.1.5",
