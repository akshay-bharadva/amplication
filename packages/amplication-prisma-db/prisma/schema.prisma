--- conflicted
+++ resolved
@@ -107,11 +107,9 @@
   sentInvitations       Invitation[] @relation("InvitedByUserOnInvitation")
   createdFromInvitation Invitation?
   deletedAt             DateTime?
-<<<<<<< HEAD
   userAction            UserAction[]
-=======
   lastActive            DateTime?    @default(now())
->>>>>>> e9fbbca8
+
 
   @@unique([accountId, workspaceId], map: "User.accountId_workspaceId_unique")
 }
