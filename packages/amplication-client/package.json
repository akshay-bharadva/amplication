--- conflicted
+++ resolved
@@ -51,7 +51,7 @@
     "use-debounce": "3.4.3",
     "xlsx": "0.16.9",
     "yaml": "1.10.2",
-    "yup": "^0.32.11"
+    "yup": "0.32.11"
   },
   "scripts": {
     "start": "react-app-rewired start",
@@ -103,13 +103,10 @@
     ]
   },
   "devDependencies": {
-<<<<<<< HEAD
     "@testing-library/jest-dom": "5.14.1",
     "@testing-library/react": "9.5.0",
     "@testing-library/user-event": "13.2.0",
-=======
     "@testing-library/react-hooks": "^7.0.2",
->>>>>>> 27949aca
     "@types/ajv-errors": "1.0.3",
     "@types/amplitude-js": "5.11.2",
     "@types/chalk-pipe": "2.0.0",
@@ -123,15 +120,12 @@
     "@types/pluralize": "0.0.29",
     "@types/react": "16.14.11",
     "@types/react-beautiful-dnd": "13.1.1",
-<<<<<<< HEAD
     "@types/react-dom": "16.9.14",
     "@types/react-lazylog": "4.5.1",
     "@types/react-router-dom": "5.1.8",
     "@types/react-tracking": "7.0.4",
     "@types/semver": "7.3.7",
-=======
     "jest-mock-extended": "^2.0.4",
->>>>>>> 27949aca
     "prettier": "2.0.5",
     "react-app-rewired": "2.1.8",
     "typescript": "3.9.10"
