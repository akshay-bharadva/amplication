{
  "name": "@amplication/client",
<<<<<<< HEAD
  "version": "0.1.0",
  "private": true,
  "dependencies": {
    "@amplication/data": "^0.1.0",
    "@amplication/design-system": "^0.1.0",
=======
  "version": "0.2.0",
  "private": true,
  "dependencies": {
    "@amplication/data": "^0.2.0",
    "@amplication/design-system": "^0.2.0",
>>>>>>> 89de3072
    "@apollo/client": "^3.2.5",
    "@extra-set/difference": "^2.2.3",
    "@primer/components": "^19.1.1",
    "@rmwc/circular-progress": "^6.1.4",
    "@rmwc/data-table": "^6.1.4",
    "@rmwc/drawer": "^6.1.4",
    "@rmwc/icon": "^6.1.4",
    "@rmwc/provider": "^6.1.4",
    "@rmwc/snackbar": "^6.1.4",
    "@rmwc/tabs": "^6.1.4",
    "@rooks/use-window-size": "^3.6.0",
    "@testing-library/jest-dom": "^4.2.4",
    "@testing-library/react": "^9.3.2",
    "@testing-library/user-event": "^7.1.2",
    "@types/amplitude-js": "^5.11.0",
    "@types/chalk-pipe": "^2.0.0",
    "@types/downloadjs": "^1.4.2",
    "@types/jest": "^24.0.0",
    "@types/lodash.groupby": "^4.6.6",
    "@types/lodash.keyby": "^4.6.6",
    "@types/lodash.omit": "^4.5.6",
    "@types/node": "^12.0.0",
    "@types/pluralize": "0.0.29",
    "@types/react": "^16.9.0",
    "@types/react-dom": "^16.9.0",
    "@types/react-lazylog": "^4.5.0",
    "@types/react-router-dom": "^5.1.5",
    "@types/react-tracking": "^7.0.4",
    "@types/semver": "^7.3.3",
    "amplitude-js": "^7.1.1",
    "capital-case": "^1.0.3",
    "chalk-pipe": "^4.0.0",
    "classnames": "^2.2.6",
    "date-fns": "^2.15.0",
    "deepdash-es": "^5.2.1",
    "downloadjs": "^1.4.7",
    "events": "^3.1.0",
    "formik": "^2.1.4",
    "graphql": "^15.0.0",
    "lodash.debounce": "^4.0.8",
    "lodash.groupby": "^4.6.0",
    "lodash.isempty": "^4.4.0",
    "lodash.keyby": "^4.6.0",
    "lodash.omit": "^4.5.0",
    "pluralize": "^8.0.0",
    "react": "^16.14.0",
    "react-animate-height": "^2.0.23",
    "react-command-palette": "^0.13.0-0",
    "react-compound-timer": "^1.2.0",
    "react-device-detect": "^1.13.1",
    "react-diff-viewer": "^3.1.1",
    "react-dom": "^16.14.0",
    "react-hotkeys": "^2.0.0",
    "react-lazylog": "^4.5.3",
    "react-router-dom": "^5.2.0",
    "react-scripts": "3.4.1",
    "react-select": "3.1.1",
    "react-teleporter": "^2.1.1",
    "react-tracking": "^8.0.0",
    "sass": "^1.29.0",
    "semver": "^7.3.2",
    "styled-components": "^5.1.1",
    "typescript": "~3.7.2",
    "use-debounce": "^3.4.3",
    "yaml": "^1.10.0"
  },
  "scripts": {
    "start": "react-app-rewired start",
    "start:debug": "npm start",
    "build": "react-app-rewired build",
    "test": "react-app-rewired test",
    "eject": "react-scripts eject",
    "lint": "eslint src --ext js,ts,tsx",
    "lint:fix": "npm run lint -- --fix",
    "check-format": "prettier --check \"**/*.{js,ts,json,gql,md,yaml}\"",
    "format": "prettier --write \"**/*.{js,ts,json,gql,md,yaml}\""
  },
  "proxy": "http://localhost:3000",
  "eslintConfig": {
    "extends": "react-app",
    "rules": {
      "react/self-closing-comp": "error",
      "react/jsx-boolean-value": "error",
      "react/jsx-key": "error",
      "react/jsx-no-useless-fragment": "error",
      "no-duplicate-imports": "error",
      "no-undef": "error",
      "no-unused-vars": "error",
      "@typescript-eslint/naming-convention": [
        "error",
        {
          "selector": "typeLike",
          "format": [
            "PascalCase"
          ]
        }
      ]
    }
  },
  "jest": {
    "transformIgnorePatterns": [
      "/node_modules/(?!react-command-palette)"
    ],
    "moduleNameMapper": {
      "\\.css$": "<rootDir>/__mocks__/styleMock.js"
    }
  },
  "browserslist": {
    "production": [
      ">0.2%",
      "not dead",
      "not op_mini all"
    ],
    "development": [
      "last 1 chrome version",
      "last 1 firefox version",
      "last 1 safari version"
    ]
  },
  "devDependencies": {
    "@types/lodash.debounce": "^4.0.6",
    "prettier": "^2.0.5",
    "react-app-rewired": "^2.1.6"
  }
}<|MERGE_RESOLUTION|>--- conflicted
+++ resolved
@@ -1,18 +1,10 @@
 {
   "name": "@amplication/client",
-<<<<<<< HEAD
-  "version": "0.1.0",
-  "private": true,
-  "dependencies": {
-    "@amplication/data": "^0.1.0",
-    "@amplication/design-system": "^0.1.0",
-=======
   "version": "0.2.0",
   "private": true,
   "dependencies": {
     "@amplication/data": "^0.2.0",
     "@amplication/design-system": "^0.2.0",
->>>>>>> 89de3072
     "@apollo/client": "^3.2.5",
     "@extra-set/difference": "^2.2.3",
     "@primer/components": "^19.1.1",
