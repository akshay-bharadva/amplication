--- conflicted
+++ resolved
@@ -1,18 +1,10 @@
 {
   "name": "@amplication/client",
-<<<<<<< HEAD
-  "version": "0.14.4",
-  "private": true,
-  "dependencies": {
-    "@amplication/code-gen-types": "^0.14.4",
-    "@amplication/design-system": "^0.14.4",
-=======
   "version": "0.14.5",
   "private": true,
   "dependencies": {
     "@amplication/code-gen-types": "^0.14.5",
     "@amplication/design-system": "^0.14.5",
->>>>>>> 2c33a849
     "@apollo/client": "3.3.16",
     "@extra-set/difference": "2.2.3",
     "@monaco-editor/react": "^4.4.4",
