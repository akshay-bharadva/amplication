--- conflicted
+++ resolved
@@ -1,10 +1,5 @@
-<<<<<<< HEAD
-@import "./Style/cssVariables.css";
-@import "./Style/parameters.scss";
-=======
 @import "./style/css-variables.css";
 @import "./style/parameters.scss";
->>>>>>> 474abdd7
 
 body {
   margin: 0;
@@ -63,7 +58,6 @@
 
 h2 {
   @include secondaryTitle;
-<<<<<<< HEAD
 }
 
 .text-medium {
@@ -73,8 +67,6 @@
 .text-muted {
   color: var(--black80);
   font-size: 10px;
-=======
->>>>>>> 474abdd7
 }
 
 button.mdc-button.mdc-button--unelevated {
