--- conflicted
+++ resolved
@@ -8,12 +8,6 @@
 import { routesGenerator } from "./routes/routesUtil";
 import useAuthenticated from "./authentication/use-authenticated";
 import useCurrentWorkspace from "./Workspaces/hooks/useCurrentWorkspace";
-<<<<<<< HEAD
-import { Loader } from "@amplication/design-system";
-import useLocalStorage from "react-use-localstorage";
-import queryString from "query-string";
-
-=======
 import { Loader, PlanUpgradeConfirmation } from "@amplication/design-system";
 import useLocalStorage from "react-use-localstorage";
 import queryString from "query-string";
@@ -26,7 +20,6 @@
   }
 }
 
->>>>>>> c55e82bc
 export const LOCAL_STORAGE_KEY_INVITATION_TOKEN = "invitationToken";
 
 const GeneratedRoutes = routesGenerator(Routes);
@@ -48,10 +41,6 @@
 function App() {
   const authenticated = useAuthenticated();
   const location = useLocation();
-<<<<<<< HEAD
-
-=======
->>>>>>> c55e82bc
   const { currentWorkspaceLoading } = useCurrentWorkspace(authenticated);
   const [keepLoadingAnimation, setKeepLoadingAnimation] =
     useState<boolean>(true);
@@ -70,14 +59,11 @@
     undefined
   );
 
-<<<<<<< HEAD
-=======
   window.hsConversationsSettings = {
     loadImmediately: false,
     inlineEmbedSelector: "#amplication-chat",
   };
 
->>>>>>> c55e82bc
   useEffect(() => {
     const params = queryString.parse(location.search);
     if (params.invitation) {
@@ -88,8 +74,6 @@
     }
   }, [setInvitationToken, location.search]);
 
-<<<<<<< HEAD
-=======
   const [workspaceUpgradeConfirmation, setWorkspaceUpgradeConfirmation] =
     useState<boolean>(false);
 
@@ -100,7 +84,6 @@
     }
   }, [setWorkspaceUpgradeConfirmation, location.search]);
 
->>>>>>> c55e82bc
   //The default behavior across all <HotKeys> components
   reactHotkeys.configure({
     //Disable simulate keypress events for the keys that do not natively emit them
