--- conflicted
+++ resolved
@@ -6,7 +6,6 @@
 import { AppContext } from "../context/appContext";
 import PageContent from "../Layout/PageContent";
 import { AppRouteProps } from "../routes/routesUtil";
-<<<<<<< HEAD
 
 import useServiceConnection from "./hooks/useServiceConnection";
 import { ServiceConnectionsList } from "./ServiceConnectionsList";
@@ -16,9 +15,6 @@
   resource: models.Resource;
   connection: models.ServiceTopics | undefined;
 };
-=======
-import ServiceConnectionsList from "./ServiceConnectionsList";
->>>>>>> 1dc97ba1
 
 type Props = AppRouteProps & {
   match: match<{
@@ -44,16 +40,14 @@
         (resource) =>
           resource.resourceType === models.EnumResourceType.MessageBroker
       )
-      .map(
-        (resource): MessageBrokerListItem => {
-          return {
-            resource,
-            connection: data?.ServiceTopicsList.find(
-              (connection) => connection.messageBrokerId === resource.id
-            ),
-          };
-        }
-      );
+      .map((resource): MessageBrokerListItem => {
+        return {
+          resource,
+          connection: data?.ServiceTopicsList.find(
+            (connection) => connection.messageBrokerId === resource.id
+          ),
+        };
+      });
   }, [resources, data?.ServiceTopicsList]);
 
   const hasServiceTopicList = !isEmpty(messageBrokerList);
