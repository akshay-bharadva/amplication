import React, { useState, useCallback, useEffect } from "react";
import { match } from "react-router-dom";
import { gql, useQuery } from "@apollo/client";

import { formatError } from "../util/error";
import * as models from "../models";
import {
  Dialog,
  SearchField,
  Snackbar,
  CircularProgress,
  LimitationNotification,
} from "@amplication/design-system";
import NewEntity from "./NewEntity";
import { EntityListItem } from "./EntityListItem";
import PageContent from "../Layout/PageContent";

import { Button, EnumButtonStyle } from "../Components/Button";
import "./EntityList.scss";
import { AppRouteProps } from "../routes/routesUtil";
import { pluralize } from "../util/pluralize";
import { GET_CURRENT_WORKSPACE } from "../Workspaces/queries/workspaceQueries";

type TData = {
  entities: models.Entity[];
};

type GetWorkspaceResponse = {
  currentWorkspace: models.Workspace;
};

type Props = AppRouteProps & {
  match: match<{
    workspace: string;
    project: string;
    resource: string;
  }>;
};

const NAME_FIELD = "displayName";
const CLASS_NAME = "entity-list";

const POLL_INTERVAL = 2000;

const EntityList: React.FC<Props> = ({ match, innerRoutes }) => {
  const { resource } = match.params;
  const [error, setError] = useState<Error>();
  const pageTitle = "Entities";
  const [searchPhrase, setSearchPhrase] = useState<string>("");
  const [newEntity, setNewEntity] = useState<boolean>(false);

  const handleNewEntityClick = useCallback(() => {
    setNewEntity(!newEntity);
  }, [newEntity, setNewEntity]);

  const {
    data,
    loading,
    error: errorLoading,
    refetch,
    stopPolling,
    startPolling,
  } = useQuery<TData>(GET_ENTITIES, {
    variables: {
      id: resource,
      orderBy: {
        [NAME_FIELD]: models.SortOrder.Asc,
      },
      whereName:
        searchPhrase !== ""
          ? { contains: searchPhrase, mode: models.QueryMode.Insensitive }
          : undefined,
    },
  });

  const handleSearchChange = useCallback(
    (value) => {
      setSearchPhrase(value);
    },
    [setSearchPhrase]
  );

  //start polling with cleanup
  useEffect(() => {
    refetch().catch(console.error);
    startPolling(POLL_INTERVAL);
    return () => {
      stopPolling();
    };
  }, [refetch, stopPolling, startPolling]);

  const { data: getWorkspaceData } = useQuery<GetWorkspaceResponse>(
    GET_CURRENT_WORKSPACE
  );
  const subscription =
    getWorkspaceData.currentWorkspace.subscription?.subscriptionPlan;

  const errorMessage =
    formatError(errorLoading) || (error && formatError(error));

  return match.isExact ? (
    <PageContent className={CLASS_NAME} pageTitle={pageTitle}>
      <>
        <Dialog
          className="new-entity-dialog"
          isOpen={newEntity}
          onDismiss={handleNewEntityClick}
          title="New Entity"
        >
          <NewEntity resourceId={resource} onSuccess={handleNewEntityClick} />
        </Dialog>
        <div className={`${CLASS_NAME}__header`}>
          <SearchField
            label="search"
            placeholder="search"
            onChange={handleSearchChange}
          />
          <Button
            className={`${CLASS_NAME}__add-button`}
            buttonStyle={EnumButtonStyle.Primary}
            onClick={handleNewEntityClick}
            icon="plus"
          >
            Add entity
          </Button>
        </div>

        <div className={`${CLASS_NAME}__separator`} />

        <div className={`${CLASS_NAME}__title`}>
          {data?.entities.length}{" "}
          {pluralize(data?.entities.length, "Entity", "Entities")}
        </div>
        {loading && <CircularProgress centerToParent />}

<<<<<<< HEAD
        <LimitationNotification>
          With the current plan, you can use to 7 entities. Upgrade now
        </LimitationNotification>
=======
        {!subscription && (
          <LimitationNotification
            description="With the current plan, you can use to 7 entities."
            link={`/${getWorkspaceData.currentWorkspace.id}/purchase`}
          />
        )}
>>>>>>> 4cb7d179

        <div className={`${CLASS_NAME}__content`}>
          {data?.entities.map((entity) => (
            <EntityListItem
              key={entity.id}
              entity={entity}
              resourceId={resource}
              onError={setError}
              relatedEntities={data.entities.filter(
                (dataEntity) =>
                  dataEntity.fields.some(
                    (field) => field.properties.relatedEntityId === entity.id
                  ) && dataEntity.id !== entity.id
              )}
            />
          ))}
        </div>

        <Snackbar
          open={Boolean(error || errorLoading)}
          message={errorMessage}
        />
      </>
    </PageContent>
  ) : (
    innerRoutes
  );
  /**@todo: move error message to hosting page  */
};

export default EntityList;

/**@todo: expand search on other field  */
/**@todo: find a solution for case insensitive search  */
export const GET_ENTITIES = gql`
  query getEntities(
    $id: String!
    $orderBy: EntityOrderByInput
    $whereName: StringFilter
  ) {
    entities(
      where: { resource: { id: $id }, displayName: $whereName }
      orderBy: $orderBy
    ) {
      id
      name
      displayName
      description
      lockedByUserId
      lockedAt
      lockedByUser {
        account {
          firstName
          lastName
        }
      }
      fields(where: { dataType: { equals: Lookup } }) {
        permanentId
        displayName
        properties
      }
      versions(take: 1, orderBy: { versionNumber: Desc }) {
        versionNumber
        commit {
          userId
          message
          createdAt
          user {
            id
            account {
              firstName
              lastName
            }
          }
        }
      }
    }
  }
`;<|MERGE_RESOLUTION|>--- conflicted
+++ resolved
@@ -133,18 +133,12 @@
         </div>
         {loading && <CircularProgress centerToParent />}
 
-<<<<<<< HEAD
-        <LimitationNotification>
-          With the current plan, you can use to 7 entities. Upgrade now
-        </LimitationNotification>
-=======
         {!subscription && (
           <LimitationNotification
             description="With the current plan, you can use to 7 entities."
             link={`/${getWorkspaceData.currentWorkspace.id}/purchase`}
           />
         )}
->>>>>>> 4cb7d179
 
         <div className={`${CLASS_NAME}__content`}>
           {data?.entities.map((entity) => (
