import React, { useState, useCallback, useEffect } from "react";
import { match } from "react-router-dom";
import { gql, useQuery } from "@apollo/client";
import { useTracking } from "../util/analytics";
import { AnalyticsEventNames } from "../util/analytics-events.types";
import { formatError } from "../util/error";
import * as models from "../models";
import {
  Dialog,
  SearchField,
  Snackbar,
  CircularProgress,
  LimitationNotification,
} from "@amplication/ui/design-system";
import NewEntity from "./NewEntity";
import { EntityListItem } from "./EntityListItem";
import PageContent from "../Layout/PageContent";

import { Button, EnumButtonStyle } from "../Components/Button";
import "./EntityList.scss";
import { AppRouteProps } from "../routes/routesUtil";
import { pluralize } from "../util/pluralize";
import { GET_CURRENT_WORKSPACE } from "../Workspaces/queries/workspaceQueries";
import { useStiggContext } from "@stigg/react-sdk";
import { BillingFeature } from "../util/BillingFeature";
<<<<<<< HEAD
import PrismaSchemaUtils from "./PrismaSchemaUtils";
=======
import usePlugins from "../Plugins/hooks/usePlugins";
>>>>>>> f4fe5206

type TData = {
  entities: models.Entity[];
};

type GetWorkspaceResponse = {
  currentWorkspace: models.Workspace;
};

type Props = AppRouteProps & {
  match: match<{
    workspace: string;
    project: string;
    resource: string;
  }>;
};

const NAME_FIELD = "displayName";
const CLASS_NAME = "entity-list";

const POLL_INTERVAL = 2000;

const EntityList: React.FC<Props> = ({ match, innerRoutes }) => {
  const { resource } = match.params;
  const { trackEvent } = useTracking();
  const [error, setError] = useState<Error>();
  const pageTitle = "Entities";
  const [searchPhrase, setSearchPhrase] = useState<string>("");
  const [newEntity, setNewEntity] = useState<boolean>(false);
  const { pluginInstallations } = usePlugins(resource);

  const isUserEntityMandatory =
    pluginInstallations?.filter(
      (x) =>
        x.configurations?.requireAuthenticationEntity === "true" && x.enabled
    ).length > 0;

  const handleNewEntityClick = useCallback(() => {
    setNewEntity(!newEntity);
  }, [newEntity, setNewEntity]);

  const {
    data,
    loading,
    error: errorLoading,
    refetch,
    stopPolling,
    startPolling,
  } = useQuery<TData>(GET_ENTITIES, {
    variables: {
      id: resource,
      orderBy: {
        [NAME_FIELD]: models.SortOrder.Asc,
      },
      whereName:
        searchPhrase !== ""
          ? { contains: searchPhrase, mode: models.QueryMode.Insensitive }
          : undefined,
    },
  });

  const handleSearchChange = useCallback(
    (value) => {
      setSearchPhrase(value);
    },
    [setSearchPhrase]
  );

  //start polling with cleanup
  useEffect(() => {
    refetch().catch(console.error);
    startPolling(POLL_INTERVAL);
    return () => {
      stopPolling();
    };
  }, [refetch, stopPolling, startPolling]);

  const handleEntityClick = () => {
    trackEvent({
      eventName: AnalyticsEventNames.UpgradeOnEntityListClick,
    });
  };

  const { data: getWorkspaceData } = useQuery<GetWorkspaceResponse>(
    GET_CURRENT_WORKSPACE
  );

  const { stigg } = useStiggContext();
  const hideNotifications = stigg.getBooleanEntitlement({
    featureId: BillingFeature.HideNotifications,
  });

  const errorMessage =
    formatError(errorLoading) || (error && formatError(error));

  return match.isExact ? (
    <PageContent className={CLASS_NAME} pageTitle={pageTitle}>
      <>
        <Dialog
          className="new-entity-dialog"
          isOpen={newEntity}
          onDismiss={handleNewEntityClick}
          title="New Entity"
        >
          <NewEntity resourceId={resource} onSuccess={handleNewEntityClick} />
        </Dialog>
        <div className={`${CLASS_NAME}__header`}>
          <SearchField
            label="search"
            placeholder="search"
            onChange={handleSearchChange}
          />
          <div className={`${CLASS_NAME}__action-buttons`}>
            <PrismaSchemaUtils resourceId={resource} />
            <Button
              className={`${CLASS_NAME}__add-button`}
              buttonStyle={EnumButtonStyle.Primary}
              onClick={handleNewEntityClick}
              icon="plus"
            >
              Add entity
            </Button>
          </div>
        </div>

        <div className={`${CLASS_NAME}__separator`} />

        <div className={`${CLASS_NAME}__title`}>
          {data?.entities.length}{" "}
          {pluralize(data?.entities.length, "Entity", "Entities")}
        </div>
        {loading && <CircularProgress centerToParent />}

        {!hideNotifications.hasAccess && (
          <LimitationNotification
            description="With the current plan, you can use to 7 entities per service."
            link={`/${getWorkspaceData.currentWorkspace.id}/purchase`}
            handleClick={handleEntityClick}
          />
        )}

        <div className={`${CLASS_NAME}__content`}>
          {data?.entities.map((entity) => (
            <EntityListItem
              key={entity.id}
              entity={entity}
              resourceId={resource}
              onError={setError}
              isUserEntityMandatory={isUserEntityMandatory}
              relatedEntities={data.entities.filter(
                (dataEntity) =>
                  dataEntity.fields.some(
                    (field) => field.properties.relatedEntityId === entity.id
                  ) && dataEntity.id !== entity.id
              )}
            />
          ))}
        </div>

        <Snackbar
          open={Boolean(error || errorLoading)}
          message={errorMessage}
        />
      </>
    </PageContent>
  ) : (
    innerRoutes
  );
  /**@todo: move error message to hosting page  */
};

export default EntityList;

/**@todo: expand search on other field  */
/**@todo: find a solution for case insensitive search  */
export const GET_ENTITIES = gql`
  query getEntities(
    $id: String!
    $orderBy: EntityOrderByInput
    $whereName: StringFilter
  ) {
    entities(
      where: { resource: { id: $id }, displayName: $whereName }
      orderBy: $orderBy
    ) {
      id
      name
      displayName
      description
      lockedByUserId
      lockedAt
      lockedByUser {
        account {
          firstName
          lastName
        }
      }
      fields(where: { dataType: { equals: Lookup } }) {
        permanentId
        displayName
        properties
      }
      versions(take: 1, orderBy: { versionNumber: Desc }) {
        versionNumber
        commit {
          userId
          message
          createdAt
          user {
            id
            account {
              firstName
              lastName
            }
          }
        }
      }
    }
  }
`;<|MERGE_RESOLUTION|>--- conflicted
+++ resolved
@@ -23,11 +23,8 @@
 import { GET_CURRENT_WORKSPACE } from "../Workspaces/queries/workspaceQueries";
 import { useStiggContext } from "@stigg/react-sdk";
 import { BillingFeature } from "../util/BillingFeature";
-<<<<<<< HEAD
 import PrismaSchemaUtils from "./PrismaSchemaUtils";
-=======
 import usePlugins from "../Plugins/hooks/usePlugins";
->>>>>>> f4fe5206
 
 type TData = {
   entities: models.Entity[];
