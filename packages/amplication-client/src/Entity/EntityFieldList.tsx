--- conflicted
+++ resolved
@@ -148,11 +148,8 @@
     $whereName: StringFilter
   ) {
     entity(where: { id: $id }) {
-<<<<<<< HEAD
       id
-=======
       appId
->>>>>>> 842a58d9
       fields(where: { displayName: $whereName }, orderBy: $orderBy) {
         id
         displayName
