import React, { useMemo } from "react";
import { Formik, Form, FormikErrors } from "formik";
import omit from "lodash.omit";
import { getSchemaForDataType } from "amplication-data";
import * as models from "../models";
import { SchemaFields } from "./SchemaFields";
import { SelectField } from "../Components/SelectField";
import { ToggleField } from "../Components/ToggleField";
import { DisplayNameField } from "../Components/DisplayNameField";
import NameField from "../Components/NameField";
import OptionalDescriptionField from "../Components/OptionalDescriptionField";
import { DATA_TYPE_TO_LABEL_AND_ICON } from "./constants";
import FormikAutoSave from "../util/formikAutoSave";

type Values = {
  name: string;
  displayName: string;
  dataType: models.EnumDataType;
  required: boolean;
  searchable: boolean;
  description: string;
  properties: Object;
};

type Props = {
  onSubmit: (values: Values) => void;
  isDisabled?: boolean;
  defaultValues?: Partial<models.EntityField>;
};

const NON_INPUT_GRAPHQL_PROPERTIES = [
  "id",
  "createdAt",
  "updatedAt",
  "__typename",
];

const DATA_TYPE_OPTIONS = Object.entries(DATA_TYPE_TO_LABEL_AND_ICON)
  .filter(([value, content]) => value !== models.EnumDataType.Id)
  .map(([value, content]) => ({
    value,
    label: content.label,
    icon: content.icon,
<<<<<<< HEAD
  }))
  .sort();
=======
  }));
>>>>>>> a949c8cf

export const INITIAL_VALUES: Values = {
  name: "",
  displayName: "",
  dataType: models.EnumDataType.SingleLineText,
  required: false,
  searchable: false,
  description: "",
  properties: {},
};

const EntityFieldForm = ({
  onSubmit,
  defaultValues = {},
  isDisabled,
}: Props) => {
  const initialValues = useMemo(() => {
    const sanitizedDefaultValues = omit(
      defaultValues,
      NON_INPUT_GRAPHQL_PROPERTIES
    );
    return {
      ...INITIAL_VALUES,
      ...sanitizedDefaultValues,
    };
  }, [defaultValues]);

  return (
    <Formik
      initialValues={initialValues}
      validate={(values: Values) => {
        /**@todo: validate all fields using JSON Schema or yup */
        const errors: FormikErrors<Values> = {};

        if (!values.name.length) {
          errors.name = "Required";
        }

        return errors;
      }}
      enableReinitialize
      onSubmit={onSubmit}
    >
      {(formik) => {
        const schema = getSchemaForDataType(formik.values.dataType);

        return (
          <Form>
            {!isDisabled && <FormikAutoSave debounceMS={1000} />}
            <p>
<<<<<<< HEAD
              <NameField name="name" disabled={isDisabled} required />
=======
              <NameField name="name" disabled={isDisabled} />
>>>>>>> a949c8cf
            </p>
            <p>
              <DisplayNameField
                name="displayName"
                label="Display Name"
                minLength={1}
                disabled={isDisabled}
<<<<<<< HEAD
                required
=======
>>>>>>> a949c8cf
              />
            </p>
            <p>
              <OptionalDescriptionField
                name="description"
                label="Description"
                disabled={isDisabled}
              />
            </p>
            <hr />
            <p>
              <ToggleField
                name="required"
                label="Required Field"
                disabled={isDisabled}
              />
            </p>
            <p>
              <ToggleField
                name="searchable"
                label="Searchable"
                disabled={isDisabled}
              />
            </p>
            <p>
              {formik.values.dataType !== models.EnumDataType.Id && (
                <SelectField
                  label="Data Type"
                  name="dataType"
                  options={DATA_TYPE_OPTIONS}
                  disabled={isDisabled}
                />
              )}
            </p>
            <SchemaFields schema={schema} isDisabled={isDisabled} />
          </Form>
        );
      }}
    </Formik>
  );
};

export default EntityFieldForm;<|MERGE_RESOLUTION|>--- conflicted
+++ resolved
@@ -41,12 +41,7 @@
     value,
     label: content.label,
     icon: content.icon,
-<<<<<<< HEAD
-  }))
-  .sort();
-=======
   }));
->>>>>>> a949c8cf
 
 export const INITIAL_VALUES: Values = {
   name: "",
@@ -97,11 +92,7 @@
           <Form>
             {!isDisabled && <FormikAutoSave debounceMS={1000} />}
             <p>
-<<<<<<< HEAD
               <NameField name="name" disabled={isDisabled} required />
-=======
-              <NameField name="name" disabled={isDisabled} />
->>>>>>> a949c8cf
             </p>
             <p>
               <DisplayNameField
@@ -109,10 +100,7 @@
                 label="Display Name"
                 minLength={1}
                 disabled={isDisabled}
-<<<<<<< HEAD
                 required
-=======
->>>>>>> a949c8cf
               />
             </p>
             <p>
