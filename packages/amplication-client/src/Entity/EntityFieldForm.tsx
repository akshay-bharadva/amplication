import React, { useMemo } from "react";
import { Formik, FormikErrors } from "formik";
import omit from "lodash.omit";
import { isEmpty } from "lodash";
import { getSchemaForDataType } from "@amplication/data";
import { ToggleField } from "@amplication/design-system";
import * as models from "../models";
import { DisplayNameField } from "../Components/DisplayNameField";
import { Form } from "../Components/Form";
import NameField from "../Components/NameField";
import OptionalDescriptionField from "../Components/OptionalDescriptionField";
import FormikAutoSave from "../util/formikAutoSave";
import { validate } from "../util/formikValidateJsonSchema";
import { SYSTEM_DATA_TYPES } from "./constants";
import DataTypeSelectField from "./DataTypeSelectField";
import { SchemaFields } from "./SchemaFields/SchemaFields";

export type Values = {
  id: string; //the id field is required in the form context to be used in "DataTypeSelectField"
  name: string;
  displayName: string;
  dataType: models.EnumDataType;
  unique: boolean;
  required: boolean;
  searchable: boolean;
  description: string | null;
  properties: Object;
};

type Props = {
  onSubmit: (values: Values) => void;
  disabled?: boolean;
  defaultValues?: Partial<models.EntityField>;
  applicationId: string;
  entityDisplayName: string;
  isSystemData?: boolean;
};

const FORM_SCHEMA = {
  required: ["name", "displayName"],
  properties: {
    displayName: {
      type: "string",
      minLength: 1,
    },
    name: {
      type: "string",
      minLength: 1,
    },
  },
};

const NON_INPUT_GRAPHQL_PROPERTIES = ["createdAt", "updatedAt", "__typename"];

export const INITIAL_VALUES: Values = {
  id: "",
  name: "",
  displayName: "",
  dataType: models.EnumDataType.SingleLineText,
  unique: false,
  required: false,
  searchable: false,
  description: "",
  properties: {},
};

const EntityFieldForm = ({
  onSubmit,
  defaultValues = {},
  disabled,
  applicationId,
  entityDisplayName,
  isSystemData,
}: Props) => {
  const initialValues = useMemo(() => {
    const sanitizedDefaultValues = omit(
      defaultValues,
      NON_INPUT_GRAPHQL_PROPERTIES
    );

    return {
      ...INITIAL_VALUES,
      ...sanitizedDefaultValues,
    };
  }, [defaultValues]);

<<<<<<< HEAD
  // function onKeyDown(keyEvent: any) {
  //   if ((keyEvent.charCode || keyEvent.keyCode) === 13) {
  //     keyEvent.preventDefault();
  //   }
  // }
=======
  function onKeyDown(keyEvent:any) {
    if ((keyEvent.charCode || keyEvent.keyCode) === 13) {
      keyEvent.preventDefault();
    }
  }
>>>>>>> 1e694bb6

  return (
    <Formik
      initialValues={initialValues}
      validate={(values: Values) => {
        console.log(values);

        const errors: FormikErrors<Values> = validate<Values>(
          values,
          FORM_SCHEMA
        );
        //validate the field dynamic properties
        const schema = getSchemaForDataType(values.dataType);
        const propertiesError = validate<Object>(values.properties, schema);

        // Ignore related field ID error
        if ("relatedFieldId" in propertiesError) {
          // @ts-ignore
          delete propertiesError.relatedFieldId;
        }

        if (!isEmpty(propertiesError)) {
          errors.properties = propertiesError;
        }

        return errors;
      }}
      enableReinitialize
      onSubmit={onSubmit}
    >
      {(formik) => {
        const schema = getSchemaForDataType(formik.values.dataType);
        return (
<<<<<<< HEAD
          <Form childrenAsBlocks>
            {!disabled && <FormikAutoSave debounceMS={1000} />}
=======
          <Form childrenAsBlocks onKeyDown={onKeyDown}>
            {!isDisabled && <FormikAutoSave debounceMS={1000} />}
>>>>>>> 1e694bb6

            <DisplayNameField
              name="displayName"
              label="Display Name"
              disabled={disabled || isSystemData}
              required
            />
            <NameField
              name="name"
              disabled={disabled || isSystemData}
              required
            />
            <OptionalDescriptionField
              name="description"
              label="Description"
              disabled={disabled || isSystemData}
            />
            {/* check if the field isn't id */}
            {schema.title !== "id" && (
              <>
                <div>
                  <ToggleField
                    name="unique"
                    label="Unique Field"
                    disabled={disabled || isSystemData}
                  />
                </div>
                <div>
                  <ToggleField
                    name="required"
                    label="Required Field"
                    disabled={disabled || isSystemData}
                  />
                </div>
                <div>
                  <ToggleField
                    name="searchable"
                    label="Searchable"
                    disabled={disabled || isSystemData}
                  />
                </div>
                {!SYSTEM_DATA_TYPES.has(formik.values.dataType) && (
                  <DataTypeSelectField
                    label="Data Type"
                    disabled={disabled || isSystemData}
                  />
                )}
              </>
            )}

            <SchemaFields
              schema={schema}
              disabled={disabled}
              applicationId={applicationId}
              entityDisplayName={entityDisplayName}
            />
          </Form>
        );
      }}
    </Formik>
  );
};

export default EntityFieldForm;<|MERGE_RESOLUTION|>--- conflicted
+++ resolved
@@ -84,19 +84,11 @@
     };
   }, [defaultValues]);
 
-<<<<<<< HEAD
-  // function onKeyDown(keyEvent: any) {
-  //   if ((keyEvent.charCode || keyEvent.keyCode) === 13) {
-  //     keyEvent.preventDefault();
-  //   }
-  // }
-=======
-  function onKeyDown(keyEvent:any) {
+  function onKeyDown(keyEvent: any) {
     if ((keyEvent.charCode || keyEvent.keyCode) === 13) {
       keyEvent.preventDefault();
     }
   }
->>>>>>> 1e694bb6
 
   return (
     <Formik
@@ -130,13 +122,8 @@
       {(formik) => {
         const schema = getSchemaForDataType(formik.values.dataType);
         return (
-<<<<<<< HEAD
-          <Form childrenAsBlocks>
+          <Form childrenAsBlocks onKeyDown={onKeyDown}>
             {!disabled && <FormikAutoSave debounceMS={1000} />}
-=======
-          <Form childrenAsBlocks onKeyDown={onKeyDown}>
-            {!isDisabled && <FormikAutoSave debounceMS={1000} />}
->>>>>>> 1e694bb6
 
             <DisplayNameField
               name="displayName"
