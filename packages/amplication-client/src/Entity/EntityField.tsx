--- conflicted
+++ resolved
@@ -1,10 +1,5 @@
-<<<<<<< HEAD
-import React, { useCallback, useMemo, useState, useContext } from "react";
-import { useRouteMatch } from "react-router-dom";
-=======
 import React, { useCallback, useMemo, useContext, useState } from "react";
 import { useRouteMatch, useHistory } from "react-router-dom";
->>>>>>> 5e7383df
 import { gql, useMutation, useQuery } from "@apollo/client";
 import { types } from "@amplication/data";
 import "@rmwc/drawer/styles";
@@ -17,16 +12,13 @@
 
 import { useTracking } from "../util/analytics";
 import { SYSTEM_DATA_TYPES } from "./constants";
-<<<<<<< HEAD
 import EntityFieldForm, { Values } from "./EntityFieldForm";
 import {
   RelatedFieldDialog,
   Values as RelatedFieldValues,
 } from "./RelatedFieldDialog";
-=======
 import { DeleteEntityField } from "./DeleteEntityField";
 import "./EntityField.scss";
->>>>>>> 5e7383df
 
 type TData = {
   entity: models.Entity;
@@ -116,7 +108,6 @@
     [updateEntityField, entity, field, entityField]
   );
 
-<<<<<<< HEAD
   const handleRelatedFieldFormSubmit = useCallback(
     (relatedFieldValues: RelatedFieldValues) => {
       if (!lookupPendingData) {
@@ -147,14 +138,10 @@
     setLookupPendingData(null);
   }, [setLookupPendingData]);
 
-  const hasError = Boolean(error) || Boolean(updateError);
-  const errorMessage = formatError(error) || formatError(updateError);
-=======
   const hasError =
     Boolean(error) || Boolean(updateError) || Boolean(loadingError);
   const errorMessage =
     formatError(error) || formatError(updateError) || formatError(loadingError);
->>>>>>> 5e7383df
 
   const defaultValues = useMemo(
     () =>
