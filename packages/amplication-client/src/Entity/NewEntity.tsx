--- conflicted
+++ resolved
@@ -260,16 +260,6 @@
       >
         <div className={`${DIALOG_CLASS_NAME}__message__keep_building`}>
           We've noticed you're creating a new 'User' entity. This entity is used
-<<<<<<< HEAD
-          by the Authentication plugin. Would you like to:
-        </div>
-        <div className={`${DIALOG_CLASS_NAME}__message__keep_building`}>
-          1. Restore the Default 'User' Entity - This will re-establish the
-          original 'User' entity provided by Amplication, including all
-          associated settings and functionalities.
-        </div>
-        <div className={`${DIALOG_CLASS_NAME}__message__keep_building`}>
-=======
           by the Authentication plugin.
         </div>
         <div className={`${DIALOG_CLASS_NAME}__message__keep_building`}>
@@ -278,18 +268,13 @@
           associated settings and functionalities.
         </div>
         {/* <div className={`${DIALOG_CLASS_NAME}__message__keep_building`}>
->>>>>>> 114b4fce
           2. Create a New 'User' Entity - This will create a fresh 'User' entity
           for you to customize as per your needs. Please note that this may
           require additional configuration for the Authentication plugin.
         </div>
         <div className={`${DIALOG_CLASS_NAME}__message__keep_building`}>
           Please select your preferred option to continue.
-<<<<<<< HEAD
-        </div>
-=======
         </div> */}
->>>>>>> 114b4fce
         <div className={`${CLASS_NAME}__dialog_btn`}>
           <Button
             className={`${DIALOG_CLASS_NAME}__upgrade_button`}
@@ -298,21 +283,13 @@
           >
             Restore Default
           </Button>
-<<<<<<< HEAD
-          <Button
-=======
           {/* <Button
->>>>>>> 114b4fce
             className={`${DIALOG_CLASS_NAME}__upgrade_button`}
             buttonStyle={EnumButtonStyle.Primary}
             onClick={handleDismissInstall}
           >
             Create New
-<<<<<<< HEAD
-          </Button>
-=======
           </Button> */}
->>>>>>> 114b4fce
         </div>
       </Dialog>
       <Formik
