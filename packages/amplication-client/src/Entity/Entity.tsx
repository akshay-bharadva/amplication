--- conflicted
+++ resolved
@@ -130,7 +130,6 @@
           {!isEmpty(fieldId) && <EntityField />}
           {isPermissionsOpen && (
             <PermissionsForm
-<<<<<<< HEAD
               applicationId={application}
               availableActions={ENTITY_ACTIONS}
               backUrl={`/${application}/entities/${data.entity.id}`}
@@ -138,14 +137,7 @@
                 console.log(permissions);
               }}
               permissions={data.entity.permissions || []}
-            ></PermissionsForm>
-=======
-              availableActions={[]}
-              backUrl={`/${application}/entities/${data.entity.id}`}
-              onSubmit={() => {}}
-              permissions={data.entity.permissions}
             />
->>>>>>> edd4fa16
           )}
         </Sidebar>
       )}
