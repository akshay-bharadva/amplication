--- conflicted
+++ resolved
@@ -271,11 +271,7 @@
 `;
 
 const UPDATE_ROLES = gql`
-<<<<<<< HEAD
   mutation updateEntityPermissionRoles(
-=======
-  mutation addEntityPermissionRole(
->>>>>>> 5be08cb6
     $entityId: String!
     $action: EnumEntityAction!
     $deleteRoles: [WhereUniqueInput!]
@@ -292,23 +288,15 @@
       id
       action
       type
-<<<<<<< HEAD
       permissionRoles {
-=======
-      roles {
->>>>>>> 5be08cb6
         appRoleId
         appRole {
           id
           displayName
         }
       }
-<<<<<<< HEAD
       permissionFields {
         id
-=======
-      fields {
->>>>>>> 5be08cb6
         fieldId
         field {
           id
