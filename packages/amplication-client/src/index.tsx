import * as ReactDOM from "react-dom/client";
import React from "react";

import { BrowserRouter as Router } from "react-router-dom";
import {
  ApolloClient,
  ApolloLink,
  InMemoryCache,
  createHttpLink,
  ApolloProvider,
} from "@apollo/client";
import { setContext } from "@apollo/client/link/context";
import { getToken, setTokenFromCookie } from "./authentication/authentication";
import "@amplication/ui/design-system/icons";
import "./index.scss";
import App from "./App";
import { REACT_APP_DATA_SOURCE, REACT_APP_PLUGIN_API_DATA_SOURCE } from "./env";
import { QueryClient, QueryClientProvider } from "react-query";
<<<<<<< HEAD
import { createUploadLink } from "apollo-upload-client";
=======
import {
  getSessionId,
  ANALYTICS_SESSION_ID_HEADER_KEY,
} from "./util/analytics";
>>>>>>> ffd7bf11

const queryClient = new QueryClient();

setTokenFromCookie();

if (!REACT_APP_DATA_SOURCE) {
  throw new Error("Missing ֿREACT_APP_DATA_SOURCE env variable");
}

const httpLink = createHttpLink({
  uri: REACT_APP_DATA_SOURCE,
});

const pluginApiHttpLink = createHttpLink({
  uri: REACT_APP_PLUGIN_API_DATA_SOURCE,
});

const authLink = setContext((_, { headers }) => {
  // get the authentication token from local storage if it exists
  const token = getToken();
  // return the headers to the context so httpLink can read them
  return {
    headers: {
      ...headers,
      authorization: token ? `Bearer ${token}` : "",
      [ANALYTICS_SESSION_ID_HEADER_KEY]: getSessionId(),
    },
  };
});

const uploadLink = createUploadLink({ uri: REACT_APP_DATA_SOURCE }); // Your GraphQL endpoint

const apolloClient = new ApolloClient({
  cache: new InMemoryCache(),
  link: ApolloLink.split(
    (operation) => operation.getContext().clientName === "pluginApiHttpLink",
    pluginApiHttpLink,
    ApolloLink.split(
      (operation) => operation.getContext().hasUpload,
      authLink.concat(uploadLink),
      authLink.concat(httpLink)
    )
  ),
});

const root = ReactDOM.createRoot(
  document.getElementById("root") as HTMLElement
);
root.render(
  <React.StrictMode>
    <ApolloProvider client={apolloClient}>
      <QueryClientProvider client={queryClient}>
        <Router>
          <App />
        </Router>
      </QueryClientProvider>
    </ApolloProvider>
  </React.StrictMode>
);<|MERGE_RESOLUTION|>--- conflicted
+++ resolved
@@ -16,14 +16,11 @@
 import App from "./App";
 import { REACT_APP_DATA_SOURCE, REACT_APP_PLUGIN_API_DATA_SOURCE } from "./env";
 import { QueryClient, QueryClientProvider } from "react-query";
-<<<<<<< HEAD
 import { createUploadLink } from "apollo-upload-client";
-=======
 import {
   getSessionId,
   ANALYTICS_SESSION_ID_HEADER_KEY,
 } from "./util/analytics";
->>>>>>> ffd7bf11
 
 const queryClient = new QueryClient();
 
