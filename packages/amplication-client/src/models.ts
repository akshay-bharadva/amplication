--- conflicted
+++ resolved
@@ -464,10 +464,6 @@
 export type CompleteAuthorizeAppWithGithubInput = {
   code: Scalars["String"];
   state: Scalars["String"];
-};
-
-export type CompleteInvitationInput = {
-  token: Scalars["String"];
 };
 
 export type ConnectorRestApi = IBlock & {
@@ -1114,25 +1110,6 @@
   Github = "Github",
 }
 
-export enum EnumSubscriptionPlan {
-  Pro = "Pro",
-  Business = "Business",
-  Enterprise = "Enterprise",
-}
-
-export enum EnumSubscriptionStatus {
-  Active = "Active",
-  Trailing = "Trailing",
-  PastDue = "PastDue",
-  Paused = "Paused",
-  Deleted = "Deleted",
-}
-
-export enum EnumWorkspaceMemberType {
-  User = "User",
-  Invitation = "Invitation",
-}
-
 export type Environment = {
   __typename?: "Environment";
   address: Scalars["String"];
@@ -1196,16 +1173,6 @@
   notIn?: InputMaybe<Array<Scalars["Int"]>>;
 };
 
-export type Invitation = {
-  __typename?: "Invitation";
-  id: Scalars["String"];
-  createdAt: Scalars["DateTime"];
-  updatedAt: Scalars["DateTime"];
-  email: Scalars["String"];
-  workspace?: Maybe<Workspace>;
-  invitedByUser?: Maybe<User>;
-};
-
 export type InviteUserInput = {
   email: Scalars["String"];
 };
@@ -1217,48 +1184,6 @@
 
 export type Mutation = {
   __typename?: "Mutation";
-<<<<<<< HEAD
-  updateAccount: Account;
-  deleteWorkspace?: Maybe<Workspace>;
-  updateWorkspace?: Maybe<Workspace>;
-  createWorkspace?: Maybe<Workspace>;
-  inviteUser?: Maybe<Invitation>;
-  revokeInvitation?: Maybe<Invitation>;
-  resendInvitation?: Maybe<Invitation>;
-  deleteUser?: Maybe<User>;
-  createApp: App;
-  createAppWithEntities: App;
-  deleteApp?: Maybe<App>;
-  updateApp?: Maybe<App>;
-  commit?: Maybe<Commit>;
-  discardPendingChanges?: Maybe<Scalars["Boolean"]>;
-  startAuthorizeAppWithGithub: AuthorizeAppWithGithubResult;
-  completeAuthorizeAppWithGithub: App;
-  removeAuthorizeAppWithGithub: App;
-  appEnableSyncWithGithubRepo: App;
-  appDisableSyncWithGithubRepo: App;
-  createOneEntity: Entity;
-  deleteEntity?: Maybe<Entity>;
-  updateEntity?: Maybe<Entity>;
-  lockEntity?: Maybe<Entity>;
-  updateEntityPermission: EntityPermission;
-  updateEntityPermissionRoles: EntityPermission;
-  addEntityPermissionField: EntityPermissionField;
-  deleteEntityPermissionField: EntityPermissionField;
-  updateEntityPermissionFieldRoles: EntityPermissionField;
-  createEntityField: EntityField;
-  createEntityFieldByDisplayName: EntityField;
-  deleteEntityField: EntityField;
-  updateEntityField: EntityField;
-  createDefaultRelatedField: EntityField;
-  createBuild: Build;
-  createAppRole: AppRole;
-  deleteAppRole?: Maybe<AppRole>;
-  updateAppRole?: Maybe<AppRole>;
-  createDeployment: Deployment;
-  updateAppSettings?: Maybe<AppSettings>;
-  signup: Auth;
-=======
   addEntityPermissionField: EntityPermissionField;
   appDisableSyncWithGithubRepo: App;
   appEnableSyncWithGithubRepo: App;
@@ -1290,21 +1215,15 @@
   discardPendingChanges?: Maybe<Scalars["Boolean"]>;
   inviteUser?: Maybe<User>;
   lockEntity?: Maybe<Entity>;
->>>>>>> 8d23b49c
   login: Auth;
   removeAuthorizeAppWithGithub: App;
   setCurrentWorkspace: Auth;
-<<<<<<< HEAD
-  completeInvitation: Auth;
-  createConnectorRestApi: ConnectorRestApi;
-=======
   signup: Auth;
   startAuthorizeAppWithGithub: AuthorizeAppWithGithubResult;
   updateAccount: Account;
   updateApp?: Maybe<App>;
   updateAppRole?: Maybe<AppRole>;
   updateAppSettings?: Maybe<AppSettings>;
->>>>>>> 8d23b49c
   updateConnectorRestApi: ConnectorRestApi;
   updateConnectorRestApiCall: ConnectorRestApiCall;
   updateEntity?: Maybe<Entity>;
@@ -1337,73 +1256,9 @@
   data: CommitCreateInput;
 };
 
-<<<<<<< HEAD
-export type MutationRevokeInvitationArgs = {
-  where: WhereUniqueInput;
-};
-
-export type MutationResendInvitationArgs = {
-  where: WhereUniqueInput;
-};
-
-export type MutationDeleteUserArgs = {
-  where: WhereUniqueInput;
-};
-
-export type MutationCreateAppArgs = {
-  data: AppCreateInput;
-};
-
-export type MutationCreateAppWithEntitiesArgs = {
-  data: AppCreateWithEntitiesInput;
-};
-
-export type MutationDeleteAppArgs = {
-  where: WhereUniqueInput;
-};
-
-export type MutationUpdateAppArgs = {
-  data: AppUpdateInput;
-  where: WhereUniqueInput;
-};
-
-export type MutationCommitArgs = {
-  data: CommitCreateInput;
-};
-
-export type MutationDiscardPendingChangesArgs = {
-  data: PendingChangesDiscardInput;
-};
-
-export type MutationStartAuthorizeAppWithGithubArgs = {
-  where: WhereUniqueInput;
-};
-
 export type MutationCompleteAuthorizeAppWithGithubArgs = {
   data: CompleteAuthorizeAppWithGithubInput;
   where: WhereUniqueInput;
-};
-
-export type MutationRemoveAuthorizeAppWithGithubArgs = {
-  where: WhereUniqueInput;
-};
-
-export type MutationAppEnableSyncWithGithubRepoArgs = {
-  data: AppEnableSyncWithGithubRepoInput;
-  where: WhereUniqueInput;
-};
-
-export type MutationAppDisableSyncWithGithubRepoArgs = {
-  where: WhereUniqueInput;
-};
-
-export type MutationCreateOneEntityArgs = {
-  data: EntityCreateInput;
-=======
-export type MutationCompleteAuthorizeAppWithGithubArgs = {
-  data: CompleteAuthorizeAppWithGithubInput;
-  where: WhereUniqueInput;
->>>>>>> 8d23b49c
 };
 
 export type MutationCreateApiTokenArgs = {
@@ -1468,17 +1323,8 @@
   sourceControlService: EnumSourceControlService;
 };
 
-<<<<<<< HEAD
-export type MutationCreateBuildArgs = {
-  data: BuildCreateInput;
-};
-
-export type MutationCreateAppRoleArgs = {
-  data: AppRoleCreateInput;
-=======
 export type MutationCreateWorkspaceArgs = {
   data: WorkspaceCreateInput;
->>>>>>> 8d23b49c
 };
 
 export type MutationDeleteApiTokenArgs = {
@@ -1489,94 +1335,75 @@
   where: WhereUniqueInput;
 };
 
-<<<<<<< HEAD
-export type MutationCreateDeploymentArgs = {
-  data: DeploymentCreateInput;
+export type MutationDeleteAppRoleArgs = {
+  where: WhereUniqueInput;
+};
+
+export type MutationDeleteEntityArgs = {
+  where: WhereUniqueInput;
+};
+
+export type MutationDeleteEntityFieldArgs = {
+  where: WhereUniqueInput;
+};
+
+export type MutationDeleteEntityPermissionFieldArgs = {
+  where: EntityPermissionFieldWhereUniqueInput;
+};
+
+export type MutationDeleteWorkspaceArgs = {
+  where: WhereUniqueInput;
+};
+
+export type MutationDiscardPendingChangesArgs = {
+  data: PendingChangesDiscardInput;
+};
+
+export type MutationInviteUserArgs = {
+  data: InviteUserInput;
+};
+
+export type MutationLockEntityArgs = {
+  where: WhereUniqueInput;
+};
+
+export type MutationLoginArgs = {
+  data: LoginInput;
+};
+
+export type MutationRemoveAuthorizeAppWithGithubArgs = {
+  where: WhereUniqueInput;
+};
+
+export type MutationSetCurrentWorkspaceArgs = {
+  data: WhereUniqueInput;
+};
+
+export type MutationSignupArgs = {
+  data: SignupInput;
+};
+
+export type MutationStartAuthorizeAppWithGithubArgs = {
+  where: WhereUniqueInput;
+};
+
+export type MutationUpdateAccountArgs = {
+  data: UpdateAccountInput;
+};
+
+export type MutationUpdateAppArgs = {
+  data: AppUpdateInput;
+  where: WhereUniqueInput;
+};
+
+export type MutationUpdateAppRoleArgs = {
+  data: AppRoleUpdateInput;
+  where: WhereUniqueInput;
 };
 
 export type MutationUpdateAppSettingsArgs = {
   data: AppSettingsUpdateInput;
   where: WhereUniqueInput;
-=======
-export type MutationDeleteAppRoleArgs = {
-  where: WhereUniqueInput;
-};
-
-export type MutationDeleteEntityArgs = {
-  where: WhereUniqueInput;
-};
-
-export type MutationDeleteEntityFieldArgs = {
-  where: WhereUniqueInput;
-};
-
-export type MutationDeleteEntityPermissionFieldArgs = {
-  where: EntityPermissionFieldWhereUniqueInput;
-};
-
-export type MutationDeleteWorkspaceArgs = {
-  where: WhereUniqueInput;
-};
-
-export type MutationDiscardPendingChangesArgs = {
-  data: PendingChangesDiscardInput;
-};
-
-export type MutationInviteUserArgs = {
-  data: InviteUserInput;
-};
-
-export type MutationLockEntityArgs = {
-  where: WhereUniqueInput;
-};
-
-export type MutationLoginArgs = {
-  data: LoginInput;
-};
-
-export type MutationRemoveAuthorizeAppWithGithubArgs = {
-  where: WhereUniqueInput;
-};
-
-export type MutationSetCurrentWorkspaceArgs = {
-  data: WhereUniqueInput;
->>>>>>> 8d23b49c
-};
-
-export type MutationSignupArgs = {
-  data: SignupInput;
-};
-
-export type MutationStartAuthorizeAppWithGithubArgs = {
-  where: WhereUniqueInput;
-};
-
-export type MutationUpdateAccountArgs = {
-  data: UpdateAccountInput;
-};
-
-export type MutationUpdateAppArgs = {
-  data: AppUpdateInput;
-  where: WhereUniqueInput;
-};
-
-export type MutationUpdateAppRoleArgs = {
-  data: AppRoleUpdateInput;
-  where: WhereUniqueInput;
-};
-
-<<<<<<< HEAD
-export type MutationCompleteInvitationArgs = {
-  data: CompleteInvitationInput;
-};
-
-export type MutationCreateConnectorRestApiArgs = {
-  data: ConnectorRestApiCreateInput;
-=======
-export type MutationUpdateAppSettingsArgs = {
-  data: AppSettingsUpdateInput;
-  where: WhereUniqueInput;
->>>>>>> 8d23b49c
 };
 
 export type MutationUpdateConnectorRestApiArgs = {
@@ -1670,32 +1497,6 @@
 export type Query = {
   __typename?: "Query";
   account: Account;
-<<<<<<< HEAD
-  workspaces: Array<Workspace>;
-  workspace?: Maybe<Workspace>;
-  currentWorkspace?: Maybe<Workspace>;
-  workspaceMembers?: Maybe<Array<WorkspaceMember>>;
-  app?: Maybe<App>;
-  apps: Array<App>;
-  pendingChanges: Array<PendingChange>;
-  appValidateBeforeCommit: AppValidationResult;
-  entity?: Maybe<Entity>;
-  entities: Array<Entity>;
-  builds: Array<Build>;
-  build: Build;
-  appRole?: Maybe<AppRole>;
-  appRoles: Array<AppRole>;
-  action: Action;
-  deployments: Array<Deployment>;
-  deployment: Deployment;
-  commit?: Maybe<Commit>;
-  commits?: Maybe<Array<Commit>>;
-  appSettings: AppSettings;
-  blocks: Array<Block>;
-  block: Block;
-  me: User;
-  userApiTokens: Array<ApiToken>;
-=======
   action: Action;
   app?: Maybe<App>;
   appRole?: Maybe<AppRole>;
@@ -1709,7 +1510,6 @@
   builds: Array<Build>;
   commit?: Maybe<Commit>;
   commits?: Maybe<Array<Commit>>;
->>>>>>> 8d23b49c
   ConnectorRestApi?: Maybe<ConnectorRestApi>;
   ConnectorRestApiCall?: Maybe<ConnectorRestApiCall>;
   ConnectorRestApiCalls: Array<ConnectorRestApiCall>;
@@ -1738,39 +1538,6 @@
   where: WhereUniqueInput;
 };
 
-<<<<<<< HEAD
-export type QueryAppsArgs = {
-  where?: Maybe<AppWhereInput>;
-  orderBy?: Maybe<AppOrderByInput>;
-  skip?: Maybe<Scalars["Int"]>;
-  take?: Maybe<Scalars["Int"]>;
-};
-
-export type QueryPendingChangesArgs = {
-  where: PendingChangesFindInput;
-};
-
-export type QueryAppValidateBeforeCommitArgs = {
-  where: WhereUniqueInput;
-};
-
-export type QueryEntityArgs = {
-  where: WhereUniqueInput;
-};
-
-export type QueryEntitiesArgs = {
-  where?: Maybe<EntityWhereInput>;
-  orderBy?: Maybe<EntityOrderByInput>;
-  skip?: Maybe<Scalars["Int"]>;
-  take?: Maybe<Scalars["Int"]>;
-};
-
-export type QueryBuildsArgs = {
-  where?: Maybe<BuildWhereInput>;
-  orderBy?: Maybe<BuildOrderByInput>;
-  take?: Maybe<Scalars["Int"]>;
-  skip?: Maybe<Scalars["Int"]>;
-=======
 export type QueryAppRoleArgs = {
   version?: InputMaybe<Scalars["Float"]>;
   where: WhereUniqueInput;
@@ -1807,39 +1574,12 @@
   skip?: InputMaybe<Scalars["Int"]>;
   take?: InputMaybe<Scalars["Int"]>;
   where?: InputMaybe<BlockWhereInput>;
->>>>>>> 8d23b49c
 };
 
 export type QueryBuildArgs = {
   where: WhereUniqueInput;
 };
 
-<<<<<<< HEAD
-export type QueryAppRoleArgs = {
-  where: WhereUniqueInput;
-  version?: Maybe<Scalars["Float"]>;
-};
-
-export type QueryAppRolesArgs = {
-  where?: Maybe<AppRoleWhereInput>;
-  orderBy?: Maybe<AppRoleOrderByInput>;
-  skip?: Maybe<Scalars["Int"]>;
-  take?: Maybe<Scalars["Int"]>;
-};
-
-export type QueryActionArgs = {
-  where: WhereUniqueInput;
-};
-
-export type QueryDeploymentsArgs = {
-  where?: Maybe<DeploymentWhereInput>;
-  orderBy?: Maybe<DeploymentOrderByInput>;
-  take?: Maybe<Scalars["Int"]>;
-  skip?: Maybe<Scalars["Int"]>;
-};
-
-export type QueryDeploymentArgs = {
-=======
 export type QueryBuildsArgs = {
   orderBy?: InputMaybe<BuildOrderByInput>;
   skip?: InputMaybe<Scalars["Int"]>;
@@ -1864,7 +1604,6 @@
 };
 
 export type QueryConnectorRestApiCallArgs = {
->>>>>>> 8d23b49c
   where: WhereUniqueInput;
 };
 
@@ -1882,26 +1621,7 @@
   where?: InputMaybe<ConnectorRestApiWhereInput>;
 };
 
-<<<<<<< HEAD
-export type QueryAppSettingsArgs = {
-  where: WhereUniqueInput;
-};
-
-export type QueryBlocksArgs = {
-  where?: Maybe<BlockWhereInput>;
-  orderBy?: Maybe<BlockOrderByInput>;
-  skip?: Maybe<Scalars["Int"]>;
-  take?: Maybe<Scalars["Int"]>;
-};
-
-export type QueryBlockArgs = {
-  where: WhereUniqueInput;
-};
-
-export type QueryConnectorRestApiArgs = {
-=======
 export type QueryDeploymentArgs = {
->>>>>>> 8d23b49c
   where: WhereUniqueInput;
 };
 
@@ -1997,22 +1717,6 @@
   startsWith?: InputMaybe<Scalars["String"]>;
 };
 
-export type Subscription = {
-  __typename?: "Subscription";
-  id: Scalars["String"];
-  createdAt: Scalars["DateTime"];
-  updatedAt: Scalars["DateTime"];
-  workspace?: Maybe<Workspace>;
-  workspaceId: Scalars["String"];
-  subscriptionPlan: EnumSubscriptionPlan;
-  status: EnumSubscriptionStatus;
-  cancellationEffectiveDate?: Maybe<Scalars["DateTime"]>;
-  cancelUrl?: Maybe<Scalars["String"]>;
-  updateUrl?: Maybe<Scalars["String"]>;
-  nextBillDate?: Maybe<Scalars["DateTime"]>;
-  price?: Maybe<Scalars["Float"]>;
-};
-
 export type UpdateAccountInput = {
   firstName?: InputMaybe<Scalars["String"]>;
   lastName?: InputMaybe<Scalars["String"]>;
@@ -2053,20 +1757,11 @@
   name: Scalars["String"];
   updatedAt: Scalars["DateTime"];
   users: Array<User>;
-  subscription?: Maybe<Subscription>;
 };
 
 export type WorkspaceCreateInput = {
   name: Scalars["String"];
 };
-
-export type WorkspaceMember = {
-  __typename?: "WorkspaceMember";
-  type: EnumWorkspaceMemberType;
-  member: WorkspaceMemberType;
-};
-
-export type WorkspaceMemberType = User | Invitation;
 
 export type WorkspaceUpdateInput = {
   name?: InputMaybe<Scalars["String"]>;
