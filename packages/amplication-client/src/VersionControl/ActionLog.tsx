--- conflicted
+++ resolved
@@ -4,10 +4,8 @@
 import { LazyLog } from "react-lazylog";
 import { isEmpty } from "lodash";
 import { Icon } from "@rmwc/icon";
-<<<<<<< HEAD
+
 import { CircularProgress } from "@rmwc/circular-progress";
-=======
->>>>>>> b3b4582d
 
 import { differenceInSeconds } from "date-fns";
 
@@ -30,10 +28,8 @@
 const CLASS_NAME = "action-log";
 const SECOND_STRING = "s";
 const LOG_ROW_HEIGHT = 19;
-<<<<<<< HEAD
 const POLL_INTERVAL = 1000;
-=======
->>>>>>> b3b4582d
+
 
 // Make chalk work
 chalk.enabled = true;
@@ -59,7 +55,6 @@
 };
 
 const ActionLog = ({ actionId }: Props) => {
-<<<<<<< HEAD
   const { data, error, startPolling, stopPolling } = useQuery<TData>(
     GET_ACTION_LOG,
     {
@@ -79,14 +74,7 @@
       stopPolling();
     };
   }, [stopPolling]);
-=======
-  const { data, error } = useQuery<TData>(GET_ACTION_LOG, {
-    variables: {
-      actionId: actionId,
-    },
-    skip: !actionId,
-  });
->>>>>>> b3b4582d
+
 
   const errorMessage = formatError(error);
 
@@ -110,11 +98,7 @@
           ?.map((log) => {
             return chalk`{${LOG_LEVEL_TO_CHALK[log.level]} ${
               log.createdAt
-<<<<<<< HEAD
             }  {gray (${log.level})} ${log.message} }`;
-=======
-            }   (${log.level}) ${log.message} }`;
->>>>>>> b3b4582d
           })
           .join("\n"),
       };
@@ -127,28 +111,16 @@
         <h2>Action Log</h2>
       </div>
       {logData.map((stepData) => (
-<<<<<<< HEAD
         <div className={`${CLASS_NAME}__step`} key={stepData.id}>
-=======
-        <div
-          className={`${CLASS_NAME}__step`}
-          key={stepData.id}
-          style={{ height: LOG_ROW_HEIGHT * (stepData.rows + 2) }}
-        >
->>>>>>> b3b4582d
           <div className={`${CLASS_NAME}__step__row`}>
             <span
               className={`${CLASS_NAME}__step__status ${CLASS_NAME}__step__status--${stepData.status.toLowerCase()}`}
             >
-<<<<<<< HEAD
               {stepData.status === models.EnumActionStepStatus.Running ? (
                 <CircularProgress size={"xsmall"} />
               ) : (
                 <Icon icon={STEP_STATUS_TO_ICON[stepData.status]} />
               )}
-=======
-              <Icon icon={STEP_STATUS_TO_ICON[stepData.status]} />
->>>>>>> b3b4582d
             </span>
             <span className={`${CLASS_NAME}__step__message`}>
               {stepData.message}
@@ -158,7 +130,6 @@
             </span>
           </div>
           {!isEmpty(stepData.messages) && (
-<<<<<<< HEAD
             <div
               className={`${CLASS_NAME}__step__log`}
               // style={{ height: LOG_ROW_HEIGHT * (stepData.rows + 1) }}
@@ -172,15 +143,6 @@
                 height={10} //we use a random value in order to disable the auto-sizing, and use "height:auto !important" in CSS
               />
             </div>
-=======
-            <LazyLog
-              rowHeight={LOG_ROW_HEIGHT}
-              lineClassName={`${CLASS_NAME}__line`}
-              extraLines={0}
-              enableSearch={false}
-              text={stepData.messages}
-            />
->>>>>>> b3b4582d
           )}
         </div>
       ))}
