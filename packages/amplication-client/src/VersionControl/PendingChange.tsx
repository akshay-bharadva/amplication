import React, { useContext } from "react";
import { Tooltip } from "@amplication/design-system";
import classNames from "classnames";
import { Link } from "react-router-dom";

import * as models from "../models";
import "./PendingChange.scss";
import { AppContext } from "../context/appContext";

const CLASS_NAME = "pending-change";
const TOOLTIP_DIRECTION = "ne";

type Props = {
  change: models.PendingChange;
<<<<<<< HEAD
  resourceId: string;
  linkToResource?: boolean;
=======
  applicationId: string;
  linkToOrigin?: boolean;
>>>>>>> 373c2aeb
};

const ACTION_TO_LABEL: {
  [key in models.EnumPendingChangeAction]: string;
} = {
  [models.EnumPendingChangeAction.Create]: "C",
  [models.EnumPendingChangeAction.Delete]: "D",
  [models.EnumPendingChangeAction.Update]: "U",
};

const PendingChange = ({
  change,
<<<<<<< HEAD
  resourceId,
  linkToResource = false,
=======
  applicationId,
  linkToOrigin = false,
>>>>>>> 373c2aeb
}: Props) => {

  const {currentWorkspace, currentProject} = useContext(AppContext); 
  /**@todo: update the url for other types of blocks  */
  const url =
<<<<<<< HEAD
    change.resourceType === models.EnumPendingChangeResourceType.Entity
      ? `/${currentWorkspace?.id}/${currentProject?.id}/${resourceId}/entities/${change.resourceId}`
      : `/${currentWorkspace?.id}/${currentProject?.id}/${resourceId}/update`;
=======
    change.originType === models.EnumPendingChangeOriginType.Entity
      ? `/${applicationId}/entities/${change.originId}`
      : `/${applicationId}/update`;
>>>>>>> 373c2aeb

  const isDeletedEntity =
    change.action === models.EnumPendingChangeAction.Delete;

  const getEntityHeading = () => {
    if (isDeletedEntity) {
      return (
        <Tooltip
          wrap
          direction={TOOLTIP_DIRECTION}
          aria-label="The entity has been deleted"
          className={`${CLASS_NAME}__tooltip_deleted`}
        >
          <div className={classNames(`${CLASS_NAME}__deleted`)}>
            {change.origin.displayName}
          </div>
        </Tooltip>
      );
    }
    if (linkToOrigin) {
      return <Link to={url}>{change.origin.displayName}</Link>;
    }
    return change.origin.displayName;
  };

  return (
    <div className={CLASS_NAME}>
      <div
        className={classNames(
          `${CLASS_NAME}__action`,
          change.action.toLowerCase()
        )}
      >
        {ACTION_TO_LABEL[change.action]}
      </div>
      {getEntityHeading()}
      <div className={`${CLASS_NAME}__spacer`} />
    </div>
  );
};

export default PendingChange;<|MERGE_RESOLUTION|>--- conflicted
+++ resolved
@@ -12,13 +12,8 @@
 
 type Props = {
   change: models.PendingChange;
-<<<<<<< HEAD
   resourceId: string;
-  linkToResource?: boolean;
-=======
-  applicationId: string;
   linkToOrigin?: boolean;
->>>>>>> 373c2aeb
 };
 
 const ACTION_TO_LABEL: {
@@ -31,27 +26,16 @@
 
 const PendingChange = ({
   change,
-<<<<<<< HEAD
   resourceId,
-  linkToResource = false,
-=======
-  applicationId,
   linkToOrigin = false,
->>>>>>> 373c2aeb
 }: Props) => {
 
-  const {currentWorkspace, currentProject} = useContext(AppContext); 
+  const {currentWorkspace, currentProject} = useContext(AppContext);
   /**@todo: update the url for other types of blocks  */
   const url =
-<<<<<<< HEAD
-    change.resourceType === models.EnumPendingChangeResourceType.Entity
-      ? `/${currentWorkspace?.id}/${currentProject?.id}/${resourceId}/entities/${change.resourceId}`
+    change.originType === models.EnumPendingChangeOriginType.Entity
+      ? `/${currentWorkspace?.id}/${currentProject?.id}/${resourceId}/entities/${change.originId}`
       : `/${currentWorkspace?.id}/${currentProject?.id}/${resourceId}/update`;
-=======
-    change.originType === models.EnumPendingChangeOriginType.Entity
-      ? `/${applicationId}/entities/${change.originId}`
-      : `/${applicationId}/update`;
->>>>>>> 373c2aeb
 
   const isDeletedEntity =
     change.action === models.EnumPendingChangeAction.Delete;
