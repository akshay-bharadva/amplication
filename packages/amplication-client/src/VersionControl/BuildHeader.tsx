import React from "react";
import { Link } from "react-router-dom";

import * as models from "../models";
import { ClickableId } from "../Components/ClickableId";

import "./BuildHeader.scss";

const CLASS_NAME = "build-header";

type Props = {
  build: models.Build;
  isError: boolean;
};

const BuildHeader = ({ build, isError }: Props) => {
  const deployedClassName = `${CLASS_NAME}--deployed`;

  return (
    <div className={`${CLASS_NAME} ${deployedClassName} `}>
      <ClickableId
        to={`/${build.resourceId}/builds/${build.id}`}
        id={build.id}
        label="Build ID"
        eventData={{
          eventName: "buildHeaderIdClick",
        }}
      />
      {isError ? (
        <Link to={`/${build.resourceId}/builds/${build.id}`}>
          <h3 className="error-message">Build Failed Check Logs</h3>
        </Link>
      ) : null}
      <span className="spacer" />
<<<<<<< HEAD
      {deployment && isDeployed && (
        <a href={deployment.environment.address} target="resource">
          <Icon icon="link_2" />
        </a>
      )}
=======
>>>>>>> f509b1c6
    </div>
  );
};

export default BuildHeader;<|MERGE_RESOLUTION|>--- conflicted
+++ resolved
@@ -32,14 +32,6 @@
         </Link>
       ) : null}
       <span className="spacer" />
-<<<<<<< HEAD
-      {deployment && isDeployed && (
-        <a href={deployment.environment.address} target="resource">
-          <Icon icon="link_2" />
-        </a>
-      )}
-=======
->>>>>>> f509b1c6
     </div>
   );
 };
