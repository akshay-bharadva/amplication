--- conflicted
+++ resolved
@@ -50,11 +50,7 @@
       color: var(--black10);
       background-color: var(--black100);
 
-<<<<<<< HEAD
-      .log_line {
-=======
       .log-line {
->>>>>>> bd5c9d74
         //line number
         a {
           min-width: $log-line-number-width;
