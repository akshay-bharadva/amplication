--- conflicted
+++ resolved
@@ -12,11 +12,7 @@
 import "./BuildSteps.scss";
 import { AnalyticsEventNames } from "../util/analytics-events.types";
 import { AppContext } from "../context/appContext";
-<<<<<<< HEAD
 import { gitProviderIconMap } from "../Resource/git/git-provider-icon-map";
-=======
-import { EnumGitProvider } from "../models";
->>>>>>> 19343202
 
 const CLASS_NAME = "build-steps";
 
@@ -31,7 +27,7 @@
 export const GENERATE_STEP_NAME = "GENERATE_APPLICATION";
 export const BUILD_DOCKER_IMAGE_STEP_NAME = "BUILD_DOCKER";
 export const DEPLOY_STEP_NAME = "DEPLOY_RESOURCE";
-export const PUSH_TO_GIT_STEP_NAME = (gitProvider: EnumGitProvider) =>
+export const PUSH_TO_GIT_STEP_NAME = (gitProvider: models.EnumGitProvider) =>
   `PUSH_TO_${gitProvider.toUpperCase()}`;
 
 type Props = {
