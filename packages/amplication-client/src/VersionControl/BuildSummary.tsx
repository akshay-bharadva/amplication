--- conflicted
+++ resolved
@@ -161,13 +161,8 @@
             placement="top-start"
           >
             <Link
-<<<<<<< HEAD
-              to={`/${build.resourceId}/github`}
-              className={`${CLASS_NAME}__open-github`}
-=======
               to={`/${build.appId}/code-view`}
               className={`${CLASS_NAME}__view-code`}
->>>>>>> 3b066f10
             >
               <Button
                 buttonStyle={EnumButtonStyle.Secondary}
