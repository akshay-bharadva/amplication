--- conflicted
+++ resolved
@@ -27,15 +27,7 @@
 
   //Add the current locked resource to the pending changes list if it is not there yet
   if (lockData.resourceId) {
-<<<<<<< HEAD
-    if (lockData.resourceType === models.EnumPendingChangeResourceType.Entity) {
-      pendingChangesContext.addEntity(lockData.resourceId);
-    } else {
-      pendingChangesContext.addBlock(lockData.resourceId);
-    }
-=======
     pendingChangesContext.addChange(lockData.resourceId, lockData.resourceType);
->>>>>>> c03e6eb8
   }
 
   const formattedDate = useMemo(() => {
