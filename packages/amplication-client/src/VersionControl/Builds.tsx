--- conflicted
+++ resolved
@@ -9,11 +9,7 @@
 import LastBuild from "./LastBuild";
 import NextBuild from "./NextBuild";
 import BuildList from "./BuildList";
-<<<<<<< HEAD
-import imageLogs from "../assets/images/logs.svg";
-=======
 import logsImage from "../assets/images/logs.svg";
->>>>>>> bd5c9d74
 
 import "./Builds.scss";
 
@@ -48,11 +44,7 @@
                 text={"TO-DO: Show the logs text from the server here..."}
               />
               <div className={`${CLASS_NAME}__logs__empty-state`}>
-<<<<<<< HEAD
-                <img src={imageLogs} alt="log is empty" />
-=======
                 <img src={logsImage} alt="log is empty" />
->>>>>>> bd5c9d74
                 <div className={`${CLASS_NAME}__logs__empty-state__title`}>
                   Create or select a build to view the log
                 </div>
