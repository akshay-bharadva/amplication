--- conflicted
+++ resolved
@@ -55,17 +55,10 @@
     <div className={CLASS_NAME}>
       {!isEmpty(data?.builds) && <h2>All Builds</h2>}
       {loading && <CircularProgress />}
-<<<<<<< HEAD
-      {data?.builds.map((build, $index) => {
-        return (
-          <Build
-            index={$index}
-=======
       {data?.builds.map((build, index) => {
         return (
           <Build
             open={index < OPEN_ITEMS}
->>>>>>> bd5c9d74
             key={build.id}
             build={build}
             onError={setError}
@@ -82,67 +75,27 @@
 const Build = ({
   build,
   onError,
-<<<<<<< HEAD
-  index,
-}: {
-  build: models.Build;
-  onError: (error: Error) => void;
-  index: number;
-=======
   open,
 }: {
   build: models.Build;
   onError: (error: Error) => void;
   open: boolean;
->>>>>>> bd5c9d74
 }) => {
   const handleDownloadClick = useCallback(() => {
     downloadArchive(build.archiveURI).catch(onError);
   }, [build.archiveURI, onError]);
 
-<<<<<<< HEAD
-  let statusStyle: EnumCircleIconStyle;
-  switch (build.status) {
-    case (models.EnumBuildStatus.Completed, models.EnumBuildStatus.Active):
-      statusStyle = EnumCircleIconStyle.Positive;
-      break;
-
-    case (models.EnumBuildStatus.Failed,
-    models.EnumBuildStatus.Paused,
-    models.EnumBuildStatus.Delayed):
-      statusStyle = EnumCircleIconStyle.Negative;
-      break;
-
-    case models.EnumBuildStatus.Waiting:
-      statusStyle = EnumCircleIconStyle.Warning;
-      break;
-    default:
-      statusStyle = EnumCircleIconStyle.Warning;
-      break;
-  }
-
-  return (
-    <PanelCollapsible
-      className={`${CLASS_NAME}__build`}
-      initiallyOpen={index === 0}
-=======
   const account = build.createdBy?.account;
   return (
     <PanelCollapsible
       className={`${CLASS_NAME}__build`}
       initiallyOpen={open}
->>>>>>> bd5c9d74
       headerContent={
         <>
           <h3>Version {build.version}</h3>
           <UserAndTime
-<<<<<<< HEAD
-            firstName={build.createdBy?.account?.firstName}
-            lastName={build.createdBy?.account?.lastName}
-=======
             firstName={account?.firstName || ""}
             lastName={account?.lastName || ""}
->>>>>>> bd5c9d74
             time={build.createdAt}
           />
         </>
@@ -152,14 +105,10 @@
         <li>
           <div className={`${CLASS_NAME}__message`}>{build.message}</div>
           <div className={`${CLASS_NAME}__status`}>
-<<<<<<< HEAD
-            <CircleIcon icon="plus" style={statusStyle} />
-=======
             <CircleIcon
               icon="plus"
               style={BUILD_STATUS_TO_STYLE[build.status]}
             />
->>>>>>> bd5c9d74
             <span>{build.status}</span>
           </div>
         </li>
