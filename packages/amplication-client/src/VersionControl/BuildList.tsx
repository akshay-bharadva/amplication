--- conflicted
+++ resolved
@@ -83,30 +83,7 @@
     downloadArchive(build.archiveURI).catch(onError);
   }, [build.archiveURI, onError]);
 
-<<<<<<< HEAD
-  let statusStyle: EnumCircleIconStyle;
-  switch (build.status) {
-    case (models.EnumBuildStatus.Completed, models.EnumBuildStatus.Active):
-      statusStyle = EnumCircleIconStyle.Positive;
-      break;
-
-    case (models.EnumBuildStatus.Failed,
-    models.EnumBuildStatus.Paused,
-    models.EnumBuildStatus.Delayed):
-      statusStyle = EnumCircleIconStyle.Negative;
-      break;
-
-    case models.EnumBuildStatus.Waiting:
-      statusStyle = EnumCircleIconStyle.Warning;
-      break;
-    default:
-      statusStyle = EnumCircleIconStyle.Warning;
-      break;
-  }
-
-=======
   const account = build.createdBy?.account;
->>>>>>> cda19a34
   return (
     <PanelCollapsible
       className={`${CLASS_NAME}__build`}
@@ -115,13 +92,8 @@
         <>
           <h3>Version {build.version}</h3>
           <UserAndTime
-<<<<<<< HEAD
-            firstName={build.createdBy?.account?.firstName}
-            lastName={build.createdBy?.account?.lastName}
-=======
             firstName={account?.firstName}
             lastName={account?.lastName}
->>>>>>> cda19a34
             time={build.createdAt}
           />
         </>
@@ -131,14 +103,10 @@
         <li>
           <div className={`${CLASS_NAME}__message`}>{build.message}</div>
           <div className={`${CLASS_NAME}__status`}>
-<<<<<<< HEAD
-            <CircleIcon icon="plus" style={statusStyle} />
-=======
             <CircleIcon
               icon="plus"
               style={BUILD_STATUS_TO_STYLE[build.status]}
             />
->>>>>>> cda19a34
             <span>{build.status}</span>
           </div>
         </li>
