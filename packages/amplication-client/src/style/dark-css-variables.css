--- conflicted
+++ resolved
@@ -65,10 +65,7 @@
   --diffViewerTitleBackground: var(--white);
   --diffViewerTitleColor: var(--black100);
   --diffViewerTitleBorderColor: var(--white);
-<<<<<<< HEAD
   --screenResolutionMessageColor: var(--black100);
-=======
 
   --floating-box-shadow: 0px 44px 40px -24px rgba(9, 11, 20, 0.3);
->>>>>>> 0f2f54ff
 }