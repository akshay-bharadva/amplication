@import "../style/parameters.scss";

.editable-title-field {
  margin-bottom: 0;
  label {
    display: inline;

    > span {
      display: none;
    }
  }
  input {
    display: inline;
    width: auto;
    border-color: transparent;
    background: none;
    @include pageTitle;
    margin-left: calc(var(--default-spacing) * -1);
    padding-top: 0;
    padding-bottom: 0;
    height: auto;
  }

  &--secondary {
    input {
<<<<<<< HEAD
      @include body1;
=======
      color: var(--black60);
      @include title1;
      font-weight: normal;
>>>>>>> 53eca0fb
    }
  }
}<|MERGE_RESOLUTION|>--- conflicted
+++ resolved
@@ -23,13 +23,7 @@
 
   &--secondary {
     input {
-<<<<<<< HEAD
       @include body1;
-=======
-      color: var(--black60);
-      @include title1;
-      font-weight: normal;
->>>>>>> 53eca0fb
     }
   }
 }