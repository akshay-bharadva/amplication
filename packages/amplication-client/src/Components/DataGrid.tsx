--- conflicted
+++ resolved
@@ -62,11 +62,9 @@
   fields: DataField[];
   /** Title of the data grid */
   title: string;
-<<<<<<< HEAD
+  /** The type of presentation for the title of the data grid */
   titleType?: EnumTitleType;
-=======
   /** Whether the data grid is in a state of loading */
->>>>>>> 189a4f20
   loading: boolean;
   /** The field the data is ordered by */
   sortDir: sortData;
