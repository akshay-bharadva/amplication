--- conflicted
+++ resolved
@@ -1,13 +1,7 @@
-<<<<<<< HEAD
-import { TextInput, TextInputProps } from "@amplication/design-system";
-import { useField } from "formik";
-import React, { useEffect, useState } from "react";
-import { useDebouncedCallback } from "use-debounce";
-=======
+
 import React from "react";
 import { useField, ErrorMessage } from "formik";
 import { TextInput, TextInputProps } from "@amplication/design-system";
->>>>>>> 082a5e25
 import "./NameField.scss";
 
 const TOPIC_REGEX = /^[a-zA-Z0-9._-]+$/;
@@ -32,10 +26,7 @@
       <TextInput
         {...field}
         {...rest}
-<<<<<<< HEAD
         label={rest.label}
-=======
->>>>>>> 082a5e25
         autoComplete="off"
         minLength={1}
         pattern={TOPIC_PATTERN}
