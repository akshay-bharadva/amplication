import React, { ReactNode, useCallback, useState } from "react";
import classNames from "classnames";
import AnimateHeight from "react-animate-height";

import { Button, EnumButtonStyle } from "./Button";
import { Panel, Props as PanelProps } from "./Panel";
import "./PanelCollapsible.scss";

type Props = {
  onCollapseChange?: (open: boolean) => {};
  initiallyOpen: boolean;
  headerContent: ReactNode;
} & Omit<PanelProps, "panelStyle">;

const CLASS_NAME = "amp-panel-collapsible";

export const PanelCollapsible = (props: Props) => {
  const {
    initiallyOpen = false,
    onCollapseChange,
    headerContent,
    children,
    className,
    ...rest
  } = props;

  const [isOpen, setIsOpen] = useState<boolean>(initiallyOpen);
  const handleCollapseChange = useCallback(() => {
    const nextState = !isOpen;

    setIsOpen((isOpen) => {
      return !isOpen;
    });

    if (onCollapseChange) {
      onCollapseChange(nextState);
    }
  }, [onCollapseChange, isOpen]);

  return (
    <Panel
      {...rest}
      className={classNames(CLASS_NAME, className, {
        "amp-panel-collapsible--open": isOpen,
      })}
    >
      <PanelCollapsibleHeader onCollapseChange={handleCollapseChange}>
        {headerContent}
      </PanelCollapsibleHeader>

      <AnimateHeight
        className={`${CLASS_NAME}__body`}
        duration={500}
<<<<<<< HEAD
        height={isOpen ? "auto" : 0} // see props documentation below
=======
        height={isOpen ? "auto" : 0}
>>>>>>> bd5c9d74
      >
        {children}
      </AnimateHeight>
    </Panel>
  );
};

type PanelCollapsibleHeaderProps = {
  children: ReactNode;
  onCollapseChange: () => void;
};

const PanelCollapsibleHeader = ({
  children,
  onCollapseChange,
}: PanelCollapsibleHeaderProps) => {
  return (
    <div className={`${CLASS_NAME}__header`}>
      <Button
        className={`${CLASS_NAME}__header__collapse`}
        type="button"
        buttonStyle={EnumButtonStyle.Clear}
        icon="chevron_down"
        onClick={onCollapseChange}
      />
      <div className={`${CLASS_NAME}__header__content`}>{children}</div>
    </div>
  );
};<|MERGE_RESOLUTION|>--- conflicted
+++ resolved
@@ -51,11 +51,7 @@
       <AnimateHeight
         className={`${CLASS_NAME}__body`}
         duration={500}
-<<<<<<< HEAD
-        height={isOpen ? "auto" : 0} // see props documentation below
-=======
         height={isOpen ? "auto" : 0}
->>>>>>> bd5c9d74
       >
         {children}
       </AnimateHeight>
