import React, { ReactNode, useCallback, useState } from "react";
import classNames from "classnames";
import AnimateHeight from "react-animate-height";

import { Button, EnumButtonStyle } from "./Button";
import { Panel, Props as PanelProps } from "./Panel";
import "./PanelCollapsible.scss";

type Props = {
  onCollapseChange?: (open: boolean) => {};
  initiallyOpen?: boolean;
  enableCollapse?: boolean;
  headerContent: ReactNode;
} & Omit<PanelProps, "panelStyle">;

const CLASS_NAME = "amp-panel-collapsible";

export const PanelCollapsible = (props: Props) => {
  const {
    initiallyOpen = false,
    enableCollapse = true,
    headerContent,
    children,
    className,
    onCollapseChange,
    ...rest
  } = props;

  const [isOpen, setIsOpen] = useState<boolean>(initiallyOpen);
  const handleCollapseChange = useCallback(() => {
    const nextState = !isOpen;

    setIsOpen((isOpen) => {
      return !isOpen;
    });

    if (onCollapseChange) {
      onCollapseChange(nextState);
    }
  }, [onCollapseChange, isOpen]);

  return (
    <Panel
      {...rest}
      className={classNames(CLASS_NAME, className, {
        "amp-panel-collapsible--open": isOpen && enableCollapse,
      })}
    >
      <PanelCollapsibleHeader
        onCollapseChange={handleCollapseChange}
        enableCollapse={enableCollapse}
      >
        {headerContent}
      </PanelCollapsibleHeader>

      <AnimateHeight
        contentClassName={`${CLASS_NAME}__body`}
        duration={500}
        height={isOpen && enableCollapse ? "auto" : 0}
      >
        {children}
      </AnimateHeight>
    </Panel>
  );
};

type PanelCollapsibleHeaderProps = {
  children: ReactNode;
  enableCollapse: boolean;
  onCollapseChange: () => void;
};

const PanelCollapsibleHeader = ({
  children,
  enableCollapse,
  onCollapseChange,
}: PanelCollapsibleHeaderProps) => {
  const hangleCollapseChange = useCallback(
    (event) => {
      event.stopPropagation();
      onCollapseChange();
    },
    [onCollapseChange]
  );

  return (
    <div className={`${CLASS_NAME}__header`} onClick={hangleCollapseChange}>
      <Button
        className={`${CLASS_NAME}__header__collapse`}
        type="button"
        buttonStyle={EnumButtonStyle.Clear}
        icon="chevron_down"
<<<<<<< HEAD
        onClick={onCollapseChange}
        disabled={!enableCollapse}
=======
        onClick={hangleCollapseChange}
>>>>>>> eeb05502
      />
      <div className={`${CLASS_NAME}__header__content`}>{children}</div>
    </div>
  );
};<|MERGE_RESOLUTION|>--- conflicted
+++ resolved
@@ -75,7 +75,7 @@
   enableCollapse,
   onCollapseChange,
 }: PanelCollapsibleHeaderProps) => {
-  const hangleCollapseChange = useCallback(
+  const handleCollapseChange = useCallback(
     (event) => {
       event.stopPropagation();
       onCollapseChange();
@@ -90,12 +90,8 @@
         type="button"
         buttonStyle={EnumButtonStyle.Clear}
         icon="chevron_down"
-<<<<<<< HEAD
-        onClick={onCollapseChange}
+        onClick={handleCollapseChange}
         disabled={!enableCollapse}
-=======
-        onClick={hangleCollapseChange}
->>>>>>> eeb05502
       />
       <div className={`${CLASS_NAME}__header__content`}>{children}</div>
     </div>
