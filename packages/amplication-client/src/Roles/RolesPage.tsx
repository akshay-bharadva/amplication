import React from "react";
import { match, useRouteMatch } from "react-router-dom";
import { isEmpty } from "lodash";

import PageContent from "../Layout/PageContent";
import Role from "./Role";
import useNavigationTabs from "../Layout/UseNavigationTabs";
import { RoleList } from "./RoleList";

type Props = {
  match: match<{ resource: string }>;
};
const NAVIGATION_KEY = "ROLE";

const RolesPage = ({ match }: Props) => {
<<<<<<< HEAD
  const { resource } = match.params;

  useNavigationTabs(resource, NAVIGATION_KEY, match.url, "Roles");
=======
  const { application } = match.params;
  const pageTitle = "Roles";
  useNavigationTabs(application, NAVIGATION_KEY, match.url, pageTitle);
>>>>>>> 56162200

  const roleMatch = useRouteMatch<{ roleId: string }>(
    "/:resource/roles/:roleId"
  );

  let roleId = null;
  if (roleMatch) {
    roleId = roleMatch.params.roleId;
  }

  return (
    <PageContent
      pageTitle={pageTitle}
      className="roles"
      sideContent={
        <RoleList resourceId={resource} selectFirst={null === roleId} />
      }
    >
      {!isEmpty(roleId) && <Role />}
    </PageContent>
  );
};

export default RolesPage;<|MERGE_RESOLUTION|>--- conflicted
+++ resolved
@@ -13,15 +13,9 @@
 const NAVIGATION_KEY = "ROLE";
 
 const RolesPage = ({ match }: Props) => {
-<<<<<<< HEAD
   const { resource } = match.params;
-
-  useNavigationTabs(resource, NAVIGATION_KEY, match.url, "Roles");
-=======
-  const { application } = match.params;
   const pageTitle = "Roles";
-  useNavigationTabs(application, NAVIGATION_KEY, match.url, pageTitle);
->>>>>>> 56162200
+  useNavigationTabs(resource, NAVIGATION_KEY, match.url, pageTitle);
 
   const roleMatch = useRouteMatch<{ roleId: string }>(
     "/:resource/roles/:roleId"
