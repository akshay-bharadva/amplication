import React from "react";
import { Panel, EnumPanelStyle, Icon } from "@amplication/ui/design-system";
import "./OverviewTile.scss";
import { gql, useQuery } from "@apollo/client";
import { ServiceSettings, EnumAuthProviderType, Resource } from "../../models";
import { GET_RESOURCE_SETTINGS } from "../resourceSettings/GenerationSettingsForm";

type Props = {
  resourceId: string;
};

const AuthProviderLabels: { [k in EnumAuthProviderType]: string } = {
  [EnumAuthProviderType.Http]: "HTTP",
  [EnumAuthProviderType.Jwt]: "Passport JWT",
};

export enum EnumDbType {
  mongo = "mongo",
  postgres = "postgres",
  mysql = "mysql",
}

const DbTypeLabels: { [k in EnumDbType]: string } = {
  [EnumDbType.mongo]: "MongoDB",
  [EnumDbType.mysql]: "MySQL",
  [EnumDbType.postgres]: "PostgresSQL",
};

const CLASS_NAME = "overview-tile";

const OverviewTile: React.FC<Props> = ({ resourceId }: Props) => {
  const { data } = useQuery<{
    serviceSettings: ServiceSettings;
  }>(GET_RESOURCE_SETTINGS, {
    variables: {
      id: resourceId,
    },
  });

<<<<<<< HEAD
  const dbType = DbTypeLabels[data?.serviceSettings.dbType];
  const generateGraphQL = data?.serviceSettings.serverSettings.generateGraphQL;
  const generateAdminUI = data?.serviceSettings.adminUISettings.generateAdminUI;
  const generateRestApi = data?.serviceSettings.serverSettings.generateRestApi;
=======
  const { data: resourceGitRepository } = useQuery<{
    resource: Resource;
  }>(GET_RESOURCE_GIT_REPOSITORY_CONNECTED_GIT_PROVIDER, {
    variables: {
      resourceId,
    },
  });

  // get the connected git provider from the resource git repository, and if the resource is still not connected to any git provider, use a fallback
  const connectedGitProvider =
    resourceGitRepository?.resource.gitRepository?.gitOrganization.provider ||
    `git provider`;
>>>>>>> 9862b51b

  return (
    <Panel
      clickable={false}
      panelStyle={EnumPanelStyle.Bordered}
      className={CLASS_NAME}
    >
      <>
        <div className={`${CLASS_NAME}__header`}>
          <Icon icon="home" size="medium" />
          <h2 className={`${CLASS_NAME}__header__title`}>Overview</h2>
        </div>
        <div className={`${CLASS_NAME}__message`}>
          Your Amplication-generated resource is ready. We created it using
          amazing open-source technologies. Push the auto-generated code to{" "}
          {connectedGitProvider} and take it to the moon with your coding
          skills.
        </div>
        <div className={`${CLASS_NAME}__content`}>
          <div className={`${CLASS_NAME}__content__item`}>
            <div className={`${CLASS_NAME}__content__item__text`}>
              Node JS
              <span className={`${CLASS_NAME}__content__item__text--blue`}>
                {">"}16.0.0
              </span>
            </div>
            <div className={`${CLASS_NAME}__content__item__text`}>
              NestJS
              <span className={`${CLASS_NAME}__content__item__text--blue`}>
                8.2.3
              </span>
            </div>
            <div className={`${CLASS_NAME}__content__item__text`}>
              TypeScript
            </div>
          </div>
          <div className={`${CLASS_NAME}__content__item`}>
            {generateGraphQL ? (
              <div className={`${CLASS_NAME}__content__item__text`}>
                GraphQL
              </div>
            ) : null}
            {generateRestApi ? (
              <div className={`${CLASS_NAME}__content__item__text`}>
                REST API
              </div>
            ) : null}
            {generateAdminUI ? (
              <div className={`${CLASS_NAME}__content__item__text`}>
                Admin UI
              </div>
            ) : null}
          </div>
          <div className={`${CLASS_NAME}__content__item`}>
            <div className={`${CLASS_NAME}__content__item__text`}>
              Prisma
              <span className={`${CLASS_NAME}__content__item__text--blue`}>
                3.6.0
              </span>
            </div>
            <div className={`${CLASS_NAME}__content__item__text`}>
              {dbType || "PostgresSQL"}
            </div>
            <div className={`${CLASS_NAME}__content__item__text`}>Docker</div>
          </div>
          <div className={`${CLASS_NAME}__content__item`}>
            <div className={`${CLASS_NAME}__content__item__text`}>
              Authentication
              <span className={`${CLASS_NAME}__content__item__text--blue`}>
                {
                  AuthProviderLabels[
                    data?.serviceSettings.authProvider ||
                      EnumAuthProviderType.Jwt
                  ]
                }
              </span>
            </div>
            <div className={`${CLASS_NAME}__content__item__text`}>Jest</div>
          </div>
        </div>
      </>
    </Panel>
  );
};

export default OverviewTile;

const GET_RESOURCE_GIT_REPOSITORY_CONNECTED_GIT_PROVIDER = gql`
  query getResourceGitRepository($resourceId: String!) {
    resource(where: { id: $resourceId }) {
      gitRepository {
        gitOrganization {
          provider
        }
      }
    }
  }
`;<|MERGE_RESOLUTION|>--- conflicted
+++ resolved
@@ -4,6 +4,7 @@
 import { gql, useQuery } from "@apollo/client";
 import { ServiceSettings, EnumAuthProviderType, Resource } from "../../models";
 import { GET_RESOURCE_SETTINGS } from "../resourceSettings/GenerationSettingsForm";
+import usePlugins from "../../Plugins/hooks/usePlugins";
 
 type Props = {
   resourceId: string;
@@ -37,12 +38,6 @@
     },
   });
 
-<<<<<<< HEAD
-  const dbType = DbTypeLabels[data?.serviceSettings.dbType];
-  const generateGraphQL = data?.serviceSettings.serverSettings.generateGraphQL;
-  const generateAdminUI = data?.serviceSettings.adminUISettings.generateAdminUI;
-  const generateRestApi = data?.serviceSettings.serverSettings.generateRestApi;
-=======
   const { data: resourceGitRepository } = useQuery<{
     resource: Resource;
   }>(GET_RESOURCE_GIT_REPOSITORY_CONNECTED_GIT_PROVIDER, {
@@ -55,8 +50,16 @@
   const connectedGitProvider =
     resourceGitRepository?.resource.gitRepository?.gitOrganization.provider ||
     `git provider`;
->>>>>>> 9862b51b
+  const generateGraphQL = data?.serviceSettings.serverSettings.generateGraphQL;
+  const generateAdminUI = data?.serviceSettings.adminUISettings.generateAdminUI;
+  const generateRestApi = data?.serviceSettings.serverSettings.generateRestApi;
 
+  const { pluginInstallations } = usePlugins(resourceId);
+  const dbPluginInstallation = pluginInstallations?.filter(
+    (pluginInstallation) => pluginInstallation.pluginId.split("-")[0] === "db"
+  );
+  const dbTypeDisplayName = dbPluginInstallation?.[0].displayName;
+  const dbType = DbTypeLabels[dbTypeDisplayName];
   return (
     <Panel
       clickable={false}
