import React from "react";
import { Panel, EnumPanelStyle, Icon } from "@amplication/design-system";
import "./OverviewTile.scss";
import { useQuery } from "@apollo/client";
<<<<<<< HEAD
import { GET_APP_SETTINGS as GET_RESOURCE_SETTINGS } from "../constants";
import { ServiceSettings, EnumAuthProviderType } from "../../models";
=======
import { AppSettings, EnumAuthProviderType } from "../../models";
import { GET_RESOURCE_SETTINGS } from "../appSettings/GenerationSettingsForm";
>>>>>>> 59fcbe6d

type Props = {
  resourceId: string;
};

const AuthProviderLabels: { [k in EnumAuthProviderType]: string } = {
  [EnumAuthProviderType.Http]: "HTTP",
  [EnumAuthProviderType.Jwt]: "Passport JWT",
};

const CLASS_NAME = "overview-tile";

const OverviewTile: React.FC<Props> = ({ resourceId }: Props) => {
  const { data } = useQuery<{
    serviceSettings: ServiceSettings;
  }>(GET_RESOURCE_SETTINGS, {
    variables: {
      id: resourceId,
    },
  });

  return (
    <Panel
      clickable={false}
      panelStyle={EnumPanelStyle.Bordered}
      className={CLASS_NAME}
    >
      <>
        <div className={`${CLASS_NAME}__header`}>
          <Icon icon="home" size="medium" />
          <h2 className={`${CLASS_NAME}__header__title`}>Overview</h2>
        </div>
        <div className={`${CLASS_NAME}__message`}>
          Your Amplication-generated resource is ready. We created it using the
          amazing open-source technologies. Push the auto-generated code to
          GitHub or download the source-code and take it to the moon with your
          coding skills.
        </div>
        <div className={`${CLASS_NAME}__content`}>
          <div className={`${CLASS_NAME}__content__item`}>
            <div className={`${CLASS_NAME}__content__item__text`}>
              Node JS
              <span className={`${CLASS_NAME}__content__item__text--blue`}>
                {">"}16.0.0
              </span>
            </div>
            <div className={`${CLASS_NAME}__content__item__text`}>
              Next JS
              <span className={`${CLASS_NAME}__content__item__text--blue`}>
                8.2.3
              </span>
            </div>
            <div className={`${CLASS_NAME}__content__item__text`}>
              TypeScript
            </div>
          </div>
          <div className={`${CLASS_NAME}__content__item`}>
            <div className={`${CLASS_NAME}__content__item__text`}>GraphQL</div>
            <div className={`${CLASS_NAME}__content__item__text`}>REST API</div>
            <div className={`${CLASS_NAME}__content__item__text`}>Admin UI</div>
          </div>
          <div className={`${CLASS_NAME}__content__item`}>
            <div className={`${CLASS_NAME}__content__item__text`}>
              Prisma
              <span className={`${CLASS_NAME}__content__item__text--blue`}>
                3.6.0
              </span>
            </div>
            <div className={`${CLASS_NAME}__content__item__text`}>
              PostgresSQL
            </div>
            <div className={`${CLASS_NAME}__content__item__text`}>Docker</div>
          </div>
          <div className={`${CLASS_NAME}__content__item`}>
            <div className={`${CLASS_NAME}__content__item__text`}>
              Authentication
              <span className={`${CLASS_NAME}__content__item__text--blue`}>
<<<<<<< HEAD
                {AuthProviderLabels[data?.serviceSettings.authProvider]}
=======
                {
                  AuthProviderLabels[
                    data?.appSettings.authProvider || EnumAuthProviderType.Jwt
                  ]
                }
>>>>>>> 59fcbe6d
              </span>
            </div>
            <div className={`${CLASS_NAME}__content__item__text`}>Jest</div>
          </div>
        </div>
      </>
    </Panel>
  );
};

export default OverviewTile;<|MERGE_RESOLUTION|>--- conflicted
+++ resolved
@@ -2,13 +2,8 @@
 import { Panel, EnumPanelStyle, Icon } from "@amplication/design-system";
 import "./OverviewTile.scss";
 import { useQuery } from "@apollo/client";
-<<<<<<< HEAD
-import { GET_APP_SETTINGS as GET_RESOURCE_SETTINGS } from "../constants";
 import { ServiceSettings, EnumAuthProviderType } from "../../models";
-=======
-import { AppSettings, EnumAuthProviderType } from "../../models";
-import { GET_RESOURCE_SETTINGS } from "../appSettings/GenerationSettingsForm";
->>>>>>> 59fcbe6d
+import { GET_RESOURCE_SETTINGS } from "../serviceSettings/GenerationSettingsForm";
 
 type Props = {
   resourceId: string;
@@ -86,15 +81,12 @@
             <div className={`${CLASS_NAME}__content__item__text`}>
               Authentication
               <span className={`${CLASS_NAME}__content__item__text--blue`}>
-<<<<<<< HEAD
-                {AuthProviderLabels[data?.serviceSettings.authProvider]}
-=======
                 {
                   AuthProviderLabels[
-                    data?.appSettings.authProvider || EnumAuthProviderType.Jwt
+                    data?.serviceSettings.authProvider ||
+                      EnumAuthProviderType.Jwt
                   ]
                 }
->>>>>>> 59fcbe6d
               </span>
             </div>
             <div className={`${CLASS_NAME}__content__item__text`}>Jest</div>
