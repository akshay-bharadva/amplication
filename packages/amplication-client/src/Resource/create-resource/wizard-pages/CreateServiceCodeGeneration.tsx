<<<<<<< HEAD
import React, { useContext, useEffect, useMemo, useState } from "react";
=======
import React, { useCallback, useEffect, useMemo } from "react";
>>>>>>> 297d6337
import "../CreateServiceWizard.scss";
import "./CreateServiceCodeGeneration.scss";
import ActionLog from "../../../VersionControl/ActionLog";
// import { Action } from "../../../models";

import CodeGenerationCompleted from "../../../assets/images/code-generation-completed.svg";
import { Button } from "@amplication/design-system";
import { WizardStepProps } from "./interfaces";
import useBuildWatchStatus from "../../../VersionControl/useBuildWatchStatus";
import { LogData } from "../../../VersionControl/BuildPage";
import * as models from "../../../models";
<<<<<<< HEAD
import { AppContext } from "../../..//context/appContext";
=======
import { AnalyticsEventNames } from "../../../util/analytics-events.types";
>>>>>>> 297d6337

const className = "create-service-code-generation";

const CreateServiceCodeGeneration: React.FC<
  WizardStepProps & {
    resource?: models.Resource;
    build?: models.Build;
  }
> = ({ moduleClass, build, resource, trackWizardPageEvent }) => {
  const { data } = useBuildWatchStatus(build);
  const { currentResource } = useContext(AppContext);
  const [resourceRepo, setResourceRepo] = useState<models.GitRepository>(
    resource?.gitRepository || null
  );

  useEffect(() => {
    if (!currentResource) return;
    setResourceRepo(currentResource.gitRepository);
  }, [currentResource]);

  console.log(currentResource);

  useEffect(() => {
    trackWizardPageEvent(
      AnalyticsEventNames.ViewServiceWizardStep_CodeGeneration
    );
  }, []);

  useEffect(() => {
    if (!data && data?.build?.status !== models.EnumBuildStatus.Completed)
      return;

    trackWizardPageEvent(AnalyticsEventNames.ServiceWizardStep_CodeReady);
  }, [data]);

  const actionLog = useMemo<LogData | null>(() => {
    if (!data?.build) return null;

    if (!data.build.action) return null;

    return {
      action: data.build.action,
      title: "Build log",
      versionNumber: data.build.version,
    };
  }, [data]);

  const handleViewCodeClick = useCallback(() => {
    trackWizardPageEvent(AnalyticsEventNames.ServiceWizardStep_ViewCodeClicked);
  }, [trackWizardPageEvent]);

  const buildCompleted =
    data?.build?.status === models.EnumBuildStatus.Completed;
  return (
    <div className={className}>
      <div className={`${className}__title`}>
        <h2>All set! We’re currently generating your service.</h2>
        <h3>It should only take a few seconds to finish. Don't go away!</h3>
      </div>
      <div className={`${className}__status`}>
        {!buildCompleted ? (
          <ActionLog
            action={actionLog?.action}
            title={actionLog?.title || ""}
            versionNumber={actionLog?.versionNumber || ""}
          />
        ) : (
          <div className={`${className}__status__completed`}>
            <img
              className={`${className}__status__completed__image`}
              src={CodeGenerationCompleted}
              alt=""
            />

            <div className={`${className}__status__completed__description`}>
              <div
                className={`${className}__status__completed__description__header`}
              >
                The code for your service is ready on
              </div>
              <div
                className={`${className}__status__completed__description__link`}
              >
                ` https://github.com/${resourceRepo?.name}/$
                {currentResource?.name}`
              </div>
              <div />
            </div>
            <Button onClick={handleViewCodeClick}>View my code</Button>
          </div>
        )}
      </div>
    </div>
  );
};

export default CreateServiceCodeGeneration;<|MERGE_RESOLUTION|>--- conflicted
+++ resolved
@@ -1,8 +1,10 @@
-<<<<<<< HEAD
-import React, { useContext, useEffect, useMemo, useState } from "react";
-=======
-import React, { useCallback, useEffect, useMemo } from "react";
->>>>>>> 297d6337
+import React, {
+  useContext,
+  useCallback,
+  useEffect,
+  useMemo,
+  useState,
+} from "react";
 import "../CreateServiceWizard.scss";
 import "./CreateServiceCodeGeneration.scss";
 import ActionLog from "../../../VersionControl/ActionLog";
@@ -14,11 +16,8 @@
 import useBuildWatchStatus from "../../../VersionControl/useBuildWatchStatus";
 import { LogData } from "../../../VersionControl/BuildPage";
 import * as models from "../../../models";
-<<<<<<< HEAD
 import { AppContext } from "../../..//context/appContext";
-=======
 import { AnalyticsEventNames } from "../../../util/analytics-events.types";
->>>>>>> 297d6337
 
 const className = "create-service-code-generation";
 
