import { Modal, Snackbar } from "@amplication/design-system";
import React, { useCallback, useContext, useState } from "react";
import { match, useHistory } from "react-router-dom";
import * as H from "history";
import { formatError } from "../../util/error";
import "./CreateServiceWizard.scss";
import { AppRouteProps } from "../../routes/routesUtil";
import { AppContext } from "../../context/appContext";
import ServiceWizard from "./ServiceWizard";
import CreateServiceName from "./wizard-pages/CreateServiceName";
import CreateGithubSync from "./wizard-pages/CreateGithubSync";
import CreateGenerationSettings from "./wizard-pages/CreateGenerationSettings";
import CreateServiceRepository from "./wizard-pages/CreateServiceRepository";
import CreateServiceDatabase from "./wizard-pages/CreateServiceDatabase";
import CreateServiceAuth from "./wizard-pages/CreateServiceAuth";
import {
  schemaArray,
  ResourceInitialValues,
  WizardProgressBarInterface,
  wizardProgressBarSchema,
  templateMapping,
} from "./wizardResourceSchema";
import { ResourceSettings } from "./wizard-pages/interfaces";
import CreateServiceCodeGeneration from "./wizard-pages/CreateServiceCodeGeneration";
import { CreateServiceNextSteps } from "./wizard-pages/CreateServiceNextSteps";
import { prepareServiceObject } from "../constants";
import * as models from "../../models";
import { AnalyticsEventNames } from "../../util/analytics-events.types";
import { useTracking } from "../../util/analytics";
import { expireCookie, getCookie } from "../../util/cookie";
import CreateServiceTemplate from "./wizard-pages/CreateServiceTemplate";

type Props = AppRouteProps & {
  match: match<{
    workspace: string;
    project: string;
  }>;
  location: H.Location;
};

const signupCookie = getCookie("signup");

const CreateServiceWizard: React.FC<Props> = ({
  moduleClass,
  innerRoutes,
  ...props
}) => {
  const {
    errorCreateService,
    currentProject,
    currentWorkspace,
    loadingCreateService,
    setNewService,
    createServiceWithEntitiesResult: createResult,
  } = useContext(AppContext);

  const { trackEvent } = useTracking();
  const history = useHistory();

  const defineUser = signupCookie === "1" ? "Onboarding" : "Create Service";
  const wizardPattern = [0, 1, 2, 3, 4, 5, 6, 7];
<<<<<<< HEAD
  // defineUser === "login"
  //   ? [0, 1, 2, 3, 4, 5, 6, 8]
=======
  // defineUser === "Create Service"
  //   ? [0, 1, 2, 3, 4, 5, 7]
>>>>>>> 297d6337
  //   : [0, 1, 2, 3, 4, 5, 6, 7];
  const errorMessage = formatError(errorCreateService);
  const setWizardProgressItems = useCallback(() => {
    const pagesMap = {};
    return wizardPattern.reduce(
      (wizardArr: WizardProgressBarInterface[], page: number) => {
        const findPage = wizardProgressBarSchema.find(
          (item: WizardProgressBarInterface) => item.activePages.includes(page)
        );
        if (!findPage) return wizardArr;

        if (pagesMap[findPage.title]) return wizardArr;

        pagesMap[findPage.title] = { ...findPage, pageIndex: page };
        wizardArr.push(findPage);

        return wizardArr;
      },
      []
    );
  }, [wizardPattern]);

  const createStarterResource = useCallback(
    (
      data: models.ResourceCreateWithEntitiesInput,
      databaseType: "postgres" | "mysql" | "mongo",
      authType: string,
      eventName: string
    ) => {
      setNewService(data, databaseType, authType, eventName);
    },
    [setNewService]
  );

  const handleCloseWizard = useCallback(
    (currentPage: string) => {
      history.push(`/${currentWorkspace.id}/${currentProject.id}`);
    },
    [currentWorkspace, currentProject]
  );

  const handleWizardProgress = useCallback(
    (dir: "next" | "prev", page: string) => {
      trackEvent({
        eventName:
          AnalyticsEventNames[
            dir === "next"
              ? "ServiceWizardStep_ContinueClick"
              : "ServiceWizardStep_BackClick"
          ],
        category: "Service Wizard",
        WizardType: defineUser,
        step: page,
      });
    },
    []
  );

  const trackWizardPageEvent = useCallback(
    (
      eventName: AnalyticsEventNames,
      additionalData?: { [key: string]: string }
    ) => {
      trackEvent({
        eventName,
        category: "Service Wizard",
        WizardType: defineUser,
        ...additionalData,
      });
    },
    []
  );

  const createResource = useCallback(
    (activeIndex: number, values: ResourceSettings) => {
      const {
        serviceName,
        generateAdminUI,
        generateGraphQL,
        generateRestApi,
        gitOrganizationId,
        gitRepositoryName,
        authType,
        databaseType,
        templateType,
        baseDir,
      } = values;

      const serverDir = `${baseDir}/${serviceName}`;
      const adminDir = `${baseDir}/${serviceName}-admin`;
      const templateSettings = templateMapping[templateType];

      if (currentProject) {
        const resource = prepareServiceObject(
          serviceName,
          currentProject?.id,
          templateSettings,
          generateAdminUI,
          generateGraphQL,
          generateRestApi,
          {
            name: gitRepositoryName,
            gitOrganizationId: gitOrganizationId,
            resourceId: "",
          },
          serverDir,
          adminDir
        );

        createStarterResource(
          resource,
          databaseType,
          authType,
          templateSettings.eventName
        );
      }
<<<<<<< HEAD
=======
      console.log("***********", values);
>>>>>>> 297d6337
      expireCookie("signup");
    },
    []
  );

  return (
    <Modal open fullScreen css={moduleClass}>
      <ServiceWizard
        wizardPattern={wizardPattern}
        wizardProgressBar={setWizardProgressItems()}
        wizardSchema={schemaArray}
        wizardInitialValues={ResourceInitialValues}
        wizardSubmit={createResource}
        moduleCss={moduleClass}
<<<<<<< HEAD
        submitFormPage={6}
        goToPage={goToPage}
=======
        submitFormPage={5}
>>>>>>> 297d6337
        submitLoader={loadingCreateService}
        handleCloseWizard={handleCloseWizard}
        handleWizardProgress={handleWizardProgress}
      >
<<<<<<< HEAD
        <CreateServiceName moduleClass={moduleClass} />
        <CreateGithubSync moduleClass={moduleClass} />
        <CreateGenerationSettings moduleClass={moduleClass} />
        <CreateServiceRepository moduleClass={moduleClass} />
        <CreateServiceDatabase moduleClass={moduleClass} />
        <CreateServiceTemplate moduleClass={moduleClass} />
        <CreateServiceAuth moduleClass={moduleClass} />
=======
        <CreateServiceName
          moduleClass={moduleClass}
          trackWizardPageEvent={trackWizardPageEvent}
        />
        <CreateGithubSync
          moduleClass={moduleClass}
          trackWizardPageEvent={trackWizardPageEvent}
        />
        <CreateGenerationSettings
          moduleClass={moduleClass}
          trackWizardPageEvent={trackWizardPageEvent}
        />
        <CreateServiceRepository
          moduleClass={moduleClass}
          trackWizardPageEvent={trackWizardPageEvent}
        />
        <CreateServiceDatabase
          moduleClass={moduleClass}
          trackWizardPageEvent={trackWizardPageEvent}
        />
        <CreateServiceAuth
          moduleClass={moduleClass}
          trackWizardPageEvent={trackWizardPageEvent}
        />
>>>>>>> 297d6337
        <CreateServiceCodeGeneration
          moduleClass="create-service-code-generation"
          resource={createResult?.resource}
          build={createResult?.build}
          trackWizardPageEvent={trackWizardPageEvent}
        />
        <CreateServiceNextSteps
          moduleClass={moduleClass}
          trackWizardPageEvent={trackWizardPageEvent}
        />
      </ServiceWizard>
      <Snackbar open={Boolean(errorCreateService)} message={errorMessage} />
    </Modal>
  );
};

export default CreateServiceWizard;<|MERGE_RESOLUTION|>--- conflicted
+++ resolved
@@ -1,5 +1,5 @@
 import { Modal, Snackbar } from "@amplication/design-system";
-import React, { useCallback, useContext, useState } from "react";
+import React, { useCallback, useContext } from "react";
 import { match, useHistory } from "react-router-dom";
 import * as H from "history";
 import { formatError } from "../../util/error";
@@ -59,13 +59,9 @@
 
   const defineUser = signupCookie === "1" ? "Onboarding" : "Create Service";
   const wizardPattern = [0, 1, 2, 3, 4, 5, 6, 7];
-<<<<<<< HEAD
-  // defineUser === "login"
+  // defineUser === "Create Service"
   //   ? [0, 1, 2, 3, 4, 5, 6, 8]
-=======
-  // defineUser === "Create Service"
-  //   ? [0, 1, 2, 3, 4, 5, 7]
->>>>>>> 297d6337
+
   //   : [0, 1, 2, 3, 4, 5, 6, 7];
   const errorMessage = formatError(errorCreateService);
   const setWizardProgressItems = useCallback(() => {
@@ -182,10 +178,6 @@
           templateSettings.eventName
         );
       }
-<<<<<<< HEAD
-=======
-      console.log("***********", values);
->>>>>>> 297d6337
       expireCookie("signup");
     },
     []
@@ -200,25 +192,11 @@
         wizardInitialValues={ResourceInitialValues}
         wizardSubmit={createResource}
         moduleCss={moduleClass}
-<<<<<<< HEAD
         submitFormPage={6}
-        goToPage={goToPage}
-=======
-        submitFormPage={5}
->>>>>>> 297d6337
         submitLoader={loadingCreateService}
         handleCloseWizard={handleCloseWizard}
         handleWizardProgress={handleWizardProgress}
       >
-<<<<<<< HEAD
-        <CreateServiceName moduleClass={moduleClass} />
-        <CreateGithubSync moduleClass={moduleClass} />
-        <CreateGenerationSettings moduleClass={moduleClass} />
-        <CreateServiceRepository moduleClass={moduleClass} />
-        <CreateServiceDatabase moduleClass={moduleClass} />
-        <CreateServiceTemplate moduleClass={moduleClass} />
-        <CreateServiceAuth moduleClass={moduleClass} />
-=======
         <CreateServiceName
           moduleClass={moduleClass}
           trackWizardPageEvent={trackWizardPageEvent}
@@ -239,11 +217,15 @@
           moduleClass={moduleClass}
           trackWizardPageEvent={trackWizardPageEvent}
         />
+        <CreateServiceTemplate
+          moduleClass={moduleClass}
+          trackWizardPageEvent={trackWizardPageEvent}
+        />
+
         <CreateServiceAuth
           moduleClass={moduleClass}
           trackWizardPageEvent={trackWizardPageEvent}
         />
->>>>>>> 297d6337
         <CreateServiceCodeGeneration
           moduleClass="create-service-code-generation"
           resource={createResult?.resource}
