<<<<<<< HEAD
import { Modal, Snackbar, Loader } from "@amplication/design-system";
import React, { MutableRefObject, useContext, useRef } from "react";
=======
import {
  Button,
  EnumButtonStyle,
  EnumIconPosition,
  Modal,
  Snackbar,
  Loader,
  AnimationType,
} from "@amplication/design-system";
import React, {
  MutableRefObject,
  useCallback,
  useContext,
  useRef,
} from "react";
>>>>>>> c7b9cd69
import { match, useHistory } from "react-router-dom";
import { formatError } from "../../util/error";
import "./CreateServiceWizard.scss";
import { serviceSettings } from "./CreateServiceWizardForm";
import * as models from "../../models";
import { serviceSettingsFieldsInitValues } from "../constants";

import ResourceCircleBadge from "../../Components/ResourceCircleBadge";
import { AppRouteProps } from "../../routes/routesUtil";
import { AppContext } from "../../context/appContext";
import CreateServiceWizardFooter from "./CreateServiceWizardFooter";
import CreateServiceWelcome from "./CreateServiceWelcome";
import CreateServiceLoader from "./CreateServiceLoader";

type Props = AppRouteProps & {
  match: match<{
    workspace: string;
    project: string;
  }>;
};

const CreateServiceWizard: React.FC<Props> = ({ moduleClass, ...props }) => {
  const {
    currentProject,
    setNewService,
    currentWorkspace,
    errorCreateService,
    loadingCreateService,
  } = useContext(AppContext);

  const serviceSettingsFields: MutableRefObject<serviceSettings> = useRef(
    serviceSettingsFieldsInitValues
  );

  const errorMessage = formatError(errorCreateService);

  const handleSubmitResource = (currentServiceSettings: serviceSettings) => {
    serviceSettingsFields.current = currentServiceSettings;
  };

  return (
    <Modal open fullScreen css={moduleClass}>
      {loadingCreateService ? (
<<<<<<< HEAD
        <CreateServiceLoader />
=======
        <div className={`${moduleClass}__processing`}>
          <div
            className={`${moduleClass}__processing__message_title_container`}
          >
            <div className={`${moduleClass}__processing__title`}>
              All set! We’re currently generating your service.
            </div>
            <div className={`${moduleClass}__processing__message`}>
              It should only take a few seconds to finish. Don't go away!
            </div>
          </div>
          <div className={`${moduleClass}__processing__loader`}>
            <Loader animationType={AnimationType.Full} />
          </div>

          <div className={`${moduleClass}__processing__tagline`}>
            <div>For a full experience, connect with a GitHub repository</div>
            <div>
              and get a new Pull Request every time you make changes in your
              data model.
            </div>
          </div>
        </div>
>>>>>>> c7b9cd69
      ) : (
        <div className={`${moduleClass}__left`}>
          <CreateServiceWelcome />
          {props.innerRoutes}
          <Snackbar open={Boolean(errorCreateService)} message={errorMessage} />
        </div>
      )}
      <CreateServiceWizardFooter />
    </Modal>
  );
};

export default CreateServiceWizard;<|MERGE_RESOLUTION|>--- conflicted
+++ resolved
@@ -1,31 +1,11 @@
-<<<<<<< HEAD
-import { Modal, Snackbar, Loader } from "@amplication/design-system";
+import { Modal, Snackbar } from "@amplication/design-system";
 import React, { MutableRefObject, useContext, useRef } from "react";
-=======
-import {
-  Button,
-  EnumButtonStyle,
-  EnumIconPosition,
-  Modal,
-  Snackbar,
-  Loader,
-  AnimationType,
-} from "@amplication/design-system";
-import React, {
-  MutableRefObject,
-  useCallback,
-  useContext,
-  useRef,
-} from "react";
->>>>>>> c7b9cd69
-import { match, useHistory } from "react-router-dom";
+import { match } from "react-router-dom";
 import { formatError } from "../../util/error";
 import "./CreateServiceWizard.scss";
 import { serviceSettings } from "./CreateServiceWizardForm";
-import * as models from "../../models";
 import { serviceSettingsFieldsInitValues } from "../constants";
 
-import ResourceCircleBadge from "../../Components/ResourceCircleBadge";
 import { AppRouteProps } from "../../routes/routesUtil";
 import { AppContext } from "../../context/appContext";
 import CreateServiceWizardFooter from "./CreateServiceWizardFooter";
@@ -61,33 +41,7 @@
   return (
     <Modal open fullScreen css={moduleClass}>
       {loadingCreateService ? (
-<<<<<<< HEAD
         <CreateServiceLoader />
-=======
-        <div className={`${moduleClass}__processing`}>
-          <div
-            className={`${moduleClass}__processing__message_title_container`}
-          >
-            <div className={`${moduleClass}__processing__title`}>
-              All set! We’re currently generating your service.
-            </div>
-            <div className={`${moduleClass}__processing__message`}>
-              It should only take a few seconds to finish. Don't go away!
-            </div>
-          </div>
-          <div className={`${moduleClass}__processing__loader`}>
-            <Loader animationType={AnimationType.Full} />
-          </div>
-
-          <div className={`${moduleClass}__processing__tagline`}>
-            <div>For a full experience, connect with a GitHub repository</div>
-            <div>
-              and get a new Pull Request every time you make changes in your
-              data model.
-            </div>
-          </div>
-        </div>
->>>>>>> c7b9cd69
       ) : (
         <div className={`${moduleClass}__left`}>
           <CreateServiceWelcome />
