import { Modal, Snackbar } from "@amplication/ui/design-system";
import React, { useCallback, useContext, useEffect, useState } from "react";
import { match, useHistory } from "react-router-dom";
import * as H from "history";
import { formatError } from "../../util/error";
import "./CreateServiceWizard.scss";
import { AppRouteProps } from "../../routes/routesUtil";
import { AppContext } from "../../context/appContext";
import ServiceWizard, { WizardStep } from "./ServiceWizard";
import CreateServiceWelcome from "./wizard-pages/CreateServiceWelcome";
import CreateServiceName from "./wizard-pages/CreateServiceName";
import CreateGithubSync from "./wizard-pages/CreateGithubSync";
import CreateGenerationSettings from "./wizard-pages/CreateGenerationSettings";
import CreateServiceRepository from "./wizard-pages/CreateServiceRepository";
import CreateServiceDatabase from "./wizard-pages/CreateServiceDatabase";
import CreateServiceAuth from "./wizard-pages/CreateServiceAuth";
import {
  schemaArray,
  ResourceInitialValues,
  WizardProgressBarInterface,
  wizardProgressBarSchema,
  templateMapping,
} from "./wizardResourceSchema";
import { ResourceSettings } from "./wizard-pages/interfaces";
import CreateServiceCodeGeneration from "./wizard-pages/CreateServiceCodeGeneration";
import { CreateServiceNextSteps } from "./wizard-pages/CreateServiceNextSteps";
import { prepareServiceObject } from "../constants";
import * as models from "../../models";
import { AnalyticsEventNames } from "../../util/analytics-events.types";
import { useTracking } from "../../util/analytics";
import { expireCookie, getCookie } from "../../util/cookie";
import CreateServiceTemplate from "./wizard-pages/CreateServiceTemplate";
import { kebabCase } from "lodash";
import { Plugin } from "../../Plugins/hooks/usePlugins";
import { useQuery } from "@apollo/client";
import { GET_PLUGIN_VERSIONS_CATALOG } from "../../Plugins/queries/pluginsQueries";
import ImgSvg from "./wizard-pages/ImgSvg";
import { REACT_APP_PLUGIN_VERSION_USE_LATEST } from "../../env";

type Props = AppRouteProps & {
  match: match<{
    workspace: string;
    project: string;
  }>;
  location: H.Location;
};

const FLOW_ONBOARDING = "Onboarding";
const FLOW_CREATE_SERVICE = "Create Service";
const pluginUseLatest = REACT_APP_PLUGIN_VERSION_USE_LATEST === "true";

export type DefineUser = "Onboarding" | "Create Service";

const ONBOARDING_STEPS: WizardStep[] = [
  {
    index: 0,
    hideFooter: true,
    hideBackButton: true,
    analyticsEventName: AnalyticsEventNames.ViewServiceWizardStep_Welcome,
    stepName: "CreateServiceWelcome",
  },
  {
    index: 1,
    hideBackButton: true,
    analyticsEventName: AnalyticsEventNames.ViewServiceWizardStep_Name,
    stepName: "CreateServiceName",
  },
  {
    index: 2,
    analyticsEventName: AnalyticsEventNames.ViewServiceWizardStep_Git,
    stepName: "CreateGithubSync",
  },
  {
    index: 3,
    analyticsEventName: AnalyticsEventNames.ViewServiceWizardStep_APISettings,
    stepName: "CreateGenerationSettings",
  },
  {
    index: 4,
    analyticsEventName: AnalyticsEventNames.ViewServiceWizardStep_RepoSettings,
    stepName: "CreateServiceRepository",
  },
  {
    index: 5,
    analyticsEventName: AnalyticsEventNames.ViewServiceWizardStep_DBSettings,
    stepName: "CreateServiceDatabase",
  },
  {
    index: 6,
    analyticsEventName:
      AnalyticsEventNames.ViewServiceWizardStep_EntitiesSettings,
    stepName: "CreateServiceTemplate",
  },
  {
    index: 7,
    analyticsEventName: AnalyticsEventNames.ViewServiceWizardStep_AuthSettings,
    stepName: "CreateServiceAuth",
  },
  {
    index: 8,
    hideBackButton: true,
    analyticsEventName:
      AnalyticsEventNames.ViewServiceWizardStep_CodeGeneration,
    stepName: "CreateServiceCodeGeneration",
  },
  {
    index: 9,
    hideBackButton: true,
    analyticsEventName: AnalyticsEventNames.ViewServiceWizardStep_Finish,
    stepName: "CreateServiceNextSteps",
  },
];

const ONBOARDING_PATTERN = ONBOARDING_STEPS.map((step) => step.index);

const CREATE_SERVICE_STEPS: WizardStep[] = [
  {
    index: 1,
    hideBackButton: true,
    analyticsEventName: AnalyticsEventNames.ViewServiceWizardStep_Name,
    stepName: "CreateServiceName",
  },
  {
    index: 2,
    analyticsEventName: AnalyticsEventNames.ViewServiceWizardStep_Git,
    stepName: "CreateGithubSync",
  },
  {
    index: 3,
    analyticsEventName: AnalyticsEventNames.ViewServiceWizardStep_APISettings,
    stepName: "CreateGenerationSettings",
  },
  {
    index: 4,
    analyticsEventName: AnalyticsEventNames.ViewServiceWizardStep_RepoSettings,
    stepName: "CreateServiceRepository",
  },
  {
    index: 5,
    analyticsEventName: AnalyticsEventNames.ViewServiceWizardStep_DBSettings,
    stepName: "CreateServiceDatabase",
  },
  {
    index: 6,
    analyticsEventName:
      AnalyticsEventNames.ViewServiceWizardStep_EntitiesSettings,
    stepName: "CreateServiceTemplate",
  },
  {
    index: 7,
    analyticsEventName: AnalyticsEventNames.ViewServiceWizardStep_AuthSettings,
    stepName: "CreateServiceAuth",
  },
  {
    index: 9,
    hideBackButton: true,
    analyticsEventName: AnalyticsEventNames.ViewServiceWizardStep_Finish,
    stepName: "CreateServiceNextSteps",
  },
];

const PLUGIN_LOGO_BASE_URL =
  "https://raw.githubusercontent.com/amplication/plugin-catalog/master/assets/icons/";
const CREATE_SERVICE_PATTERN = CREATE_SERVICE_STEPS.map((step) => step.index);

const signupCookie = getCookie("signup");

const CreateServiceWizard: React.FC<Props> = ({
  moduleClass,
  innerRoutes,
  ...props
}) => {
  const {
    errorCreateService,
    currentProject,
    currentWorkspace,
    loadingCreateService,
    setNewService,
    createServiceWithEntitiesResult: createResult,
  } = useContext(AppContext);

  const { trackEvent } = useTracking();
  const history = useHistory();
  const [currentBuild, setCurrentBuild] = useState<models.Build>(
    createResult?.build || null
  );

  const PostgresPng = ImgSvg({
    image: `${PLUGIN_LOGO_BASE_URL}db-postgres.png`,
    imgSize: "large",
  });
  const MongoPng = ImgSvg({
    image: `${PLUGIN_LOGO_BASE_URL}db-mongo.png`,
    imgSize: "large",
  });
  const MysqlPng = ImgSvg({
    image: `${PLUGIN_LOGO_BASE_URL}db-mysql.png`,
    imgSize: "large",
  });

  const { data: pluginsVersionData } = useQuery<{
    plugins: Plugin[];
  }>(GET_PLUGIN_VERSIONS_CATALOG, {
    context: {
      clientName: "pluginApiHttpLink",
    },
    variables: {
      where: {
        deprecated: {
          equals: null,
        },
      },
    },
  });

<<<<<<< HEAD
  const isSignupUser = signupCookie === "1";

  const defineUser: DefineUser = isSignupUser
    ? FLOW_ONBOARDING
    : FLOW_CREATE_SERVICE;
=======
  const authCorePlugin = pluginsVersionData?.plugins.find(
    (x) => x.pluginId === "auth-core"
  );

  const authCoreVersion = pluginUseLatest
    ? authCorePlugin?.versions[authCorePlugin?.versions.length - 1]
    : authCorePlugin?.versions[0];

  const authJwtPlugin = pluginsVersionData?.plugins.find(
    (x) => x.pluginId === "auth-jwt"
  );

  const authJwtVersion = pluginUseLatest
    ? authJwtPlugin?.versions[authJwtPlugin?.versions.length - 1]
    : authJwtPlugin?.versions[0];

  const AUTH_PLUGINS = [
    {
      displayName: "Auth-core",
      pluginId: "auth-core",
      enabled: true,
      npm: "@amplication/plugin-auth-core",
      version: "latest",
      resource: { connect: { id: "" } },
      settings: authCoreVersion?.settings || JSON.parse("{}"),
      configurations: authCoreVersion?.configurations || JSON.parse("{}"),
    },
    {
      displayName: "Auth-jwt",
      pluginId: "auth-jwt",
      enabled: true,
      npm: "@amplication/plugin-auth-jwt",
      version: "latest",
      resource: { connect: { id: "" } },
      settings: authJwtVersion?.settings || JSON.parse("{}"),
      configurations: authJwtVersion?.configurations || JSON.parse("{}"),
    },
  ];

  const defineUser: DefineUser =
    signupCookie === "1" ? FLOW_ONBOARDING : FLOW_CREATE_SERVICE;
>>>>>>> f1fb367c

  const wizardSteps =
    defineUser === FLOW_CREATE_SERVICE
      ? CREATE_SERVICE_STEPS
      : ONBOARDING_STEPS;

  const wizardPattern =
    defineUser === FLOW_CREATE_SERVICE
      ? CREATE_SERVICE_PATTERN
      : ONBOARDING_PATTERN;

  const serviceNextStepStatus = {
    description: isSignupUser
      ? ["Invite", "my team"]
      : ["Add plugins", "to my service"],
    defineUser,
    icon: isSignupUser ? "users" : "plugins",
    iconBackgroundColor: isSignupUser ? "#8DD9B9" : "#f85b6e",
    eventActionName: isSignupUser ? "Invite Team" : "Add Plugins",
  };

  const errorMessage = formatError(errorCreateService);
  const setWizardProgressItems = useCallback(() => {
    const pagesMap = {};
    return wizardPattern.reduce(
      (wizardArr: WizardProgressBarInterface[], page: number) => {
        const findPage = wizardProgressBarSchema.find(
          (item: WizardProgressBarInterface) => item.activePages.includes(page)
        );
        if (!findPage) return wizardArr;

        if (pagesMap[findPage.title]) return wizardArr;

        pagesMap[findPage.title] = { ...findPage, pageIndex: page };
        wizardArr.push(findPage);

        return wizardArr;
      },
      []
    );
  }, [wizardPattern]);

  useEffect(() => {
    if (createResult?.build) setCurrentBuild(createResult?.build);
  }, [createResult?.build]);

  const handleRebuildClick = useCallback(
    (build: models.Build) => {
      setCurrentBuild(build);
    },
    [currentBuild]
  );

  const createStarterResource = useCallback(
    (data: models.ResourceCreateWithEntitiesInput, eventName: string) => {
      setNewService(data, eventName);
    },
    [setNewService]
  );

  const createResourcePlugins = useCallback(
    (
      databaseType: "postgres" | "mysql" | "mongo",
      authType: string
    ): models.PluginInstallationsCreateInput => {
      const dbPlugin = pluginsVersionData?.plugins.find(
        (x) => x.pluginId === `db-${databaseType}`
      );

      const dbLastVersion = pluginUseLatest
        ? dbPlugin?.versions[dbPlugin?.versions.length - 1]
        : dbPlugin?.versions[0];

      const authCorePlugins = authType === "core" && AUTH_PLUGINS;

      const data: models.PluginInstallationsCreateInput = {
        plugins: [
          {
            displayName: databaseType,
            pluginId: `db-${databaseType}`,
            enabled: true,
            npm: `@amplication/plugin-db-${databaseType}`,
            version: "latest",
            resource: { connect: { id: "" } },
            settings: dbLastVersion?.settings || JSON.parse("{}"),
            configurations: dbLastVersion?.configurations || JSON.parse("{}"),
          },
        ],
      };

      if (authCorePlugins) data.plugins.push(...authCorePlugins);
      return data;
    },
    [pluginsVersionData]
  );

  const handleCloseWizard = useCallback(
    (currentPage: string) => {
      trackWizardPageEvent(AnalyticsEventNames.ServiceWizardStep_CloseClick, {
        step: currentPage,
      });
      history.push(`/${currentWorkspace.id}/${currentProject.id}`);
    },
    [currentWorkspace, currentProject]
  );

  const handleWizardProgress = useCallback(
    (
      eventName:
        | AnalyticsEventNames.ServiceWizardStep_ContinueClicked
        | AnalyticsEventNames.ServiceWizardStep_BackClicked,
      page: string,
      pageEventName: AnalyticsEventNames
    ) => {
      trackWizardPageEvent(eventName, { step: page });
      trackWizardPageEvent(pageEventName);
    },
    []
  );

  const trackWizardPageEvent = useCallback(
    (
      eventName: AnalyticsEventNames,
      additionalData?: { [key: string]: string }
    ) => {
      trackEvent({
        eventName,
        category: "Service Wizard",
        WizardType: defineUser,
        ...additionalData,
      });
    },
    []
  );

  const createResource = useCallback(
    (activeIndex: number, values: ResourceSettings) => {
      if (activeIndex < 6) return;
      const {
        serviceName,
        generateAdminUI,
        generateGraphQL,
        generateRestApi,
        gitOrganizationId,
        gitRepositoryName,
        groupName,
        isOverrideGitRepository,
        authType,
        databaseType,
        templateType,
        structureType,
        baseDir,
        connectToDemoRepo,
      } = values;

      const kebabCaseServiceName = kebabCase(serviceName);

      const serverDir =
        structureType === "Mono" ? `${baseDir}/${kebabCaseServiceName}` : "";
      const adminDir =
        structureType === "Mono"
          ? `${baseDir}/${kebabCaseServiceName}-admin`
          : "";
      const templateSettings = templateMapping[templateType];

      if (currentProject) {
        const plugins = createResourcePlugins(databaseType, authType);
        let currentGitRepository: models.ConnectGitRepositoryInput = null;
        if (gitRepositoryName) {
          currentGitRepository = {
            name: gitRepositoryName,
            gitOrganizationId: gitOrganizationId,
            groupName,
            resourceId: "",
            isOverrideGitRepository: isOverrideGitRepository,
          };
        }

        const resource = prepareServiceObject(
          serviceName,
          currentProject?.id,
          templateSettings,
          generateAdminUI,
          generateGraphQL,
          generateRestApi,
          currentGitRepository,
          serverDir,
          adminDir,
          plugins,
          defineUser,
          structureType,
          databaseType,
          authType,
          connectToDemoRepo
        );
        createStarterResource(resource, templateSettings.eventName);
      }
      expireCookie("signup");
    },
    [pluginsVersionData]
  );

  return (
    <Modal open fullScreen css={moduleClass}>
      <ServiceWizard
        wizardSteps={wizardSteps}
        wizardProgressBar={setWizardProgressItems()}
        wizardSchema={schemaArray}
        wizardInitialValues={ResourceInitialValues}
        wizardSubmit={createResource}
        moduleCss={moduleClass}
        submitFormPage={7}
        submitLoader={loadingCreateService}
        handleCloseWizard={handleCloseWizard}
        handleWizardProgress={handleWizardProgress}
        defineUser={defineUser}
      >
        <CreateServiceWelcome
          moduleClass={moduleClass}
          trackWizardPageEvent={trackWizardPageEvent}
        />
        <CreateServiceName
          moduleClass={moduleClass}
          trackWizardPageEvent={trackWizardPageEvent}
        />
        <CreateGithubSync
          moduleClass={moduleClass}
          trackWizardPageEvent={trackWizardPageEvent}
          defineUser={defineUser}
        />
        <CreateGenerationSettings
          moduleClass={moduleClass}
          trackWizardPageEvent={trackWizardPageEvent}
        />
        <CreateServiceRepository
          moduleClass={moduleClass}
          trackWizardPageEvent={trackWizardPageEvent}
        />
        <CreateServiceDatabase
          PostgresPng={PostgresPng}
          MongoPng={MongoPng}
          MysqlPng={MysqlPng}
          moduleClass={moduleClass}
          trackWizardPageEvent={trackWizardPageEvent}
        />
        <CreateServiceTemplate
          moduleClass={moduleClass}
          trackWizardPageEvent={trackWizardPageEvent}
        />

        <CreateServiceAuth
          moduleClass={moduleClass}
          trackWizardPageEvent={trackWizardPageEvent}
        />
        <CreateServiceCodeGeneration
          moduleClass="create-service-code-generation"
          resource={createResult?.resource}
          build={currentBuild}
          trackWizardPageEvent={trackWizardPageEvent}
          rebuildClick={handleRebuildClick}
        />
        <CreateServiceNextSteps
          moduleClass={moduleClass}
          trackWizardPageEvent={trackWizardPageEvent}
          {...serviceNextStepStatus}
        />
      </ServiceWizard>
      <Snackbar open={Boolean(errorCreateService)} message={errorMessage} />
    </Modal>
  );
};

export default CreateServiceWizard;<|MERGE_RESOLUTION|>--- conflicted
+++ resolved
@@ -213,13 +213,6 @@
     },
   });
 
-<<<<<<< HEAD
-  const isSignupUser = signupCookie === "1";
-
-  const defineUser: DefineUser = isSignupUser
-    ? FLOW_ONBOARDING
-    : FLOW_CREATE_SERVICE;
-=======
   const authCorePlugin = pluginsVersionData?.plugins.find(
     (x) => x.pluginId === "auth-core"
   );
@@ -259,9 +252,11 @@
     },
   ];
 
-  const defineUser: DefineUser =
-    signupCookie === "1" ? FLOW_ONBOARDING : FLOW_CREATE_SERVICE;
->>>>>>> f1fb367c
+  const isSignupUser = signupCookie === "1";
+
+  const defineUser: DefineUser = isSignupUser
+    ? FLOW_ONBOARDING
+    : FLOW_CREATE_SERVICE;
 
   const wizardSteps =
     defineUser === FLOW_CREATE_SERVICE
