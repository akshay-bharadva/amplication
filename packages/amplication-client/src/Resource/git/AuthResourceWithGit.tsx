import {
  Dialog,
  EnumPanelStyle,
  Panel,
  Snackbar,
} from "@amplication/ui/design-system";
import { gql, useMutation } from "@apollo/client";
import { useCallback, useContext, useEffect, useState } from "react";
import * as models from "../../models";
import { AppContext } from "../../context/appContext";
import {
  AuthorizeResourceWithGitResult,
  CreateGitRepositoryInput,
  Resource,
} from "../../models";
import { useTracking } from "../../util/analytics";
import { AnalyticsEventNames } from "../../util/analytics-events.types";
import { formatError } from "../../util/error";
import "./AuthResourceWithGit.scss";
import GitDialogsContainer from "./dialogs/GitDialogsContainer";
import ExistingConnectionsMenu from "./GitActions/ExistingConnectionsMenu";
import GitSyncNotes from "./GitSyncNotes";
import { GitOrganizationFromGitRepository } from "./SyncWithGithubPage";
import { isEmpty } from "lodash";
import {
  CONNECT_GIT_REPOSITORY,
  GitRepositorySelected,
} from "./dialogs/GitRepos/GithubRepos";
import RepositoryActions from "./GitActions/RepositoryActions/RepositoryActions";
import { GitProviderConnectionList } from "./GitActions/GitProviderConnectionList";

type DType = {
  getGitResourceInstallationUrl: AuthorizeResourceWithGitResult;
};

// eslint-disable-next-line
let triggerOnDone = () => {};
let triggerAuthFailed = () => {};

type Props = {
  resource: Resource;
  onDone: () => void;
};

<<<<<<< HEAD
export const CLASS_NAME = "auth-app-with-git-provider";
=======
export const CLASS_NAME = "auth-app-with-git";
>>>>>>> decbb5b0

function AuthResourceWithGit({ resource, onDone }: Props) {
  const { gitRepository } = resource;
  const { currentWorkspace } = useContext(AppContext);
  const gitOrganizations = currentWorkspace?.gitOrganizations;

  const [gitOrganization, setGitOrganization] =
    useState<GitOrganizationFromGitRepository | null>(null);

  useEffect(() => {
    if (gitRepository?.gitOrganization) {
      setGitOrganization(gitRepository?.gitOrganization);
    } else if (gitOrganizations?.length === 1) {
      setGitOrganization(gitOrganizations[0]);
    }
  }, [gitOrganizations, gitRepository?.gitOrganization]);

  const [selectRepoOpen, setSelectRepoOpen] = useState<boolean>(false);
  const openSelectRepoDialog = useCallback(() => {
    setSelectRepoOpen(true);
  }, []);

  const [createNewRepoOpen, setCreateNewRepoOpen] = useState<boolean>(false);
  const openCreateNewRepo = useCallback(() => {
    setCreateNewRepoOpen(true);
  }, []);
  const closeCreateNewRepo = useCallback(() => {
    setCreateNewRepoOpen(false);
  }, []);

  const [popupFailed, setPopupFailed] = useState(false);
  const { trackEvent } = useTracking();
  const [authWithGit, { error }] = useMutation<DType>(
    START_AUTH_APP_WITH_GITHUB,
    {
      onCompleted: (data) => {
        openSignInWindow(
          data.getGitResourceInstallationUrl.url,
          "auth with git"
        );
      },
    }
  );

  const [isSelectOrganizationDialogOpen, setSelectOrganizationDialogOpen] =
    useState(false);
  const openSelectOrganizationDialog = useCallback(() => {
    setSelectOrganizationDialogOpen(true);
  }, []);
  const closeSelectOrganizationDialog = useCallback(() => {
    setSelectOrganizationDialogOpen(false);
  }, []);

  triggerOnDone = () => {
    onDone();
  };
  triggerAuthFailed = () => {
    setPopupFailed(true);
  };
  const errorMessage = formatError(error);

  const [connectGitRepository, { error: errorUpdate }] = useMutation(
    CONNECT_GIT_REPOSITORY
  );

  const [
    createRepository,
    { loading: createRepoLoading, error: createRepoError },
  ] = useMutation(CREATE_GIT_REPOSITORY_IN_ORGANIZATION);

  const handleRepoCreated = useCallback(
    (data: CreateGitRepositoryInput) => {
      createRepository({
        variables: {
          name: data.name,
          gitOrganizationId: gitOrganization.id,
          gitProvider: gitOrganization.provider,
          public: data.public,
          resourceId: resource.id,
          repositoryGroupName: data.repositoryGroupName,
        },
        onCompleted() {
          closeCreateNewRepo();
        },
      }).catch(console.error);
      trackEvent({
        eventName: AnalyticsEventNames.GitHubRepositoryCreate,
      });
    },
    [createRepository, trackEvent, gitOrganization]
  );

  const handleRepoSelected = useCallback(
    (data: GitRepositorySelected) => {
      connectGitRepository({
        variables: {
          name: data.repositoryName,
          gitOrganizationId: data.gitOrganizationId,
          resourceId: resource.id,
        },
      }).catch(console.error);
      trackEvent({
        eventName: AnalyticsEventNames.GitHubRepositorySync,
      });
    },
    [connectGitRepository, trackEvent]
  );

  return (
    <>
      {gitOrganization && (
        <GitDialogsContainer
          gitOrganization={gitOrganization}
          isSelectRepositoryOpen={selectRepoOpen}
          useGroupingForRepositories={
            gitOrganization.useGroupingForRepositories
          }
          isPopupFailed={popupFailed}
          gitCreateRepoOpen={createNewRepoOpen}
          gitProvider={gitOrganization.provider}
<<<<<<< HEAD
          gitOrganizationName={gitOrganization.name}
=======
>>>>>>> decbb5b0
          src={"githubPage"}
          onSelectGitRepository={(data: GitRepositorySelected) => {
            setSelectRepoOpen(false);
            handleRepoSelected(data);
          }}
          onSelectGitRepositoryDialogClose={() => {
            setSelectRepoOpen(false);
          }}
          onPopupFailedClose={() => {
            setPopupFailed(false);
          }}
          onGitCreateRepository={handleRepoCreated}
          onGitCreateRepositoryClose={closeCreateNewRepo}
          repoCreated={{
            isRepoCreateLoading: createRepoLoading,
            RepoCreatedError: createRepoError,
          }}
          openCreateNewRepo={openCreateNewRepo}
          setSelectRepoOpen={setSelectRepoOpen}
        />
      )}
      {isSelectOrganizationDialogOpen && (
        <Dialog
          title="Select Git Provider"
          className="git-organization-dialog"
          isOpen={isSelectOrganizationDialogOpen}
          onDismiss={closeSelectOrganizationDialog}
        >
          <GitProviderConnectionList
            onProviderSelect={closeSelectOrganizationDialog}
          />
        </Dialog>
      )}
      <Panel className={CLASS_NAME} panelStyle={EnumPanelStyle.Transparent}>
        {isEmpty(gitOrganizations) ? (
<<<<<<< HEAD
          <GitProviderConnectionList />
=======
          <NewConnection
            provider={gitOrganization.provider}
            onSyncNewGitOrganizationClick={handleAddProviderClick}
          />
>>>>>>> decbb5b0
        ) : (
          <>
            <ExistingConnectionsMenu
              gitOrganizations={gitOrganizations}
              onSelectGitOrganization={setGitOrganization}
              selectedGitOrganization={gitOrganization}
              onAddGitOrganization={openSelectOrganizationDialog}
            />

            <RepositoryActions
              onCreateRepository={openCreateNewRepo}
              onSelectRepository={openSelectRepoDialog}
              currentResourceWithGitRepository={resource}
              selectedGitOrganization={gitOrganization}
            />
          </>
        )}

        <GitSyncNotes />
      </Panel>

      <Snackbar open={Boolean(error)} message={errorMessage} />
    </>
  );
}

export default AuthResourceWithGit;

const CREATE_GIT_REPOSITORY_IN_ORGANIZATION = gql`
  mutation createGitRepository(
    $gitProvider: EnumGitProvider!
    $gitOrganizationId: String!
    $resourceId: String!
    $name: String!
    $public: Boolean!
    $repositoryGroupName: String
  ) {
    createGitRepository(
      data: {
        name: $name
        public: $public
        gitOrganizationId: $gitOrganizationId
        resourceId: $resourceId
        gitProvider: $gitProvider
        gitOrganizationType: Organization
        repositoryGroupName: $repositoryGroupName
      }
    ) {
      id
      gitRepository {
        id
      }
    }
  }
`;

const START_AUTH_APP_WITH_GITHUB = gql`
  mutation getGitResourceInstallationUrl($gitProvider: EnumGitProvider!) {
    getGitResourceInstallationUrl(data: { gitProvider: $gitProvider }) {
      url
    }
  }
`;

const receiveMessage = (event: any) => {
  const { data } = event;
  if (data.completed) {
    triggerOnDone();
  }
};

let windowObjectReference: any = null;

const openSignInWindow = (url: string, name: string) => {
  // remove any existing event listeners
  window.removeEventListener("message", receiveMessage);

  const width = 600;
  const height = 700;

  const left = (window.screen.width - width) / 2;
  const top = 100;

  // window features
  const strWindowFeatures = `toolbar=no, menubar=no, width=${width}, height=${height}, top=${top}, left=${left}`;

  windowObjectReference = window.open(url, name, strWindowFeatures);
  if (windowObjectReference) {
    windowObjectReference.focus();
  } else {
    triggerAuthFailed();
  }

  // add the listener for receiving a message from the popup
  window.addEventListener("message", (event) => receiveMessage(event), false);
};<|MERGE_RESOLUTION|>--- conflicted
+++ resolved
@@ -42,11 +42,7 @@
   onDone: () => void;
 };
 
-<<<<<<< HEAD
-export const CLASS_NAME = "auth-app-with-git-provider";
-=======
 export const CLASS_NAME = "auth-app-with-git";
->>>>>>> decbb5b0
 
 function AuthResourceWithGit({ resource, onDone }: Props) {
   const { gitRepository } = resource;
@@ -167,10 +163,6 @@
           isPopupFailed={popupFailed}
           gitCreateRepoOpen={createNewRepoOpen}
           gitProvider={gitOrganization.provider}
-<<<<<<< HEAD
-          gitOrganizationName={gitOrganization.name}
-=======
->>>>>>> decbb5b0
           src={"githubPage"}
           onSelectGitRepository={(data: GitRepositorySelected) => {
             setSelectRepoOpen(false);
@@ -206,14 +198,7 @@
       )}
       <Panel className={CLASS_NAME} panelStyle={EnumPanelStyle.Transparent}>
         {isEmpty(gitOrganizations) ? (
-<<<<<<< HEAD
           <GitProviderConnectionList />
-=======
-          <NewConnection
-            provider={gitOrganization.provider}
-            onSyncNewGitOrganizationClick={handleAddProviderClick}
-          />
->>>>>>> decbb5b0
         ) : (
           <>
             <ExistingConnectionsMenu
