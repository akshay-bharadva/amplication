--- conflicted
+++ resolved
@@ -66,12 +66,9 @@
         <GitRepos
           gitOrganization={gitOrganization}
           onGitRepositoryConnected={onSelectGitRepository}
-<<<<<<< HEAD
           gitProvider={gitProvider}
           useGroupingForRepositories={useGroupingForRepositories}
           openCreateNewRepo={handleCreateNewRepoClick}
-=======
->>>>>>> decbb5b0
         />
       </Dialog>
       <Dialog
@@ -99,13 +96,9 @@
           <GitCreateRepo
             gitProvider={gitProvider}
             repoCreated={repoCreated}
-<<<<<<< HEAD
-            gitOrganizationId={gitOrganizationId}
-            gitOrganizationName={gitOrganizationName}
+            gitOrganizationId={gitOrganization.id}
             useGroupingForRepositories={useGroupingForRepositories}
-=======
             gitOrganizationName={gitOrganization.name}
->>>>>>> decbb5b0
             onCreateGitRepository={onGitCreateRepository}
           />
         )}
