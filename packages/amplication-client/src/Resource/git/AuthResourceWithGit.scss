--- conflicted
+++ resolved
@@ -1,16 +1,9 @@
 @import "../../style/index.scss";
 
-<<<<<<< HEAD
-.auth-app-with-git-provider {
-  // margin-left: 0 !important;
-  // padding-left: 0 !important;
-  // padding-bottom: 0 !important;
-=======
 .auth-app-with-git {
   margin-left: 0 !important;
   padding-left: 0 !important;
   padding-bottom: 0 !important;
->>>>>>> decbb5b0
 
   .toggle-field {
     margin: 0;
