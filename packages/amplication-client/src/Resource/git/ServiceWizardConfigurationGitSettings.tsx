import { EnumPanelStyle, Panel, Toggle } from "@amplication/ui/design-system";
import React, {
  useCallback,
  useContext,
  useEffect,
  useMemo,
  useState,
} from "react";
import "./SyncWithGithubPage.scss";
import "./ServiceConfigurationGitSettings.scss";
import ProjectConfigurationGitSettings from "./ProjectConfigurationGitSettings";
import { AppContext } from "../../context/appContext";
import { useTracking } from "../../util/analytics";
import { AnalyticsEventNames } from "../../util/analytics-events.types";
import AuthWithGit from "./AuthWithGit";
import { FormikProps } from "formik";
import {
  GitRepositoryCreatedData,
  GitRepositorySelected,
} from "./dialogs/GitRepos/GithubRepos";
<<<<<<< HEAD
import { getGitRepositoryUrlForServiceWizard } from "../../util/get-git-repository-url-for-service-wizard";
=======
import GitSyncNotes from "./GitSyncNotes";
>>>>>>> bd9854e6

const CLASS_NAME = "service-configuration-git-settings";

type Props = {
  onDone: () => void;
  onGitRepositorySelected: (data: GitRepositorySelected) => void;
  onGitRepositoryCreated: (data: GitRepositoryCreatedData) => void;
  //onGitRepositoryDisconnected: () => void;
  formik: FormikProps<{ [key: string]: any }>;
};

const ServiceWizardConfigurationGitSettings: React.FC<Props> = ({
  onDone,
  onGitRepositorySelected,
  onGitRepositoryCreated,
  // onGitRepositoryDisconnected,
  formik,
}) => {
<<<<<<< HEAD
  const { currentProjectConfiguration } = useContext(AppContext);
  const [isOverride, setIsOverride] = useState<boolean>(
    formik.values.isOverrideGitRepository || false
  );
  const { trackEvent } = useTracking();
  const { gitRepository } = currentProjectConfiguration;
  const gitProvider = gitRepository?.gitOrganization?.provider;
=======
  const { currentProjectConfiguration, resources } = useContext(AppContext);
  const { trackEvent } = useTracking();
  const { gitRepository } = currentProjectConfiguration;
  const [isOverride, setIsOverride] = useState<boolean>(
    formik.values.isOverrideGitRepository ||
      (!gitRepository && resources.length > 0)
  );
>>>>>>> bd9854e6
  const settingsClassName = isOverride
    ? "gitSettingsPanel"
    : "gitSettingsFromProject";

<<<<<<< HEAD
  const gitRepositoryFullName = `${gitRepository?.gitOrganization?.name}/${gitRepository?.name}`;
  const gitRepositoryUrl = getGitRepositoryUrlForServiceWizard(
    gitProvider,
    gitRepositoryFullName
  );
=======
  useEffect(() => {
    formik.setFieldValue("isOverrideGitRepository", isOverride);
  }, [formik.values]);
>>>>>>> bd9854e6

  const handleToggleChange = useCallback(
    (gitRepositoryOverride) => {
      setIsOverride(gitRepositoryOverride);
      formik.setFieldValue("isOverrideGitRepository", gitRepositoryOverride);
      if (!gitRepositoryOverride) {
        formik.setValues(
          {
            ...formik.values,
            gitRepositoryName: gitRepository?.name,
            gitOrganizationId: gitRepository?.gitOrganizationId,
            gitRepositoryUrl: gitRepositoryUrl,
            gitProvider: gitProvider,
            isOverrideGitRepository: false,
          },
          true
        );
      } else {
        formik.setValues(
          {
            ...formik.values,
            gitRepositoryName: null,
            gitOrganizationId: null,
            gitRepositoryUrl: null,
            isOverrideGitRepository: true,
          },
          true
        );
      }
      trackEvent({
        eventName: AnalyticsEventNames.ResourceInfoUpdate,
      });
    },
    [trackEvent, formik.values]
  );

  return (
    <div className={CLASS_NAME}>
      <div className={`${CLASS_NAME}__panelWarper`}>
        <ProjectConfigurationGitSettings
          isOverride={isOverride}
          isProjectSettingsLinkShow={false}
        />
        <Panel
          className={`${CLASS_NAME}__${settingsClassName}`}
          panelStyle={EnumPanelStyle.Transparent}
        >
          <div className={`${CLASS_NAME}__defaultSettings`}>
            <div>Override default settings</div>

            <div>
              <Toggle onValueChange={handleToggleChange} checked={isOverride} />
            </div>
          </div>
          {isOverride && (
            <div className={`${CLASS_NAME}__AuthWithGit`}>
              <hr />
              <AuthWithGit
                gitProvider={gitProvider}
                onDone={onDone}
                onGitRepositorySelected={onGitRepositorySelected}
                onGitRepositoryCreated={onGitRepositoryCreated}
                onGitRepositoryDisconnected={() => {
                  formik.setValues(
                    {
                      ...formik.values,
                      gitRepositoryName: null,
                      gitOrganizationId: null,
                      gitRepositoryUrl: null,
                    },
                    true
                  );
                }}
                gitRepositorySelected={{
                  gitOrganizationId: formik.values.gitOrganizationId,
                  repositoryName: formik.values.gitRepositoryName,
                  gitRepositoryUrl: formik.values.gitRepositoryUrl,
                  gitProvider: formik.values.gitProvider,
                }}
              />
            </div>
          )}
        </Panel>
        <GitSyncNotes />
      </div>
    </div>
  );
};

export default ServiceWizardConfigurationGitSettings;<|MERGE_RESOLUTION|>--- conflicted
+++ resolved
@@ -18,11 +18,8 @@
   GitRepositoryCreatedData,
   GitRepositorySelected,
 } from "./dialogs/GitRepos/GithubRepos";
-<<<<<<< HEAD
 import { getGitRepositoryUrlForServiceWizard } from "../../util/get-git-repository-url-for-service-wizard";
-=======
 import GitSyncNotes from "./GitSyncNotes";
->>>>>>> bd9854e6
 
 const CLASS_NAME = "service-configuration-git-settings";
 
@@ -41,38 +38,27 @@
   // onGitRepositoryDisconnected,
   formik,
 }) => {
-<<<<<<< HEAD
-  const { currentProjectConfiguration } = useContext(AppContext);
-  const [isOverride, setIsOverride] = useState<boolean>(
-    formik.values.isOverrideGitRepository || false
-  );
-  const { trackEvent } = useTracking();
-  const { gitRepository } = currentProjectConfiguration;
-  const gitProvider = gitRepository?.gitOrganization?.provider;
-=======
   const { currentProjectConfiguration, resources } = useContext(AppContext);
-  const { trackEvent } = useTracking();
   const { gitRepository } = currentProjectConfiguration;
   const [isOverride, setIsOverride] = useState<boolean>(
     formik.values.isOverrideGitRepository ||
       (!gitRepository && resources.length > 0)
   );
->>>>>>> bd9854e6
+  const { trackEvent } = useTracking();
+  const gitProvider = gitRepository?.gitOrganization?.provider;
+
   const settingsClassName = isOverride
     ? "gitSettingsPanel"
     : "gitSettingsFromProject";
 
-<<<<<<< HEAD
   const gitRepositoryFullName = `${gitRepository?.gitOrganization?.name}/${gitRepository?.name}`;
   const gitRepositoryUrl = getGitRepositoryUrlForServiceWizard(
     gitProvider,
     gitRepositoryFullName
   );
-=======
   useEffect(() => {
     formik.setFieldValue("isOverrideGitRepository", isOverride);
   }, [formik.values]);
->>>>>>> bd9854e6
 
   const handleToggleChange = useCallback(
     (gitRepositoryOverride) => {
