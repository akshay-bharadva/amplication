import { EnumPanelStyle, Panel, Snackbar } from "@amplication/ui/design-system";
import { gql, useMutation } from "@apollo/client";
import { isEmpty } from "lodash";
import { useCallback, useContext, useEffect, useState } from "react";
import { AppContext } from "../../context/appContext";
import { AuthorizeResourceWithGitResult } from "../../models";
import { useTracking } from "../../util/analytics";
import { AnalyticsEventNames } from "../../util/analytics-events.types";
import { formatError } from "../../util/error";
import "./AuthWithGit.scss";
import GitDialogsContainer from "./dialogs/GitDialogsContainer";
import {
  GitRepositoryCreatedData,
  GitRepositorySelected,
} from "./dialogs/GitRepos/GithubRepos";
import ExistingConnectionsMenu from "./GitActions/ExistingConnectionsMenu";
import WizardRepositoryActions from "./GitActions/RepositoryActions/WizardRepositoryActions";
import GitSyncNotes from "./GitSyncNotes";
import { GitOrganizationFromGitRepository } from "./SyncWithGithubPage";
<<<<<<< HEAD
import { GitProviderConnectionList } from "./GitActions/GitProviderConnectionList";
=======
import * as models from "../../models";
>>>>>>> decbb5b0

type DType = {
  getGitResourceInstallationUrl: AuthorizeResourceWithGitResult;
};

// eslint-disable-next-line
let triggerOnDone = () => {};
let triggerAuthFailed = () => {};

type Props = {
  gitProvider: models.EnumGitProvider;
  onDone: () => void;
  onGitRepositorySelected: (data: GitRepositorySelected) => void;
  onGitRepositoryCreated: (data: GitRepositoryCreatedData) => void;
  onGitRepositoryDisconnected: () => void;
  gitRepositorySelected?: GitRepositorySelected;
};

export const CLASS_NAME = "auth-with-git";

function AuthWithGit({
  gitProvider,
  onDone,
  onGitRepositorySelected,
  onGitRepositoryCreated,
  onGitRepositoryDisconnected,
  gitRepositorySelected,
}: Props) {
  const { currentWorkspace } = useContext(AppContext);
  const gitOrganizations = currentWorkspace?.gitOrganizations;
  const [gitOrganization, setGitOrganization] =
    useState<GitOrganizationFromGitRepository | null>(null);
  const [selectRepoOpen, setSelectRepoOpen] = useState<boolean>(false);
  const [createNewRepoOpen, setCreateNewRepoOpen] = useState(false);
  const [popupFailed, setPopupFailed] = useState(false);

  const [gitRepositorySelectedData, setGitRepositorySelectedData] =
    useState<GitRepositorySelected>(gitRepositorySelected || null);

  useEffect(() => {
    if (!gitRepositorySelected?.gitOrganizationId) return;

    setGitRepositorySelectedData(gitRepositorySelected);
  }, [gitRepositorySelected?.gitOrganizationId]);

  useEffect(() => {
    if (!gitOrganizations.length) return;
    const gitOrganizationRepo = gitRepositorySelectedData?.gitOrganizationId
      ? gitOrganizations.find(
          (organization) =>
            organization.id === gitRepositorySelectedData?.gitOrganizationId
        )
      : gitOrganizations[0];

    setGitOrganization(gitOrganizationRepo);
  }, [gitOrganizations]);

  const handleGitOrganizationChange = useCallback(
    (organization: GitOrganizationFromGitRepository) => {
      setGitOrganization(organization);
      setGitRepositorySelectedData(null);
      onGitRepositoryDisconnected();
    },
    [gitOrganization, gitRepositorySelectedData]
  );

  const { trackEvent } = useTracking();
  const [authWithGit, { error }] = useMutation<DType>(
    START_AUTH_APP_WITH_GITHUB,
    {
      onCompleted: (data) => {
        openSignInWindow(
          data.getGitResourceInstallationUrl.url,
          "auth with git"
        );
      },
    }
  );

  const [
    createRemoteRepository,
    { loading: createRepoLoading, error: createRepoError },
  ] = useMutation(CREATE_GIT_REMOTE_REPOSITORY);

  const handleCreateRepository = useCallback(
    (data: GitRepositoryCreatedData) => {
      createRemoteRepository({
        variables: {
          name: data.name,
          gitOrganizationId: data.gitOrganizationId,
          gitProvider: gitProvider,
          public: data.public,
        },
        onCompleted() {
          setCreateNewRepoOpen(false);
          onGitRepositoryCreated(data);
          setGitRepositorySelectedData({
            gitOrganizationId: data.gitOrganizationId,
            repositoryName: data.name,
            gitRepositoryUrl: data.gitRepositoryUrl,
            gitProvider: gitProvider,
          });
        },
      }).catch((error) => {});
      trackEvent({
        eventName: AnalyticsEventNames.GitHubRepositoryCreate,
      });
    },
    [createRemoteRepository, setGitRepositorySelectedData, trackEvent]
  );

  const handleSelectRepository = useCallback(
    (data: GitRepositorySelected) => {
      setSelectRepoOpen(false);
      onGitRepositorySelected(data);
      setGitRepositorySelectedData(data);
    },
    [setSelectRepoOpen, onGitRepositorySelected, setGitRepositorySelectedData]
  );

  const handleSelectRepoDialogOpen = useCallback(() => {
    setSelectRepoOpen(true);
  }, []);

  const handleAuthWithGitClick = useCallback(
    (provider: models.EnumGitProvider) => {
      trackEvent({
        eventName: AnalyticsEventNames.AddGitProviderClick,
        provider,
      });
      authWithGit({
        variables: {
          gitProvider: provider,
        },
      }).catch(console.error);
    },
    [authWithGit, trackEvent]
  );

  triggerOnDone = () => {
    onDone();
  };
  triggerAuthFailed = () => {
    setPopupFailed(true);
  };

  const handleOnDisconnectRepository = useCallback(() => {
    setGitRepositorySelectedData(null);
    onGitRepositoryDisconnected();
  }, [setGitRepositorySelectedData]);

  const errorMessage = formatError(error);
  return (
    <>
      {gitOrganization && (
        <GitDialogsContainer
          gitOrganization={gitOrganization}
          isSelectRepositoryOpen={selectRepoOpen}
          isPopupFailed={popupFailed}
          gitCreateRepoOpen={createNewRepoOpen}
          gitProvider={gitProvider}
          src={"serviceWizard"}
          onSelectGitRepositoryDialogClose={() => {
            setSelectRepoOpen(false);
          }}
          onSelectGitRepository={handleSelectRepository}
          onGitCreateRepositoryClose={() => {
            setCreateNewRepoOpen(false);
          }}
          onPopupFailedClose={() => {
            setPopupFailed(false);
          }}
          onGitCreateRepository={handleCreateRepository}
          repoCreated={{
            isRepoCreateLoading: createRepoLoading,
            RepoCreatedError: createRepoError,
          }}
        />
      )}
      <Panel className={CLASS_NAME} panelStyle={EnumPanelStyle.Transparent}>
        {isEmpty(gitOrganizations) ? (
<<<<<<< HEAD
          <GitProviderConnectionList />
=======
          <WizardNewConnection
            onSyncNewGitOrganizationClick={handleAuthWithGitClick}
            provider={gitProvider}
          />
>>>>>>> decbb5b0
        ) : (
          <div>
            <ExistingConnectionsMenu
              gitOrganizations={gitOrganizations}
              onSelectGitOrganization={handleGitOrganizationChange}
              selectedGitOrganization={gitOrganization}
              onAddGitOrganization={handleAuthWithGitClick}
            />
            <WizardRepositoryActions
              onCreateRepository={() => {
                setCreateNewRepoOpen(true);
              }}
              onSelectRepository={handleSelectRepoDialogOpen}
              onDisconnectGitRepository={handleOnDisconnectRepository}
              selectedGitOrganization={gitOrganization}
              selectedGitRepository={gitRepositorySelectedData}
            />
          </div>
        )}
        <GitSyncNotes />
      </Panel>

      <Snackbar open={Boolean(error)} message={errorMessage} />
    </>
  );
}

export default AuthWithGit;

const CREATE_GIT_REMOTE_REPOSITORY = gql`
  mutation createRemoteGitRepository(
    $gitProvider: EnumGitProvider!
    $gitOrganizationId: String!
    $name: String!
    $public: Boolean!
  ) {
    createRemoteGitRepository(
      data: {
        name: $name
        public: $public
        gitOrganizationId: $gitOrganizationId
        gitProvider: $gitProvider
        gitOrganizationType: Organization
      }
    )
  }
`;

const START_AUTH_APP_WITH_GITHUB = gql`
  mutation getGitResourceInstallationUrl($gitProvider: EnumGitProvider!) {
    getGitResourceInstallationUrl(data: { gitProvider: $gitProvider }) {
      url
    }
  }
`;

const receiveMessage = (event: any) => {
  const { data } = event;
  if (data.completed) {
    triggerOnDone();
  }
};

let windowObjectReference: any = null;

const openSignInWindow = (url: string, name: string) => {
  // remove any existing event listeners
  window.removeEventListener("message", receiveMessage);

  const width = 600;
  const height = 700;

  const left = (window.screen.width - width) / 2;
  const top = 100;

  // window features
  const strWindowFeatures = `toolbar=no, menubar=no, width=${width}, height=${height}, top=${top}, left=${left}`;

  windowObjectReference = window.open(url, name, strWindowFeatures);
  if (windowObjectReference) {
    windowObjectReference.focus();
  } else {
    triggerAuthFailed();
  }

  // add the listener for receiving a message from the popup
  window.addEventListener("message", (event) => receiveMessage(event), false);
};<|MERGE_RESOLUTION|>--- conflicted
+++ resolved
@@ -17,11 +17,8 @@
 import WizardRepositoryActions from "./GitActions/RepositoryActions/WizardRepositoryActions";
 import GitSyncNotes from "./GitSyncNotes";
 import { GitOrganizationFromGitRepository } from "./SyncWithGithubPage";
-<<<<<<< HEAD
 import { GitProviderConnectionList } from "./GitActions/GitProviderConnectionList";
-=======
 import * as models from "../../models";
->>>>>>> decbb5b0
 
 type DType = {
   getGitResourceInstallationUrl: AuthorizeResourceWithGitResult;
@@ -203,14 +200,7 @@
       )}
       <Panel className={CLASS_NAME} panelStyle={EnumPanelStyle.Transparent}>
         {isEmpty(gitOrganizations) ? (
-<<<<<<< HEAD
           <GitProviderConnectionList />
-=======
-          <WizardNewConnection
-            onSyncNewGitOrganizationClick={handleAuthWithGitClick}
-            provider={gitProvider}
-          />
->>>>>>> decbb5b0
         ) : (
           <div>
             <ExistingConnectionsMenu
