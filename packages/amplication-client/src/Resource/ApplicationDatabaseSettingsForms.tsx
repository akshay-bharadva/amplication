--- conflicted
+++ resolved
@@ -10,15 +10,11 @@
 import PendingChangesContext from "../VersionControl/PendingChangesContext";
 import { match } from "react-router-dom";
 import "./ApplicationDatabaseSettingsForms.scss";
-<<<<<<< HEAD
-import { GET_RESOURCE_SETTINGS } from "./serviceSettings/GenerationSettingsForm";
-=======
 import {
   GET_RESOURCE_SETTINGS,
-  UPDATE_APP_SETTINGS,
-} from "./appSettings/GenerationSettingsForm";
+  UPDATE_SERVICE_SETTINGS,
+} from "./serviceSettings/GenerationSettingsForm";
 import useSettingsHook from "./useSettingsHook";
->>>>>>> d0de2adc
 
 type Props = {
   match: match<{ resource: string }>;
@@ -44,7 +40,7 @@
   const { trackEvent } = useTracking();
 
   const [updateServiceSettings, { error: updateError }] = useMutation<TData>(
-    UPDATE_APP_SETTINGS,
+    UPDATE_SERVICE_SETTINGS,
     {
       onCompleted: (data) => {
         pendingChangesContext.addBlock(data.updateServiceSettings.id);
@@ -52,36 +48,11 @@
     }
   );
 
-<<<<<<< HEAD
-  const handleSubmit = useCallback(
-    (data: models.ServiceSettings) => {
-      const { dbHost, dbName, dbPassword, dbPort, dbUser, authProvider } = data;
-      trackEvent({
-        eventName: "updateServiceSettings",
-      });
-      updateServiceSettings({
-        variables: {
-          data: {
-            dbHost,
-            dbName,
-            dbPassword,
-            dbPort,
-            dbUser,
-            authProvider,
-          },
-          resourceId: resourceId,
-        },
-      }).catch(console.error);
-    },
-    [updateServiceSettings, resourceId, trackEvent]
-  );
-=======
   const { handleSubmit, FORM_SCHEMA } = useSettingsHook({
     trackEvent,
-    updateAppSettings,
     resourceId,
+    updateServiceSettings,
   });
->>>>>>> d0de2adc
 
   const errorMessage = formatError(error || updateError);
   return (
@@ -151,25 +122,4 @@
   );
 }
 
-<<<<<<< HEAD
-export default ApplicationDatabaseSettingsForms;
-
-const UPDATE_APP_SETTINGS = gql`
-  mutation updateServiceSettings(
-    $data: ServiceSettingsUpdateInput!
-    $resourceId: String!
-  ) {
-    updateServiceSettings(data: $data, where: { id: $resourceId }) {
-      id
-      dbHost
-      dbName
-      dbUser
-      dbPassword
-      dbPort
-      authProvider
-    }
-  }
-`;
-=======
-export default ApplicationDatabaseSettingsForms;
->>>>>>> d0de2adc
+export default ApplicationDatabaseSettingsForms;