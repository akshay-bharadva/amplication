--- conflicted
+++ resolved
@@ -15,11 +15,7 @@
 import { Form } from "../Components/Form";
 import queryString from "query-string";
 import { DEFAULT_PAGE_SOURCE, SIGN_IN_PAGE_CONTENT } from "./constants";
-<<<<<<< HEAD
 import useLocalStorage from "react-use-localstorage";
-
-=======
->>>>>>> c3761797
 import { GitHubLoginButton } from "./GitHubLoginButton";
 import WelcomePage from "../Layout/WelcomePage";
 import { ErrorMessage } from "../Components/ErrorMessage";
