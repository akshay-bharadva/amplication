import React, { useCallback, useContext, useState } from "react";
import { gql, Reference, useMutation, useQuery } from "@apollo/client";
import { isEmpty } from "lodash";
import { formatError } from "../util/error";
import { useTracking } from "../util/analytics";
import {
  SearchField,
  Snackbar,
  CircularProgress,
  LimitationNotification,
} from "@amplication/design-system";
import { EnumImages } from "../Components/SvgThemeImage";
import * as models from "../models";
import ResourceListItem from "./ResourceListItem";
import "./ResourceList.scss";
import { AppContext } from "../context/appContext";
import CreateResourceButton from "../Components/CreateResourceButton";
import { EmptyState } from "../Components/EmptyState";
import { pluralize } from "../util/pluralize";
import { AnalyticsEventNames } from "../util/analytics-events.types";
import { GET_CURRENT_WORKSPACE } from "./queries/workspaceQueries";

type TDeleteData = {
  deleteResource: models.Resource;
};

type GetWorkspaceResponse = {
  currentWorkspace: models.Workspace;
};

const CLASS_NAME = "resource-list";

function ResourceList() {
  const { trackEvent } = useTracking();
  const [error, setError] = useState<Error | null>(null);
  const {
    resources,
    projectConfigurationResource,
    handleSearchChange,
    loadingResources,
    errorResources,
  } = useContext(AppContext);

  const clearError = useCallback(() => {
    setError(null);
  }, [setError]);

  const [deleteResource] = useMutation<TDeleteData>(DELETE_RESOURCE, {
    update(cache, { data }) {
      if (!data) return;
      const deletedResourceId = data.deleteResource.id;

      cache.modify({
        fields: {
          resources(existingResourceRefs, { readField }) {
            return existingResourceRefs.filter(
              (resourceRef: Reference) =>
                deletedResourceId !== readField("id", resourceRef)
            );
          },
        },
      });
    },
  });

  const handleDelete = useCallback(
    (resource) => {
      trackEvent({
        eventName: AnalyticsEventNames.ResourceDelete,
      });
      deleteResource({
        variables: {
          resourceId: resource.id,
        },
      }).catch(setError);
    },
    [deleteResource, setError, trackEvent]
  );

  const { data: getWorkspaceData } = useQuery<GetWorkspaceResponse>(
    GET_CURRENT_WORKSPACE
  );
  const subscription =
    getWorkspaceData.currentWorkspace.subscription?.subscriptionPlan;

  const errorMessage =
    formatError(errorResources) || (error && formatError(error));

  return (
    <div className={CLASS_NAME}>
      <div className={`${CLASS_NAME}__header`}>
        <SearchField
          label="search"
          placeholder="search"
          onChange={handleSearchChange}
        />

        <CreateResourceButton />
      </div>
      <hr className={`${CLASS_NAME}__separator`} />
      <div className={`${CLASS_NAME}__title`}>Project Settings</div>

      <div className={`${CLASS_NAME}__settings`}>
        {!loadingResources && projectConfigurationResource && (
          <ResourceListItem resource={projectConfigurationResource} />
        )}
      </div>
      <hr className={`${CLASS_NAME}__separator`} />
      <div className={`${CLASS_NAME}__title`}>
        {resources.length}{" "}
        {pluralize(resources.length, "Resource", "Resources")}
      </div>
      {loadingResources && <CircularProgress centerToParent />}

<<<<<<< HEAD
      <LimitationNotification>
        With the current plan, you can use up to 3 services. Upgrade now
      </LimitationNotification>
=======
      {!subscription && (
        <LimitationNotification
          description="With the current plan, you can use up to 3 services."
          link={`/${getWorkspaceData.currentWorkspace.id}/purchase`}
        />
      )}
>>>>>>> 4cb7d179

      <div className={`${CLASS_NAME}__content`}>
        {isEmpty(resources) && !loadingResources ? (
          <EmptyState
            message="There are no resources to show"
            image={EnumImages.AddResource}
          />
        ) : (
          !loadingResources &&
          resources.map((resource) => (
            <ResourceListItem
              key={resource.id}
              resource={resource}
              onDelete={handleDelete}
            />
          ))
        )}
      </div>

      <Snackbar
        open={Boolean(error || errorResources)}
        message={errorMessage}
        onClose={clearError}
      />
    </div>
  );
}

export default ResourceList;

const DELETE_RESOURCE = gql`
  mutation deleteResource($resourceId: String!) {
    deleteResource(where: { id: $resourceId }) {
      id
    }
  }
`;<|MERGE_RESOLUTION|>--- conflicted
+++ resolved
@@ -112,18 +112,12 @@
       </div>
       {loadingResources && <CircularProgress centerToParent />}
 
-<<<<<<< HEAD
-      <LimitationNotification>
-        With the current plan, you can use up to 3 services. Upgrade now
-      </LimitationNotification>
-=======
       {!subscription && (
         <LimitationNotification
           description="With the current plan, you can use up to 3 services."
           link={`/${getWorkspaceData.currentWorkspace.id}/purchase`}
         />
       )}
->>>>>>> 4cb7d179
 
       <div className={`${CLASS_NAME}__content`}>
         {isEmpty(resources) && !loadingResources ? (
