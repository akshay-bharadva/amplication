import {
  HorizontalRule,
  SelectMenu,
  SelectMenuItem,
  SelectMenuList,
  SelectMenuModal,
  Tooltip,
  Dialog,
} from "@amplication/design-system";
import { useApolloClient } from "@apollo/client";
import React, { useCallback, useContext, useState } from "react";
import { isMacOs } from "react-device-detect";
import { Link, useHistory, useRouteMatch } from "react-router-dom";
import { unsetToken } from "../../authentication/authentication";
import CommandPalette from "../../CommandPalette/CommandPalette";
import { Button, EnumButtonStyle } from "../../Components/Button";
import ResourceCircleBadge from "../../Components/ResourceCircleBadge";
import UserBadge from "../../Components/UserBadge";
import { AppContext } from "../../context/appContext";
import MenuItem from "../../Layout/MenuItem";
import * as models from "../../models";
import HeaderMenuStaticOptions from "./HeaderMenuStaticOptions";
import { AnalyticsEventNames } from "../../util/analytics-events.types";
import "./WorkspaceHeader.scss";
import { useTracking } from "../../util/analytics";
<<<<<<< HEAD
import ProfileForm from "../../Profile/ProfileForm";
=======
import { version } from "../../util/version";
>>>>>>> 3cd62326

const CLASS_NAME = "workspace-header";
export { CLASS_NAME as WORK_SPACE_HEADER_CLASS_NAME };
export const PROJECT_CONFIGURATION_RESOURCE_NAME = "Project Configuration";

// eslint-disable-next-line @typescript-eslint/ban-types
const WorkspaceHeader: React.FC<{}> = () => {
  const {
    currentWorkspace,
    currentProject,
    currentResource,
    setResource,
    resources,
    currentProjectConfiguration,
    openHubSpotChat,
  } = useContext(AppContext);
  const apolloClient = useApolloClient();
  const history = useHistory();
  const { trackEvent } = useTracking();
  const isProjectRoute = useRouteMatch(
    "/:workspace([A-Za-z0-9-]{20,})/:project([A-Za-z0-9-]{20,})"
  );
  const isResourceRoute = useRouteMatch(
    "/:workspace([A-Za-z0-9-]{20,})/:project([A-Za-z0-9-]{20,})/:resource([A-Za-z0-9-]{20,})"
  );
  const isCommitsRoute = useRouteMatch(
    "/:workspace([A-Za-z0-9-]{20,})/:project([A-Za-z0-9-]{20,})/commits/:commit([A-Za-z0-9-]{20,})?"
  );
  const isCodeViewRoute = useRouteMatch(
    "/:workspace([A-Za-z0-9-]{20,})/:project([A-Za-z0-9-]{20,})/code-view"
  );
  const [versionAlert, setVersionAlert] = useState(false);
  const getSelectedEntities = useCallback(() => {
    if (
      (isResourceRoute && currentResource) ||
      (isResourceRoute && currentProjectConfiguration)
    )
      return currentResource?.resourceType ===
        models.EnumResourceType.ProjectConfiguration
        ? PROJECT_CONFIGURATION_RESOURCE_NAME
        : currentResource?.name;

    if (isCommitsRoute) return "Commits";

    if (isCodeViewRoute) return "View Code";
  }, [
    currentResource,
    isCodeViewRoute,
    isCommitsRoute,
    isResourceRoute,
    currentProjectConfiguration,
  ]);

<<<<<<< HEAD
  const [version, setVersion] = useState("");
  const [showProfileFormDialog, setShowProfileFormDialog] =
    useState<boolean>(false);
  useEffect(() => {
    import("../../util/version").then(({ version }) => {
      setVersion(version);
    });
  }, []);

=======
>>>>>>> 3cd62326
  const handleSignOut = useCallback(() => {
    /**@todo: sign out on server */
    unsetToken();
    apolloClient.clearStore();

    history.replace("/login");
  }, [history, apolloClient]);

  const handleUpgradeClick = useCallback(() => {
    history.push(`/${currentWorkspace.id}/purchase`, {
      from: { pathname: window.location.pathname },
    });
    trackEvent({
      eventName: AnalyticsEventNames.UpgradeOnTopBarClick,
      workspace: currentWorkspace.id,
    });
  }, [currentWorkspace, window.location.pathname]);

  const handleContactUsClick = useCallback(() => {
    openHubSpotChat();
    trackEvent({
      eventName: AnalyticsEventNames.HelpMenuItemClick,
      Action: "Contact Us",
      workspaceId: currentWorkspace.id,
    });
  }, [openHubSpotChat]);

  const handleShowProfileForm = useCallback(() => {
    setShowProfileFormDialog(!showProfileFormDialog);
  }, [showProfileFormDialog, setShowProfileFormDialog]);

  return (
    <>
      <Dialog
        className="new-entity-dialog"
        isOpen={showProfileFormDialog}
        onDismiss={handleShowProfileForm}
        title="User Profile"
      >
        <ProfileForm />
      </Dialog>
      <div className={CLASS_NAME}>
        <div className={`${CLASS_NAME}__left`}>
          <div className={`${CLASS_NAME}__logo`}>
            <MenuItem
              title="Home"
              icon="logo"
              to={`/${currentWorkspace?.id}/${currentProject?.id}`}
              disableHover
            />
          </div>
          <Tooltip
            aria-label="Version number copied successfully"
            direction="e"
            noDelay
            show={versionAlert}
          >
            <Button
              className={`${CLASS_NAME}__version`}
              buttonStyle={EnumButtonStyle.Clear}
              onClick={async () => {
                setVersionAlert(true);
                await navigator.clipboard.writeText(version);
              }}
              onMouseLeave={() => {
                setVersionAlert(false);
              }}
            >
              <span>v{version}</span>
            </Button>
          </Tooltip>
        </div>
        <div className={`${CLASS_NAME}__center`}>
          <div className={`${CLASS_NAME}__breadcrumbs`}>
            {currentProject && (
              <>
                <div
                  className={`${CLASS_NAME}__breadcrumbs__project ${
                    isProjectRoute ? "highlight" : ""
                  }`}
                >
                  <Link to={`/${currentWorkspace?.id}/${currentProject?.id}`}>
                    {currentProject?.name}
                  </Link>
                </div>
                <div>
                  <hr className={`${CLASS_NAME}__vertical_border`} />
                </div>
                <div className={`${CLASS_NAME}__breadcrumbs__resource`}>
                  <SelectMenu
                    title={
                      <p
                        className={`${CLASS_NAME}__breadcrumbs__resource__title`}
                      >
                        {getSelectedEntities() || "Resource List"}
                      </p>
                    }
                    buttonStyle={EnumButtonStyle.Text}
                    buttonClassName={isResourceRoute ? "highlight" : ""}
                    icon="chevron_down"
                    openIcon="chevron_up"
                    className={`${CLASS_NAME}__breadcrumbs__menu`}
                  >
                    <SelectMenuModal align="right">
                      <SelectMenuList>
                        {resources.length > 0 && (
                          <>
                            {resources.length &&
                              resources.map((resource: models.Resource) => (
                                <SelectMenuItem
                                  closeAfterSelectionChange
                                  selected={currentResource?.id === resource.id}
                                  key={resource.id}
                                  onSelectionChange={() => {
                                    setResource(resource);
                                  }}
                                >
                                  <div
                                    className={`${CLASS_NAME}__breadcrumbs__resource__item`}
                                  >
                                    <ResourceCircleBadge
                                      type={
                                        resource.resourceType as models.EnumResourceType
                                      }
                                      size="xsmall"
                                    />
                                    <div
                                      className={`${CLASS_NAME}__breadcrumbs__resource__text`}
                                    >
                                      <div
                                        className={`${CLASS_NAME}__breadcrumbs__resource__text__name`}
                                      >
                                        {resource.name}
                                      </div>
                                      <div
                                        className={`${CLASS_NAME}__breadcrumbs__resource__text__desc`}
                                      >
                                        {resource.description}
                                      </div>
                                    </div>
                                  </div>
                                </SelectMenuItem>
                              ))}

                            <HorizontalRule />
                          </>
                        )}

                        <HeaderMenuStaticOptions
                          currentProjectConfigurationId={
                            currentProjectConfiguration?.id
                          }
                          currentProjectId={currentProject.id}
                          currentWorkspaceId={currentWorkspace?.id}
                          history={history}
                          path={isCommitsRoute?.url}
                        />
                      </SelectMenuList>
                    </SelectMenuModal>
                  </SelectMenu>
                </div>
              </>
            )}
          </div>
        </div>
        <div className={`${CLASS_NAME}__right`}>
          <div className={`${CLASS_NAME}__links`}>
            <Button
              className={`${CLASS_NAME}__upgrade__btn`}
              buttonStyle={EnumButtonStyle.Outline}
              onClick={handleUpgradeClick}
            >
              Upgrade
            </Button>
            <Button
              className={`${CLASS_NAME}__contact__btn`}
              buttonStyle={EnumButtonStyle.Clear}
              onClick={handleContactUsClick}
            >
              Contact Us
            </Button>
            <a
              className={`${CLASS_NAME}__links__link`}
              rel="noopener noreferrer"
              href="https://docs.amplication.com"
              target="_blank"
            >
              Docs
            </a>
          </div>
          <hr className={`${CLASS_NAME}__vertical_border`} />

          <CommandPalette
            trigger={
              <Tooltip
                className="amp-menu-item__tooltip"
                aria-label={`Search (${isMacOs ? "⌘" : "Ctrl"}+Shift+K)`}
                direction="sw"
                noDelay
              >
                <Button
                  buttonStyle={EnumButtonStyle.Text}
                  icon="search"
                  iconSize="small"
                />
              </Tooltip>
            }
          />
          <hr className={`${CLASS_NAME}__vertical_border`} />

          <div
            className={`${CLASS_NAME}__user_badge_wrapper`}
            onClick={handleShowProfileForm}
          >
            <UserBadge />
          </div>

          <hr className={`${CLASS_NAME}__vertical_border`} />

          <Button
            buttonStyle={EnumButtonStyle.Text}
            icon="log_out"
            onClick={handleSignOut}
          />
        </div>
      </div>
    </>
  );
};

export default WorkspaceHeader;<|MERGE_RESOLUTION|>--- conflicted
+++ resolved
@@ -23,11 +23,8 @@
 import { AnalyticsEventNames } from "../../util/analytics-events.types";
 import "./WorkspaceHeader.scss";
 import { useTracking } from "../../util/analytics";
-<<<<<<< HEAD
 import ProfileForm from "../../Profile/ProfileForm";
-=======
 import { version } from "../../util/version";
->>>>>>> 3cd62326
 
 const CLASS_NAME = "workspace-header";
 export { CLASS_NAME as WORK_SPACE_HEADER_CLASS_NAME };
@@ -81,7 +78,6 @@
     currentProjectConfiguration,
   ]);
 
-<<<<<<< HEAD
   const [version, setVersion] = useState("");
   const [showProfileFormDialog, setShowProfileFormDialog] =
     useState<boolean>(false);
@@ -91,8 +87,6 @@
     });
   }, []);
 
-=======
->>>>>>> 3cd62326
   const handleSignOut = useCallback(() => {
     /**@todo: sign out on server */
     unsetToken();
