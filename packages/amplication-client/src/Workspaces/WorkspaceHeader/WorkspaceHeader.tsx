import {
  HorizontalRule,
  SelectMenu,
  SelectMenuItem,
  SelectMenuList,
  SelectMenuModal,
  Tooltip,
  Dialog,
} from "@amplication/design-system";
import { useApolloClient } from "@apollo/client";
import React, { useCallback, useContext, useState } from "react";
import { isMacOs } from "react-device-detect";
import { Link, useHistory, useRouteMatch } from "react-router-dom";
import { unsetToken } from "../../authentication/authentication";
import CommandPalette from "../../CommandPalette/CommandPalette";
import { Button, EnumButtonStyle } from "../../Components/Button";
import ResourceCircleBadge from "../../Components/ResourceCircleBadge";
import UserBadge from "../../Components/UserBadge";
import { AppContext } from "../../context/appContext";
import MenuItem from "../../Layout/MenuItem";
import * as models from "../../models";
import HeaderMenuStaticOptions from "./HeaderMenuStaticOptions";
import { AnalyticsEventNames } from "../../util/analytics-events.types";
import "./WorkspaceHeader.scss";
import { useTracking } from "../../util/analytics";
import ProfileForm from "../../Profile/ProfileForm";
import { version } from "../../util/version";

const CLASS_NAME = "workspace-header";
export { CLASS_NAME as WORK_SPACE_HEADER_CLASS_NAME };
export const PROJECT_CONFIGURATION_RESOURCE_NAME = "Project Configuration";

enum ItemDataCommand {
  COMMAND_CONTACT_US = "command_contact_us",
}

type HelpMenuItem = {
  name: string;
  url: string | null;
  itemData: ItemDataCommand | null;
};

const HELP_MENU_LIST: HelpMenuItem[] = [
  { name: "Docs", url: "https://docs.amplication.com", itemData: null },
  {
    name: "Technical Support",
    url: "https://amplication.com/discord",
    itemData: null,
  },
  {
    name: "Contact Us",
    url: null,
    itemData: ItemDataCommand.COMMAND_CONTACT_US,
  },
];

// eslint-disable-next-line @typescript-eslint/ban-types
const WorkspaceHeader: React.FC<{}> = () => {
  const {
    currentWorkspace,
    currentProject,
    currentResource,
    setResource,
    resources,
    currentProjectConfiguration,
    openHubSpotChat,
  } = useContext(AppContext);
  const apolloClient = useApolloClient();
  const history = useHistory();
  const { trackEvent } = useTracking();
  const isProjectRoute = useRouteMatch(
    "/:workspace([A-Za-z0-9-]{20,})/:project([A-Za-z0-9-]{20,})"
  );
  const isResourceRoute = useRouteMatch(
    "/:workspace([A-Za-z0-9-]{20,})/:project([A-Za-z0-9-]{20,})/:resource([A-Za-z0-9-]{20,})"
  );
  const isCommitsRoute = useRouteMatch(
    "/:workspace([A-Za-z0-9-]{20,})/:project([A-Za-z0-9-]{20,})/commits/:commit([A-Za-z0-9-]{20,})?"
  );
  const isCodeViewRoute = useRouteMatch(
    "/:workspace([A-Za-z0-9-]{20,})/:project([A-Za-z0-9-]{20,})/code-view"
  );
  const [versionAlert, setVersionAlert] = useState(false);
  const getSelectedEntities = useCallback(() => {
    if (
      (isResourceRoute && currentResource) ||
      (isResourceRoute && currentProjectConfiguration)
    )
      return currentResource?.resourceType ===
        models.EnumResourceType.ProjectConfiguration
        ? PROJECT_CONFIGURATION_RESOURCE_NAME
        : currentResource?.name;

    if (isCommitsRoute) return "Commits";

    if (isCodeViewRoute) return "View Code";
  }, [
    currentResource,
    isCodeViewRoute,
    isCommitsRoute,
    isResourceRoute,
    currentProjectConfiguration,
  ]);

  const [showProfileFormDialog, setShowProfileFormDialog] =
    useState<boolean>(false);

  const handleSignOut = useCallback(() => {
    /**@todo: sign out on server */
    unsetToken();
    apolloClient.clearStore();

    history.replace("/login");
  }, [history, apolloClient]);

  const handleUpgradeClick = useCallback(() => {
    history.push(`/${currentWorkspace.id}/purchase`, {
      from: { pathname: window.location.pathname },
    });
    trackEvent({
      eventName: AnalyticsEventNames.UpgradeOnTopBarClick,
      workspace: currentWorkspace.id,
    });
  }, [currentWorkspace, window.location.pathname]);

  const handleContactUsClick = useCallback(() => {
    openHubSpotChat();
    trackEvent({
      eventName: AnalyticsEventNames.HelpMenuItemClick,
      Action: "Contact Us",
      workspaceId: currentWorkspace.id,
    });
  }, [openHubSpotChat]);

<<<<<<< HEAD
  const handleItemDataClicked = useCallback(
    (itemData: ItemDataCommand) => {
      switch (itemData) {
        case ItemDataCommand.COMMAND_CONTACT_US:
          handleContactUsClick();
          return;
      }
    },
    [handleContactUsClick]
  );
=======
  const handleShowProfileForm = useCallback(() => {
    setShowProfileFormDialog(!showProfileFormDialog);
  }, [showProfileFormDialog, setShowProfileFormDialog]);
>>>>>>> 7759f0a2

  return (
    <>
      <Dialog
        className="new-entity-dialog"
        isOpen={showProfileFormDialog}
        onDismiss={handleShowProfileForm}
        title="User Profile"
      >
        <ProfileForm />
      </Dialog>
      <div className={CLASS_NAME}>
        <div className={`${CLASS_NAME}__left`}>
          <div className={`${CLASS_NAME}__logo`}>
            <MenuItem
              title="Home"
              icon="logo"
              to={`/${currentWorkspace?.id}/${currentProject?.id}`}
              disableHover
            />
          </div>
          <Tooltip
            aria-label="Version number copied successfully"
            direction="e"
            noDelay
            show={versionAlert}
          >
            <Button
              className={`${CLASS_NAME}__version`}
              buttonStyle={EnumButtonStyle.Clear}
              onClick={async () => {
                setVersionAlert(true);
                await navigator.clipboard.writeText(version);
              }}
              onMouseLeave={() => {
                setVersionAlert(false);
              }}
            >
              <span>v{version}</span>
            </Button>
          </Tooltip>
        </div>
        <div className={`${CLASS_NAME}__center`}>
          <div className={`${CLASS_NAME}__breadcrumbs`}>
            {currentProject && (
              <>
                <div
                  className={`${CLASS_NAME}__breadcrumbs__project ${
                    isProjectRoute ? "highlight" : ""
                  }`}
                >
                  <Link to={`/${currentWorkspace?.id}/${currentProject?.id}`}>
                    {currentProject?.name}
                  </Link>
                </div>
                <div>
                  <hr className={`${CLASS_NAME}__vertical_border`} />
                </div>
                <div className={`${CLASS_NAME}__breadcrumbs__resource`}>
                  <SelectMenu
                    title={
                      <p
                        className={`${CLASS_NAME}__breadcrumbs__resource__title`}
                      >
                        {getSelectedEntities() || "Resource List"}
                      </p>
                    }
                    buttonStyle={EnumButtonStyle.Text}
                    buttonClassName={isResourceRoute ? "highlight" : ""}
                    icon="chevron_down"
                    openIcon="chevron_up"
                    className={`${CLASS_NAME}__breadcrumbs__menu`}
                  >
                    <SelectMenuModal align="right">
                      <SelectMenuList>
                        {resources.length > 0 && (
                          <>
                            {resources.length &&
                              resources.map((resource: models.Resource) => (
                                <SelectMenuItem
                                  closeAfterSelectionChange
                                  selected={currentResource?.id === resource.id}
                                  key={resource.id}
                                  onSelectionChange={() => {
                                    setResource(resource);
                                  }}
                                >
                                  <div
                                    className={`${CLASS_NAME}__breadcrumbs__resource__item`}
                                  >
                                    <ResourceCircleBadge
                                      type={
                                        resource.resourceType as models.EnumResourceType
                                      }
                                      size="xsmall"
                                    />
                                    <div
                                      className={`${CLASS_NAME}__breadcrumbs__resource__text`}
                                    >
                                      <div
                                        className={`${CLASS_NAME}__breadcrumbs__resource__text__name`}
                                      >
                                        {resource.name}
                                      </div>
                                      <div
                                        className={`${CLASS_NAME}__breadcrumbs__resource__text__desc`}
                                      >
                                        {resource.description}
                                      </div>
                                    </div>
                                  </div>
                                </SelectMenuItem>
                              ))}

                            <HorizontalRule />
                          </>
                        )}

                        <HeaderMenuStaticOptions
                          currentProjectConfigurationId={
                            currentProjectConfiguration?.id
                          }
                          currentProjectId={currentProject.id}
                          currentWorkspaceId={currentWorkspace?.id}
                          history={history}
                          path={isCommitsRoute?.url}
                        />
                      </SelectMenuList>
                    </SelectMenuModal>
                  </SelectMenu>
                </div>
              </>
            )}
          </div>
        </div>
<<<<<<< HEAD
      </div>
      <div className={`${CLASS_NAME}__right`}>
        <div className={`${CLASS_NAME}__links`}>
          <Button
            className={`${CLASS_NAME}__upgrade__btn`}
            buttonStyle={EnumButtonStyle.Outline}
            onClick={handleUpgradeClick}
          >
            Upgrade
          </Button>
        </div>
        <hr className={`${CLASS_NAME}__vertical_border`} />

        <CommandPalette
          trigger={
            <Tooltip
              className="amp-menu-item__tooltip"
              aria-label={`Search (${isMacOs ? "⌘" : "Ctrl"}+Shift+K)`}
              direction="sw"
              noDelay
            >
              <Button
                buttonStyle={EnumButtonStyle.Text}
                icon="search"
                iconSize="small"
              />
            </Tooltip>
          }
        />
        <hr className={`${CLASS_NAME}__vertical_border`} />
        <div className={`${CLASS_NAME}__help_popover`}>
          <SelectMenu
            title={"Help"}
            buttonStyle={EnumButtonStyle.Text}
            icon="chevron_down"
            openIcon="chevron_up"
            className={`${CLASS_NAME}__help_popover__menu`}
          >
            <SelectMenuModal align="right">
              <SelectMenuList>
                {HELP_MENU_LIST.map((route: HelpMenuItem, index) => (
                  <SelectMenuItem
                    closeAfterSelectionChange
                    onSelectionChange={() => {
                      !route.url && handleItemDataClicked(route.itemData);
                    }}
                    key={index}
                    {...(route.url
                      ? {
                          rel: "noopener noreferrer",
                          href: route.url,
                          target: "_blank",
                        }
                      : {})}
                  >
                    <div className={`${CLASS_NAME}__help_popover__name`}>
                      {route.name}
                    </div>
                  </SelectMenuItem>
                ))}
              </SelectMenuList>
            </SelectMenuModal>
          </SelectMenu>
        </div>
        <hr className={`${CLASS_NAME}__vertical_border`} />
=======
        <div className={`${CLASS_NAME}__right`}>
          <div className={`${CLASS_NAME}__links`}>
            <Button
              className={`${CLASS_NAME}__upgrade__btn`}
              buttonStyle={EnumButtonStyle.Outline}
              onClick={handleUpgradeClick}
            >
              Upgrade
            </Button>
            <Button
              className={`${CLASS_NAME}__contact__btn`}
              buttonStyle={EnumButtonStyle.Clear}
              onClick={handleContactUsClick}
            >
              Contact Us
            </Button>
            <a
              className={`${CLASS_NAME}__links__link`}
              rel="noopener noreferrer"
              href="https://docs.amplication.com"
              target="_blank"
            >
              Docs
            </a>
          </div>
          <hr className={`${CLASS_NAME}__vertical_border`} />
>>>>>>> 7759f0a2

          <CommandPalette
            trigger={
              <Tooltip
                className="amp-menu-item__tooltip"
                aria-label={`Search (${isMacOs ? "⌘" : "Ctrl"}+Shift+K)`}
                direction="sw"
                noDelay
              >
                <Button
                  buttonStyle={EnumButtonStyle.Text}
                  icon="search"
                  iconSize="small"
                />
              </Tooltip>
            }
          />
          <hr className={`${CLASS_NAME}__vertical_border`} />

          <div
            className={`${CLASS_NAME}__user_badge_wrapper`}
            onClick={handleShowProfileForm}
          >
            <UserBadge />
          </div>

          <hr className={`${CLASS_NAME}__vertical_border`} />

          <Button
            buttonStyle={EnumButtonStyle.Text}
            icon="log_out"
            onClick={handleSignOut}
          />
        </div>
      </div>
    </>
  );
};

export default WorkspaceHeader;<|MERGE_RESOLUTION|>--- conflicted
+++ resolved
@@ -25,6 +25,10 @@
 import { useTracking } from "../../util/analytics";
 import ProfileForm from "../../Profile/ProfileForm";
 import { version } from "../../util/version";
+import {
+  AMPLICATION_DISCORD_URL,
+  AMPLICATION_DOC_URL,
+} from "../../util/constants";
 
 const CLASS_NAME = "workspace-header";
 export { CLASS_NAME as WORK_SPACE_HEADER_CLASS_NAME };
@@ -41,10 +45,10 @@
 };
 
 const HELP_MENU_LIST: HelpMenuItem[] = [
-  { name: "Docs", url: "https://docs.amplication.com", itemData: null },
+  { name: "Docs", url: AMPLICATION_DOC_URL, itemData: null },
   {
     name: "Technical Support",
-    url: "https://amplication.com/discord",
+    url: AMPLICATION_DISCORD_URL,
     itemData: null,
   },
   {
@@ -132,22 +136,18 @@
     });
   }, [openHubSpotChat]);
 
-<<<<<<< HEAD
   const handleItemDataClicked = useCallback(
     (itemData: ItemDataCommand) => {
-      switch (itemData) {
-        case ItemDataCommand.COMMAND_CONTACT_US:
-          handleContactUsClick();
-          return;
+      if (itemData === ItemDataCommand.COMMAND_CONTACT_US) {
+        handleContactUsClick();
       }
+      return;
     },
     [handleContactUsClick]
   );
-=======
   const handleShowProfileForm = useCallback(() => {
     setShowProfileFormDialog(!showProfileFormDialog);
   }, [showProfileFormDialog, setShowProfileFormDialog]);
->>>>>>> 7759f0a2
 
   return (
     <>
@@ -283,73 +283,6 @@
             )}
           </div>
         </div>
-<<<<<<< HEAD
-      </div>
-      <div className={`${CLASS_NAME}__right`}>
-        <div className={`${CLASS_NAME}__links`}>
-          <Button
-            className={`${CLASS_NAME}__upgrade__btn`}
-            buttonStyle={EnumButtonStyle.Outline}
-            onClick={handleUpgradeClick}
-          >
-            Upgrade
-          </Button>
-        </div>
-        <hr className={`${CLASS_NAME}__vertical_border`} />
-
-        <CommandPalette
-          trigger={
-            <Tooltip
-              className="amp-menu-item__tooltip"
-              aria-label={`Search (${isMacOs ? "⌘" : "Ctrl"}+Shift+K)`}
-              direction="sw"
-              noDelay
-            >
-              <Button
-                buttonStyle={EnumButtonStyle.Text}
-                icon="search"
-                iconSize="small"
-              />
-            </Tooltip>
-          }
-        />
-        <hr className={`${CLASS_NAME}__vertical_border`} />
-        <div className={`${CLASS_NAME}__help_popover`}>
-          <SelectMenu
-            title={"Help"}
-            buttonStyle={EnumButtonStyle.Text}
-            icon="chevron_down"
-            openIcon="chevron_up"
-            className={`${CLASS_NAME}__help_popover__menu`}
-          >
-            <SelectMenuModal align="right">
-              <SelectMenuList>
-                {HELP_MENU_LIST.map((route: HelpMenuItem, index) => (
-                  <SelectMenuItem
-                    closeAfterSelectionChange
-                    onSelectionChange={() => {
-                      !route.url && handleItemDataClicked(route.itemData);
-                    }}
-                    key={index}
-                    {...(route.url
-                      ? {
-                          rel: "noopener noreferrer",
-                          href: route.url,
-                          target: "_blank",
-                        }
-                      : {})}
-                  >
-                    <div className={`${CLASS_NAME}__help_popover__name`}>
-                      {route.name}
-                    </div>
-                  </SelectMenuItem>
-                ))}
-              </SelectMenuList>
-            </SelectMenuModal>
-          </SelectMenu>
-        </div>
-        <hr className={`${CLASS_NAME}__vertical_border`} />
-=======
         <div className={`${CLASS_NAME}__right`}>
           <div className={`${CLASS_NAME}__links`}>
             <Button
@@ -359,24 +292,8 @@
             >
               Upgrade
             </Button>
-            <Button
-              className={`${CLASS_NAME}__contact__btn`}
-              buttonStyle={EnumButtonStyle.Clear}
-              onClick={handleContactUsClick}
-            >
-              Contact Us
-            </Button>
-            <a
-              className={`${CLASS_NAME}__links__link`}
-              rel="noopener noreferrer"
-              href="https://docs.amplication.com"
-              target="_blank"
-            >
-              Docs
-            </a>
           </div>
           <hr className={`${CLASS_NAME}__vertical_border`} />
->>>>>>> 7759f0a2
 
           <CommandPalette
             trigger={
@@ -395,7 +312,41 @@
             }
           />
           <hr className={`${CLASS_NAME}__vertical_border`} />
-
+          <div className={`${CLASS_NAME}__help_popover`}>
+            <SelectMenu
+              title="Help"
+              buttonStyle={EnumButtonStyle.Text}
+              icon="chevron_down"
+              openIcon="chevron_up"
+              className={`${CLASS_NAME}__help_popover__menu`}
+            >
+              <SelectMenuModal align="right">
+                <SelectMenuList>
+                  {HELP_MENU_LIST.map((route: HelpMenuItem, index) => (
+                    <SelectMenuItem
+                      closeAfterSelectionChange
+                      onSelectionChange={() => {
+                        !route.url && handleItemDataClicked(route.itemData);
+                      }}
+                      key={index}
+                      {...(route.url
+                        ? {
+                            rel: "noopener noreferrer",
+                            href: route.url,
+                            target: "_blank",
+                          }
+                        : {})}
+                    >
+                      <div className={`${CLASS_NAME}__help_popover__name`}>
+                        {route.name}
+                      </div>
+                    </SelectMenuItem>
+                  ))}
+                </SelectMenuList>
+              </SelectMenuModal>
+            </SelectMenu>
+          </div>
+          <hr className={`${CLASS_NAME}__vertical_border`} />
           <div
             className={`${CLASS_NAME}__user_badge_wrapper`}
             onClick={handleShowProfileForm}
