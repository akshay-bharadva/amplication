import { CircularProgress } from "@amplication/design-system";
import { StiggProvider } from "@stigg/react-sdk";
import React, { lazy, useState } from "react";
import { isMobileOnly } from "react-device-detect";
import { match } from "react-router-dom";
import { useTracking } from "react-tracking";
import useAuthenticated from "../authentication/use-authenticated";
import { AppContextProvider } from "../context/appContext";
import { REACT_APP_BILLING_API_KEY } from "../env";
import { HubSpotChatComponent } from "../hubSpotChat";
import ScreenResolutionMessage from "../Layout/ScreenResolutionMessage";
import ProjectEmptyState from "../Project/ProjectEmptyState";
import { AppRouteProps } from "../routes/routesUtil";
import CompleteInvitation from "../User/CompleteInvitation";
import { AnalyticsEventNames } from "../util/analytics-events.types";
import LastCommit from "../VersionControl/LastCommit";
import PendingChanges from "../VersionControl/PendingChanges";
import usePendingChanges, {
  PendingChangeItem,
} from "./hooks/usePendingChanges";
import useProjectSelector from "./hooks/useProjectSelector";
import useResources from "./hooks/useResources";
import useWorkspaceSelector from "./hooks/useWorkspaceSelector";
import WorkspaceFooter from "./WorkspaceFooter";
import WorkspaceHeader from "./WorkspaceHeader/WorkspaceHeader";
import "./WorkspaceLayout.scss";

const MobileMessage = lazy(() => import("../Layout/MobileMessage"));

export type PendingChangeStatusData = {
  pendingChanges: PendingChangeItem[];
};

type Props = AppRouteProps & {
  match: match<{
    workspace: string;
  }>;
};

const WorkspaceLayout: React.FC<Props> = ({ innerRoutes, moduleClass }) => {
  const [chatStatus, setChatStatus] = useState<boolean>(false);
  const { trackEvent } = useTracking();
  const authenticated = useAuthenticated();
  const {
    currentWorkspace,
    handleSetCurrentWorkspace,
    createWorkspace,
    createNewWorkspaceError,
    loadingCreateNewWorkspace,
    refreshCurrentWorkspace,
    getWorkspaces,
    workspacesList,
  } = useWorkspaceSelector(authenticated);
  const {
    currentProject,
    createProject,
    projectsList,
    onNewProjectCompleted,
    currentProjectConfiguration,
  } = useProjectSelector(authenticated, currentWorkspace);

  const {
    pendingChanges,
    commitRunning,
    pendingChangesIsError,
    addEntity,
    addBlock,
    addChange,
    resetPendingChanges,
    setCommitRunning,
    setPendingChangesError,
<<<<<<< HEAD
=======
    resetPendingChangesIndicator,
    setResetPendingChangesIndicator,
>>>>>>> c55e82bc
  } = usePendingChanges(currentProject);

  const {
    resources,
    projectConfigurationResource,
    handleSearchChange,
    loadingResources,
    errorResources,
    currentResource,
    setResource,
    createService,
    loadingCreateService,
    errorCreateService,
    gitRepositoryFullName,
    gitRepositoryUrl,
    createMessageBroker,
    errorCreateMessageBroker,
    loadingCreateMessageBroker,
  } = useResources(currentWorkspace, currentProject, addBlock, addEntity);
<<<<<<< HEAD
=======

  const { Track } = useTracking({
    workspaceId: currentWorkspace?.id,
    projectId: currentProject?.id,
    resourceId: currentResource?.id,
  });

  const openHubSpotChat = () => {
    const status = window.HubSpotConversations.widget.status();

    if (status.loaded) {
      window.HubSpotConversations.widget.refresh();
    } else {
      window.HubSpotConversations.widget.load();
    }
    trackEvent({
      eventName: AnalyticsEventNames.ChatWidgetView,
      workspaceId: currentWorkspace.id,
    });
    setChatStatus(true);
  };
>>>>>>> c55e82bc

  return currentWorkspace ? (
    <AppContextProvider
      newVal={{
        currentWorkspace,
        handleSetCurrentWorkspace,
        createWorkspace,
        currentProjectConfiguration,
        createNewWorkspaceError,
        loadingCreateNewWorkspace,
        currentProject,
        projectsList,
        setNewProject: createProject,
        onNewProjectCompleted,
        resources,
        setNewService: createService,
        projectConfigurationResource,
        handleSearchChange,
        loadingResources,
        errorResources,
        loadingCreateService,
        errorCreateService,
        currentResource,
        setResource,
        pendingChanges,
        commitRunning,
        pendingChangesIsError,
        addEntity,
        addBlock,
        addChange,
        resetPendingChanges,
        setCommitRunning,
        setPendingChangesError,
        refreshCurrentWorkspace,
        getWorkspaces,
        workspacesList,
        gitRepositoryFullName,
        gitRepositoryUrl,
        createMessageBroker,
        errorCreateMessageBroker,
        loadingCreateMessageBroker,
        resetPendingChangesIndicator,
        setResetPendingChangesIndicator,
        openHubSpotChat,
      }}
    >
      {isMobileOnly ? (
        <MobileMessage />
      ) : (
        <StiggProvider
          apiKey={REACT_APP_BILLING_API_KEY}
          customerId={currentWorkspace.id}
        >
          <Track>
            <div className={moduleClass}>
              <WorkspaceHeader />
              <CompleteInvitation />
              <div className={`${moduleClass}__page_content`}>
                <div className={`${moduleClass}__main_content`}>
                  {projectsList.length ? innerRoutes : <ProjectEmptyState />}
                </div>
                <div className={`${moduleClass}__changes_menu`}>
                  {currentProject ? (
                    <PendingChanges projectId={currentProject.id} />
                  ) : null}
                  {currentProject && (
                    <LastCommit projectId={currentProject.id} />
                  )}
                </div>
              </div>
              <WorkspaceFooter />
              <HubSpotChatComponent
                setChatStatus={setChatStatus}
                chatStatus={chatStatus}
              />
              <ScreenResolutionMessage />
            </div>
          </Track>
        </StiggProvider>
      )}
    </AppContextProvider>
  ) : (
    <CircularProgress centerToParent />
  );
};

export default WorkspaceLayout;<|MERGE_RESOLUTION|>--- conflicted
+++ resolved
@@ -69,11 +69,8 @@
     resetPendingChanges,
     setCommitRunning,
     setPendingChangesError,
-<<<<<<< HEAD
-=======
     resetPendingChangesIndicator,
     setResetPendingChangesIndicator,
->>>>>>> c55e82bc
   } = usePendingChanges(currentProject);
 
   const {
@@ -93,8 +90,6 @@
     errorCreateMessageBroker,
     loadingCreateMessageBroker,
   } = useResources(currentWorkspace, currentProject, addBlock, addEntity);
-<<<<<<< HEAD
-=======
 
   const { Track } = useTracking({
     workspaceId: currentWorkspace?.id,
@@ -116,7 +111,6 @@
     });
     setChatStatus(true);
   };
->>>>>>> c55e82bc
 
   return currentWorkspace ? (
     <AppContextProvider
