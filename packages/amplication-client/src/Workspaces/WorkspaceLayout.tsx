import React, { lazy } from "react";
import { match } from "react-router-dom";
import ScreenResolutionMessage from "../Layout/ScreenResolutionMessage";
import { isMobileOnly } from "react-device-detect";
import CompleteInvitation from "../User/CompleteInvitation";
import "./WorkspaceLayout.scss";
import WorkspaceHeader from "./WorkspaceHeader/WorkspaceHeader";
// import WorkspaceFooter from "./WorkspaceFooter";
import useAuthenticated from "../authentication/use-authenticated";
import useProjectSelector from "./hooks/useProjectSelector";
import { AppContextProvider } from "../context/appContext";
import useWorkspaceSelector from "./hooks/useWorkspaceSelector";
import { CircularProgress } from "@amplication/design-system";
import useResources from "./hooks/useResources";
import { AppRouteProps } from "../routes/routesUtil";
import usePendingChanges, {
  PendingChangeItem,
} from "./hooks/usePendingChanges";
import ProjectEmptyState from "../Project/ProjectEmptyState";
import PendingChanges from "../VersionControl/PendingChanges";
import LastCommit from "../VersionControl/LastCommit";
import WorkspaceFooter from "./WorkspaceFooter";

const MobileMessage = lazy(() => import("../Layout/MobileMessage"));

export type PendingChangeStatusData = {
  pendingChanges: PendingChangeItem[];
};

type Props = AppRouteProps & {
  match: match<{
    workspace: string;
  }>;
};

const WorkspaceLayout: React.FC<Props> = ({ innerRoutes, moduleClass }) => {
  const authenticated = useAuthenticated();
  const {
    currentWorkspace,
    handleSetCurrentWorkspace,
    createWorkspace,
    createNewWorkspaceError,
    loadingCreateNewWorkspace,
    refreshCurrentWorkspace,
  } = useWorkspaceSelector(authenticated);
  const {
    currentProject,
    createProject,
    projectsList,
    onNewProjectCompleted,
    currentProjectConfiguration,
  } = useProjectSelector(authenticated, currentWorkspace);

  const {
    resources,
    projectConfigurationResource,
    handleSearchChange,
    loadingResources,
    errorResources,
    currentResource,
    setResource,
    createService,
    loadingCreateService,
    errorCreateService,
    gitRepositoryFullName,
    gitRepositoryUrl,
    createMessageBroker,
    errorCreateMessageBroker,
    loadingCreateMessageBroker,
  } = useResources(currentWorkspace, currentProject);

  const {
    pendingChanges,
    commitRunning,
    pendingChangesIsError,
    addEntity,
    addBlock,
    addChange,
    resetPendingChanges,
    setCommitRunning,
    setPendingChangesError,
  } = usePendingChanges(currentProject);

  return currentWorkspace ? (
    <AppContextProvider
      newVal={{
        currentWorkspace,
        handleSetCurrentWorkspace,
        createWorkspace,
        currentProjectConfiguration,
        createNewWorkspaceError,
        loadingCreateNewWorkspace,
        currentProject,
        projectsList,
        setNewProject: createProject,
        onNewProjectCompleted,
        resources,
<<<<<<< HEAD
        setNewResource: createService,
=======
        setNewService: createService,
>>>>>>> e0c2c93f
        projectConfigurationResource,
        handleSearchChange,
        loadingResources,
        errorResources,
        loadingCreateService,
        errorCreateService,
        currentResource,
        setResource,
        pendingChanges,
        commitRunning,
        pendingChangesIsError,
        addEntity,
        addBlock,
        addChange,
        resetPendingChanges,
        setCommitRunning,
        setPendingChangesError,
        refreshCurrentWorkspace,
        gitRepositoryFullName,
        gitRepositoryUrl,
        createMessageBroker,
        errorCreateMessageBroker,
        loadingCreateMessageBroker,
      }}
    >
      {isMobileOnly ? (
        <MobileMessage />
      ) : (
        <div className={moduleClass}>
          <WorkspaceHeader />
          <CompleteInvitation />
          <div className={`${moduleClass}__page_content`}>
            <div className={`${moduleClass}__main_content`}>
              {projectsList.length ? innerRoutes : <ProjectEmptyState />}
            </div>
            <div className={`${moduleClass}__changes_menu`}>
              {currentProject ? (
                <PendingChanges projectId={currentProject.id} />
              ) : null}
              {currentProject && <LastCommit projectId={currentProject.id} />}
            </div>
          </div>
          <WorkspaceFooter />
          <ScreenResolutionMessage />
        </div>
      )}
    </AppContextProvider>
  ) : (
    <CircularProgress />
  );
};

export default WorkspaceLayout;<|MERGE_RESOLUTION|>--- conflicted
+++ resolved
@@ -95,11 +95,7 @@
         setNewProject: createProject,
         onNewProjectCompleted,
         resources,
-<<<<<<< HEAD
-        setNewResource: createService,
-=======
         setNewService: createService,
->>>>>>> e0c2c93f
         projectConfigurationResource,
         handleSearchChange,
         loadingResources,
