--- conflicted
+++ resolved
@@ -120,15 +120,7 @@
             </div>
             <div className={`${moduleClass}__changes_menu`}>
               {currentProject ? (
-<<<<<<< HEAD
-                <PendingChanges
-                  projectId={currentProject.id}
-                  error={pendingChangesDataError}
-                  loading={pendingChangesDataLoading}
-                />
-=======
                 <PendingChanges projectId={currentProject.id} />
->>>>>>> 212da623
               ) : null}
               {currentProject && <LastCommit projectId={currentProject.id} />}
             </div>
