--- conflicted
+++ resolved
@@ -58,11 +58,9 @@
   const [pluginOrderObj, setPluginOrderObj] = useState<{
     [key: string]: number;
   }>();
-<<<<<<< HEAD
   const [pluginsVersion, setPluginsVersion] = useState<{
     [key: string]: Plugin;
   }>({});
-  const { addBlock } = useContext(AppContext);
   const {
     data: pluginsVersionData,
     loading: loadingPluginsVersionData,
@@ -75,14 +73,12 @@
       clientName: "pluginApiHttpLink",
     },
   });
-=======
   const {
     addBlock,
     pendingChanges,
     resetPendingChangesIndicator,
     setResetPendingChangesIndicator,
   } = useContext(AppContext);
->>>>>>> a5563525
 
   const {
     data: pluginInstallations,
