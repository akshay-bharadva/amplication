.purchase-page {
<<<<<<< HEAD
  display: flex;
  flex-direction: column;
=======
  flex: 1;
  display: flex;
  flex-direction: column;
  align-items: center;
>>>>>>> 405a0713
  background-color: #22273c;

  &__layout {
    height: 60px;
    width: 100%;
    border-bottom: 1px solid #373d57;
    position: fixed;
    display: block;
    background-color: var(--black2);
    z-index: 1000;
    &__btn {
      margin: 13px 0px 0px 15px;
      &.amp-button--outline {
        border-radius: 5px !important;
      }
    }
  }

  &__header {
    color: #ffffff;
    font-size: 24px;
    font-weight: 700;
    margin-bottom: 24px;
  }

  .workspace-list {
    margin-bottom: 50px;
    margin-top: 120px;
  }

  &__contact {
    padding: 80px 368px;
    gap: 32px;
    background: #15192c;
  }
  &__contact_content {
    display: flex;
    flex-direction: column;
    align-items: center;
    color: #ffffff;
    p {
      font-weight: 700;
      font-size: 24px;
      margin: 8px;
    }
    label {
      font-size: 14px;
    }
  }
  &__contact_btn {
    display: flex;
    flex-direction: column;
    align-items: center;
    padding: 16px;
  }
  &__contact_pro_btn {
    color: var(--static-white);
  }
  &__contact_pro_btn:hover {
    background-color: var(--dark-purple);
    border-color: var(--dark-purple);
  }

  &__contact {
    padding: 80px 368px;
    gap: 32px;
    background: #15192c;

    &_content {
      display: flex;
      flex-direction: column;
      align-items: center;
      color: #ffffff;

      p {
        font-weight: 700;
        font-size: 24px;
        margin: 8px;
      }

      label {
        font-size: 14px;
      }
    }

    &_btn {
      display: flex;
      flex-direction: column;
      align-items: center;
      padding: 16px;
    }

    &_pro_btn {
      color: var(--static-white);
    }

    &_pro_btn:hover {
      background-color: var(--dark-purple);
      border-color: var(--dark-purple);
    }
  }
}

.stigg-skeleton-loader-billing-period {
  display: none !important;
}

.stigg-skeleton-loader-plans-container div[class*="PlanOfferingSkeleton"] {
  max-width: 244px !important;
  min-width: 244px !important;
  padding-left: 24px !important;
  padding-right: 24px !important;
  background-color: #15192c !important;
  border: 1px solid #373d57 !important;
}

.react-loading-skeleton {
  --base-color: #15192c !important;
  --highlight-color: rgba(255, 255, 255, 0.1) !important;
}

.stigg-plan-offering-container {
  border-radius: 8px !important;
  border: 1px solid #373d57 !important;
  max-width: 244px !important;
  min-width: 244px !important;
  padding-top: 16px !important;
}

.stigg-plan-offering-container:nth-child(1) {
  border-top: 10px solid #a787ff !important;
}

.stigg-plan-offering-container:nth-child(2) {
  border-top: 10px solid #20a4f3 !important;
}

.stigg-plan-offering-container:nth-child(3) {
  border-top: 10px solid #31c587 !important;
}

.stigg-header-wrapper {
  margin: 0 -24px !important;
  padding: 0 24px 24px 24px !important;
  border-bottom: 1px solid #373d57 !important;
}

.stigg-plan-header {
  font-weight: 700 !important;
  margin-bottom: 4px !important;
  font-size: 24px !important;
  line-height: 36px !important;
  padding-bottom: 0 !important;
}

.stigg-plan-offering-container .stigg-plan-header::before {
  display: block;
  content: "";
  height: 18px;
  margin-bottom: 8px;
}

.stigg-current-plan .stigg-plan-header::before {
  display: block;
  content: "Current plan";
  font-weight: 300;
  font-size: 12px;
  line-height: 18px;
  color: #a787ff;
  margin-left: -4px;
}

.stigg-current-plan .stigg-paywall-plan-button {
  visibility: hidden;
}

.stigg-price-text {
  order: 1;
  font-size: 40px !important;
  line-height: 60px !important;
  margin-top: 4px !important;
}

.stigg-price-billing-period-text {
  order: 2;
  font-size: 10px;
  line-height: 15px;
}

.stigg-plan-description {
  min-height: auto !important;
  margin-top: 0 !important;
  font-size: 12px !important;
}
.stigg-price-text span[class*="PriceUnitSpan"] {
  font-weight: 400 !important;
  font-size: 18px !important;
  line-height: 27px !important;
  color: #a3a8b8 !important;
  margin-left: 0px !important;
}

.stigg-plan-header-divider {
  display: none !important;
}

.stigg-plan-entitlements-container {
  gap: 2px !important;
  width: 100% !important;
  margin: 0 -24px 60px -24px !important;
  padding: 0 24px !important;
}

.stigg-plan-description,
.stigg-plan-entitlements-title,
.stigg-entitlement-name {
  color: white !important;
  font-family: Poppins, sans-serif !important;
  line-height: 18px !important;
}

.stigg-plan-entitlements-title {
  font-size: 14px !important;
  line-height: 22px !important;
  font-weight: 500 !important;
  border-bottom: 1px solid #373d57 !important;
  margin: 0 -24px 12px -24px !important;
  padding: 12px 24px !important;
}

.stigg-plan-description,
.stigg-entitlement-name {
  font-weight: 300 !important;
}

.stigg-plan-offering-container:nth-child(1)
  .stigg-entitlement-row-container:nth-child(-n + 8)
  .stigg-entitlement-row-icon {
  display: block;
}

.stigg-plan-offering-container:nth-child(1)
  .stigg-entitlement-row-container:nth-child(8) {
  border-bottom: 1px solid #373d57 !important;
  margin: 0 -24px 12px -24px;
  padding: 0 24px 12px 24px;
}

.stigg-entitlement-row-container:last-child {
  border-top: 1px solid #373d57 !important;
  border-bottom: 1px solid #373d57 !important;
  margin: 12px -24px 12px -24px;
  padding: 12px 24px 12px 24px;
}

.stigg-entitlement-row-icon {
  display: none;
  transform: scale(0.55) !important;
  margin-right: 8px !important;
}

.stigg-plan-offering-container:nth-child(1) .stigg-plan-entitlements-title {
  font-size: 12px !important;
  line-height: 18px !important;
  font-weight: 400 !important;
  border-bottom: none !important;
  padding-bottom: 4px !important;
  margin-bottom: 0 !important;
}

.stigg-entitlement-row-icon path {
  fill: #a787ff !important;
}

.stigg-paywall-plan-button-layout {
  margin-left: auto !important;
  margin-right: auto !important;
}

.stigg-paywall-plan-button {
  background-color: #7950ed !important;
  border-radius: 4px !important;
  text-align: center !important;
  padding: 2px 5px !important;
  height: 28px !important;
}

.stigg-paywall-plan-button-text {
  color: white !important;
  font-family: Poppins, sans-serif !important;
}

.stigg-paywall-plan-button svg {
  display: none !important;
}<|MERGE_RESOLUTION|>--- conflicted
+++ resolved
@@ -1,13 +1,7 @@
 .purchase-page {
-<<<<<<< HEAD
-  display: flex;
-  flex-direction: column;
-=======
-  flex: 1;
   display: flex;
   flex-direction: column;
   align-items: center;
->>>>>>> 405a0713
   background-color: #22273c;
 
   &__layout {
@@ -30,12 +24,13 @@
     color: #ffffff;
     font-size: 24px;
     font-weight: 700;
+    margin-top: 120px;
     margin-bottom: 24px;
   }
 
   .workspace-list {
     margin-bottom: 50px;
-    margin-top: 120px;
+    margin-top: 10px;
   }
 
   &__contact {
