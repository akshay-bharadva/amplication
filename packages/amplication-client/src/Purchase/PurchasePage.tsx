--- conflicted
+++ resolved
@@ -1,11 +1,6 @@
-<<<<<<< HEAD
-import { Paywall } from "@stigg/react-sdk";
-=======
-import { StiggProvider, Paywall, BillingPeriod } from "@stigg/react-sdk";
+import { Paywall, BillingPeriod } from "@stigg/react-sdk";
 import { useTracking } from "../util/analytics";
 import { AnalyticsEventNames } from "../util/analytics-events.types";
-import * as models from "../models";
->>>>>>> 9fc2a265
 import { useHistory } from "react-router-dom";
 import {
   Button,
@@ -71,23 +66,6 @@
   };
   const { currentWorkspace } = useContext(AppContext);
 
-<<<<<<< HEAD
-=======
-  const [purchaseWorkspace, setPurchaseWorkspace] =
-    useState<models.Workspace>(currentWorkspace);
-
-  const handleSetCurrentWorkspace = useCallback(
-    (workspace: models.Workspace) => {
-      setPurchaseWorkspace(workspace);
-      trackEvent({
-        eventName: AnalyticsEventNames.PricingPageChangeWorkspace,
-        workspace: workspace.id,
-      });
-    },
-    [setPurchaseWorkspace]
-  );
-
->>>>>>> 9fc2a265
   return (
     <Modal open fullScreen>
       <div className={CLASS_NAME}>
@@ -123,7 +101,6 @@
                 price: "$0",
                 unit: "",
               },
-<<<<<<< HEAD
               custom: "Contact Us",
               priceNotSet: "Price not set",
             },
@@ -136,49 +113,54 @@
             );
           }}
         />
-=======
-              planCTAButton: {
-                startNew: "Upgrade now",
-                upgrade: "Upgrade now",
-                custom: "Contact us",
+        <PromoBanner />
+        <Paywall
+          textOverrides={{
+            entitlementsTitle: (plan) => {
+              return plan.basePlan
+                ? `Everything in ${plan.basePlan.displayName} plan, plus:`
+                : `All core backend functionality:`;
+            },
+            planCTAButton: {
+              startNew: "Upgrade now",
+              upgrade: "Upgrade now",
+              custom: "Contact us",
+            },
+            price: {
+              free: {
+                price: "$0",
+                unit: "",
               },
-              price: {
-                free: {
-                  price: "$0",
-                  unit: "",
-                },
-                custom: "Contact Us",
-                priceNotSet: "Price not set",
-              },
-            }}
-            onBillingPeriodChange={(billingPeriod: BillingPeriod) => {
-              trackEvent({
-                eventName: AnalyticsEventNames.PricingPageChangeBillingCycle,
-                action: billingPeriod,
-              });
-            }}
-            onPlanSelected={async ({
-              plan,
-              intentionType,
+              custom: "Contact Us",
+              priceNotSet: "Price not set",
+            },
+          }}
+          onBillingPeriodChange={(billingPeriod: BillingPeriod) => {
+            trackEvent({
+              eventName: AnalyticsEventNames.PricingPageChangeBillingCycle,
+              action: billingPeriod,
+            });
+          }}
+          onPlanSelected={async ({
+            plan,
+            intentionType,
+            selectedBillingPeriod,
+          }) => {
+            trackEvent({
+              eventName: AnalyticsEventNames.PricingPageCTAClick,
+              currentPlan: plan.basePlan.displayName,
+              type: plan.displayName,
+              action: intentionType,
+              Billing: selectedBillingPeriod,
+            });
+            selectedPlanAction[plan.id](
+              props,
+              currentWorkspace,
               selectedBillingPeriod,
-            }) => {
-              trackEvent({
-                eventName: AnalyticsEventNames.PricingPageCTAClick,
-                currentPlan: plan.basePlan.displayName,
-                type: plan.displayName,
-                action: intentionType,
-                Billing: selectedBillingPeriod,
-              });
-              selectedPlanAction[plan.id](
-                props,
-                purchaseWorkspace,
-                selectedBillingPeriod,
-                intentionType
-              );
-            }}
-          />
-        </StiggProvider>
->>>>>>> 9fc2a265
+              intentionType
+            );
+          }}
+        />
       </div>
       <div className={`${CLASS_NAME}__contact`}>
         <div className={`${CLASS_NAME}__contact_content`}>
