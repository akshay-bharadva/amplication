--- conflicted
+++ resolved
@@ -1,12 +1,8 @@
 import { Paywall, BillingPeriod } from "@stigg/react-sdk";
 import { useTracking } from "../util/analytics";
 import { AnalyticsEventNames } from "../util/analytics-events.types";
-<<<<<<< HEAD
 import { Link, useHistory } from "react-router-dom";
-=======
-import { useHistory } from "react-router-dom";
 import * as models from "../models";
->>>>>>> d394d04b
 import {
   Button,
   EnumButtonStyle,
