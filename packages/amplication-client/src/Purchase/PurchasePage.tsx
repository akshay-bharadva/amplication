import { StiggProvider, Paywall } from "@stigg/react-sdk";
import { useTracking } from "../util/analytics";
import { AnalyticsEventNames } from "../util/analytics-events.types";
import * as models from "../models";
import { useHistory } from "react-router-dom";
import {
  Button,
  EnumButtonStyle,
  EnumIconPosition,
  Modal,
} from "@amplication/design-system";
import axios from "axios";
import { REACT_APP_BILLING_API_KEY, REACT_APP_SERVER_URI } from "../env";
import "./PurchasePage.scss";
import { useCallback, useContext, useState } from "react";
import { AppContext } from "../context/appContext";
import WorkspaceList from "../Workspaces/WorkspaceList";
import { PromoBanner } from "./PromoBanner";

const selectedPlanAction = {
  "plan-amplication-enterprise": (
    props,
    purchaseWorkspace,
    selectedBillingPeriod
  ) => {
    window.open(
      "mailto:sales@amplication.com?subject=Enterprise Plan Inquiry",
      "_blank",
      "noreferrer"
    );
  },
  "plan-amplication-pro": async (
    props,
    purchaseWorkspace,
    selectedBillingPeriod
  ) => {
    const resp = await axios.post(
      `${REACT_APP_SERVER_URI}/billing/provisionSubscription`,
      {
        workspaceId: purchaseWorkspace.id,
        planId: "plan-amplication-pro",
        billingPeriod: selectedBillingPeriod,
        successUrl: props.location.state.from.pathname,
        cancelUrl: props.location.state.from.pathname,
      }
    );

    const checkoutResult = resp.data;
    if (checkoutResult.provisionStatus === "PaymentRequired") {
      window.location.href = checkoutResult.checkoutUrl;
    }
  },
};

const CLASS_NAME = "purchase-page";

const PurchasePage = (props) => {
  const { trackEvent } = useTracking();
  const history = useHistory();
<<<<<<< HEAD

  const backUrl = () => {
    trackEvent({
      eventName: AnalyticsEventNames.PricingPageClose,
    });
=======
  const backUrl = () => {
    if (history.location.search === "?u=p") return history.push("/");

>>>>>>> a1047346
    history.action !== "POP" ? history.goBack() : history.push("/");
  };
  const { currentWorkspace } = useContext(AppContext);

  const [purchaseWorkspace, setPurchaseWorkspace] =
    useState<models.Workspace>(currentWorkspace);

  const handleSetCurrentWorkspace = useCallback(
    (workspace: models.Workspace) => {
      setPurchaseWorkspace(workspace);
      trackEvent({
        eventName: AnalyticsEventNames.PricingPageChangeWorkspace,
        workspace: workspace.id,
      });
    },
    [setPurchaseWorkspace]
  );

  return (
    <Modal open fullScreen>
      <div className={CLASS_NAME}>
        <div className={`${CLASS_NAME}__layout`}>
          <Button
            className={`${CLASS_NAME}__layout__btn`}
            buttonStyle={EnumButtonStyle.Outline}
            icon={"arrow_left"}
            iconPosition={EnumIconPosition.Left}
            onClick={backUrl}
          >
            Back
          </Button>
        </div>
        <div className={`${CLASS_NAME}__header`}>
          Pick the perfect plan for your needs
        </div>
        <WorkspaceList
          selectedWorkspace={purchaseWorkspace}
          onWorkspaceSelected={handleSetCurrentWorkspace}
        />
        <StiggProvider
          key={purchaseWorkspace.id}
          apiKey={REACT_APP_BILLING_API_KEY}
          customerId={purchaseWorkspace.id}
        >
          <PromoBanner />
          <Paywall
            textOverrides={{
              entitlementsTitle: (plan) => {
                return plan.basePlan
                  ? `Everything in ${plan.basePlan.displayName} plan, plus:`
                  : `All core backend functionality:`;
              },
              planCTAButton: {
                startNew: "Upgrade now",
                upgrade: "Upgrade now",
                custom: "Contact us",
              },
              price: {
                free: {
                  price: "$0",
                  unit: "",
                },
                custom: "Contact Us",
                priceNotSet: "Price not set",
              },
            }}
<<<<<<< HEAD
            onPlanSelected={async ({
              plan,
              intentionType,
              selectedBillingPeriod,
            }) => {
              trackEvent({
                eventName: AnalyticsEventNames.PricingPageCTAClick,
                currentPlan: plan.basePlan.displayName,
                type: plan.displayName,
                action: intentionType,
                Billing: selectedBillingPeriod,
              });
=======
            onPlanSelected={async ({ plan, selectedBillingPeriod }) => {
>>>>>>> a1047346
              selectedPlanAction[plan.id](
                props,
                purchaseWorkspace,
                selectedBillingPeriod
              );
            }}
          />
        </StiggProvider>
      </div>
      <div className={`${CLASS_NAME}__contact`}>
        <div className={`${CLASS_NAME}__contact_content`}>
          <p>Building an open-source project?</p>
          <label>
            Let us know if there is anything we can support you with. We will do
            our best to help you improve your project for the community!
          </label>
        </div>
        <div className={`${CLASS_NAME}__contact_btn`}>
          <Button buttonStyle={EnumButtonStyle.Primary}>
            <a
              target="_blank"
              rel="noreferrer"
              className={`${CLASS_NAME}__contact_pro_btn`}
              href="mailto:sales@amplication.com?subject=Pro plan for Open Source project"
            >
              Contact us
            </a>
          </Button>
        </div>
      </div>
    </Modal>
  );
};

export default PurchasePage;<|MERGE_RESOLUTION|>--- conflicted
+++ resolved
@@ -57,17 +57,9 @@
 const PurchasePage = (props) => {
   const { trackEvent } = useTracking();
   const history = useHistory();
-<<<<<<< HEAD
-
-  const backUrl = () => {
-    trackEvent({
-      eventName: AnalyticsEventNames.PricingPageClose,
-    });
-=======
   const backUrl = () => {
     if (history.location.search === "?u=p") return history.push("/");
 
->>>>>>> a1047346
     history.action !== "POP" ? history.goBack() : history.push("/");
   };
   const { currentWorkspace } = useContext(AppContext);
@@ -134,7 +126,6 @@
                 priceNotSet: "Price not set",
               },
             }}
-<<<<<<< HEAD
             onPlanSelected={async ({
               plan,
               intentionType,
@@ -147,9 +138,6 @@
                 action: intentionType,
                 Billing: selectedBillingPeriod,
               });
-=======
-            onPlanSelected={async ({ plan, selectedBillingPeriod }) => {
->>>>>>> a1047346
               selectedPlanAction[plan.id](
                 props,
                 purchaseWorkspace,
