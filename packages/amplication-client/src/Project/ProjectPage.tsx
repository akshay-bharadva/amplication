--- conflicted
+++ resolved
@@ -18,22 +18,9 @@
   return (
     <div className={moduleClass}>
       {match.isExact ? (
-<<<<<<< HEAD
-        <> 
-          <div className={`${moduleClass}__sidebar`}>
-            <div className={`${moduleClass}__sidebar-content`}>
-              <ProjectSideBar />
-            </div>
-          </div>
-          <div className={`${moduleClass}__content`}>
-            <ResourceList />
-          </div>
-        </>
-=======
         <PageContent pageTitle={pageTitle} sideContent={<ProjectSideBar />}>
           <ResourceList />
         </PageContent>
->>>>>>> da7ca15c
       ) : (
         innerRoutes
       )}
