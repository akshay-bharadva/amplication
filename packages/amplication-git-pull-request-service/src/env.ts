--- conflicted
+++ resolved
@@ -18,10 +18,7 @@
 
   static readonly BUILD_ARTIFACTS_BASE_FOLDER = "BUILD_ARTIFACTS_BASE_FOLDER";
   static readonly BUILD_ARTIFACTS_CODE_FOLDER = "BUILD_ARTIFACTS_CODE_FOLDER";
-<<<<<<< HEAD
   static readonly SERVICE_NAME = "amplication-git-pull-request-service";
-=======
 
   static readonly CLONES_FOLDER = "CLONES_FOLDER";
->>>>>>> a27d52a0
 }