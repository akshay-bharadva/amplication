export type Maybe<T> = T | null;
export type InputMaybe<T> = Maybe<T>;
export type Exact<T extends { [key: string]: unknown }> = {
  [K in keyof T]: T[K];
};
export type MakeOptional<T, K extends keyof T> = Omit<T, K> & {
  [SubKey in K]?: Maybe<T[SubKey]>;
};
export type MakeMaybe<T, K extends keyof T> = Omit<T, K> & {
  [SubKey in K]: Maybe<T[SubKey]>;
};
/** All built-in and custom scalars, mapped to their actual values */
export type Scalars = {
  ID: string;
  String: string;
  Boolean: boolean;
  Int: number;
  Float: number;
  /** A date-time string at UTC, such as 2019-12-03T09:54:33Z, compliant with the date-time format. */
  DateTime: any;
  /** The `JSONObject` scalar type represents JSON objects as specified by [ECMA-404](http://www.ecma-international.org/publications/files/ECMA-ST/ECMA-404.pdf). */
  JSONObject: any;
};

export type Account = {
  __typename?: 'Account';
  createdAt: Scalars['DateTime'];
  email: Scalars['String'];
  firstName: Scalars['String'];
  githubId?: Maybe<Scalars['String']>;
  id: Scalars['String'];
  lastName: Scalars['String'];
  password: Scalars['String'];
  updatedAt: Scalars['DateTime'];
};

export type Action = {
  __typename?: 'Action';
  createdAt: Scalars['DateTime'];
  id: Scalars['String'];
  steps?: Maybe<Array<ActionStep>>;
};

export type ActionLog = {
  __typename?: 'ActionLog';
  createdAt: Scalars['DateTime'];
  id: Scalars['String'];
  level: EnumActionLogLevel;
  message: Scalars['String'];
  meta: Scalars['JSONObject'];
};

export type ActionStep = {
  __typename?: 'ActionStep';
  completedAt?: Maybe<Scalars['DateTime']>;
  createdAt: Scalars['DateTime'];
  id: Scalars['String'];
  logs?: Maybe<Array<ActionLog>>;
  message: Scalars['String'];
  name: Scalars['String'];
  status: EnumActionStepStatus;
};

export type AdminUiSettings = {
  __typename?: 'AdminUISettings';
  adminUIPath: Scalars['String'];
  generateAdminUI: Scalars['Boolean'];
};

export type AdminUiSettingsUpdateInput = {
  adminUIPath?: InputMaybe<Scalars['String']>;
  generateAdminUI?: InputMaybe<Scalars['Boolean']>;
};

export type ApiToken = {
  __typename?: 'ApiToken';
  createdAt: Scalars['DateTime'];
  id: Scalars['String'];
  lastAccessAt: Scalars['DateTime'];
  name: Scalars['String'];
  previewChars: Scalars['String'];
  token?: Maybe<Scalars['String']>;
  updatedAt: Scalars['DateTime'];
  userId: Scalars['String'];
};

export type ApiTokenCreateInput = {
  name: Scalars['String'];
};

export type Auth = {
  __typename?: 'Auth';
  /** JWT Bearer token */
  token: Scalars['String'];
};

export type AuthorizeResourceWithGitResult = {
  __typename?: 'AuthorizeResourceWithGitResult';
  url: Scalars['String'];
};

export type Block = {
  __typename?: 'Block';
  blockType: EnumBlockType;
  createdAt: Scalars['DateTime'];
  description?: Maybe<Scalars['String']>;
  displayName: Scalars['String'];
  id: Scalars['String'];
  lockedAt?: Maybe<Scalars['DateTime']>;
  lockedByUser: Array<User>;
  lockedByUserId?: Maybe<Scalars['String']>;
  parentBlock?: Maybe<Block>;
  resource?: Maybe<Resource>;
  updatedAt: Scalars['DateTime'];
  versionNumber?: Maybe<Scalars['Float']>;
  versions?: Maybe<Array<BlockVersion>>;
};

export type BlockVersionsArgs = {
  orderBy?: InputMaybe<BlockVersionOrderByInput>;
  skip?: InputMaybe<Scalars['Int']>;
  take?: InputMaybe<Scalars['Int']>;
  where?: InputMaybe<BlockVersionWhereInput>;
};

export type BlockInputOutput = {
  __typename?: 'BlockInputOutput';
  dataType?: Maybe<EnumDataType>;
  dataTypeEntityName?: Maybe<Scalars['String']>;
  description: Scalars['String'];
  includeAllPropertiesByDefault?: Maybe<Scalars['Boolean']>;
  isList?: Maybe<Scalars['Boolean']>;
  name: Scalars['String'];
  propertyList?: Maybe<Array<PropertySelector>>;
};

export type BlockInputOutputInput = {
  dataType?: InputMaybe<EnumDataType>;
  dataTypeEntityName?: InputMaybe<Scalars['String']>;
  description: Scalars['String'];
  includeAllPropertiesByDefault?: InputMaybe<Scalars['Boolean']>;
  isList?: InputMaybe<Scalars['Boolean']>;
  name: Scalars['String'];
  propertyList?: InputMaybe<Array<PropertySelectorInput>>;
};

export type BlockOrderByInput = {
  blockType?: InputMaybe<SortOrder>;
  createdAt?: InputMaybe<SortOrder>;
  description?: InputMaybe<SortOrder>;
  displayName?: InputMaybe<SortOrder>;
  id?: InputMaybe<SortOrder>;
  updatedAt?: InputMaybe<SortOrder>;
};

export type BlockUpdateInput = {
  description?: InputMaybe<Scalars['String']>;
  displayName?: InputMaybe<Scalars['String']>;
};

export type BlockVersion = {
  __typename?: 'BlockVersion';
  block: Block;
  commit?: Maybe<Commit>;
  createdAt: Scalars['DateTime'];
  description?: Maybe<Scalars['String']>;
  displayName: Scalars['String'];
  id: Scalars['String'];
  settings?: Maybe<Scalars['JSONObject']>;
  updatedAt: Scalars['DateTime'];
  versionNumber: Scalars['Int'];
};

export type BlockVersionOrderByInput = {
  createdAt?: InputMaybe<SortOrder>;
  id?: InputMaybe<SortOrder>;
  label?: InputMaybe<SortOrder>;
  updatedAt?: InputMaybe<SortOrder>;
  versionNumber?: InputMaybe<SortOrder>;
};

export type BlockVersionWhereInput = {
  block?: InputMaybe<WhereUniqueInput>;
  createdAt?: InputMaybe<DateTimeFilter>;
  id?: InputMaybe<StringFilter>;
  label?: InputMaybe<StringFilter>;
  updatedAt?: InputMaybe<DateTimeFilter>;
  versionNumber?: InputMaybe<IntFilter>;
};

export type BlockWhereInput = {
  blockType?: InputMaybe<EnumBlockTypeFilter>;
  createdAt?: InputMaybe<DateTimeFilter>;
  description?: InputMaybe<StringFilter>;
  displayName?: InputMaybe<StringFilter>;
  id?: InputMaybe<StringFilter>;
  parentBlock?: InputMaybe<WhereUniqueInput>;
  resource?: InputMaybe<WhereUniqueInput>;
  updatedAt?: InputMaybe<DateTimeFilter>;
};

export type BooleanFilter = {
  equals?: InputMaybe<Scalars['Boolean']>;
  not?: InputMaybe<Scalars['Boolean']>;
};

export type Build = {
  __typename?: 'Build';
  action?: Maybe<Action>;
  actionId: Scalars['String'];
  archiveURI: Scalars['String'];
  commit: Commit;
  commitId: Scalars['String'];
  createdAt: Scalars['DateTime'];
  createdBy: User;
  id: Scalars['String'];
  message: Scalars['String'];
  resource: Resource;
  resourceId: Scalars['String'];
  status?: Maybe<EnumBuildStatus>;
  userId: Scalars['String'];
  version: Scalars['String'];
};

export type BuildCreateInput = {
  commit: WhereParentIdInput;
  message: Scalars['String'];
  resource: WhereParentIdInput;
};

export type BuildOrderByInput = {
  createdAt?: InputMaybe<SortOrder>;
  id?: InputMaybe<SortOrder>;
  message?: InputMaybe<SortOrder>;
  status?: InputMaybe<SortOrder>;
  userId?: InputMaybe<SortOrder>;
  version?: InputMaybe<SortOrder>;
};

export type BuildWhereInput = {
  commit?: InputMaybe<WhereUniqueInput>;
  createdAt?: InputMaybe<DateTimeFilter>;
  createdBy?: InputMaybe<WhereUniqueInput>;
  id?: InputMaybe<StringFilter>;
  message?: InputMaybe<StringFilter>;
  resource: WhereUniqueInput;
  version?: InputMaybe<StringFilter>;
};

export type ChangePasswordInput = {
  newPassword: Scalars['String'];
  oldPassword: Scalars['String'];
};

export type Commit = {
  __typename?: 'Commit';
  builds?: Maybe<Array<Build>>;
  changes?: Maybe<Array<PendingChange>>;
  createdAt: Scalars['DateTime'];
  id: Scalars['String'];
  message: Scalars['String'];
  user?: Maybe<User>;
  userId: Scalars['String'];
};

export type CommitBuildsArgs = {
  orderBy?: InputMaybe<BuildOrderByInput>;
  skip?: InputMaybe<Scalars['Int']>;
  take?: InputMaybe<Scalars['Int']>;
  where?: InputMaybe<BuildWhereInput>;
};

export type CommitCreateInput = {
  message: Scalars['String'];
  resource: WhereParentIdInput;
};

export type CommitOrderByInput = {
  createdAt?: InputMaybe<SortOrder>;
  id?: InputMaybe<SortOrder>;
  message?: InputMaybe<SortOrder>;
};

export type CommitWhereInput = {
  createdAt?: InputMaybe<DateTimeFilter>;
  id?: InputMaybe<StringFilter>;
  message?: InputMaybe<StringFilter>;
  resource: WhereUniqueInput;
  user?: InputMaybe<WhereUniqueInput>;
};

export type CommitWhereUniqueInput = {
  id?: InputMaybe<Scalars['String']>;
};

export type CompleteInvitationInput = {
  token: Scalars['String'];
};

export type ConnectGitRepositoryInput = {
  gitOrganizationId: Scalars['String'];
  name: Scalars['String'];
  resourceId: Scalars['String'];
};

export type ConnectorRestApi = IBlock & {
  __typename?: 'ConnectorRestApi';
  authenticationType: EnumConnectorRestApiAuthenticationType;
  blockType: EnumBlockType;
  createdAt: Scalars['DateTime'];
  description: Scalars['String'];
  displayName: Scalars['String'];
  httpBasicAuthenticationSettings?: Maybe<HttpBasicAuthenticationSettings>;
  id: Scalars['String'];
  inputParameters: Array<BlockInputOutput>;
  lockedAt?: Maybe<Scalars['DateTime']>;
  lockedByUserId?: Maybe<Scalars['String']>;
  outputParameters: Array<BlockInputOutput>;
  parentBlock?: Maybe<Block>;
  privateKeyAuthenticationSettings?: Maybe<PrivateKeyAuthenticationSettings>;
  updatedAt: Scalars['DateTime'];
  versionNumber: Scalars['Float'];
};

export type ConnectorRestApiCall = IBlock & {
  __typename?: 'ConnectorRestApiCall';
  blockType: EnumBlockType;
  createdAt: Scalars['DateTime'];
  description: Scalars['String'];
  displayName: Scalars['String'];
  id: Scalars['String'];
  inputParameters: Array<BlockInputOutput>;
  lockedAt?: Maybe<Scalars['DateTime']>;
  lockedByUserId?: Maybe<Scalars['String']>;
  outputParameters: Array<BlockInputOutput>;
  parentBlock?: Maybe<Block>;
  updatedAt: Scalars['DateTime'];
  url: Scalars['String'];
  versionNumber: Scalars['Float'];
};

export type ConnectorRestApiCallCreateInput = {
  description?: InputMaybe<Scalars['String']>;
  displayName: Scalars['String'];
  inputParameters?: InputMaybe<Array<BlockInputOutputInput>>;
  outputParameters?: InputMaybe<Array<BlockInputOutputInput>>;
  parentBlock?: InputMaybe<WhereParentIdInput>;
  resource: WhereParentIdInput;
  url: Scalars['String'];
};

export type ConnectorRestApiCallOrderByInput = {
  blockType?: InputMaybe<SortOrder>;
  createdAt?: InputMaybe<SortOrder>;
  description?: InputMaybe<SortOrder>;
  displayName?: InputMaybe<SortOrder>;
  id?: InputMaybe<SortOrder>;
  updatedAt?: InputMaybe<SortOrder>;
};

export type ConnectorRestApiCallWhereInput = {
  createdAt?: InputMaybe<DateTimeFilter>;
  description?: InputMaybe<StringFilter>;
  displayName?: InputMaybe<StringFilter>;
  id?: InputMaybe<StringFilter>;
  parentBlock?: InputMaybe<WhereUniqueInput>;
  resource?: InputMaybe<WhereUniqueInput>;
  updatedAt?: InputMaybe<DateTimeFilter>;
};

export type ConnectorRestApiCreateInput = {
  authenticationType: EnumConnectorRestApiAuthenticationType;
  description?: InputMaybe<Scalars['String']>;
  displayName: Scalars['String'];
  httpBasicAuthenticationSettings?: InputMaybe<HttpBasicAuthenticationSettingsInput>;
  inputParameters?: InputMaybe<Array<BlockInputOutputInput>>;
  outputParameters?: InputMaybe<Array<BlockInputOutputInput>>;
  parentBlock?: InputMaybe<WhereParentIdInput>;
  privateKeyAuthenticationSettings?: InputMaybe<PrivateKeyAuthenticationSettingsInput>;
  resource: WhereParentIdInput;
};

export type ConnectorRestApiOrderByInput = {
  blockType?: InputMaybe<SortOrder>;
  createdAt?: InputMaybe<SortOrder>;
  description?: InputMaybe<SortOrder>;
  displayName?: InputMaybe<SortOrder>;
  id?: InputMaybe<SortOrder>;
  updatedAt?: InputMaybe<SortOrder>;
};

export type ConnectorRestApiWhereInput = {
  createdAt?: InputMaybe<DateTimeFilter>;
  description?: InputMaybe<StringFilter>;
  displayName?: InputMaybe<StringFilter>;
  id?: InputMaybe<StringFilter>;
  parentBlock?: InputMaybe<WhereUniqueInput>;
  resource?: InputMaybe<WhereUniqueInput>;
  updatedAt?: InputMaybe<DateTimeFilter>;
};

export type CreateGitRepositoryInput = {
  gitOrganizationId: Scalars['String'];
  gitOrganizationType: EnumGitOrganizationType;
  gitProvider: EnumGitProvider;
  name: Scalars['String'];
  public: Scalars['Boolean'];
  resourceId: Scalars['String'];
};

export type DateTimeFilter = {
  equals?: InputMaybe<Scalars['DateTime']>;
  gt?: InputMaybe<Scalars['DateTime']>;
  gte?: InputMaybe<Scalars['DateTime']>;
  in?: InputMaybe<Array<Scalars['DateTime']>>;
  lt?: InputMaybe<Scalars['DateTime']>;
  lte?: InputMaybe<Scalars['DateTime']>;
  not?: InputMaybe<Scalars['DateTime']>;
  notIn?: InputMaybe<Array<Scalars['DateTime']>>;
};

export type Entity = {
  __typename?: 'Entity';
  createdAt: Scalars['DateTime'];
  description?: Maybe<Scalars['String']>;
  displayName: Scalars['String'];
  fields?: Maybe<Array<EntityField>>;
  id: Scalars['String'];
  lockedAt?: Maybe<Scalars['DateTime']>;
  lockedByUser?: Maybe<User>;
  lockedByUserId?: Maybe<Scalars['String']>;
  name: Scalars['String'];
  permissions?: Maybe<Array<EntityPermission>>;
  pluralDisplayName: Scalars['String'];
  resource?: Maybe<Resource>;
  resourceId: Scalars['String'];
  updatedAt: Scalars['DateTime'];
  versions?: Maybe<Array<EntityVersion>>;
};

export type EntityFieldsArgs = {
  orderBy?: InputMaybe<EntityFieldOrderByInput>;
  skip?: InputMaybe<Scalars['Int']>;
  take?: InputMaybe<Scalars['Int']>;
  where?: InputMaybe<EntityFieldWhereInput>;
};

export type EntityVersionsArgs = {
  orderBy?: InputMaybe<EntityVersionOrderByInput>;
  skip?: InputMaybe<Scalars['Int']>;
  take?: InputMaybe<Scalars['Int']>;
  where?: InputMaybe<EntityVersionWhereInput>;
};

export type EntityAddPermissionFieldInput = {
  action: EnumEntityAction;
  entity: WhereParentIdInput;
  fieldName: Scalars['String'];
};

export type EntityCreateInput = {
  description?: InputMaybe<Scalars['String']>;
  displayName: Scalars['String'];
  name: Scalars['String'];
  pluralDisplayName: Scalars['String'];
  resource: WhereParentIdInput;
};

export type EntityField = {
  __typename?: 'EntityField';
  createdAt: Scalars['DateTime'];
  dataType: EnumDataType;
  description?: Maybe<Scalars['String']>;
  displayName: Scalars['String'];
  id: Scalars['String'];
  name: Scalars['String'];
  permanentId: Scalars['String'];
  position?: Maybe<Scalars['Int']>;
  properties?: Maybe<Scalars['JSONObject']>;
  required: Scalars['Boolean'];
  searchable: Scalars['Boolean'];
  unique: Scalars['Boolean'];
  updatedAt: Scalars['DateTime'];
};

export type EntityFieldCreateByDisplayNameInput = {
  dataType?: InputMaybe<EnumDataType>;
  displayName: Scalars['String'];
  entity: WhereParentIdInput;
};

export type EntityFieldCreateInput = {
  dataType: EnumDataType;
  description: Scalars['String'];
  displayName: Scalars['String'];
  entity: WhereParentIdInput;
  name: Scalars['String'];
  position?: InputMaybe<Scalars['Int']>;
  properties: Scalars['JSONObject'];
  required: Scalars['Boolean'];
  searchable: Scalars['Boolean'];
  unique: Scalars['Boolean'];
};

export type EntityFieldFilter = {
  every?: InputMaybe<EntityFieldWhereInput>;
  none?: InputMaybe<EntityFieldWhereInput>;
  some?: InputMaybe<EntityFieldWhereInput>;
};

export type EntityFieldOrderByInput = {
  createdAt?: InputMaybe<SortOrder>;
  dataType?: InputMaybe<SortOrder>;
  description?: InputMaybe<SortOrder>;
  displayName?: InputMaybe<SortOrder>;
  id?: InputMaybe<SortOrder>;
  name?: InputMaybe<SortOrder>;
  permanentId?: InputMaybe<SortOrder>;
  position?: InputMaybe<SortOrder>;
  required?: InputMaybe<SortOrder>;
  searchable?: InputMaybe<SortOrder>;
  unique?: InputMaybe<SortOrder>;
  updatedAt?: InputMaybe<SortOrder>;
};

export type EntityFieldUpdateInput = {
  dataType?: InputMaybe<EnumDataType>;
  description?: InputMaybe<Scalars['String']>;
  displayName?: InputMaybe<Scalars['String']>;
  name?: InputMaybe<Scalars['String']>;
  position?: InputMaybe<Scalars['Int']>;
  properties?: InputMaybe<Scalars['JSONObject']>;
  required?: InputMaybe<Scalars['Boolean']>;
  searchable?: InputMaybe<Scalars['Boolean']>;
  unique?: InputMaybe<Scalars['Boolean']>;
};

export type EntityFieldWhereInput = {
  createdAt?: InputMaybe<DateTimeFilter>;
  dataType?: InputMaybe<EnumDataTypeFilter>;
  description?: InputMaybe<StringFilter>;
  displayName?: InputMaybe<StringFilter>;
  id?: InputMaybe<StringFilter>;
  name?: InputMaybe<StringFilter>;
  permanentId?: InputMaybe<StringFilter>;
  required?: InputMaybe<BooleanFilter>;
  searchable?: InputMaybe<BooleanFilter>;
  unique?: InputMaybe<BooleanFilter>;
  updatedAt?: InputMaybe<DateTimeFilter>;
};

export type EntityOrderByInput = {
  createdAt?: InputMaybe<SortOrder>;
  description?: InputMaybe<SortOrder>;
  displayName?: InputMaybe<SortOrder>;
  id?: InputMaybe<SortOrder>;
  name?: InputMaybe<SortOrder>;
  pluralDisplayName?: InputMaybe<SortOrder>;
  updatedAt?: InputMaybe<SortOrder>;
};

export type EntityPage = IBlock & {
  __typename?: 'EntityPage';
  blockType: EnumBlockType;
  createdAt: Scalars['DateTime'];
  description: Scalars['String'];
  displayName: Scalars['String'];
  entityId: Scalars['String'];
  id: Scalars['String'];
  inputParameters: Array<BlockInputOutput>;
  listSettings?: Maybe<EntityPageListSettings>;
  lockedAt?: Maybe<Scalars['DateTime']>;
  lockedByUserId?: Maybe<Scalars['String']>;
  outputParameters: Array<BlockInputOutput>;
  pageType: EnumEntityPageType;
  parentBlock?: Maybe<Block>;
  showAllFields: Scalars['Boolean'];
  showFieldList?: Maybe<Array<Scalars['String']>>;
  singleRecordSettings?: Maybe<EntityPageSingleRecordSettings>;
  updatedAt: Scalars['DateTime'];
  versionNumber: Scalars['Float'];
};

export type EntityPageCreateInput = {
  description?: InputMaybe<Scalars['String']>;
  displayName: Scalars['String'];
  entityId?: InputMaybe<Scalars['String']>;
  inputParameters?: InputMaybe<Array<BlockInputOutputInput>>;
  listSettings?: InputMaybe<EntityPageListSettingsInput>;
  outputParameters?: InputMaybe<Array<BlockInputOutputInput>>;
  pageType: EnumEntityPageType;
  parentBlock?: InputMaybe<WhereParentIdInput>;
  resource: WhereParentIdInput;
  showAllFields: Scalars['Boolean'];
  showFieldList?: InputMaybe<Array<Scalars['String']>>;
  singleRecordSettings?: InputMaybe<EntityPageSingleRecordSettingsInput>;
};

export type EntityPageListSettings = IEntityPageSettings & {
  __typename?: 'EntityPageListSettings';
  allowCreation: Scalars['Boolean'];
  allowDeletion: Scalars['Boolean'];
  enableSearch: Scalars['Boolean'];
  navigateToPageId?: Maybe<Scalars['String']>;
};

export type EntityPageListSettingsInput = {
  allowCreation: Scalars['Boolean'];
  allowDeletion: Scalars['Boolean'];
  enableSearch: Scalars['Boolean'];
  navigateToPageId?: InputMaybe<Scalars['String']>;
};

export type EntityPageOrderByInput = {
  blockType?: InputMaybe<SortOrder>;
  createdAt?: InputMaybe<SortOrder>;
  description?: InputMaybe<SortOrder>;
  displayName?: InputMaybe<SortOrder>;
  id?: InputMaybe<SortOrder>;
  updatedAt?: InputMaybe<SortOrder>;
};

export type EntityPageSingleRecordSettings = IEntityPageSettings & {
  __typename?: 'EntityPageSingleRecordSettings';
  allowCreation: Scalars['Boolean'];
  allowDeletion: Scalars['Boolean'];
  allowUpdate: Scalars['Boolean'];
};

export type EntityPageSingleRecordSettingsInput = {
  allowCreation: Scalars['Boolean'];
  allowDeletion: Scalars['Boolean'];
  allowUpdate: Scalars['Boolean'];
};

export type EntityPageUpdateInput = {
  description?: InputMaybe<Scalars['String']>;
  displayName?: InputMaybe<Scalars['String']>;
  entityId?: InputMaybe<Scalars['String']>;
  listSettings?: InputMaybe<EntityPageListSettingsInput>;
  pageType: EnumEntityPageType;
  showAllFields: Scalars['Boolean'];
  showFieldList?: InputMaybe<Array<Scalars['String']>>;
  singleRecordSettings?: InputMaybe<EntityPageSingleRecordSettingsInput>;
};

export type EntityPageWhereInput = {
  createdAt?: InputMaybe<DateTimeFilter>;
  description?: InputMaybe<StringFilter>;
  displayName?: InputMaybe<StringFilter>;
  id?: InputMaybe<StringFilter>;
  parentBlock?: InputMaybe<WhereUniqueInput>;
  resource?: InputMaybe<WhereUniqueInput>;
  updatedAt?: InputMaybe<DateTimeFilter>;
};

export type EntityPermission = {
  __typename?: 'EntityPermission';
  action: EnumEntityAction;
  entityVersion?: Maybe<EntityVersion>;
  entityVersionId: Scalars['String'];
  id: Scalars['String'];
  permissionFields?: Maybe<Array<EntityPermissionField>>;
  permissionRoles?: Maybe<Array<EntityPermissionRole>>;
  type: EnumEntityPermissionType;
};

export type EntityPermissionField = {
  __typename?: 'EntityPermissionField';
  entityVersionId: Scalars['String'];
  field: EntityField;
  fieldPermanentId: Scalars['String'];
  id: Scalars['String'];
  permission?: Maybe<EntityPermission>;
  permissionId: Scalars['String'];
  permissionRoles?: Maybe<Array<EntityPermissionRole>>;
};

export type EntityPermissionFieldWhereUniqueInput = {
  action: EnumEntityAction;
  entityId: Scalars['String'];
  fieldPermanentId: Scalars['String'];
};

export type EntityPermissionRole = {
  __typename?: 'EntityPermissionRole';
  action: EnumEntityAction;
  entityPermission?: Maybe<EntityPermission>;
  entityVersionId: Scalars['String'];
  id: Scalars['String'];
  resourceRole: ResourceRole;
  resourceRoleId: Scalars['String'];
};

export type EntityUpdateInput = {
  description?: InputMaybe<Scalars['String']>;
  displayName?: InputMaybe<Scalars['String']>;
  name?: InputMaybe<Scalars['String']>;
  pluralDisplayName?: InputMaybe<Scalars['String']>;
};

export type EntityUpdatePermissionFieldRolesInput = {
  addPermissionRoles?: InputMaybe<Array<WhereUniqueInput>>;
  deletePermissionRoles?: InputMaybe<Array<WhereUniqueInput>>;
  permissionField: WhereParentIdInput;
};

export type EntityUpdatePermissionInput = {
  action: EnumEntityAction;
  type: EnumEntityPermissionType;
};

export type EntityUpdatePermissionRolesInput = {
  action: EnumEntityAction;
  addRoles?: InputMaybe<Array<WhereUniqueInput>>;
  deleteRoles?: InputMaybe<Array<WhereUniqueInput>>;
  entity: WhereParentIdInput;
};

export type EntityVersion = {
  __typename?: 'EntityVersion';
  commit?: Maybe<Commit>;
  createdAt: Scalars['DateTime'];
  description?: Maybe<Scalars['String']>;
  displayName: Scalars['String'];
  entity: Entity;
  entityId: Scalars['String'];
  fields: Array<EntityField>;
  id: Scalars['String'];
  name: Scalars['String'];
  permissions?: Maybe<Array<EntityPermission>>;
  pluralDisplayName: Scalars['String'];
  updatedAt: Scalars['DateTime'];
  versionNumber: Scalars['Int'];
};

export type EntityVersionFieldsArgs = {
  orderBy?: InputMaybe<EntityFieldOrderByInput>;
  skip?: InputMaybe<Scalars['Int']>;
  take?: InputMaybe<Scalars['Int']>;
  where?: InputMaybe<EntityFieldWhereInput>;
};

export type EntityVersionOrderByInput = {
  createdAt?: InputMaybe<SortOrder>;
  description?: InputMaybe<SortOrder>;
  displayName?: InputMaybe<SortOrder>;
  id?: InputMaybe<SortOrder>;
  label?: InputMaybe<SortOrder>;
  name?: InputMaybe<SortOrder>;
  pluralDisplayName?: InputMaybe<SortOrder>;
  updatedAt?: InputMaybe<SortOrder>;
  versionNumber?: InputMaybe<SortOrder>;
};

export type EntityVersionWhereInput = {
  createdAt?: InputMaybe<DateTimeFilter>;
  description?: InputMaybe<StringFilter>;
  displayName?: InputMaybe<StringFilter>;
  entity?: InputMaybe<WhereUniqueInput>;
  id?: InputMaybe<StringFilter>;
  label?: InputMaybe<StringFilter>;
  name?: InputMaybe<StringFilter>;
  pluralDisplayName?: InputMaybe<StringFilter>;
  updatedAt?: InputMaybe<DateTimeFilter>;
  versionNumber?: InputMaybe<IntFilter>;
};

export type EntityWhereInput = {
  createdAt?: InputMaybe<DateTimeFilter>;
  description?: InputMaybe<StringFilter>;
  displayName?: InputMaybe<StringFilter>;
  fields?: InputMaybe<EntityFieldFilter>;
  id?: InputMaybe<StringFilter>;
  name?: InputMaybe<StringFilter>;
  pluralDisplayName?: InputMaybe<StringFilter>;
  resource?: InputMaybe<WhereUniqueInput>;
  updatedAt?: InputMaybe<DateTimeFilter>;
};

export enum EnumActionLogLevel {
  Debug = 'Debug',
  Error = 'Error',
  Info = 'Info',
  Warning = 'Warning',
}

export enum EnumActionStepStatus {
  Failed = 'Failed',
  Running = 'Running',
  Success = 'Success',
  Waiting = 'Waiting',
}

export enum EnumAuthProviderType {
  Http = 'Http',
  Jwt = 'Jwt',
}

export enum EnumBlockType {
  CanvasPage = 'CanvasPage',
  ConnectorFile = 'ConnectorFile',
  ConnectorRestApi = 'ConnectorRestApi',
  ConnectorRestApiCall = 'ConnectorRestApiCall',
  ConnectorSoapApi = 'ConnectorSoapApi',
  Document = 'Document',
  EntityApi = 'EntityApi',
  EntityApiEndpoint = 'EntityApiEndpoint',
  EntityPage = 'EntityPage',
  Flow = 'Flow',
  FlowApi = 'FlowApi',
  Layout = 'Layout',
  ServiceSettings = 'ServiceSettings',
}

export type EnumBlockTypeFilter = {
  equals?: InputMaybe<EnumBlockType>;
  in?: InputMaybe<Array<EnumBlockType>>;
  not?: InputMaybe<EnumBlockType>;
  notIn?: InputMaybe<Array<EnumBlockType>>;
};

export enum EnumBuildStatus {
  Completed = 'Completed',
  Failed = 'Failed',
  Invalid = 'Invalid',
  Running = 'Running',
}

export enum EnumConnectorRestApiAuthenticationType {
  HttpBasicAuthentication = 'HttpBasicAuthentication',
  None = 'None',
  OAuth2PasswordFlow = 'OAuth2PasswordFlow',
  OAuth2UserAgentFlow = 'OAuth2UserAgentFlow',
  PrivateKey = 'PrivateKey',
}

export enum EnumDataType {
  Boolean = 'Boolean',
  CreatedAt = 'CreatedAt',
  DateTime = 'DateTime',
  DecimalNumber = 'DecimalNumber',
  Email = 'Email',
  GeographicLocation = 'GeographicLocation',
  Id = 'Id',
  Json = 'Json',
  Lookup = 'Lookup',
  MultiLineText = 'MultiLineText',
  MultiSelectOptionSet = 'MultiSelectOptionSet',
  OptionSet = 'OptionSet',
  Password = 'Password',
  Roles = 'Roles',
  SingleLineText = 'SingleLineText',
  UpdatedAt = 'UpdatedAt',
  Username = 'Username',
  WholeNumber = 'WholeNumber',
}

export type EnumDataTypeFilter = {
  equals?: InputMaybe<EnumDataType>;
  in?: InputMaybe<Array<EnumDataType>>;
  not?: InputMaybe<EnumDataType>;
  notIn?: InputMaybe<Array<EnumDataType>>;
};

export enum EnumEntityAction {
  Create = 'Create',
  Delete = 'Delete',
  Search = 'Search',
  Update = 'Update',
  View = 'View',
}

export enum EnumEntityPageType {
  List = 'List',
  MasterDetails = 'MasterDetails',
  SingleRecord = 'SingleRecord',
}

export enum EnumEntityPermissionType {
  AllRoles = 'AllRoles',
  Disabled = 'Disabled',
  Granular = 'Granular',
  Public = 'Public',
}

export enum EnumGitOrganizationType {
  Organization = 'Organization',
  User = 'User',
}

export enum EnumGitProvider {
  Github = 'Github',
}

export enum EnumPendingChangeAction {
  Create = 'Create',
  Delete = 'Delete',
  Update = 'Update',
}

export enum EnumPendingChangeResourceType {
  Block = 'Block',
  Entity = 'Entity',
}

export enum EnumResourceType {
  Service = 'Service',
}

export enum EnumSubscriptionPlan {
  Business = 'Business',
  Enterprise = 'Enterprise',
  Pro = 'Pro',
}

export enum EnumSubscriptionStatus {
  Active = 'Active',
  Deleted = 'Deleted',
  PastDue = 'PastDue',
  Paused = 'Paused',
  Trailing = 'Trailing',
}

export enum EnumWorkspaceMemberType {
  Invitation = 'Invitation',
  User = 'User',
}

export type Environment = {
  __typename?: 'Environment';
  address: Scalars['String'];
  createdAt: Scalars['DateTime'];
  description?: Maybe<Scalars['String']>;
  id: Scalars['String'];
  name: Scalars['String'];
  resource: Resource;
  resourceId: Scalars['String'];
  updatedAt: Scalars['DateTime'];
};

export type GitGetInstallationUrlInput = {
  gitProvider: EnumGitProvider;
};

export type GitOrganization = {
  __typename?: 'GitOrganization';
  createdAt: Scalars['DateTime'];
  id: Scalars['String'];
  installationId: Scalars['String'];
  name: Scalars['String'];
  provider: EnumGitProvider;
  type: EnumGitOrganizationType;
  updatedAt: Scalars['DateTime'];
};

export type GitOrganizationCreateInput = {
  gitProvider: EnumGitProvider;
  installationId: Scalars['String'];
};

export type GitOrganizationWhereInput = {
  id?: InputMaybe<Scalars['String']>;
};

export type GitRepository = {
  __typename?: 'GitRepository';
  createdAt?: Maybe<Scalars['DateTime']>;
  gitOrganization: GitOrganization;
  gitOrganizationId: Scalars['String'];
  id: Scalars['String'];
  name: Scalars['String'];
  updatedAt?: Maybe<Scalars['DateTime']>;
};

export type HttpBasicAuthenticationSettings = {
  __typename?: 'HttpBasicAuthenticationSettings';
  password: Scalars['String'];
  username: Scalars['String'];
};

export type HttpBasicAuthenticationSettingsInput = {
  password: Scalars['String'];
  username: Scalars['String'];
};

export type IBlock = {
  blockType: EnumBlockType;
  createdAt: Scalars['DateTime'];
  description: Scalars['String'];
  displayName: Scalars['String'];
  id: Scalars['String'];
  inputParameters: Array<BlockInputOutput>;
  lockedAt?: Maybe<Scalars['DateTime']>;
  lockedByUserId?: Maybe<Scalars['String']>;
  outputParameters: Array<BlockInputOutput>;
  parentBlock?: Maybe<Block>;
  updatedAt: Scalars['DateTime'];
  versionNumber: Scalars['Float'];
};

export type IEntityPageSettings = {
  allowCreation: Scalars['Boolean'];
  allowDeletion: Scalars['Boolean'];
};

export type IntFilter = {
  equals?: InputMaybe<Scalars['Int']>;
  gt?: InputMaybe<Scalars['Int']>;
  gte?: InputMaybe<Scalars['Int']>;
  in?: InputMaybe<Array<Scalars['Int']>>;
  lt?: InputMaybe<Scalars['Int']>;
  lte?: InputMaybe<Scalars['Int']>;
  not?: InputMaybe<Scalars['Int']>;
  notIn?: InputMaybe<Array<Scalars['Int']>>;
};

export type Invitation = {
  __typename?: 'Invitation';
  createdAt: Scalars['DateTime'];
  email: Scalars['String'];
  id: Scalars['String'];
  invitedByUser?: Maybe<User>;
  updatedAt: Scalars['DateTime'];
  workspace?: Maybe<Workspace>;
};

export type InviteUserInput = {
  email: Scalars['String'];
};

export type LoginInput = {
  email: Scalars['String'];
  password: Scalars['String'];
};

export type Mutation = {
  __typename?: 'Mutation';
  addEntityPermissionField: EntityPermissionField;
  changePassword: Account;
  commit?: Maybe<Commit>;
  completeInvitation: Auth;
  connectResourceGitRepository: Resource;
  createApiToken: ApiToken;
  createBuild: Build;
  createConnectorRestApi: ConnectorRestApi;
  createConnectorRestApiCall: ConnectorRestApiCall;
  createDefaultRelatedField: EntityField;
  createEntityField: EntityField;
  createEntityFieldByDisplayName: EntityField;
  createEntityPage: EntityPage;
  createGitRepository: Resource;
  createOneEntity: Entity;
  createOrganization: GitOrganization;
  createProject: Project;
  createResource: Resource;
  createResourceRole: ResourceRole;
  createResourceWithEntities: Resource;
  createWorkspace?: Maybe<Workspace>;
  deleteApiToken: ApiToken;
  deleteEntity?: Maybe<Entity>;
  deleteEntityField: EntityField;
  deleteEntityPermissionField: EntityPermissionField;
  deleteGitOrganization: Scalars['Boolean'];
  deleteGitRepository: Resource;
  deleteResource?: Maybe<Resource>;
  deleteResourceRole?: Maybe<ResourceRole>;
  deleteUser?: Maybe<User>;
  deleteWorkspace?: Maybe<Workspace>;
  discardPendingChanges?: Maybe<Scalars['Boolean']>;
  getGitResourceInstallationUrl: AuthorizeResourceWithGitResult;
  inviteUser?: Maybe<Invitation>;
  lockEntity?: Maybe<Entity>;
  login: Auth;
  resendInvitation?: Maybe<Invitation>;
  revokeInvitation?: Maybe<Invitation>;
  setCurrentWorkspace: Auth;
  signup: Auth;
  updateAccount: Account;
  updateConnectorRestApi: ConnectorRestApi;
  updateConnectorRestApiCall: ConnectorRestApiCall;
  updateEntity?: Maybe<Entity>;
  updateEntityField: EntityField;
  updateEntityPage: EntityPage;
  updateEntityPermission: EntityPermission;
  updateEntityPermissionFieldRoles: EntityPermissionField;
  updateEntityPermissionRoles: EntityPermission;
  updateResource?: Maybe<Resource>;
  updateResourceRole?: Maybe<ResourceRole>;
  updateServiceSettings?: Maybe<ServiceSettings>;
  updateWorkspace?: Maybe<Workspace>;
};

export type MutationAddEntityPermissionFieldArgs = {
  data: EntityAddPermissionFieldInput;
};

export type MutationChangePasswordArgs = {
  data: ChangePasswordInput;
};

export type MutationCommitArgs = {
  data: CommitCreateInput;
};

export type MutationCompleteInvitationArgs = {
  data: CompleteInvitationInput;
};

export type MutationConnectResourceGitRepositoryArgs = {
  data: ConnectGitRepositoryInput;
};

export type MutationCreateApiTokenArgs = {
  data: ApiTokenCreateInput;
};

export type MutationCreateBuildArgs = {
  data: BuildCreateInput;
};

export type MutationCreateConnectorRestApiArgs = {
  data: ConnectorRestApiCreateInput;
};

export type MutationCreateConnectorRestApiCallArgs = {
  data: ConnectorRestApiCallCreateInput;
};

export type MutationCreateDefaultRelatedFieldArgs = {
  relatedFieldDisplayName?: InputMaybe<Scalars['String']>;
  relatedFieldName?: InputMaybe<Scalars['String']>;
  where: WhereUniqueInput;
};

export type MutationCreateEntityFieldArgs = {
  data: EntityFieldCreateInput;
  relatedFieldDisplayName?: InputMaybe<Scalars['String']>;
  relatedFieldName?: InputMaybe<Scalars['String']>;
};

export type MutationCreateEntityFieldByDisplayNameArgs = {
  data: EntityFieldCreateByDisplayNameInput;
};

export type MutationCreateEntityPageArgs = {
  data: EntityPageCreateInput;
};

export type MutationCreateGitRepositoryArgs = {
  data: CreateGitRepositoryInput;
};

export type MutationCreateOneEntityArgs = {
  data: EntityCreateInput;
};

export type MutationCreateOrganizationArgs = {
  data: GitOrganizationCreateInput;
};

export type MutationCreateProjectArgs = {
  data: ProjectCreateInput;
};

export type MutationCreateResourceArgs = {
  data: ResourceCreateInput;
};

export type MutationCreateResourceRoleArgs = {
  data: ResourceRoleCreateInput;
};

export type MutationCreateResourceWithEntitiesArgs = {
  data: ResourceCreateWithEntitiesInput;
};

export type MutationCreateWorkspaceArgs = {
  data: WorkspaceCreateInput;
};

export type MutationDeleteApiTokenArgs = {
  where: WhereUniqueInput;
};

export type MutationDeleteEntityArgs = {
  where: WhereUniqueInput;
};

export type MutationDeleteEntityFieldArgs = {
  where: WhereUniqueInput;
};

export type MutationDeleteEntityPermissionFieldArgs = {
  where: EntityPermissionFieldWhereUniqueInput;
};

export type MutationDeleteGitOrganizationArgs = {
  gitOrganizationId: Scalars['String'];
  gitProvider: EnumGitProvider;
};

export type MutationDeleteGitRepositoryArgs = {
  gitRepositoryId: Scalars['String'];
};

export type MutationDeleteResourceArgs = {
  where: WhereUniqueInput;
};

export type MutationDeleteResourceRoleArgs = {
  where: WhereUniqueInput;
};

export type MutationDeleteUserArgs = {
  where: WhereUniqueInput;
};

export type MutationDeleteWorkspaceArgs = {
  where: WhereUniqueInput;
};

export type MutationDiscardPendingChangesArgs = {
  data: PendingChangesDiscardInput;
};

export type MutationGetGitResourceInstallationUrlArgs = {
  data: GitGetInstallationUrlInput;
};

export type MutationInviteUserArgs = {
  data: InviteUserInput;
};

export type MutationLockEntityArgs = {
  where: WhereUniqueInput;
};

export type MutationLoginArgs = {
  data: LoginInput;
};

export type MutationResendInvitationArgs = {
  where: WhereUniqueInput;
};

export type MutationRevokeInvitationArgs = {
  where: WhereUniqueInput;
};

export type MutationSetCurrentWorkspaceArgs = {
  data: WhereUniqueInput;
};

export type MutationSignupArgs = {
  data: SignupInput;
};

export type MutationUpdateAccountArgs = {
  data: UpdateAccountInput;
};

export type MutationUpdateConnectorRestApiArgs = {
  data: BlockUpdateInput;
  where: WhereUniqueInput;
};

export type MutationUpdateConnectorRestApiCallArgs = {
  data: BlockUpdateInput;
  where: WhereUniqueInput;
};

export type MutationUpdateEntityArgs = {
  data: EntityUpdateInput;
  where: WhereUniqueInput;
};

export type MutationUpdateEntityFieldArgs = {
  data: EntityFieldUpdateInput;
  relatedFieldDisplayName?: InputMaybe<Scalars['String']>;
  relatedFieldName?: InputMaybe<Scalars['String']>;
  where: WhereUniqueInput;
};

export type MutationUpdateEntityPageArgs = {
  data: EntityPageUpdateInput;
  where: WhereUniqueInput;
};

export type MutationUpdateEntityPermissionArgs = {
  data: EntityUpdatePermissionInput;
  where: WhereUniqueInput;
};

export type MutationUpdateEntityPermissionFieldRolesArgs = {
  data: EntityUpdatePermissionFieldRolesInput;
};

export type MutationUpdateEntityPermissionRolesArgs = {
  data: EntityUpdatePermissionRolesInput;
};

export type MutationUpdateResourceArgs = {
  data: ResourceUpdateInput;
  where: WhereUniqueInput;
};

export type MutationUpdateResourceRoleArgs = {
  data: ResourceRoleUpdateInput;
  where: WhereUniqueInput;
};

export type MutationUpdateServiceSettingsArgs = {
  data: ServiceSettingsUpdateInput;
  where: WhereUniqueInput;
};

export type MutationUpdateWorkspaceArgs = {
  data: WorkspaceUpdateInput;
  where: WhereUniqueInput;
};

export type PendingChange = {
  __typename?: 'PendingChange';
  action: EnumPendingChangeAction;
  resource: PendingChangeResource;
  resourceId: Scalars['String'];
  resourceType: EnumPendingChangeResourceType;
  versionNumber: Scalars['Int'];
};

export type PendingChangeResource = Block | Entity;

export type PendingChangesDiscardInput = {
  resource: WhereParentIdInput;
};

export type PendingChangesFindInput = {
  resource: WhereUniqueInput;
};

export type PrivateKeyAuthenticationSettings = {
  __typename?: 'PrivateKeyAuthenticationSettings';
  keyName: Scalars['String'];
  keyValue: Scalars['String'];
  type: Scalars['String'];
};

export type PrivateKeyAuthenticationSettingsInput = {
  keyName: Scalars['String'];
  keyValue: Scalars['String'];
  type: Scalars['String'];
};

export type Project = {
  __typename?: 'Project';
  createdAt: Scalars['DateTime'];
  id: Scalars['String'];
  name: Scalars['String'];
  resources?: Maybe<Array<Resource>>;
  updatedAt: Scalars['DateTime'];
};

export type ProjectCreateInput = {
  name: Scalars['String'];
};

export type ProjectOrderByInput = {
  deletedAt?: InputMaybe<SortOrder>;
  id?: InputMaybe<SortOrder>;
  name?: InputMaybe<SortOrder>;
};

export type ProjectWhereInput = {
  deletedAt?: InputMaybe<DateTimeFilter>;
  id?: InputMaybe<Scalars['String']>;
  name?: InputMaybe<StringFilter>;
};

export type PropertySelector = {
  __typename?: 'PropertySelector';
  include: Scalars['Boolean'];
  propertyName: Scalars['String'];
};

export type PropertySelectorInput = {
  include: Scalars['Boolean'];
  propertyName: Scalars['String'];
};

export type Query = {
  __typename?: 'Query';
  account: Account;
  action: Action;
  block: Block;
  blocks: Array<Block>;
  build: Build;
  builds: Array<Build>;
  commit?: Maybe<Commit>;
  commits?: Maybe<Array<Commit>>;
  ConnectorRestApi?: Maybe<ConnectorRestApi>;
  ConnectorRestApiCall?: Maybe<ConnectorRestApiCall>;
  ConnectorRestApiCalls: Array<ConnectorRestApiCall>;
  ConnectorRestApis: Array<ConnectorRestApi>;
  currentWorkspace?: Maybe<Workspace>;
  entities: Array<Entity>;
  entity?: Maybe<Entity>;
  EntityPage?: Maybe<EntityPage>;
  EntityPages: Array<EntityPage>;
  gitOrganization: GitOrganization;
  gitOrganizations: Array<GitOrganization>;
  me: User;
  pendingChanges: Array<PendingChange>;
  project?: Maybe<Project>;
  projects: Array<Project>;
  remoteGitRepositories: Array<RemoteGitRepository>;
  resource?: Maybe<Resource>;
  resourceRole?: Maybe<ResourceRole>;
  resourceRoles: Array<ResourceRole>;
  resources: Array<Resource>;
  serviceSettings: ServiceSettings;
  userApiTokens: Array<ApiToken>;
  workspace?: Maybe<Workspace>;
  workspaceMembers?: Maybe<Array<WorkspaceMember>>;
  workspaces: Array<Workspace>;
};

export type QueryActionArgs = {
  where: WhereUniqueInput;
};

export type QueryBlockArgs = {
  where: WhereUniqueInput;
};

export type QueryBlocksArgs = {
  orderBy?: InputMaybe<BlockOrderByInput>;
  skip?: InputMaybe<Scalars['Int']>;
  take?: InputMaybe<Scalars['Int']>;
  where?: InputMaybe<BlockWhereInput>;
};

export type QueryBuildArgs = {
  where: WhereUniqueInput;
};

export type QueryBuildsArgs = {
  orderBy?: InputMaybe<BuildOrderByInput>;
  skip?: InputMaybe<Scalars['Int']>;
  take?: InputMaybe<Scalars['Int']>;
  where?: InputMaybe<BuildWhereInput>;
};

export type QueryCommitArgs = {
  where: CommitWhereUniqueInput;
};

export type QueryCommitsArgs = {
  cursor?: InputMaybe<CommitWhereUniqueInput>;
  orderBy?: InputMaybe<CommitOrderByInput>;
  skip?: InputMaybe<Scalars['Int']>;
  take?: InputMaybe<Scalars['Int']>;
  where?: InputMaybe<CommitWhereInput>;
};

export type QueryConnectorRestApiArgs = {
  where: WhereUniqueInput;
};

export type QueryConnectorRestApiCallArgs = {
  where: WhereUniqueInput;
};

export type QueryConnectorRestApiCallsArgs = {
  orderBy?: InputMaybe<ConnectorRestApiCallOrderByInput>;
  skip?: InputMaybe<Scalars['Int']>;
  take?: InputMaybe<Scalars['Int']>;
  where?: InputMaybe<ConnectorRestApiCallWhereInput>;
};

export type QueryConnectorRestApisArgs = {
  orderBy?: InputMaybe<ConnectorRestApiOrderByInput>;
  skip?: InputMaybe<Scalars['Int']>;
  take?: InputMaybe<Scalars['Int']>;
  where?: InputMaybe<ConnectorRestApiWhereInput>;
};

export type QueryEntitiesArgs = {
  orderBy?: InputMaybe<EntityOrderByInput>;
  skip?: InputMaybe<Scalars['Int']>;
  take?: InputMaybe<Scalars['Int']>;
  where?: InputMaybe<EntityWhereInput>;
};

export type QueryEntityArgs = {
  where: WhereUniqueInput;
};

export type QueryEntityPageArgs = {
  where: WhereUniqueInput;
};

export type QueryEntityPagesArgs = {
  orderBy?: InputMaybe<EntityPageOrderByInput>;
  skip?: InputMaybe<Scalars['Int']>;
  take?: InputMaybe<Scalars['Int']>;
  where?: InputMaybe<EntityPageWhereInput>;
};

export type QueryGitOrganizationArgs = {
  where: WhereUniqueInput;
};

export type QueryGitOrganizationsArgs = {
  skip?: InputMaybe<Scalars['Float']>;
  take?: InputMaybe<Scalars['Float']>;
  where?: InputMaybe<GitOrganizationWhereInput>;
};

export type QueryPendingChangesArgs = {
  where: PendingChangesFindInput;
};

export type QueryProjectArgs = {
  where: WhereUniqueInput;
};

export type QueryProjectsArgs = {
  orderBy?: InputMaybe<ProjectOrderByInput>;
  skip?: InputMaybe<Scalars['Int']>;
  take?: InputMaybe<Scalars['Int']>;
  where?: InputMaybe<ProjectWhereInput>;
};

export type QueryRemoteGitRepositoriesArgs = {
  where: RemoteGitRepositoriesWhereUniqueInput;
};

export type QueryResourceArgs = {
  where: WhereUniqueInput;
};

export type QueryResourceRoleArgs = {
  version?: InputMaybe<Scalars['Float']>;
  where: WhereUniqueInput;
};

export type QueryResourceRolesArgs = {
  orderBy?: InputMaybe<ResourceRoleOrderByInput>;
  skip?: InputMaybe<Scalars['Int']>;
  take?: InputMaybe<Scalars['Int']>;
  where?: InputMaybe<ResourceRoleWhereInput>;
};

export type QueryResourcesArgs = {
  orderBy?: InputMaybe<ResourceOrderByInput>;
  skip?: InputMaybe<Scalars['Int']>;
  take?: InputMaybe<Scalars['Int']>;
  where?: InputMaybe<ResourceWhereInput>;
};

export type QueryServiceSettingsArgs = {
  where: WhereUniqueInput;
};

export type QueryWorkspaceArgs = {
  where: WhereUniqueInput;
};

export enum QueryMode {
  Default = 'Default',
  Insensitive = 'Insensitive',
}

export type RemoteGitRepositoriesWhereUniqueInput = {
  gitOrganizationId: Scalars['String'];
  gitProvider: EnumGitProvider;
};

export type RemoteGitRepository = {
  __typename?: 'RemoteGitRepository';
  admin: Scalars['Boolean'];
  fullName: Scalars['String'];
  name: Scalars['String'];
  private: Scalars['Boolean'];
  url: Scalars['String'];
};

export type Resource = {
  __typename?: 'Resource';
  builds: Array<Build>;
  color: Scalars['String'];
  createdAt: Scalars['DateTime'];
  description: Scalars['String'];
  entities: Array<Entity>;
  environments: Array<Environment>;
  githubLastMessage?: Maybe<Scalars['String']>;
  githubLastSync?: Maybe<Scalars['DateTime']>;
  gitRepository?: Maybe<GitRepository>;
  gitRepositoryId?: Maybe<Scalars['String']>;
  id: Scalars['String'];
  name: Scalars['String'];
<<<<<<< HEAD
  project: Project;
=======
  project?: Maybe<Project>;
  projectId?: Maybe<Scalars['String']>;
>>>>>>> 8b9fe506
  resourceType: EnumResourceType;
  updatedAt: Scalars['DateTime'];
};

export type ResourceBuildsArgs = {
  orderBy?: InputMaybe<BuildOrderByInput>;
  skip?: InputMaybe<Scalars['Int']>;
  take?: InputMaybe<Scalars['Int']>;
  where?: InputMaybe<BuildWhereInput>;
};

export type ResourceEntitiesArgs = {
  orderBy?: InputMaybe<EntityOrderByInput>;
  skip?: InputMaybe<Scalars['Int']>;
  take?: InputMaybe<Scalars['Int']>;
  where?: InputMaybe<EntityWhereInput>;
};

export type ResourceCreateInput = {
  color?: InputMaybe<Scalars['String']>;
  description: Scalars['String'];
  name: Scalars['String'];
  project: WhereParentIdInput;
  resourceType: EnumResourceType;
};

export type ResourceCreateWithEntitiesEntityInput = {
  fields: Array<ResourceCreateWithEntitiesFieldInput>;
  name: Scalars['String'];
  relationsToEntityIndex?: InputMaybe<Array<Scalars['Int']>>;
};

export type ResourceCreateWithEntitiesFieldInput = {
  dataType?: InputMaybe<EnumDataType>;
  name: Scalars['String'];
};

export type ResourceCreateWithEntitiesInput = {
  commitMessage: Scalars['String'];
  entities: Array<ResourceCreateWithEntitiesEntityInput>;
  resource: ResourceCreateInput;
};

export type ResourceOrderByInput = {
  createdAt?: InputMaybe<SortOrder>;
  description?: InputMaybe<SortOrder>;
  id?: InputMaybe<SortOrder>;
  name?: InputMaybe<SortOrder>;
  updatedAt?: InputMaybe<SortOrder>;
};

export type ResourceRole = {
  __typename?: 'ResourceRole';
  createdAt: Scalars['DateTime'];
  description?: Maybe<Scalars['String']>;
  displayName: Scalars['String'];
  id: Scalars['String'];
  name: Scalars['String'];
  updatedAt: Scalars['DateTime'];
};

export type ResourceRoleCreateInput = {
  description: Scalars['String'];
  displayName: Scalars['String'];
  name: Scalars['String'];
  resource: WhereParentIdInput;
};

export type ResourceRoleOrderByInput = {
  createdAt?: InputMaybe<SortOrder>;
  description?: InputMaybe<SortOrder>;
  displayName?: InputMaybe<SortOrder>;
  id?: InputMaybe<SortOrder>;
  name?: InputMaybe<SortOrder>;
  updatedAt?: InputMaybe<SortOrder>;
};

export type ResourceRoleUpdateInput = {
  description?: InputMaybe<Scalars['String']>;
  displayName: Scalars['String'];
  name?: InputMaybe<Scalars['String']>;
};

export type ResourceRoleWhereInput = {
  createdAt?: InputMaybe<DateTimeFilter>;
  description?: InputMaybe<StringFilter>;
  displayName?: InputMaybe<StringFilter>;
  id?: InputMaybe<Scalars['String']>;
  name?: InputMaybe<StringFilter>;
  resource?: InputMaybe<WhereUniqueInput>;
  updatedAt?: InputMaybe<DateTimeFilter>;
};

export type ResourceUpdateInput = {
  color?: InputMaybe<Scalars['String']>;
  description?: InputMaybe<Scalars['String']>;
  name?: InputMaybe<Scalars['String']>;
};

export type ResourceWhereInput = {
  createdAt?: InputMaybe<DateTimeFilter>;
  description?: InputMaybe<StringFilter>;
  id?: InputMaybe<Scalars['String']>;
  name?: InputMaybe<StringFilter>;
  project?: InputMaybe<WhereUniqueInput>;
  updatedAt?: InputMaybe<DateTimeFilter>;
};

export enum Role {
  Admin = 'Admin',
  OrganizationAdmin = 'OrganizationAdmin',
  ProjectAdmin = 'ProjectAdmin',
  User = 'User',
}

export type ServerSettings = {
  __typename?: 'ServerSettings';
  generateGraphQL: Scalars['Boolean'];
  generateRestApi: Scalars['Boolean'];
  serverPath: Scalars['String'];
};

export type ServerSettingsUpdateInput = {
  generateGraphQL?: InputMaybe<Scalars['Boolean']>;
  generateRestApi?: InputMaybe<Scalars['Boolean']>;
  serverPath?: InputMaybe<Scalars['String']>;
};

export type ServiceSettings = IBlock & {
  __typename?: 'ServiceSettings';
  adminUISettings: AdminUiSettings;
  authProvider: EnumAuthProviderType;
  blockType: EnumBlockType;
  createdAt: Scalars['DateTime'];
  dbHost: Scalars['String'];
  dbName: Scalars['String'];
  dbPassword: Scalars['String'];
  dbPort: Scalars['Int'];
  dbUser: Scalars['String'];
  description: Scalars['String'];
  displayName: Scalars['String'];
  id: Scalars['String'];
  inputParameters: Array<BlockInputOutput>;
  lockedAt?: Maybe<Scalars['DateTime']>;
  lockedByUserId?: Maybe<Scalars['String']>;
  outputParameters: Array<BlockInputOutput>;
  parentBlock?: Maybe<Block>;
  serverSettings: ServerSettings;
  updatedAt: Scalars['DateTime'];
  versionNumber: Scalars['Float'];
};

export type ServiceSettingsUpdateInput = {
  adminUISettings: AdminUiSettingsUpdateInput;
  authProvider: EnumAuthProviderType;
  dbHost: Scalars['String'];
  dbName: Scalars['String'];
  dbPassword: Scalars['String'];
  dbPort: Scalars['Int'];
  dbUser: Scalars['String'];
  description?: InputMaybe<Scalars['String']>;
  displayName?: InputMaybe<Scalars['String']>;
  serverSettings: ServerSettingsUpdateInput;
};

export type SignupInput = {
  email: Scalars['String'];
  firstName: Scalars['String'];
  lastName: Scalars['String'];
  password: Scalars['String'];
  workspaceName: Scalars['String'];
};

export enum SortOrder {
  Asc = 'Asc',
  Desc = 'Desc',
}

export type StringFilter = {
  contains?: InputMaybe<Scalars['String']>;
  endsWith?: InputMaybe<Scalars['String']>;
  equals?: InputMaybe<Scalars['String']>;
  gt?: InputMaybe<Scalars['String']>;
  gte?: InputMaybe<Scalars['String']>;
  in?: InputMaybe<Array<Scalars['String']>>;
  lt?: InputMaybe<Scalars['String']>;
  lte?: InputMaybe<Scalars['String']>;
  mode?: InputMaybe<QueryMode>;
  not?: InputMaybe<Scalars['String']>;
  notIn?: InputMaybe<Array<Scalars['String']>>;
  startsWith?: InputMaybe<Scalars['String']>;
};

export type Subscription = {
  __typename?: 'Subscription';
  cancellationEffectiveDate?: Maybe<Scalars['DateTime']>;
  cancelUrl?: Maybe<Scalars['String']>;
  createdAt: Scalars['DateTime'];
  id: Scalars['String'];
  nextBillDate?: Maybe<Scalars['DateTime']>;
  price?: Maybe<Scalars['Float']>;
  status: EnumSubscriptionStatus;
  subscriptionPlan: EnumSubscriptionPlan;
  updatedAt: Scalars['DateTime'];
  updateUrl?: Maybe<Scalars['String']>;
  workspace?: Maybe<Workspace>;
  workspaceId: Scalars['String'];
};

export type UpdateAccountInput = {
  firstName?: InputMaybe<Scalars['String']>;
  lastName?: InputMaybe<Scalars['String']>;
};

export type User = {
  __typename?: 'User';
  account?: Maybe<Account>;
  createdAt: Scalars['DateTime'];
  id: Scalars['String'];
  isOwner: Scalars['Boolean'];
  updatedAt: Scalars['DateTime'];
  userRoles?: Maybe<Array<UserRole>>;
  workspace?: Maybe<Workspace>;
};

export type UserRole = {
  __typename?: 'UserRole';
  createdAt: Scalars['DateTime'];
  id: Scalars['String'];
  role: Role;
  updatedAt: Scalars['DateTime'];
};

export type WhereParentIdInput = {
  connect: WhereUniqueInput;
};

export type WhereUniqueInput = {
  id: Scalars['String'];
};

export type Workspace = {
  __typename?: 'Workspace';
  createdAt: Scalars['DateTime'];
  gitOrganizations?: Maybe<Array<GitOrganization>>;
  id: Scalars['String'];
  name: Scalars['String'];
  projects: Array<Project>;
  subscription?: Maybe<Subscription>;
  updatedAt: Scalars['DateTime'];
  users: Array<User>;
};

export type WorkspaceCreateInput = {
  name: Scalars['String'];
};

export type WorkspaceMember = {
  __typename?: 'WorkspaceMember';
  member: WorkspaceMemberType;
  type: EnumWorkspaceMemberType;
};

export type WorkspaceMemberType = Invitation | User;

export type WorkspaceUpdateInput = {
  name?: InputMaybe<Scalars['String']>;
};<|MERGE_RESOLUTION|>--- conflicted
+++ resolved
@@ -1600,12 +1600,8 @@
   gitRepositoryId?: Maybe<Scalars['String']>;
   id: Scalars['String'];
   name: Scalars['String'];
-<<<<<<< HEAD
-  project: Project;
-=======
   project?: Maybe<Project>;
   projectId?: Maybe<Scalars['String']>;
->>>>>>> 8b9fe506
   resourceType: EnumResourceType;
   updatedAt: Scalars['DateTime'];
 };
