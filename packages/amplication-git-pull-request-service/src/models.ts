--- conflicted
+++ resolved
@@ -3,10 +3,12 @@
 export type Exact<T extends { [key: string]: unknown }> = {
   [K in keyof T]: T[K];
 };
-export type MakeOptional<T, K extends keyof T> = Omit<T, K> &
-  { [SubKey in K]?: Maybe<T[SubKey]> };
-export type MakeMaybe<T, K extends keyof T> = Omit<T, K> &
-  { [SubKey in K]: Maybe<T[SubKey]> };
+export type MakeOptional<T, K extends keyof T> = Omit<T, K> & {
+  [SubKey in K]?: Maybe<T[SubKey]>;
+};
+export type MakeMaybe<T, K extends keyof T> = Omit<T, K> & {
+  [SubKey in K]: Maybe<T[SubKey]>;
+};
 /** All built-in and custom scalars, mapped to their actual values */
 export type Scalars = {
   ID: string;
@@ -400,19 +402,11 @@
   authenticationType: EnumConnectorRestApiAuthenticationType;
   description?: InputMaybe<Scalars['String']>;
   displayName: Scalars['String'];
-  httpBasicAuthenticationSettings?: InputMaybe<
-    HttpBasicAuthenticationSettingsInput
-  >;
+  httpBasicAuthenticationSettings?: InputMaybe<HttpBasicAuthenticationSettingsInput>;
   inputParameters?: InputMaybe<Array<BlockInputOutputInput>>;
   outputParameters?: InputMaybe<Array<BlockInputOutputInput>>;
   parentBlock?: InputMaybe<WhereParentIdInput>;
-<<<<<<< HEAD
-  privateKeyAuthenticationSettings?: InputMaybe<
-    PrivateKeyAuthenticationSettingsInput
-  >;
-=======
   privateKeyAuthenticationSettings?: InputMaybe<PrivateKeyAuthenticationSettingsInput>;
->>>>>>> bfc5d6ed
   resource: WhereParentIdInput;
 };
 
@@ -1259,21 +1253,12 @@
 
 export type MutationCreateResourceWithEntitiesArgs = {
   data: ResourceCreateWithEntitiesInput;
-<<<<<<< HEAD
 };
 
 export type MutationCreateWorkspaceArgs = {
   data: WorkspaceCreateInput;
 };
 
-=======
-};
-
-export type MutationCreateWorkspaceArgs = {
-  data: WorkspaceCreateInput;
-};
-
->>>>>>> bfc5d6ed
 export type MutationDeleteApiTokenArgs = {
   where: WhereUniqueInput;
 };
