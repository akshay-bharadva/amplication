--- conflicted
+++ resolved
@@ -31,7 +31,7 @@
       newAmplicationBuildId
     );
 
-    DiffService.assertBuildExist(newBuildPath);
+    DiffService.validateIfBuildExist(newBuildPath, newAmplicationBuildId);
 
     // If an old build folder does not exist, we return all new files
     if (!previousAmplicationBuildId) {
@@ -61,12 +61,7 @@
       "Cant get the same build id"
     );
 
-<<<<<<< HEAD
-    DiffService.assertBuildExist(oldBuildPath);
-=======
     DiffService.validateIfBuildExist(oldBuildPath, previousAmplicationBuildId);
-    DiffService.validateIfBuildExist(newBuildPath, newAmplicationBuildId);
->>>>>>> 99617c67
 
     const res = await compare(oldBuildPath, newBuildPath, {
       compareContent: true,
