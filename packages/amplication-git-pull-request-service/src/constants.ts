--- conflicted
+++ resolved
@@ -1,10 +1,7 @@
 import { join } from 'path';
 
-<<<<<<< HEAD
 export const BUILDS_FOLDER_PATH_ENV_KEY = 'BASE_BUILDS_FOLDER';
 
-=======
->>>>>>> 5ac1e5b6
 export const DOT_AMPLICATION_FOLDER = join(
   process.cwd(),
   '..',
@@ -17,13 +14,5 @@
   'storage',
   'builds'
 );
-<<<<<<< HEAD
-=======
 
-export const SERVICE_NAME = 'amplication-git-pull-request-service';
-
-export type PrModule = {
-  path: string;
-  code: string | null;
-};
->>>>>>> 5ac1e5b6
+export const SERVICE_NAME = 'amplication-git-pull-request-service';