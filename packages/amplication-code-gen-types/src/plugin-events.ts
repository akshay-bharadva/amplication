import {
  CreateAdminUIParams,
  CreateServerAuthParams,
  CreateEntityControllerBaseParams,
  CreateEntityControllerParams,
  CreateEntityServiceBaseParams,
  CreateEntityServiceParams,
  CreateEntityResolverBaseParams,
  CreateEntityResolverParams,
  CreateMessageBrokerClientOptionsFactoryParams,
  CreateMessageBrokerNestJSModuleParams,
  CreateMessageBrokerParams,
  CreateMessageBrokerServiceBaseParams,
  CreateMessageBrokerServiceParams,
  CreateMessageBrokerTopicsEnumParams,
  CreatePrismaSchemaParams,
  CreateServerAppModuleParams,
  CreateServerDockerComposeDBParams,
  CreateServerDockerComposeParams,
  CreateServerDotEnvParams,
  CreateServerPackageJsonParams,
  CreateServerParams,
  CreateEntityModuleParams,
  CreateEntityModuleBaseParams,
} from "./plugin-events-params";
import { EventNames, PluginEventType } from "./plugins-types";

export type Events = {
  [EventNames.CreateServerAuth]?: PluginEventType<CreateServerAuthParams>;
  [EventNames.CreateAdminUI]?: PluginEventType<CreateAdminUIParams>;
  [EventNames.CreateServer]?: PluginEventType<CreateServerParams>;
  [EventNames.CreateServerDotEnv]?: PluginEventType<CreateServerDotEnvParams>;
  [EventNames.CreateEntityService]?: PluginEventType<CreateEntityServiceParams>;
  [EventNames.CreateEntityServiceBase]?: PluginEventType<
    CreateEntityServiceBaseParams
  >;
  [EventNames.CreateEntityController]?: PluginEventType<
    CreateEntityControllerParams
  >;
  [EventNames.CreateEntityControllerBase]?: PluginEventType<
    CreateEntityControllerBaseParams
  >;
  [EventNames.CreateServerDockerCompose]?: PluginEventType<
    CreateServerDockerComposeParams
  >;
  [EventNames.CreateServerDockerComposeDB]?: PluginEventType<
    CreateServerDockerComposeDBParams
  >;
  [EventNames.CreatePrismaSchema]?: PluginEventType<CreatePrismaSchemaParams>;

  [EventNames.CreateMessageBroker]?: PluginEventType<CreateMessageBrokerParams>;
  [EventNames.CreateMessageBrokerTopicsEnum]?: PluginEventType<
    CreateMessageBrokerTopicsEnumParams
  >;
  [EventNames.CreateMessageBrokerNestJSModule]?: PluginEventType<
    CreateMessageBrokerNestJSModuleParams
  >;
  [EventNames.CreateMessageBrokerClientOptionsFactory]?: PluginEventType<
    CreateMessageBrokerClientOptionsFactoryParams
  >;
  [EventNames.CreateMessageBrokerService]?: PluginEventType<
    CreateMessageBrokerServiceParams
  >;
  [EventNames.CreateMessageBrokerServiceBase]?: PluginEventType<
    CreateMessageBrokerServiceBaseParams
  >;
  [EventNames.CreateServerPackageJson]?: PluginEventType<
    CreateServerPackageJsonParams
  >;
  [EventNames.CreateAdminUIPackageJson]?: PluginEventType<CreateAdminUIParams>;
  [EventNames.CreateServerAppModule]?: PluginEventType<
    CreateServerAppModuleParams
  >;
<<<<<<< HEAD
  [EventNames.CreateEntityResolver]?: PluginEventType<
    CreateEntityResolverParams
  >;
  [EventNames.CreateEntityResolverBase]?: PluginEventType<
    CreateEntityResolverBaseParams
=======
  [EventNames.CreateEntityModule]?: PluginEventType<CreateEntityModuleParams>;
  [EventNames.CreateEntityModuleBase]?: PluginEventType<
    CreateEntityModuleBaseParams
>>>>>>> 88f51570
  >;
};<|MERGE_RESOLUTION|>--- conflicted
+++ resolved
@@ -71,16 +71,14 @@
   [EventNames.CreateServerAppModule]?: PluginEventType<
     CreateServerAppModuleParams
   >;
-<<<<<<< HEAD
+  [EventNames.CreateEntityModule]?: PluginEventType<CreateEntityModuleParams>;
+  [EventNames.CreateEntityModuleBase]?: PluginEventType<
+    CreateEntityModuleBaseParams
+  >;
   [EventNames.CreateEntityResolver]?: PluginEventType<
     CreateEntityResolverParams
   >;
   [EventNames.CreateEntityResolverBase]?: PluginEventType<
     CreateEntityResolverBaseParams
-=======
-  [EventNames.CreateEntityModule]?: PluginEventType<CreateEntityModuleParams>;
-  [EventNames.CreateEntityModuleBase]?: PluginEventType<
-    CreateEntityModuleBaseParams
->>>>>>> 88f51570
   >;
 };