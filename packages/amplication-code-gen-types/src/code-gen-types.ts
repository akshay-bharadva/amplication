--- conflicted
+++ resolved
@@ -19,11 +19,8 @@
   entities: Entity[];
   roles: Role[];
   appInfo: AppInfo;
-<<<<<<< HEAD
   apis: ExternalApis;
-=======
   plugins: Plugin[];
->>>>>>> 9f0b7d3c
 };
 
 export type ServiceSettings = Omit<
@@ -192,7 +189,6 @@
   appInfo: AppInfo;
 };
 
-<<<<<<< HEAD
 export enum EnumMessagePatternConnectionOptions {
   "None" = "None",
   "Receive" = "Receive",
@@ -209,7 +205,7 @@
     patterns: MessagePattern[];
   }[];
 };
-=======
+
 export type Plugin = Omit<
   models.PluginInstallation,
   | "__typename"
@@ -225,5 +221,4 @@
   | "outputParameters"
   | "lockedByUserId"
   | "lockedAt"
->;
->>>>>>> 9f0b7d3c
+>;