import { ASTNode, namedTypes } from "ast-types";
import * as models from "./models";
import { Lookup, MultiSelectOptionSet, OptionSet } from "./types";
import * as PrismaSchemaDSL from "prisma-schema-dsl";
<<<<<<< HEAD
import { ExpressionKind } from "ast-types/gen/kinds";
=======
import { DSGResourceData } from "./dsg-resource-data";
>>>>>>> 5c935c27

export {
  EnumDataType,
  EnumEntityAction,
  EnumEntityPermissionType,
} from "./models";

export type WorkerResult = {
  done: boolean;
  message?: string;
  modules?: Module[];
  error?: any;
};

export type ServiceSettings = Omit<
  BlockOmittedFields<models.ServiceSettings>,
  "id"
>;

export type AppInfo = {
  name: string;
  description: string;
  version: string;
  id: string;
  url: string;
  settings: ServiceSettings;
};

export type Role = Omit<
  models.ResourceRole,
  "__typename" | "id" | "createdAt" | "updatedAt"
>;

export type EntityPermissionRole = Omit<
  models.EntityPermissionRole,
  | "__typename"
  | "id"
  | "entityVersionId"
  | "action"
  | "entityPermission"
  | "resourceRoleId"
  | "resourceRole"
> & {
  resourceRole: Role;
};

export type EntityPermissionField = Omit<
  models.EntityPermissionField,
  | "__typename"
  | "id"
  | "permissionId"
  | "permission"
  | "fieldPermanentId"
  | "field"
  | "entityVersionId"
  | "permissionRoles"
> & {
  field: EntityField;
  permissionRoles: EntityPermissionRole[] | null;
};

export type EntityPermission = Omit<
  models.EntityPermission,
  | "__typename"
  | "id"
  | "entityVersionId"
  | "entityVersion"
  | "permissionRoles"
  | "permissionFields"
> & {
  permissionRoles: EntityPermissionRole[];
  permissionFields: EntityPermissionField[];
};

export type EntityField = Omit<
  models.EntityField,
  "__typename" | "createdAt" | "updatedAt" | "position" | "dataType"
> & {
  dataType: models.EnumDataType;
};

export type LookupResolvedProperties = Lookup & {
  relatedEntity: Entity;
  relatedField: EntityField;
  isOneToOneWithoutForeignKey?: boolean; //in one-to-one only one side should have a foreign key
};

export type EntityLookupField = Omit<EntityField, "properties"> & {
  properties: LookupResolvedProperties;
};

export type EntityOptionSetField = Omit<EntityField, "properties"> & {
  properties: OptionSet;
};

export type EntityMultiSelectOptionSetField = Omit<
  EntityField,
  "properties"
> & {
  properties: MultiSelectOptionSet;
};

export type Entity = Omit<
  models.Entity,
  | "__typename"
  | "createdAt"
  | "updatedAt"
  | "resource"
  | "resourceId"
  | "entityVersions"
  | "fields"
  | "permissions"
  | "lockedByUserId"
  | "lockedByUser"
  | "lockedAt"
> & {
  fields: EntityField[];
  permissions: EntityPermission[];
  pluralName: string;
};

export type Module = {
  path: string;
  code: string;
};

export type ClassDeclaration = namedTypes.ClassDeclaration & {
  decorators: namedTypes.Decorator[];
};

export type NamedClassDeclaration = ClassDeclaration & {
  id: namedTypes.Identifier;
};

export type NamedClassProperty = namedTypes.ClassProperty & {
  key: namedTypes.Identifier;
  typeAnnotation: namedTypes.TSTypeAnnotation;
  optional?: boolean;
};

export type EntityDTOs = {
  entity: NamedClassDeclaration;
  createInput: NamedClassDeclaration;
  updateInput: NamedClassDeclaration;
  whereInput: NamedClassDeclaration;
  whereUniqueInput: NamedClassDeclaration;
  deleteArgs: NamedClassDeclaration;
  findManyArgs: NamedClassDeclaration;
  findOneArgs: NamedClassDeclaration;
  createArgs?: NamedClassDeclaration;
  updateArgs?: NamedClassDeclaration;
  orderByInput: NamedClassDeclaration;
  listRelationFilter: NamedClassDeclaration;
};

export type EntityEnumDTOs = {
  [dto: string]: namedTypes.TSEnumDeclaration;
};

export type DTOs = {
  [entity: string]: EntityEnumDTOs & EntityDTOs;
};

export type ResourceGenerationConfig = {
  dataServiceGeneratorVersion: string;
  appInfo: AppInfo;
};

export type PluginInstallation = BlockOmittedFields<models.PluginInstallation>;

type BlockOmittedFields<T> = Omit<
  T,
  | "__typename"
  | "createdAt"
  | "updatedAt"
  | "parentBlock"
  | "displayName"
  | "description"
  | "blockType"
  | "versionNumber"
  | "inputParameters"
  | "outputParameters"
  | "lockedByUserId"
  | "lockedAt"
>;

export type clientDirectories = {
  baseDirectory: string;
  srcDirectory: string;
  authDirectory: string;
  publicDirectory: string;
  apiDirectory: string;
};

export type serverDirectories = {
  baseDirectory: string;
  srcDirectory: string;
  authDirectory: string;
  scriptsDirectory: string;
  messageBrokerDirectory: string;
};

export type Topic = BlockOmittedFields<models.Topic>;

export type ServiceTopics = Omit<
  BlockOmittedFields<models.ServiceTopics>,
  "patterns"
> & {
  patterns: Array<models.MessagePattern & { topicName?: string }>;
};

export declare type PrismaClientGenerator = {
  name: string;
  provider: string;
};

export type DataSourceProvider =
  keyof typeof PrismaSchemaDSL.DataSourceProvider;

export type PrismaDataSource = {
  name: string;
  provider: DataSourceProvider;
  urlEnv: string;
};

export type BuildContext = {
  buildId: string;
  resourceId: string;
  projectId: string;
  data: DSGResourceData;
};<|MERGE_RESOLUTION|>--- conflicted
+++ resolved
@@ -1,12 +1,8 @@
-import { ASTNode, namedTypes } from "ast-types";
+import { namedTypes } from "ast-types";
 import * as models from "./models";
 import { Lookup, MultiSelectOptionSet, OptionSet } from "./types";
 import * as PrismaSchemaDSL from "prisma-schema-dsl";
-<<<<<<< HEAD
-import { ExpressionKind } from "ast-types/gen/kinds";
-=======
 import { DSGResourceData } from "./dsg-resource-data";
->>>>>>> 5c935c27
 
 export {
   EnumDataType,
