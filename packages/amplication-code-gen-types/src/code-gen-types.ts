import * as models from "./models";
import { Lookup, MultiSelectOptionSet, OptionSet } from "./types";
import { namedTypes } from "ast-types";
import { DSGResourceData } from "./dsg-resource-data";

export {
  EnumEntityPermissionType,
  EnumEntityAction,
  EnumDataType,
} from "./models";

export type WorkerResult = {
  done: boolean;
  message?: string;
  modules?: Module[];
  error?: any;
};

export type ServiceSettings = BlockOmittedFields<models.ServiceSettings>;

export type AppInfo = {
  name: string;
  description: string;
  version: string;
  id: string;
  url: string;
  settings: ServiceSettings;
};

export type Role = Omit<
  models.ResourceRole,
  "__typename" | "id" | "createdAt" | "updatedAt"
>;

export type EntityPermissionRole = Omit<
  models.EntityPermissionRole,
  | "__typename"
  | "id"
  | "entityVersionId"
  | "action"
  | "entityPermission"
  | "resourceRoleId"
  | "resourceRole"
> & {
  resourceRole: Role;
};

export type EntityPermissionField = Omit<
  models.EntityPermissionField,
  | "__typename"
  | "id"
  | "permissionId"
  | "permission"
  | "fieldPermanentId"
  | "field"
  | "entityVersionId"
  | "permissionRoles"
> & {
  field: EntityField;
  permissionRoles: EntityPermissionRole[] | null;
};

export type EntityPermission = Omit<
  models.EntityPermission,
  | "__typename"
  | "id"
  | "entityVersionId"
  | "entityVersion"
  | "permissionRoles"
  | "permissionFields"
> & {
  permissionRoles: EntityPermissionRole[];
  permissionFields: EntityPermissionField[];
};

export type EntityField = Omit<
  models.EntityField,
  "__typename" | "createdAt" | "updatedAt" | "position" | "dataType"
> & {
  dataType: models.EnumDataType;
};

export type LookupResolvedProperties = Lookup & {
  relatedEntity: Entity;
  relatedField: EntityField;
  isOneToOneWithoutForeignKey?: boolean; //in one-to-one only one side should have a foreign key
};

export type EntityLookupField = Omit<EntityField, "properties"> & {
  properties: LookupResolvedProperties;
};

export type EntityOptionSetField = Omit<EntityField, "properties"> & {
  properties: OptionSet;
};

export type EntityMultiSelectOptionSetField = Omit<
  EntityField,
  "properties"
> & {
  properties: MultiSelectOptionSet;
};

export type Entity = Omit<
  models.Entity,
  | "__typename"
  | "createdAt"
  | "updatedAt"
  | "resource"
  | "resourceId"
  | "entityVersions"
  | "fields"
  | "permissions"
  | "lockedByUserId"
  | "lockedByUser"
  | "lockedAt"
> & {
  fields: EntityField[];
  permissions: EntityPermission[];
  pluralName: string;
};

export type Module = {
  path: string;
  code: string;
};

export type ClassDeclaration = namedTypes.ClassDeclaration & {
  decorators: namedTypes.Decorator[];
};

export type NamedClassDeclaration = ClassDeclaration & {
  id: namedTypes.Identifier;
};

export type NamedClassProperty = namedTypes.ClassProperty & {
  key: namedTypes.Identifier;
  typeAnnotation: namedTypes.TSTypeAnnotation;
  optional?: boolean;
};

export type EntityDTOs = {
  entity: NamedClassDeclaration;
  createInput: NamedClassDeclaration;
  updateInput: NamedClassDeclaration;
  whereInput: NamedClassDeclaration;
  whereUniqueInput: NamedClassDeclaration;
  deleteArgs: NamedClassDeclaration;
  findManyArgs: NamedClassDeclaration;
  findOneArgs: NamedClassDeclaration;
  createArgs?: NamedClassDeclaration;
  updateArgs?: NamedClassDeclaration;
  orderByInput: NamedClassDeclaration;
  listRelationFilter: NamedClassDeclaration;
};

export type EntityEnumDTOs = {
  [dto: string]: namedTypes.TSEnumDeclaration;
};

export type DTOs = {
  [entity: string]: EntityEnumDTOs & EntityDTOs;
};

export type ResourceGenerationConfig = {
  dataServiceGeneratorVersion: string;
  appInfo: AppInfo;
};

export type Plugin = BlockOmittedFields<models.PluginInstallation>;

type BlockOmittedFields<T> = Omit<
  T,
  | "__typename"
  | "id"
  | "createdAt"
  | "updatedAt"
  | "parentBlock"
  | "displayName"
  | "description"
  | "blockType"
  | "versionNumber"
  | "inputParameters"
  | "outputParameters"
  | "lockedByUserId"
  | "lockedAt"
>;

<<<<<<< HEAD
export type clientDirectories = {
  baseDirectory: string;
  srcDirectory: string;
  authDirectory: string;
  publicDirectory: string;
  apiDirectory: string;
};

export type serverDirectories = {
  baseDirectory: string;
  srcDirectory: string;
  authDirectory: string;
  scriptsDirectory: string;
};
=======
export type Topic = BlockOmittedFields<models.Topic>;
export type ServiceTopics = BlockOmittedFields<models.ServiceTopics>;
>>>>>>> 16789bcb
<|MERGE_RESOLUTION|>--- conflicted
+++ resolved
@@ -186,7 +186,6 @@
   | "lockedAt"
 >;
 
-<<<<<<< HEAD
 export type clientDirectories = {
   baseDirectory: string;
   srcDirectory: string;
@@ -201,7 +200,5 @@
   authDirectory: string;
   scriptsDirectory: string;
 };
-=======
 export type Topic = BlockOmittedFields<models.Topic>;
-export type ServiceTopics = BlockOmittedFields<models.ServiceTopics>;
->>>>>>> 16789bcb
+export type ServiceTopics = BlockOmittedFields<models.ServiceTopics>;