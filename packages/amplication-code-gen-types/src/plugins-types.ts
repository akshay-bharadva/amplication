--- conflicted
+++ resolved
@@ -75,13 +75,9 @@
   CreateServerDockerCompose = "CreateServerDockerCompose",
   CreateServerDockerComposeDB = "CreateServerDockerComposeDB",
   CreatePrismaSchema = "CreatePrismaSchema",
-<<<<<<< HEAD
   CreateServerPackageJson = "CreateServerPackageJson",
-=======
-  CreatePackageJson = "CreatePackageJson",
   CreateEntityModule = "CreateEntityModule",
   CreateEntityModuleBase = "CreateEntityModuleBase",
->>>>>>> 84ed1076
 }
 
 export interface AmplicationPlugin {
