import { namedTypes } from "ast-types";
import { JsonValue } from "type-fest";
import {
  DTOs,
  Entity,
  EntityField,
  Module,
  NamedClassDeclaration,
  PrismaClientGenerator,
  PrismaDataSource,
} from "./code-gen-types";
import { EventParams } from "./plugins-types";

export interface CreateEntityServiceBaseParams extends EventParams {
  entityName: string;
  entity: Entity;
  templateMapping: { [key: string]: any };
  passwordFields: EntityField[];
  serviceId: namedTypes.Identifier;
  serviceBaseId: namedTypes.Identifier;
  delegateId: namedTypes.Identifier;
  template: namedTypes.File;
}

export interface CreateEntityServiceParams extends EventParams {
  entityName: string;
  templateMapping: { [key: string]: any };
  passwordFields: EntityField[];
  serviceId: namedTypes.Identifier;
  serviceBaseId: namedTypes.Identifier;
  template: namedTypes.File;
}
export interface CreateEntityControllerParams extends EventParams {
  template: namedTypes.File;
  entityName: string;
  entityServiceModule: string;
  templateMapping: { [key: string]: any };
  controllerBaseId: namedTypes.Identifier;
  serviceId: namedTypes.Identifier;
}
export interface CreateEntityControllerBaseParams extends EventParams {
  template: namedTypes.File;
  entity: Entity;
  entityName: string;
  entityType: string;
  entityServiceModule: string;
  templateMapping: { [key: string]: any };
  controllerBaseId: namedTypes.Identifier;
  serviceId: namedTypes.Identifier;
}
export interface CreateServerAuthParams extends EventParams {
  srcDir: string;
}

export interface CreateAdminUIParams extends EventParams {}
export interface CreateServerParams extends EventParams {}

export type VariableDictionary = {
  [variable: string]: string;
}[];

export interface CreateServerDotEnvParams extends EventParams {
  envVariables: VariableDictionary;
}

export interface CreateServerDockerComposeParams extends EventParams {
  fileContent: string;
  updateProperties: { [key: string]: any }[];
  outputFileName: string;
}

export interface CreateServerDockerComposeDBParams extends EventParams {
  fileContent: string;
  updateProperties: { [key: string]: any }[];
  outputFileName: string;
}
export interface CreatePrismaSchemaParams extends EventParams {
  entities: Entity[];
  dataSource: PrismaDataSource;
  clientGenerator: PrismaClientGenerator;
}

export interface CreateMessageBrokerParams extends EventParams {}
export interface CreateMessageBrokerTopicsEnumParams extends EventParams {}
export interface CreateMessageBrokerNestJSModuleParams extends EventParams {}
export interface CreateMessageBrokerClientOptionsFactoryParams
  extends EventParams {}

export interface CreateMessageBrokerServiceParams extends EventParams {}
export interface CreateMessageBrokerServiceBaseParams extends EventParams {}
export interface CreateServerPackageJsonParams extends EventParams {
  updateProperties: { [key: string]: any }[];
}

export interface CreateAdminUIPackageJsonParams extends EventParams {
  updateProperties: { [key: string]: any }[];
}

export interface CreateServerAppModuleParams extends EventParams {
  modulesFiles: Module[];
}

<<<<<<< HEAD
export interface CreateEntityResolverParams extends EventParams {
  template: namedTypes.File;
  entityName: string;
  entityServiceModule: string;
  serviceId: namedTypes.Identifier;
  resolverBaseId: namedTypes.Identifier;
  templateMapping: { [key: string]: any };
}

export interface CreateEntityResolverBaseParams extends EventParams {
  templateBase: namedTypes.File;
  entityName: string;
  entityType: string;
  entityServiceModule: string;
  entity: Entity;
  entityDTO: NamedClassDeclaration;
  serviceId: namedTypes.Identifier;
  resolverBaseId: namedTypes.Identifier;
  createArgs: NamedClassDeclaration | undefined;
  updateArgs: NamedClassDeclaration | undefined;
  createMutationId: namedTypes.Identifier;
  updateMutationId: namedTypes.Identifier;
  templateMapping: { [key: string]: any };
=======
export interface CreateEntityModuleParams extends EventParams {
  entityName: string;
  entityType: string;
  entityServiceModule: string;
  entityControllerModule: string | undefined;
  entityResolverModule: string | undefined;
  moduleBaseId: namedTypes.Identifier;
}

export interface CreateEntityModuleBaseParams extends EventParams {
  entityName: string;
  moduleBaseId: namedTypes.Identifier;
>>>>>>> 88f51570
}<|MERGE_RESOLUTION|>--- conflicted
+++ resolved
@@ -100,7 +100,20 @@
   modulesFiles: Module[];
 }
 
-<<<<<<< HEAD
+export interface CreateEntityModuleParams extends EventParams {
+  entityName: string;
+  entityType: string;
+  entityServiceModule: string;
+  entityControllerModule: string | undefined;
+  entityResolverModule: string | undefined;
+  moduleBaseId: namedTypes.Identifier;
+}
+
+export interface CreateEntityModuleBaseParams extends EventParams {
+  entityName: string;
+  moduleBaseId: namedTypes.Identifier;
+}
+
 export interface CreateEntityResolverParams extends EventParams {
   template: namedTypes.File;
   entityName: string;
@@ -124,18 +137,4 @@
   createMutationId: namedTypes.Identifier;
   updateMutationId: namedTypes.Identifier;
   templateMapping: { [key: string]: any };
-=======
-export interface CreateEntityModuleParams extends EventParams {
-  entityName: string;
-  entityType: string;
-  entityServiceModule: string;
-  entityControllerModule: string | undefined;
-  entityResolverModule: string | undefined;
-  moduleBaseId: namedTypes.Identifier;
-}
-
-export interface CreateEntityModuleBaseParams extends EventParams {
-  entityName: string;
-  moduleBaseId: namedTypes.Identifier;
->>>>>>> 88f51570
 }