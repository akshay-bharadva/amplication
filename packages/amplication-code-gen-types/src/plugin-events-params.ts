import { namedTypes } from "ast-types";

import {
  Entity,
  EntityField,
  Module,
  PrismaClientGenerator,
  PrismaDataSource,
} from "./code-gen-types";
import { EventParams } from "./plugins-types";

export interface CreateEntityServiceBaseParams extends EventParams {
  entityName: string;
  entity: Entity;
  templateMapping: { [key: string]: any };
  passwordFields: EntityField[];
  serviceId: namedTypes.Identifier;
  serviceBaseId: namedTypes.Identifier;
  delegateId: namedTypes.Identifier;
  template: namedTypes.File;
}

export interface CreateEntityServiceParams extends EventParams {
  entityName: string;
  templateMapping: { [key: string]: any };
  passwordFields: EntityField[];
  serviceId: namedTypes.Identifier;
  serviceBaseId: namedTypes.Identifier;
  template: namedTypes.File;
}
export interface CreateEntityControllerParams extends EventParams {
  template: namedTypes.File;
  entityName: string;
  entityServiceModule: string;
  templateMapping: { [key: string]: any };
  controllerBaseId: namedTypes.Identifier;
  serviceId: namedTypes.Identifier;
}
export interface CreateEntityControllerBaseParams extends EventParams {
  template: namedTypes.File;
  entity: Entity;
  entityName: string;
  entityType: string;
  entityServiceModule: string;
  templateMapping: { [key: string]: any };
  controllerBaseId: namedTypes.Identifier;
  serviceId: namedTypes.Identifier;
}
export interface CreateServerAuthParams extends EventParams {
  srcDir: string;
}

export interface CreateAdminUIParams extends EventParams {}
export interface CreateServerParams extends EventParams {}

export type VariableDictionary = {
  [variable: string]: string;
}[];

export interface CreateServerDotEnvParams extends EventParams {
  envVariables: VariableDictionary;
}

export interface CreateServerDockerComposeParams extends EventParams {
  fileContent: string;
  updateProperties: { [key: string]: any }[];
  outputFileName: string;
}

export interface CreateServerDockerComposeDBParams extends EventParams {
  fileContent: string;
  updateProperties: { [key: string]: any }[];
  outputFileName: string;
}
export interface CreatePrismaSchemaParams extends EventParams {
  entities: Entity[];
  dataSource: PrismaDataSource;
  clientGenerator: PrismaClientGenerator;
}

export interface CreateMessageBrokerParams extends EventParams {}
export interface CreateMessageBrokerTopicsEnumParams extends EventParams {}
export interface CreateMessageBrokerNestJSModuleParams extends EventParams {}
export interface CreateMessageBrokerClientOptionsFactoryParams
  extends EventParams {}

export interface CreateMessageBrokerServiceParams extends EventParams {}
export interface CreateMessageBrokerServiceBaseParams extends EventParams {}
export interface CreateServerPackageJsonParams extends EventParams {
  updateProperties: { [key: string]: any }[];
}

export interface CreateAdminUIPackageJsonParams extends EventParams {
  updateProperties: { [key: string]: any }[];
}

export interface CreateServerAppModuleParams extends EventParams {
  modulesFiles: Module[];
}

export interface CreateEntityModuleParams extends EventParams {
  entityName: string;
  entityType: string;
  entityServiceModule: string;
  entityControllerModule: string | undefined;
  entityResolverModule: string | undefined;
  moduleBaseId: namedTypes.Identifier;
}

export interface CreateEntityModuleBaseParams extends EventParams {
  entityName: string;
  moduleBaseId: namedTypes.Identifier;
}

export interface CreateSwaggerParams extends EventParams {
  template: namedTypes.File;
  templateMapping: { [key: string]: any };
  fileDir: string;
  outputFileName: string;
}

<<<<<<< HEAD
export interface CreateEntityControllerSpecParams extends EventParams {
  entity: Entity;
  entityType: string;
  template: namedTypes.File;
  templateMapping: { [key: string]: any };
  entityServiceModulePath: string;
  entityControllerModulePath: string;
  entityControllerBaseModulePath: string;
  controllerId: namedTypes.Identifier;
  serviceId: namedTypes.Identifier;
=======
export interface CreateSeedParams extends EventParams {
  template: namedTypes.File;
  templateMapping: { [key: string]: any };
  fileDir: string;
  outputFileName: string;
>>>>>>> 49fe6183
}<|MERGE_RESOLUTION|>--- conflicted
+++ resolved
@@ -44,6 +44,17 @@
   entityServiceModule: string;
   templateMapping: { [key: string]: any };
   controllerBaseId: namedTypes.Identifier;
+  serviceId: namedTypes.Identifier;
+}
+export interface CreateEntityControllerSpecParams extends EventParams {
+  entity: Entity;
+  entityType: string;
+  template: namedTypes.File;
+  templateMapping: { [key: string]: any };
+  entityServiceModulePath: string;
+  entityControllerModulePath: string;
+  entityControllerBaseModulePath: string;
+  controllerId: namedTypes.Identifier;
   serviceId: namedTypes.Identifier;
 }
 export interface CreateServerAuthParams extends EventParams {
@@ -119,22 +130,9 @@
   outputFileName: string;
 }
 
-<<<<<<< HEAD
-export interface CreateEntityControllerSpecParams extends EventParams {
-  entity: Entity;
-  entityType: string;
-  template: namedTypes.File;
-  templateMapping: { [key: string]: any };
-  entityServiceModulePath: string;
-  entityControllerModulePath: string;
-  entityControllerBaseModulePath: string;
-  controllerId: namedTypes.Identifier;
-  serviceId: namedTypes.Identifier;
-=======
 export interface CreateSeedParams extends EventParams {
   template: namedTypes.File;
   templateMapping: { [key: string]: any };
   fileDir: string;
   outputFileName: string;
->>>>>>> 49fe6183
 }