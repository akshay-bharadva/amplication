--- conflicted
+++ resolved
@@ -71,41 +71,19 @@
   outputFileName: string;
 }
 export interface CreatePrismaSchemaParams extends EventParams {
-<<<<<<< HEAD
   entities: Entity[];
   dataSource: PrismaDataSource;
   clientGenerator: PrismaClientGenerator;
-=======
-  before: {
-    entities: Entity[];
-    dataSource: PrismaDataSource;
-    clientGenerator: PrismaClientGenerator;
-  };
 }
 
-export interface CreateMessageBrokerParams extends EventParams {
-  before: {};
-}
-export interface CreateMessageBrokerTopicsEnumParams extends EventParams {
-  before: {};
-}
-export interface CreateMessageBrokerNestJSModuleParams extends EventParams {
-  before: {};
-}
+export interface CreateMessageBrokerParams extends EventParams {}
+export interface CreateMessageBrokerTopicsEnumParams extends EventParams {}
+export interface CreateMessageBrokerNestJSModuleParams extends EventParams {}
 export interface CreateMessageBrokerClientOptionsFactoryParams
-  extends EventParams {
-  before: {};
-}
+  extends EventParams {}
 
-export interface CreateMessageBrokerServiceParams extends EventParams {
-  before: {};
-}
-export interface CreateMessageBrokerServiceBaseParams extends EventParams {
-  before: {};
-}
+export interface CreateMessageBrokerServiceParams extends EventParams {}
+export interface CreateMessageBrokerServiceBaseParams extends EventParams {}
 export interface CreateServerPackageJsonParams extends EventParams {
-  before: {
-    updateValues: { [key: string]: JsonValue };
-  };
->>>>>>> 3187a1a3
+  updateValues: { [key: string]: JsonValue };
 }