--- conflicted
+++ resolved
@@ -114,14 +114,11 @@
 
 export interface CreateSwaggerParams extends EventParams {
   template: namedTypes.File;
-<<<<<<< HEAD
+  templateMapping: { [key: string]: any };
+  fileDir: string;
+  outputFileName: string;
 }
 
 export interface CreateSeedParams extends EventParams {
   template: namedTypes.File;
-=======
-  templateMapping: { [key: string]: any };
-  fileDir: string;
-  outputFileName: string;
->>>>>>> 0e4f28c1
 }