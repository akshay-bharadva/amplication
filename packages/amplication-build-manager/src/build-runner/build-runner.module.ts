--- conflicted
+++ resolved
@@ -1,14 +1,7 @@
-<<<<<<< HEAD
-import { Module } from '@nestjs/common';
-import { QueueModule } from '../queue/queue.module';
-import { BuildRunnerController } from './build-runner.controller';
-import { BuildRunnerService } from './build-runner.service';
-=======
 import { Module } from "@nestjs/common";
 import { QueueModule } from "../queue/queue.module";
 import { BuildRunnerController } from "./build-runner.controller";
 import { BuildRunnerService } from "./build-runner.service";
->>>>>>> 30ca6f89
 
 @Module({
   imports: [QueueModule],
