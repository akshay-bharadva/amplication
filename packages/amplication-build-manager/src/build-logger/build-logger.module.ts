--- conflicted
+++ resolved
@@ -1,12 +1,6 @@
-<<<<<<< HEAD
-import { Module } from '@nestjs/common';
-import { QueueModule } from '../queue/queue.module';
-import { BuildLoggerController } from './build-logger.controller';
-=======
 import { Module } from "@nestjs/common";
 import { QueueModule } from "../queue/queue.module";
 import { BuildLoggerController } from "./build-logger.controller";
->>>>>>> 30ca6f89
 
 @Module({
   imports: [QueueModule],
